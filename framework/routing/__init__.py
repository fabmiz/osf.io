--- conflicted
+++ resolved
@@ -38,11 +38,7 @@
         os.path.join(settings.BASE_PATH, 'addons/'),
     ],
     module_directory='/tmp/mako_modules',
-<<<<<<< HEAD
-    default_filters=['h']
-=======
     default_filters=['unicode', 'h']  # unicode is a default filter; make sure it isn't dropped when overriding
->>>>>>> e36a7b3b
 )
 
 REDIRECT_CODES = [
