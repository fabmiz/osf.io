import re
from nameparser.parser import HumanName
from modularodm.exceptions import ValidationError
from modularodm import Q

from website import settings

# email verification adopted from django. For licence information, see NOTICE
USER_REGEX = re.compile(
    r"(^[-!#$%&'*+/=?^_`{}|~0-9A-Z]+(\.[-!#$%&'*+/=?^_`{}|~0-9A-Z]+)*$"  # dot-atom
    # quoted-string
    r'|^"([\001-\010\013\014\016-\037!#-\[\]-\177]'
    r'|\\[\001-\011\013\014\016-\177])*"$)', re.IGNORECASE)

DOMAIN_REGEX = re.compile(
    # domain
    r'(?:[A-Z0-9](?:[A-Z0-9-]{0,61}[A-Z0-9])?\.)+'
    r'(?:[A-Z]{2,6}|[A-Z0-9-]{2,})$'
    # literal form, ipv4 address (SMTP 4.1.3)
    r'|^\[(25[0-5]|2[0-4]\d|[0-1]?\d?\d)'
    r'(\.(25[0-5]|2[0-4]\d|[0-1]?\d?\d)){3}\]$', re.IGNORECASE)


def validate_email(email):
    if len(email) > 254:
        raise ValidationError('Invalid Email')

    if not email or '@' not in email:
        raise ValidationError('Invalid Email')

<<<<<<< HEAD
    if email.split('@')[1] in settings.BLACKLISTED_DOMAINS:
=======
    if email.split('@')[1].lower() in settings.BLACKLISTED_DOMAINS:
>>>>>>> d52f4938
        raise ValidationError('Invalid Email')

    user_part, domain_part = email.rsplit('@', 1)

    if not USER_REGEX.match(user_part):
        raise ValidationError('Invalid Email')

    if not DOMAIN_REGEX.match(domain_part):
        try:
            domain_part = domain_part.encode('idna').decode('ascii')
        except UnicodeError:
            pass
        else:
            if DOMAIN_REGEX.match(domain_part):
                return True
        raise ValidationError('Invalid Email')

    return True


def impute_names(name):
    human = HumanName(name)
    return {
        'given': human.first,
        'middle': human.middle,
        'family': human.last,
        'suffix': human.suffix,
    }


def impute_names_model(name):
    human = HumanName(name)
    return {
        'given_name': human.first,
        'middle_names': human.middle,
        'family_name': human.last,
        'suffix': human.suffix,
    }


def privacy_info_handle(info, anonymous, name=False):
    """hide user info from api if anonymous

    :param str info: info which suppose to return
    :param bool anonymous: anonymous or not
    :param bool name: if the info is a name,
    :return str: the handled info should be passed through api

    """
    if anonymous:
        return 'A user' if name else ''
    return info


def ensure_external_identity_uniqueness(provider, identity, user=None):
    from framework.auth.core import User  # avoid circular import

    users_with_identity = User.find(Q('external_identity.{}.{}'.format(provider, identity), 'ne', None))
    for existing_user in users_with_identity:
        if user and user._id == existing_user._id:
            continue
        if existing_user.external_identity[provider][identity] == 'VERIFIED':
            if user and user.external_identity.get(provider, {}).get(identity, {}):
                user.external_identity[provider].pop(identity)
                if user.external_identity[provider] == {}:
                    user.external_identity.pop(provider)
                user.save()  # Note: This won't work in v2 because it rolls back transactions when status >= 400
            raise ValidationError('Another user has already claimed this external identity')
        existing_user.external_identity[provider].pop(identity)
        if existing_user.external_identity[provider] == {}:
            existing_user.external_identity.pop(provider)
        existing_user.save()
    return<|MERGE_RESOLUTION|>--- conflicted
+++ resolved
@@ -28,11 +28,7 @@
     if not email or '@' not in email:
         raise ValidationError('Invalid Email')
 
-<<<<<<< HEAD
-    if email.split('@')[1] in settings.BLACKLISTED_DOMAINS:
-=======
     if email.split('@')[1].lower() in settings.BLACKLISTED_DOMAINS:
->>>>>>> d52f4938
         raise ValidationError('Invalid Email')
 
     user_part, domain_part = email.rsplit('@', 1)
