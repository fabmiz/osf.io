--- conflicted
+++ resolved
@@ -98,13 +98,11 @@
     ACTIONS_READ = 'actions_read'
     ACTIONS_WRITE = 'actions_write'
 
-<<<<<<< HEAD
     MODERATORS_READ = 'moderators_read'
     MODERATORS_WRITE = 'moderators_write'
-=======
+
     NODE_REQUESTS_READ = 'node_requests_read'
     NODE_REQUESTS_WRITE = 'node_requests_write'
->>>>>>> a0695d46
 
     PROVIDERS_WRITE = 'providers_write'
 
