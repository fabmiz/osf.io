--- conflicted
+++ resolved
@@ -103,17 +103,15 @@
     # Guid redirect view
     GUIDS_READ = (CoreScopes.GUIDS_READ, )
 
-<<<<<<< HEAD
     # Metaschemas collection
     METASCHEMAS_READ = (CoreScopes.METASCHEMA_READ, )
 
     # Draft registrations
     DRAFT_READ = (CoreScopes.NODE_DRAFT_REGISTRATIONS_READ, )
     DRAFT_WRITE = (CoreScopes.NODE_DRAFT_REGISTRATIONS_WRITE, )
-=======
+
     # Identifier views
     IDENTIFIERS_READ = (CoreScopes.IDENTIFIERS_READ, )
->>>>>>> e0e6be21
 
     # Comment reports collection
     COMMENT_REPORTS_READ = (CoreScopes.COMMENT_REPORTS_READ,)
