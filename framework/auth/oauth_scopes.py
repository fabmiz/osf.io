--- conflicted
+++ resolved
@@ -47,13 +47,11 @@
     APPLICATIONS_READ = 'applications_read'
     APPLICATIONS_WRITE = 'applications_write'
 
-<<<<<<< HEAD
+    TOKENS_READ = 'tokens_read'
+    TOKENS_WRITE = 'tokens_write'
+
     ORGANIZER_COLLECTIONS_BASE_READ = 'collections.base_read'
     ORGANIZER_COLLECTIONS_BASE_WRITE = 'collections.base_write'
-=======
-    TOKENS_READ = 'tokens_read'
-    TOKENS_WRITE = 'tokens_write'
->>>>>>> 73a09c9d
 
 
 class ComposedScopes(object):
