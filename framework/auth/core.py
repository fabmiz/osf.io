# -*- coding: utf-8 -*-
import re
import logging
import urlparse
import itertools
import datetime as dt

import bson
import pytz
import itsdangerous

from modularodm import fields, Q
from modularodm.validators import URLValidator
from modularodm.exceptions import NoResultsFound
from modularodm.exceptions import ValidationError, ValidationValueError

import framework
from framework import analytics
from framework.sessions import session
from framework.auth import exceptions, utils, signals
from framework.sentry import log_exception
from framework.addons import AddonModelMixin
from framework.sessions.model import Session
from framework.sessions.utils import remove_sessions_for_user
from framework.exceptions import PermissionsError
from framework.guid.model import GuidStoredObject
from framework.bcrypt import generate_password_hash, check_password_hash
from framework.auth.exceptions import ChangePasswordError, ExpiredTokenError

from website import mails, settings, filters, security


name_formatters = {
    'long': lambda user: user.fullname,
    'surname': lambda user: user.family_name if user.family_name else user.fullname,
    'initials': lambda user: u'{surname}, {initial}.'.format(
        surname=user.family_name,
        initial=user.given_name_initial,
    ),
}

logger = logging.getLogger(__name__)

# Hide implementation of token generation
def generate_confirm_token():
    return security.random_string(30)


def generate_claim_token():
    return security.random_string(30)


def string_required(value):
    if value is None or value == '':
        raise ValidationValueError('Value must not be empty.')


def validate_history_item(item):
    string_required(item.get('institution'))
    startMonth = item.get('startMonth')
    startYear = item.get('startYear')
    endMonth = item.get('endMonth')
    endYear = item.get('endYear')

    validate_year(startYear)
    validate_year(endYear)

    if startYear and endYear:
        if endYear < startYear:
            raise ValidationValueError('End date must be later than start date.')
        elif endYear == startYear:
            if endMonth and startMonth and endMonth < startMonth:
                raise ValidationValueError('End date must be later than start date.')


def validate_year(item):
    if item:
        try:
            int(item)
        except ValueError:
            raise ValidationValueError('Please enter a valid year.')
        else:
            if len(item) != 4:
                raise ValidationValueError('Please enter a valid year.')


validate_url = URLValidator()
def validate_personal_site(value):
    if value:
        try:
            validate_url(value)
        except ValidationError:
            # Reraise with a better message
            raise ValidationError('Invalid personal URL.')


def validate_social(value):
    validate_personal_site(value.get('personal'))


def validate_email(item):
    if not (item
            and re.match(r'^.+@[^.].*\.[a-z]{2,10}$', item, re.IGNORECASE)
            and item == item.strip().lower()):
        raise ValidationError("Invalid Email")


# TODO - rename to _get_current_user_from_session /HRYBACKI
def _get_current_user():
    uid = session._get_current_object() and session.data.get('auth_user_id')
    return User.load(uid)


# TODO: This should be a class method of User?
def get_user(email=None, password=None, verification_key=None):
    """Get an instance of User matching the provided params.

    :return: The instance of User requested
    :rtype: User or None
    """
    # tag: database
    if password and not email:
        raise AssertionError("If a password is provided, an email must also "
                             "be provided.")

    query_list = []
    if email:
        email = email.strip().lower()
        query_list.append(Q('emails', 'eq', email) | Q('username', 'eq', email))
    if password:
        password = password.strip()
        try:
            query = query_list[0]
            for query_part in query_list[1:]:
                query = query & query_part
            user = User.find_one(query)
        except Exception as err:
            logger.error(err)
            user = None
        if user and not user.check_password(password):
            return False
        return user
    if verification_key:
        query_list.append(Q('verification_key', 'eq', verification_key))
    try:
        query = query_list[0]
        for query_part in query_list[1:]:
            query = query & query_part
        user = User.find_one(query)
        return user
    except Exception as err:
        logger.error(err)
        return None


class Auth(object):

    def __init__(self, user=None, api_key=None, api_node=None,
                 private_key=None):
        self.user = user
        self.api_key = api_key
        self.api_node = api_node
        self.private_key = private_key

    def __repr__(self):
        return ('<Auth(user="{self.user}", api_key={self.api_key}, '
                'api_node={self.api_node}, '
                'private_key={self.private_key})>').format(self=self)

    @property
    def logged_in(self):
        return self.user is not None

    @classmethod
    def from_kwargs(cls, request_args, kwargs):
        user = request_args.get('user') or kwargs.get('user') or _get_current_user()
        api_key = request_args.get('api_key') or kwargs.get('api_key')
        api_node = request_args.get('api_node') or kwargs.get('api_node')
        private_key = request_args.get('view_only')

        return cls(
            user=user,
            api_key=api_key,
            api_node=api_node,
            private_key=private_key,
        )


class User(GuidStoredObject, AddonModelMixin):

    # Node fields that trigger an update to the search engine on save
    SEARCH_UPDATE_FIELDS = {
        'fullname',
        'given_name',
        'middle_names',
        'family_name',
        'suffix',
        'merged_by',
        'date_disabled',
        'date_confirmed',
        'jobs',
        'schools',
        'social',
    }

    # TODO: Add SEARCH_UPDATE_NODE_FIELDS, for fields that should trigger a
    #   search update for all nodes to which the user is a contributor.

    SOCIAL_FIELDS = {
        'orcid': u'http://orcid.com/{}',
        'github': u'http://github.com/{}',
        'scholar': u'http://scholar.google.com/citation?user={}',
        'twitter': u'http://twitter.com/{}',
        'personal': u'{}',
        'linkedIn': u'https://www.linkedin.com/profile/view?id={}',
        'impactStory': u'https://impactstory.org/{}',
        'researcherId': u'http://researcherid.com/rid/{}',
    }

    # This is a GuidStoredObject, so this will be a GUID.
    _id = fields.StringField(primary=True)

    # The primary email address for the account.
    # This value is unique, but multiple "None" records exist for:
    #   * unregistered contributors where an email address was not provided.
    username = fields.StringField(required=False, unique=True, index=True)

    # Hashed. Use `User.set_password` and `User.check_password`
    password = fields.StringField()

    fullname = fields.StringField(required=True, validate=string_required)

    # user has taken action to register the account
    is_registered = fields.BooleanField(index=True)

    # user has claimed the account
    # TODO: This should be retired - it always reflects is_registered.
    #   While a few entries exist where this is not the case, they appear to be
    #   the result of a bug, as they were all created over a small time span.
    is_claimed = fields.BooleanField(default=False, index=True)

    # a list of strings - for internal use
    system_tags = fields.StringField(list=True)

    # security emails that have been sent
    # TODO: This should be removed and/or merged with system_tags
    security_messages = fields.DictionaryField()
    # Format: {
    #   <message label>: <datetime>
    #   ...
    # }

    # user was invited (as opposed to registered unprompted)
    is_invited = fields.BooleanField(default=False, index=True)

    # Per-project unclaimed user data:
    # TODO: add validation
    unclaimed_records = fields.DictionaryField(required=False)
    # Format: {
    #   <project_id>: {
    #       'name': <name that referrer provided>,
    #       'referrer_id': <user ID of referrer>,
    #       'token': <token used for verification urls>,
    #       'email': <email the referrer provided or None>,
    #       'claimer_email': <email the claimer entered or None>,
    #       'last_sent': <timestamp of last email sent to referrer or None>
    #   }
    #   ...
    # }

    # The user into which this account was merged
    merged_by = fields.ForeignField('user',
                                    default=None,
                                    backref='merged',
                                    index=True)

    # verification key used for resetting password
    verification_key = fields.StringField()

    # confirmed emails
    #   emails should be stripped of whitespace and lower-cased before appending
    # TODO: Add validator to ensure an email address only exists once across
    # all User's email lists
    emails = fields.StringField(list=True)

    # email verification tokens
    #   see also ``unconfirmed_emails``
    email_verifications = fields.DictionaryField(default=dict)
    # Format: {
    #   <token> : {'email': <email address>,
    #              'expiration': <datetime>}
    # }

    # email lists to which the user has chosen a subscription setting
    mailing_lists = fields.DictionaryField()
    # Format: {
    #   'list1': True,
    #   'list2: False,
    #    ...
    # }

    # nicknames, or other names by which this used is known
    # TODO: remove - unused
    aka = fields.StringField(list=True)

    # the date this user was registered
    # TODO: consider removal - this can be derived from date_registered
    date_registered = fields.DateTimeField(auto_now_add=dt.datetime.utcnow,
                                           index=True)

    # watched nodes are stored via a list of WatchConfigs
    watched = fields.ForeignField("WatchConfig", list=True, backref="watched")

    # list of users recently added to nodes as a contributor
    recently_added = fields.ForeignField("user", list=True, backref="recently_added")

    # Attached external accounts (OAuth)
    external_accounts = fields.ForeignField("externalaccount",
                                            list=True,
                                            backref="connected")

    # CSL names
    given_name = fields.StringField()
    middle_names = fields.StringField()
    family_name = fields.StringField()
    suffix = fields.StringField()

    # Employment history
    jobs = fields.DictionaryField(list=True, validate=validate_history_item)
    # Format: {
    #     'title': <position or job title>,
    #     'institution': <institution or organization>,
    #     'department': <department>,
    #     'location': <location>,
    #     'startMonth': <start month>,
    #     'startYear': <start year>,
    #     'endMonth': <end month>,
    #     'endYear': <end year>,
    #     'ongoing: <boolean>
    # }

    # Educational history
    schools = fields.DictionaryField(list=True, validate=validate_history_item)
    # Format: {
    #     'degree': <position or job title>,
    #     'institution': <institution or organization>,
    #     'department': <department>,
    #     'location': <location>,
    #     'startMonth': <start month>,
    #     'startYear': <start year>,
    #     'endMonth': <end month>,
    #     'endYear': <end year>,
    #     'ongoing: <boolean>
    # }

    # Social links
    social = fields.DictionaryField(validate=validate_social)
    # Format: {
    #     'personal': <personal site>,
    #     'twitter': <twitter id>,
    # }

    api_keys = fields.ForeignField('apikey', list=True, backref='keyed')

    # hashed password used to authenticate to Piwik
    piwik_token = fields.StringField()

    # date the user last logged in via the web interface
    date_last_login = fields.DateTimeField()

    # date the user first successfully confirmed an email address
    date_confirmed = fields.DateTimeField(index=True)

    # When the user was disabled.
    date_disabled = fields.DateTimeField(index=True)

    # when comments for a node were last viewed
    comments_viewed_timestamp = fields.DictionaryField()
    # Format: {
    #   'node_id': 'timestamp'
    # }

    # timezone for user's locale (e.g. 'America/New_York')
    timezone = fields.StringField(default='Etc/UTC')

    # user language and locale data (e.g. 'en_US')
    locale = fields.StringField(default='en_US')

    _meta = {'optimistic': True}

    def __repr__(self):
        return '<User({0!r}) with id {1!r}>'.format(self.username, self._id)

    @classmethod
    def create_unregistered(cls, fullname, email=None):
        """Create a new unregistered user.
        """
        user = cls(
            username=email,
            fullname=fullname,
            is_invited=True,
            is_registered=False,
        )
        user.update_guessed_names()
        return user

    @classmethod
    def create(cls, username, password, fullname):
        user = cls(
            username=username,
            fullname=fullname,
        )
        user.update_guessed_names()
        user.set_password(password)
        return user

    @classmethod
    def create_unconfirmed(cls, username, password, fullname, do_confirm=True):
        """Create a new user who has begun registration but needs to verify
        their primary email address (username).
        """
        user = cls.create(username, password, fullname)
        user.add_unconfirmed_email(username)
        user.is_registered = False
        return user

    @classmethod
    def create_confirmed(cls, username, password, fullname):
        user = cls.create(username, password, fullname)
        user.is_registered = True
        user.is_claimed = True
        user.date_confirmed = user.date_registered
        return user

    @classmethod
    def from_cookie(cls, cookie, secret=None):
        """Attempt to load a user from their signed cookie
        :returns: None if a user cannot be loaded else User
        """
        if not cookie:
            return None

        secret = secret or settings.SECRET_KEY

        try:
            token = itsdangerous.Signer(secret).unsign(cookie)
        except itsdangerous.BadSignature:
            return None

        user_session = Session.load(token)

        if user_session is None:
            return None

        return cls.load(user_session.data.get('auth_user_id'))

    def get_or_create_cookie(self, secret=None):
        """Find the cookie for the given user
        Create a new session if no cookie is found

        :param str secret: The key to sign the cookie with
        :returns: The signed cookie
        """
        secret = secret or settings.SECRET_KEY
        sessions = Session.find(
            Q('data.auth_user_id', 'eq', self._id)
        ).sort(
            '-date_modified'
        ).limit(1)

        if sessions.count() > 0:
            user_session = sessions[0]
        else:
            user_session = Session(data={
                'auth_user_id': self._id,
                'auth_user_username': self.username,
                'auth_user_fullname': self.fullname,
            })
            user_session.save()

        signer = itsdangerous.Signer(secret)
        return signer.sign(user_session._id)

    def update_guessed_names(self):
        """Updates the CSL name fields inferred from the the full name.
        """
        parsed = utils.impute_names(self.fullname)
        self.given_name = parsed['given']
        self.middle_names = parsed['middle']
        self.family_name = parsed['family']
        self.suffix = parsed['suffix']

    def register(self, username, password=None):
        """Registers the user.
        """
        self.username = username
        if password:
            self.set_password(password)
        if username not in self.emails:
            self.emails.append(username)
        self.is_registered = True
        self.is_claimed = True
        self.date_confirmed = dt.datetime.utcnow()
        self.update_search()
        self.update_search_nodes()

        # Emit signal that a user has confirmed
        signals.user_confirmed.send(self)

        return self

    def add_unclaimed_record(self, node, referrer, given_name, email=None):
        """Add a new project entry in the unclaimed records dictionary.

        :param Node node: Node this unclaimed user was added to.
        :param User referrer: User who referred this user.
        :param str given_name: The full name that the referrer gave for this user.
        :param str email: The given email address.
        :returns: The added record
        """
        if not node.can_edit(user=referrer):
            raise PermissionsError('Referrer does not have permission to add a contributor '
                'to project {0}'.format(node._primary_key))
        project_id = node._primary_key
        referrer_id = referrer._primary_key
        if email:
            clean_email = email.lower().strip()
        else:
            clean_email = None
        record = {
            'name': given_name,
            'referrer_id': referrer_id,
            'token': generate_confirm_token(),
            'email': clean_email
        }
        self.unclaimed_records[project_id] = record
        return record

    def display_full_name(self, node=None):
        """Return the full name , as it would display in a contributor list for a
        given node.

        NOTE: Unclaimed users may have a different name for different nodes.
        """
        if node:
            unclaimed_data = self.unclaimed_records.get(node._primary_key, None)
            if unclaimed_data:
                return unclaimed_data['name']
        return self.fullname

    @property
    def is_active(self):
        """Returns True if the user is active. The user must have activated
        their account, must not be deleted, suspended, etc.

        :return: bool
        """
        return (self.is_registered and
                self.password is not None and
                not self.is_merged and
                not self.is_disabled and
                self.is_confirmed)

    def get_unclaimed_record(self, project_id):
        """Get an unclaimed record for a given project_id.

        :raises: ValueError if there is no record for the given project.
        """
        try:
            return self.unclaimed_records[project_id]
        except KeyError:  # reraise as ValueError
            raise ValueError('No unclaimed record for user {self._id} on node {project_id}'
                                .format(**locals()))

    def get_claim_url(self, project_id, external=False):
        """Return the URL that an unclaimed user should use to claim their
        account. Return ``None`` if there is no unclaimed_record for the given
        project ID.

        :param project_id: The project ID for the unclaimed record
        :raises: ValueError if a record doesn't exist for the given project ID
        :rtype: dict
        :returns: The unclaimed record for the project
        """
        uid = self._primary_key
        base_url = settings.DOMAIN if external else '/'
        unclaimed_record = self.get_unclaimed_record(project_id)
        token = unclaimed_record['token']
        return '{base_url}user/{uid}/{project_id}/claim/?token={token}'\
                    .format(**locals())

    def set_password(self, raw_password):
        """Set the password for this user to the hash of ``raw_password``."""
        self.password = generate_password_hash(raw_password)

    def check_password(self, raw_password):
        """Return a boolean of whether ``raw_password`` was correct."""
        if not self.password or not raw_password:
            return False
        return check_password_hash(self.password, raw_password)

    @property
    def csl_given_name(self):
        parts = [self.given_name]
        if self.middle_names:
            parts.extend(each[0] for each in re.split(r'\s+', self.middle_names))
        return ' '.join(parts)

    @property
    def csl_name(self):
        return {
            'family': self.family_name,
            'given': self.csl_given_name,
        }

    # TODO: This should not be on the User object.
    def change_password(self, raw_old_password, raw_new_password, raw_confirm_password):
        """Change the password for this user to the hash of ``raw_new_password``."""
        raw_old_password = (raw_old_password or '').strip()
        raw_new_password = (raw_new_password or '').strip()
        raw_confirm_password = (raw_confirm_password or '').strip()

        issues = []
        if not self.check_password(raw_old_password):
            issues.append('Old password is invalid')
        elif raw_old_password == raw_new_password:
            issues.append('Password cannot be the same')

        if not raw_old_password or not raw_new_password or not raw_confirm_password:
            issues.append('Passwords cannot be blank')
        elif len(raw_new_password) < 6:
            issues.append('Password should be at least six characters')

        if raw_new_password != raw_confirm_password:
            issues.append('Password does not match the confirmation')

        if issues:
            raise ChangePasswordError(issues)
        self.set_password(raw_new_password)

    def _set_email_token_expiration(self, token, expiration=None):
        """Set the expiration date for given email token.

        :param str token: The email token to set the expiration for.
        :param datetime expiration: Datetime at which to expire the token. If ``None``, the
            token will expire after ``settings.EMAIL_TOKEN_EXPIRATION`` hours. This is only
            used for testing purposes.
        """
        expiration = expiration or (dt.datetime.utcnow() + dt.timedelta(hours=settings.EMAIL_TOKEN_EXPIRATION))
        self.email_verifications[token]['expiration'] = expiration
        return expiration

    def add_unconfirmed_email(self, email, expiration=None):
        """Add an email verification token for a given email."""
        # TODO: If the unconfirmed email is already present, refresh the token

        # TODO: This is technically not compliant with RFC 822, which requires
        #       that case be preserved in the "local-part" of an address. From
        #       a practical standpoint, the vast majority of email servers do
        #       not preserve case.
        #       ref: https://tools.ietf.org/html/rfc822#section-6
        email = email.lower().strip()

        if email in self.emails:
            raise ValueError("Email already confirmed to this user.")

        validate_email(email)

        token = generate_confirm_token()

        # handle when email_verifications is None
        if not self.email_verifications:
            self.email_verifications = {}

        self.email_verifications[token] = {'email': email}
        self._set_email_token_expiration(token, expiration=expiration)
        return token

    def remove_unconfirmed_email(self, email):
        """Remove an unconfirmed email addresses and their tokens."""
        if email == self.username:
            raise PermissionsError("Can't remove primary email")
        for token, value in self.email_verifications.iteritems():
            if value.get('email') == email:
                del self.email_verifications[token]
                return True

        return False

    def remove_email(self, email):
        """Remove a confirmed email"""
        if email == self.username:
            raise PermissionsError("Can't remove primary email")
        if email in self.emails:
            self.emails.remove(email)
            signals.user_email_removed.send(self, email=email)

    @signals.user_email_removed.connect
    def _send_email_removal_confirmations(self, email):
        mails.send_mail(to_addr=self.username,
                        mail=mails.REMOVED_EMAIL,
                        user=self,
                        removed_email=email)
        mails.send_mail(to_addr=email,
                        mail=mails.REMOVED_EMAIL,
                        user=self,
                        removed_email=email)

    def get_confirmation_token(self, email, force=False):
        """Return the confirmation token for a given email.

        :param str email: Email to get the token for.
        :param bool force: If an expired token exists for the given email, generate a new
            token and return that token.

        :raises: ExpiredTokenError if trying to access a token that is expired and force=False.
        :raises: KeyError if there no token for the email.
        """
        # TODO: Refactor "force" flag into User.get_or_add_confirmation_token
        for token, info in self.email_verifications.items():
            if info['email'].lower() == email.lower():
                # Old records will not have an expiration key. If it's missing,
                # assume the token is expired
                expiration = info.get('expiration')
                if not expiration or (expiration and expiration < dt.datetime.utcnow()):
                    if not force:
                        raise ExpiredTokenError('Token for email "{0}" is expired'.format(email))
                    else:
                        new_token = self.add_unconfirmed_email(email)
                        self.save()
                        return new_token
                return token
        raise KeyError('No confirmation token for email "{0}"'.format(email))

    def get_confirmation_url(self, email, external=True, force=False):
        """Return the confirmation url for a given email.

        :raises: ExpiredTokenError if trying to access a token that is expired.
        :raises: KeyError if there is no token for the email.
        """
        base = settings.DOMAIN if external else '/'
        token = self.get_confirmation_token(email, force=force)
        return "{0}confirm/{1}/{2}/".format(base, self._primary_key, token)

    def _get_unconfirmed_email_for_token(self, token):
        """Return whether or not a confirmation token is valid for this user.
        :rtype: bool
        """
        if token not in self.email_verifications:
            raise exceptions.InvalidTokenError()

        verification = self.email_verifications[token]
        # Not all tokens are guaranteed to have expiration dates
        if (
            'expiration' in verification and
            verification['expiration'] < dt.datetime.utcnow()
        ):
            raise exceptions.ExpiredTokenError()

        return verification['email']

    def verify_claim_token(self, token, project_id):
        """Return whether or not a claim token is valid for this user for
        a given node which they were added as a unregistered contributor for.
        """
        try:
            record = self.get_unclaimed_record(project_id)
        except ValueError:  # No unclaimed record for given pid
            return False
        return record['token'] == token

    def confirm_email(self, token, merge=False):
        """Confirm the email address associated with the token"""
        email = self._get_unconfirmed_email_for_token(token)

        # If this email is confirmed on another account, abort
        try:
            user_to_merge = User.find_one(Q('emails', 'iexact', email))
        except NoResultsFound:
            user_to_merge = None

        if user_to_merge and merge:
            self.merge_user(user_to_merge)
        elif user_to_merge:
            raise exceptions.MergeConfirmedRequiredError(
                'Merge requires confirmation',
                user=self,
                user_to_merge=user_to_merge,
            )

        # If another user has this email as its username, get it
        try:
            unregistered_user = User.find_one(Q('username', 'eq', email) &
                                              Q('_id', 'ne', self._id))
        except NoResultsFound:
            unregistered_user = None

        if unregistered_user:
            self.merge_user(unregistered_user)
            self.save()
            unregistered_user.username = None

        if email not in self.emails:
            self.emails.append(email)

        # Complete registration if primary email
        if email.lower() == self.username.lower():
            self.register(self.username)
            self.date_confirmed = dt.datetime.utcnow()
        # Revoke token
        del self.email_verifications[token]

        # TODO: We can't assume that all unclaimed records are now claimed.
        # Clear unclaimed records, so user's name shows up correctly on
        # all projects
        self.unclaimed_records = {}
        self.save()

        self.update_search_nodes()

        return True

    @property
    def unconfirmed_emails(self):
        # Handle when email_verifications field is None
        email_verifications = self.email_verifications or {}
        return [
            each['email']
            for each
            in email_verifications.values()
        ]

    def update_search_nodes(self):
        """Call `update_search` on all nodes on which the user is a
        contributor. Needed to add self to contributor lists in search upon
        registration or claiming.

        """
        for node in self.node__contributed:
            node.update_search()

<<<<<<< HEAD
    @property
=======
    def update_search_nodes_contributors(self):
        """
        Bulk update contributor name on all nodes on which the user is
        a contributor.
        :return:
        """
        from website.search import search
        search.update_contributors(self.node__contributed)

>>>>>>> 9318a0dc
    def is_confirmed(self):
        return bool(self.date_confirmed)

    @property
    def social_links(self):
        return {
            key: self.SOCIAL_FIELDS[key].format(val)
            for key, val in self.social.items()
            if val and
            self.SOCIAL_FIELDS.get(key)
        }

    @property
    def biblio_name(self):
        given_names = self.given_name + ' ' + self.middle_names
        surname = self.family_name
        if surname != given_names:
            initials = [
                name[0].upper() + '.'
                for name in given_names.split(' ')
                if name and re.search(r'\w', name[0], re.I)
            ]
            return u'{0}, {1}'.format(surname, ' '.join(initials))
        return surname

    @property
    def given_name_initial(self):
        """
        The user's preferred initialization of their given name.

        Some users with common names may choose to distinguish themselves from
        their colleagues in this way. For instance, there could be two
        well-known researchers in a single field named "Robert Walker".
        "Walker, R" could then refer to either of them. "Walker, R.H." could
        provide easy disambiguation.

        NOTE: The internal representation for this should never end with a
              period. "R" and "R.H" would be correct in the prior case, but
              "R.H." would not.
        """
        return self.given_name[0]

    @property
    def url(self):
        return '/{}/'.format(self._primary_key)

    @property
    def api_url(self):
        return '/api/v1/profile/{0}/'.format(self._primary_key)

    @property
    def absolute_url(self):
        return urlparse.urljoin(settings.DOMAIN, self.url)

    @property
    def display_absolute_url(self):
        url = self.absolute_url
        if url is not None:
            return re.sub(r'https?:', '', url).strip('/')

    @property
    def deep_url(self):
        return '/profile/{}/'.format(self._primary_key)

    @property
    def gravatar_url(self):
        return filters.gravatar(
            self,
            use_ssl=True,
            size=settings.GRAVATAR_SIZE_ADD_CONTRIBUTOR
        )

    def get_activity_points(self, db=None):
        db = db or framework.mongo.database
        return analytics.get_total_activity_count(self._primary_key, db=db)

    @property
    def is_disabled(self):
        """Whether or not this account has been disabled.

        Abstracts ``User.date_disabled``.

        :return: bool
        """
        return self.date_disabled is not None

    @is_disabled.setter
    def is_disabled(self, val):
        """Set whether or not this account has been disabled."""
        if val:
            self.date_disabled = dt.datetime.utcnow()
        else:
            self.date_disabled = None

    @property
    def is_merged(self):
        '''Whether or not this account has been merged into another account.
        '''
        return self.merged_by is not None

    @property
    def profile_url(self):
        return '/{}/'.format(self._id)

    def get_summary(self, formatter='long'):
        return {
            'user_fullname': self.fullname,
            'user_profile_url': self.profile_url,
            'user_display_name': name_formatters[formatter](self),
            'user_is_claimed': self.is_claimed
        }

    def save(self, *args, **kwargs):
        # Avoid circular import
        from framework.analytics import tasks as piwik_tasks
        self.username = self.username.lower().strip() if self.username else None
        ret = super(User, self).save(*args, **kwargs)
        if self.SEARCH_UPDATE_FIELDS.intersection(ret) and self.is_confirmed:
            self.update_search()
            self.update_search_nodes_contributors()
        if settings.PIWIK_HOST and not self.piwik_token:
            piwik_tasks.update_user(self._id)
        return ret

    def update_search(self):
        from website import search
        try:
            search.search.update_user(self)
        except search.exceptions.SearchUnavailableError as e:
            logger.exception(e)
            log_exception()

    @classmethod
    def find_by_email(cls, email):
        try:
            user = cls.find_one(
                Q('emails', 'eq', email)
            )
            return [user]
        except:
            return []

    def serialize(self, anonymous=False):
        return {
            'id': utils.privacy_info_handle(self._primary_key, anonymous),
            'fullname': utils.privacy_info_handle(self.fullname, anonymous, name=True),
            'registered': self.is_registered,
            'url': utils.privacy_info_handle(self.url, anonymous),
            'api_url': utils.privacy_info_handle(self.api_url, anonymous),
        }

    ###### OSF-Specific methods ######

    def watch(self, watch_config):
        """Watch a node by adding its WatchConfig to this user's ``watched``
        list. Raises ``ValueError`` if the node is already watched.

        :param watch_config: The WatchConfig to add.
        :param save: Whether to save the user.

        """
        watched_nodes = [each.node for each in self.watched]
        if watch_config.node in watched_nodes:
            raise ValueError('Node is already being watched.')
        watch_config.save()
        self.watched.append(watch_config)
        return None

    def unwatch(self, watch_config):
        """Unwatch a node by removing its WatchConfig from this user's ``watched``
        list. Raises ``ValueError`` if the node is not already being watched.

        :param watch_config: The WatchConfig to remove.
        :param save: Whether to save the user.

        """
        for each in self.watched:
            if watch_config.node._id == each.node._id:
                each.__class__.remove_one(each)
                return None
        raise ValueError('Node not being watched.')

    def is_watching(self, node):
        '''Return whether a not a user is watching a Node.'''
        watched_node_ids = set([config.node._id for config in self.watched])
        return node._id in watched_node_ids

    def get_recent_log_ids(self, since=None):
        '''Return a generator of recent logs' ids.

        :param since: A datetime specifying the oldest time to retrieve logs
        from. If ``None``, defaults to 60 days before today. Must be a tz-aware
        datetime because PyMongo's generation times are tz-aware.

        :rtype: generator of log ids (strings)
        '''
        log_ids = []
        # Default since to 60 days before today if since is None
        # timezone aware utcnow
        utcnow = dt.datetime.utcnow().replace(tzinfo=pytz.utc)
        since_date = since or (utcnow - dt.timedelta(days=60))
        for config in self.watched:
            # Extract the timestamps for each log from the log_id (fast!)
            # The first 4 bytes of Mongo's ObjectId encodes time
            # This prevents having to load each Log Object and access their
            # date fields
            node_log_ids = [log_id for log_id in config.node.logs._to_primary_keys()
                                   if bson.ObjectId(log_id).generation_time > since_date and
                                   log_id not in log_ids]
            # Log ids in reverse chronological order
            log_ids = _merge_into_reversed(log_ids, node_log_ids)
        return (l_id for l_id in log_ids)

    def get_daily_digest_log_ids(self):
        '''Return a generator of log ids generated in the past day
        (starting at UTC 00:00).
        '''
        utcnow = dt.datetime.utcnow()
        midnight = dt.datetime(
            utcnow.year, utcnow.month, utcnow.day,
            0, 0, 0, tzinfo=pytz.utc
        )
        return self.get_recent_log_ids(since=midnight)

    @property
    def can_be_merged(self):
        """The ability of the `merge_user` method to fully merge the user"""
        return all((addon.can_be_merged for addon in self.get_addons()))

    def merge_user(self, user):
        """Merge a registered user into this account. This user will be
        a contributor on any project

        :param user: A User object to be merged.
        """
        # Fail if the other user has conflicts.
        if not user.can_be_merged:
            raise exceptions.MergeConflictError("Users cannot be merged")
        # Move over the other user's attributes
        # TODO: confirm
        for system_tag in user.system_tags:
            if system_tag not in self.system_tags:
                self.system_tags.append(system_tag)

        [self.aka.append(each) for each in user.aka if each not in self.aka]

        self.is_claimed = self.is_claimed or user.is_claimed
        self.is_invited = self.is_invited or user.is_invited

        # copy over profile only if this user has no profile info
        if user.jobs and not self.jobs:
            self.jobs = user.jobs

        if user.schools and not self.schools:
            self.schools = user.schools

        if user.social and not self.social:
            self.social = user.social

        unclaimed = user.unclaimed_records.copy()
        unclaimed.update(self.unclaimed_records)
        self.unclaimed_records = unclaimed
        # - unclaimed records should be connected to only one user
        user.unclaimed_records = {}

        security_messages = user.security_messages.copy()
        security_messages.update(self.security_messages)
        self.security_messages = security_messages

        for key, value in user.mailing_lists.iteritems():
            # subscribe to each list if either user was subscribed
            self.mailing_lists[key] = value or self.mailing_lists.get(key)
        # - clear subscriptions for merged user
        user.mailing_lists = {}

        for node_id, timestamp in user.comments_viewed_timestamp.iteritems():
            if not self.comments_viewed_timestamp.get(node_id):
                self.comments_viewed_timestamp[node_id] = timestamp
            elif timestamp > self.comments_viewed_timestamp[node_id]:
                self.comments_viewed_timestamp[node_id] = timestamp

        self.emails.extend(user.emails)
        user.emails = []

        for k, v in user.email_verifications.iteritems():
            email_to_confirm = v['email']
            if k not in self.email_verifications and email_to_confirm != user.username:
                self.email_verifications[k] = v
        user.email_verifications = {}

        # FOREIGN FIELDS
        for watched in user.watched:
            if watched not in self.watched:
                self.watched.append(watched)
        user.watched = []

        for account in user.external_accounts:
            if account not in self.external_accounts:
                self.external_accounts.append(account)
        user.external_accounts = []

        for api_key in user.api_keys:
            self.api_keys.append(api_key)
        user.api_keys = []

        # - addons
        # Note: This must occur before the merged user is removed as a
        #       contributor on the nodes, as an event hook is otherwise fired
        #       which removes the credentials.
        for addon in user.get_addons():
            user_settings = self.get_or_add_addon(addon.config.short_name)
            user_settings.merge(addon)
            user_settings.save()

        # - projects where the user was a contributor
        for node in user.node__contributed:
            # Skip dashboard node
            if node.is_dashboard:
                continue
            node.add_contributor(
                contributor=self,
                permissions=node.get_permissions(user),
                visible=node.get_visible(user),
                log=False,
            )
            try:
                node.remove_contributor(
                    contributor=user,
                    auth=Auth(user=self),
                    log=False,
                )
            except ValueError:
                logger.error('Contributor {0} not in list on node {1}'.format(
                    user._id, node._id
                ))
            node.save()

        # - projects where the user was the creator
        for node in user.node__created:
            node.creator = self
            node.save()

        # finalize the merge

        remove_sessions_for_user(user)

        # - username is set to None so the resultant user can set it primary
        #   in the future.
        user.username = None
        user.password = None
        user.verification_key = None
        user.merged_by = self

        user.save()

    def get_projects_in_common(self, other_user, primary_keys=True):
        """Returns either a collection of "shared projects" (projects that both users are contributors for)
        or just their primary keys
        """
        if primary_keys:
            projects_contributed_to = set(self.node__contributed._to_primary_keys())
            return projects_contributed_to.intersection(other_user.node__contributed._to_primary_keys())
        else:
            projects_contributed_to = set(self.node__contributed)
            return projects_contributed_to.intersection(other_user.node__contributed)

    def n_projects_in_common(self, other_user):
        """Returns number of "shared projects" (projects that both users are contributors for)"""
        return len(self.get_projects_in_common(other_user, primary_keys=True))


def _merge_into_reversed(*iterables):
    '''Merge multiple sorted inputs into a single output in reverse order.
    '''
    return sorted(itertools.chain(*iterables), reverse=True)<|MERGE_RESOLUTION|>--- conflicted
+++ resolved
@@ -839,9 +839,6 @@
         for node in self.node__contributed:
             node.update_search()
 
-<<<<<<< HEAD
-    @property
-=======
     def update_search_nodes_contributors(self):
         """
         Bulk update contributor name on all nodes on which the user is
@@ -851,7 +848,7 @@
         from website.search import search
         search.update_contributors(self.node__contributed)
 
->>>>>>> 9318a0dc
+    @property
     def is_confirmed(self):
         return bool(self.date_confirmed)
 
