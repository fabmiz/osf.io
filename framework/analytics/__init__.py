#!/usr/bin/env python
# encoding: utf-8

import functools
from datetime import datetime

from framework.mongo import database
from framework.postcommit_tasks.handlers import run_postcommit
from framework.sessions import session
from framework.celery_tasks import app

from flask import request

collection = database['pagecounters']

@run_postcommit(once_per_request=False, celery=True)
@app.task(max_retries=5, default_retry_delay=60)
def increment_user_activity_counters(user_id, action, date, db=None):
    db = db or database  # default to local proxy
    collection = database['useractivitycounters']
    date = date.strftime('%Y/%m/%d')
    query = {
        '$inc': {
            'total': 1,
            'date.{0}.total'.format(date): 1,
            'action.{0}.total'.format(action): 1,
            'action.{0}.date.{1}'.format(action, date): 1,
        }
    }
    collection.update(
        {'_id': user_id},
        query,
        upsert=True,
        manipulate=False,
    )
    return True


def get_total_activity_count(user_id, db=None):
    db = db or database
    collection = database['useractivitycounters']
    result = collection.find_one(
        {'_id': user_id}, {'total': 1}
    )
    if result and 'total' in result:
        return result['total']
    return 0


def clean_page(page):
    return page.replace(
        '.', '_'
    ).replace(
        '$', '_'
    )


def build_page(rex, kwargs):
    """Build page key from format pattern and request data.

    :param str: Format string (e.g. `'{node}:{file}'`)
    :param dict kwargs: Data used to render format string
    """
    target_node = kwargs.get('node') or kwargs.get('project')
    target_id = target_node._id
    data = {
        'target_id': target_id,
    }
    data.update(kwargs)
    data.update(request.args.to_dict())
    try:
        return rex.format(**data)
    except KeyError:
        return None

<<<<<<< HEAD
@run_postcommit(once_per_request=False, celery=True)
@app.task(max_retries=5, default_retry_delay=60)
=======

>>>>>>> 5ef23f0c
def update_counter(page, db=None):
    """Update counters for page.

    :param str page: Colon-delimited page key in analytics collection
    :param db: MongoDB database or `None`
    """
    db = db or database
    collection = db['pagecounters']

    date = datetime.utcnow()
    date = date.strftime('%Y/%m/%d')

    page = clean_page(page)

    d = {'$inc': {}}

    visited_by_date = session.data.get('visited_by_date')
    if not visited_by_date:
        visited_by_date = {'date': date, 'pages': []}

    if date == visited_by_date['date']:
        if page not in visited_by_date['pages']:
            d['$inc']['date.%s.unique' % date] = 1
            visited_by_date['pages'].append(page)
            session.data['visited_by_date'] = visited_by_date
    else:
        visited_by_date['date'] = date
        visited_by_date['pages'] = []
        d['$inc']['date.%s.unique' % date] = 1
        visited_by_date['pages'].append(page)
        session.data['visited_by_date'] = visited_by_date

    d['$inc']['date.%s.total' % date] = 1

    visited = session.data.get('visited')  # '/project/x/, project/y/'
    if not visited:
        visited = []
    if page not in visited:
        d['$inc']['unique'] = 1
        visited.append(page)
        session.data['visited'] = visited
    d['$inc']['total'] = 1
    collection.update({'_id': page}, d, True, False)


def update_counters(rex, db=None):
    """Create a decorator that updates analytics in `pagecounters` when the
    decorated function is called. Note: call inner function before incrementing
    counters so that counters are not changed if inner function fails.

    :param rex: Pattern for building page key from keyword arguments of
        decorated function
    """
    def wrapper(func):
        @functools.wraps(func)
        def wrapped(*args, **kwargs):
            ret = func(*args, **kwargs)
            page = build_page(rex, kwargs)
            update_counter(page, db or database)
            return ret
        return wrapped
    return wrapper


def get_basic_counters(page, db=None):
    db = db or database
    collection = db['pagecounters']
    unique = 0
    total = 0
    collection = database['pagecounters']
    result = collection.find_one(
        {'_id': clean_page(page)},
        {'total': 1, 'unique': 1}
    )
    if result:
        if 'unique' in result:
            unique = result['unique']
        if 'total' in result:
            total = result['total']
        return unique, total
    else:
        return None, None<|MERGE_RESOLUTION|>--- conflicted
+++ resolved
@@ -73,12 +73,6 @@
     except KeyError:
         return None
 
-<<<<<<< HEAD
-@run_postcommit(once_per_request=False, celery=True)
-@app.task(max_retries=5, default_retry_delay=60)
-=======
-
->>>>>>> 5ef23f0c
 def update_counter(page, db=None):
     """Update counters for page.
 
