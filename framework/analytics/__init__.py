--- conflicted
+++ resolved
@@ -74,10 +74,6 @@
     except KeyError:
         return None
 
-<<<<<<< HEAD
-
-=======
->>>>>>> a03077d9
 @run_postcommit(once_per_request=False, celery=True)
 @app.task(max_retries=5, default_retry_delay=60)
 def update_counter(page, db=None):
