# -*- coding: utf-8 -*-

import logging

import pymongo
from flask import g
from werkzeug.local import LocalProxy

from website import settings


logger = logging.getLogger(__name__)


def get_mongo_client():
    """Create MongoDB client and authenticate database.
    """
<<<<<<< HEAD
    client = MongoClient(settings.DB_HOST, settings.DB_PORT)
=======
    mongo_uri = 'mongodb://localhost:{port}'.format(port=settings.DB_PORT)
    client = pymongo.MongoClient(mongo_uri)
>>>>>>> e1aeb297

    db = client[settings.DB_NAME]

    if settings.DB_USER and settings.DB_PASS:
        db.authenticate(settings.DB_USER, settings.DB_PASS)

    return client


def connection_before_request():
    """Attach MongoDB client to `g`.
    """
    g._mongo_client = get_mongo_client()


def connection_teardown_request(error=None):
    """Close MongoDB client if attached to `g`.
    """
    try:
        g._mongo_client.close()
    except AttributeError:
        if not settings.DEBUG_MODE:
            logger.error('MongoDB client not attached to request.')


handlers = {
    'before_request': connection_before_request,
    'teardown_request': connection_teardown_request,
}


# Set up getters for `LocalProxy` objects
_mongo_client = get_mongo_client()


def _get_current_client():
    """Getter for `client` proxy. Return default client if no client attached
    to `g` or no request context.
    """
    try:
        return g._mongo_client
    except (AttributeError, RuntimeError):
        return _mongo_client


def _get_current_database():
    """Getter for `database` proxy.
    """
    return _get_current_client()[settings.DB_NAME]


# Set up `LocalProxy` objects
client = LocalProxy(_get_current_client)
database = LocalProxy(_get_current_database)


def set_up_storage(schemas, storage_class, prefix='', addons=None, **kwargs):
    '''Setup the storage backend for each schema in ``schemas``.
    note::
        ``**kwargs`` are passed to the constructor of ``storage_class``

    Example usage with modular-odm and pymongo:
    ::

        >>> from pymongo import MongoClient
        >>> from modularodm.storage import MongoStorage
        >>> from models import User, ApiKey, Node, Tag
        >>> client = MongoClient(port=20771)
        >>> db = client['mydb']
        >>> models = [User, ApiKey, Node, Tag]
        >>> set_up_storage(models, MongoStorage)
    '''
    _schemas = []
    _schemas.extend(schemas)

    for addon in (addons or []):
        _schemas.extend(addon.models)

    for schema in _schemas:
        collection = '{0}{1}'.format(prefix, schema._name)
        schema.set_storage(
            storage_class(
                db=database,
                collection=collection,
                **kwargs
            )
        )
        # Allow models to define extra indices
        for index in getattr(schema, '__indices__', []):
            database[collection].ensure_index(**index)<|MERGE_RESOLUTION|>--- conflicted
+++ resolved
@@ -15,12 +15,7 @@
 def get_mongo_client():
     """Create MongoDB client and authenticate database.
     """
-<<<<<<< HEAD
-    client = MongoClient(settings.DB_HOST, settings.DB_PORT)
-=======
-    mongo_uri = 'mongodb://localhost:{port}'.format(port=settings.DB_PORT)
-    client = pymongo.MongoClient(mongo_uri)
->>>>>>> e1aeb297
+    client = pymongo.MongoClient(settings.DB_HOST, settings.DB_PORT)
 
     db = client[settings.DB_NAME]
 
