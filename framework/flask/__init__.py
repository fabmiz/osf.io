--- conflicted
+++ resolved
@@ -5,12 +5,8 @@
 from flask import (Flask, request, jsonify, render_template,  # noqa
     render_template_string, Blueprint, send_file, abort, make_response,
     redirect, url_for, send_from_directory, current_app
-<<<<<<< HEAD
 )
-from werkzeug.utils import secure_filename  # noqa
-=======
 
->>>>>>> 2ff3c267
 from website import settings
 
 # Create app
