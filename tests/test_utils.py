--- conflicted
+++ resolved
@@ -7,11 +7,7 @@
 from framework.routing import Rule, json_renderer
 from framework.utils import secure_filename
 from website.routes import process_rules, OsfWebRenderer
-<<<<<<< HEAD
-from website.util import web_url_for, api_url_for, is_json_request, webpack_asset
-=======
 from website.util import paths
->>>>>>> 176637cb
 from website.util.mimetype import get_mimetype
 from website.util import web_url_for, api_url_for, is_json_request
 
@@ -216,17 +212,9 @@
         self.asset_paths = {'assets': 'assets.07123e.js'}
 
     def test_resolve_asset(self):
-<<<<<<< HEAD
-        asset = webpack_asset('assets.js', self.asset_paths)
-=======
         asset = paths.webpack_asset('assets.js', self.asset_paths)
->>>>>>> 176637cb
         assert_equal(asset, '/static/public/js/assets.07123e.js')
 
     def test_resolve_asset_not_found(self):
         with assert_raises(KeyError):
-<<<<<<< HEAD
-            webpack_asset('bundle.js', self.asset_paths)
-=======
-            paths.webpack_asset('bundle.js', self.asset_paths)
->>>>>>> 176637cb
+            paths.webpack_asset('bundle.js', self.asset_paths)