--- conflicted
+++ resolved
@@ -307,12 +307,10 @@
         self.component.set_privacy('private')
         docs = query('category:component AND ' + self.title)['results']
         assert_equal(len(docs), 0)
-<<<<<<< HEAD
-=======
-        self.registration.set_privacy('private')
+        self.registration.retract_registration(self.user)
+        self.registration.retraction.save()
         docs = query('category:registration AND ' + self.title)['results']
         assert_equal(len(docs), 0)
->>>>>>> 5c8d1467
 
     def test_public_parent_title(self):
         self.project.set_title('hello &amp; world', self.consolidate_auth)
