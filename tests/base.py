# -*- coding: utf-8 -*-
'''Base TestCase class for OSF unittests. Uses a temporary MongoDB database.'''
import os
import re
import shutil
import logging
import unittest
import functools
import datetime as dt
from json import dumps

import blinker
import httpretty
from webtest_plus import TestApp
from webtest.utils import NoDefault

import mock
from faker import Factory
from nose.tools import *  # noqa (PEP8 asserts)
from pymongo.errors import OperationFailure
from modularodm import storage
from django.test import TestCase as DjangoTestCase


from api.base.wsgi import application as api_django_app
from admin.base.wsgi import application as admin_django_app
from framework.mongo import set_up_storage
from framework.auth import User
from framework.sessions.model import Session
from framework.guid.model import Guid
from framework.mongo import client as client_proxy
from framework.mongo import database as database_proxy
from framework.transactions import commands, messages, utils
from framework.tasks.handlers import celery_before_request

from website.project.model import (
    Node, NodeLog, Tag, WatchConfig, MetaSchema,
    ensure_schemas,
)
from website import settings

from website.addons.wiki.model import NodeWikiPage

import website.models
from website.signals import ALL_SIGNALS
from website.project.signals import contributor_added
from website.app import init_app
from website.addons.base import AddonConfig
from website.project.views.contributor import notify_added_contributor


def get_default_metaschema():
    """This needs to be a method so it gets called after the test database is set up"""
    try:
        return MetaSchema.find()[0]
    except IndexError:
        ensure_schemas()
        return MetaSchema.find()[0]

# Just a simple app without routing set up or backends
test_app = init_app(
    settings_module='website.settings', routes=True, set_backends=False,
)
test_app.testing = True


# Silence some 3rd-party logging and some "loud" internal loggers
SILENT_LOGGERS = [
    'factory.generate',
    'factory.containers',
    'website.search.elastic_search',
    'framework.auth.core',
    'website.mails',
    'website.search_migration.migrate',
    'website.util.paths',
]
for logger_name in SILENT_LOGGERS:
    logging.getLogger(logger_name).setLevel(logging.CRITICAL)

# Fake factory
fake = Factory.create()

# All Models
MODELS = (User, Node, NodeLog, NodeWikiPage,
          Tag, WatchConfig, Session, Guid)


def teardown_database(client=None, database=None):
    client = client or client_proxy
    database = database or database_proxy
    try:
        commands.rollback(database)
    except OperationFailure as error:
        message = utils.get_error_message(error)
        if messages.NO_TRANSACTION_ERROR not in message:
            raise
    client.drop_database(database)


class DbTestCase(unittest.TestCase):
    """Base `TestCase` for tests that require a scratch database.
    """
    DB_NAME = getattr(settings, 'TEST_DB_NAME', 'osf_test')

    # dict of addons to inject into the app.
    ADDONS_UNDER_TEST = {}
    # format: {
    #    <addon shortname>: {
    #        'user_settings': <AddonUserSettingsBase instance>,
    #        'node_settings': <AddonNodeSettingsBase instance>,
    #}

    # list of AddonConfig instances of injected addons
    __ADDONS_UNDER_TEST = []

    @classmethod
    def setUpClass(cls):
        super(DbTestCase, cls).setUpClass()

        for (short_name, options) in cls.ADDONS_UNDER_TEST.iteritems():
            cls.__ADDONS_UNDER_TEST.append(
                init_mock_addon(short_name, **options)
            )

        cls._original_db_name = settings.DB_NAME
        settings.DB_NAME = cls.DB_NAME
        cls._original_piwik_host = settings.PIWIK_HOST
        settings.PIWIK_HOST = None
        cls._original_enable_email_subscriptions = settings.ENABLE_EMAIL_SUBSCRIPTIONS
        settings.ENABLE_EMAIL_SUBSCRIPTIONS = False

        cls._original_bcrypt_log_rounds = settings.BCRYPT_LOG_ROUNDS
        settings.BCRYPT_LOG_ROUNDS = 1

        teardown_database(database=database_proxy._get_current_object())
        # TODO: With `database` as a `LocalProxy`, we should be able to simply
        # this logic
        set_up_storage(
            website.models.MODELS,
            storage.MongoStorage,
            addons=settings.ADDONS_AVAILABLE,
        )
        cls.db = database_proxy

    @classmethod
    def tearDownClass(cls):
        super(DbTestCase, cls).tearDownClass()

        for addon in cls.__ADDONS_UNDER_TEST:
            remove_mock_addon(addon)

        teardown_database(database=database_proxy._get_current_object())
        settings.DB_NAME = cls._original_db_name
        settings.PIWIK_HOST = cls._original_piwik_host
        settings.ENABLE_EMAIL_SUBSCRIPTIONS = cls._original_enable_email_subscriptions
        settings.BCRYPT_LOG_ROUNDS = cls._original_bcrypt_log_rounds


class AppTestCase(unittest.TestCase):
    """Base `TestCase` for OSF tests that require the WSGI app (but no database).
    """

    DISCONNECTED_SIGNALS = {
        # disconnect notify_add_contributor so that add_contributor does not send "fake" emails in tests
        contributor_added: [notify_added_contributor]
    }

    def setUp(self):
        super(AppTestCase, self).setUp()
        self.app = TestApp(test_app)
        self.context = test_app.test_request_context()
        self.context.push()
        with self.context:
            celery_before_request()
        for signal in self.DISCONNECTED_SIGNALS:
            for receiver in self.DISCONNECTED_SIGNALS[signal]:
                signal.disconnect(receiver)

    def tearDown(self):
        super(AppTestCase, self).tearDown()
        with mock.patch('website.mailchimp_utils.get_mailchimp_api'):
            self.context.pop()
        for signal in self.DISCONNECTED_SIGNALS:
            for receiver in self.DISCONNECTED_SIGNALS[signal]:
                signal.connect(receiver)


class JSONAPIWrapper(object):
    """
    Creates wrapper with stated content_type.
    """
    def make_wrapper(self, url, method, content_type, params=NoDefault, **kw):
        """
        Helper method for generating wrapper method.
        """

        if params is not NoDefault:
            params = dumps(params, cls=self.JSONEncoder)
        kw.update(
            params=params,
            content_type=content_type,
            upload_files=None,
        )
        wrapper = self._gen_request(method, url, **kw)

        subst = dict(lmethod=method.lower(), method=method)
        wrapper.__name__ = str('%(lmethod)s_json_api' % subst)

        return wrapper


class TestAppJSONAPI(TestApp, JSONAPIWrapper):
    """
    Extends TestApp to add json_api_methods(post, put, patch, and delete)
    which put content_type 'application/vnd.api+json' in header. Adheres to
    JSON API spec.
    """

    def __init__(self, app, *args, **kwargs):
        super(TestAppJSONAPI, self).__init__(app, *args, **kwargs)
        self.auth = None
        self.auth_type = 'basic'

    def json_api_method(method):

        def wrapper(self, url, params=NoDefault, bulk=False, **kw):
            content_type = 'application/vnd.api+json'
            if bulk:
                content_type = 'application/vnd.api+json; ext=bulk'
            return JSONAPIWrapper.make_wrapper(self, url, method, content_type , params, **kw)
        return wrapper

    post_json_api = json_api_method('POST')
    put_json_api = json_api_method('PUT')
    patch_json_api = json_api_method('PATCH')
    delete_json_api = json_api_method('DELETE')


class ApiAppTestCase(unittest.TestCase):
    """Base `TestCase` for OSF API v2 tests that require the WSGI app (but no database).
    """
    def setUp(self):
        super(ApiAppTestCase, self).setUp()
        self.app = TestAppJSONAPI(api_django_app)


class AdminAppTestCase(DjangoTestCase):
    def setUp(self):
        super(AdminAppTestCase, self).setUp()
        self.app = TestApp(admin_django_app)


class UploadTestCase(unittest.TestCase):

    @classmethod
    def setUpClass(cls):
        """Store uploads in temp directory.
        """
        super(UploadTestCase, cls).setUpClass()
        cls._old_uploads_path = settings.UPLOADS_PATH
        cls._uploads_path = os.path.join('/tmp', 'osf', 'uploads')
        try:
            os.makedirs(cls._uploads_path)
        except OSError:  # Path already exists
            pass
        settings.UPLOADS_PATH = cls._uploads_path

    @classmethod
    def tearDownClass(cls):
        """Restore uploads path.
        """
        super(UploadTestCase, cls).tearDownClass()
        shutil.rmtree(cls._uploads_path)
        settings.UPLOADS_PATH = cls._old_uploads_path


methods = [
    httpretty.GET,
    httpretty.PUT,
    httpretty.HEAD,
    httpretty.POST,
    httpretty.PATCH,
    httpretty.DELETE,
]
def kill(*args, **kwargs):
    raise httpretty.errors.UnmockedError


class MockRequestTestCase(unittest.TestCase):

    @classmethod
    def setUpClass(cls):
        super(MockRequestTestCase, cls).setUpClass()
        httpretty.enable()
        for method in methods:
            httpretty.register_uri(
                method,
                re.compile(r'.*'),
                body=kill,
                priority=-1,
            )

    def tearDown(self):
        super(MockRequestTestCase, self).tearDown()
        httpretty.reset()

    @classmethod
    def tearDownClass(cls):
        super(MockRequestTestCase, cls).tearDownClass()
        httpretty.reset()
        httpretty.disable()


class OsfTestCase(DbTestCase, AppTestCase, UploadTestCase, MockRequestTestCase):
    """Base `TestCase` for tests that require both scratch databases and the OSF
    application. Note: superclasses must call `super` in order for all setup and
    teardown methods to be called correctly.
    """
    pass


class ApiTestCase(DbTestCase, ApiAppTestCase, UploadTestCase, MockRequestTestCase):
    """Base `TestCase` for tests that require both scratch databases and the OSF
    API application. Note: superclasses must call `super` in order for all setup and
    teardown methods to be called correctly.
    """
    def setUp(self):
        super(ApiTestCase, self).setUp()
        settings.USE_EMAIL = False

<<<<<<< HEAD
=======

class AdminTestCase(DbTestCase, AdminAppTestCase, UploadTestCase, MockRequestTestCase):
    pass
>>>>>>> 5f666725

# From Flask-Security: https://github.com/mattupstate/flask-security/blob/develop/flask_security/utils.py
class CaptureSignals(object):
    """Testing utility for capturing blinker signals.

    Context manager which mocks out selected signals and registers which
    are `sent` on and what arguments were sent. Instantiate with a list of
    blinker `NamedSignals` to patch. Each signal has its `send` mocked out.

    """
    def __init__(self, signals):
        """Patch all given signals and make them available as attributes.

        :param signals: list of signals

        """
        self._records = {}
        self._receivers = {}
        for signal in signals:
            self._records[signal] = []
            self._receivers[signal] = functools.partial(self._record, signal)

    def __getitem__(self, signal):
        """All captured signals are available via `ctxt[signal]`.
        """
        if isinstance(signal, blinker.base.NamedSignal):
            return self._records[signal]
        else:
            super(CaptureSignals, self).__setitem__(signal)

    def _record(self, signal, *args, **kwargs):
        self._records[signal].append((args, kwargs))

    def __enter__(self):
        for signal, receiver in self._receivers.items():
            signal.connect(receiver)
        return self

    def __exit__(self, type, value, traceback):
        for signal, receiver in self._receivers.items():
            signal.disconnect(receiver)

    def signals_sent(self):
        """Return a set of the signals sent.
        :rtype: list of blinker `NamedSignals`.

        """
        return set([signal for signal, _ in self._records.items() if self._records[signal]])


def capture_signals():
    """Factory method that creates a ``CaptureSignals`` with all OSF signals."""
    return CaptureSignals(ALL_SIGNALS)


def assert_is_redirect(response, msg="Response is a redirect."):
    assert 300 <= response.status_code < 400, msg


def assert_before(lst, item1, item2):
    """Assert that item1 appears before item2 in lst."""
    assert_less(lst.index(item1), lst.index(item2),
        '{0!r} appears before {1!r}'.format(item1, item2))


def assert_datetime_equal(dt1, dt2, allowance=500):
    """Assert that two datetimes are about equal."""
    assert_less(dt1 - dt2, dt.timedelta(milliseconds=allowance))


def init_mock_addon(short_name, user_settings=None, node_settings=None):
    """Add an addon to the settings, so that it is ready for app init

    This is used to inject addons into the application context for tests."""

    #Importing within the function to prevent circular import problems.
    import factories
    user_settings = user_settings or factories.MockAddonUserSettings
    node_settings = node_settings or factories.MockAddonNodeSettings
    settings.ADDONS_REQUESTED.append(short_name)

    addon_config = AddonConfig(
        short_name=short_name,
        full_name=short_name,
        owners=['User', 'Node'],
        categories=['Storage'],
        user_settings_model=user_settings,
        node_settings_model=node_settings,
        models=[user_settings, node_settings],
    )
    settings.ADDONS_AVAILABLE_DICT[addon_config.short_name] = addon_config
    settings.ADDONS_AVAILABLE.append(addon_config)
    return addon_config


def remove_mock_addon(addon_config):
    """Given an AddonConfig instance, remove that addon from the settings"""
    settings.ADDONS_AVAILABLE_DICT.pop(addon_config.short_name, None)

    try:
        settings.ADDONS_AVAILABLE.remove(addon_config)
    except ValueError:
        pass

    try:
        settings.ADDONS_REQUESTED.remove(addon_config.short_name)
    except ValueError:
        pass<|MERGE_RESOLUTION|>--- conflicted
+++ resolved
@@ -328,12 +328,9 @@
         super(ApiTestCase, self).setUp()
         settings.USE_EMAIL = False
 
-<<<<<<< HEAD
-=======
 
 class AdminTestCase(DbTestCase, AdminAppTestCase, UploadTestCase, MockRequestTestCase):
     pass
->>>>>>> 5f666725
 
 # From Flask-Security: https://github.com/mattupstate/flask-security/blob/develop/flask_security/utils.py
 class CaptureSignals(object):
