--- conflicted
+++ resolved
@@ -30,11 +30,7 @@
 from website.exceptions import NodeStateError
 from website.profile.utils import serialize_user
 from website.project.model import (
-<<<<<<< HEAD
-    ApiKey, Node, NodeLog, Pointer, ensure_schemas, has_anonymous_link,
-=======
-    Comment, Node, NodeLog, Pointer, ensure_schemas, has_anonymous_link,
->>>>>>> 9fd27cd1
+    Node, NodeLog, Pointer, ensure_schemas, has_anonymous_link,
     get_pointer_parent, Embargo,
 )
 from website.util.permissions import CREATOR_PERMISSIONS
