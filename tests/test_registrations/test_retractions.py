"""Tests related to retraction of public registrations"""

import datetime
from rest_framework import status as http_status

import mock
import pytest
from django.utils import timezone
from django.db import DataError
from nose.tools import *  # noqa

from framework.auth import Auth
from framework.exceptions import PermissionsError
from tests.base import fake, OsfTestCase
from osf_tests.factories import (
    AuthUserFactory, NodeFactory, ProjectFactory,
    RegistrationFactory, UserFactory, UnconfirmedUserFactory,
    UnregUserFactory
)
from osf.utils import tokens
from osf.exceptions import (
    InvalidSanctionApprovalToken, InvalidSanctionRejectionToken,
    NodeStateError,
)
from osf.models import Contributor, Retraction


@pytest.mark.enable_bookmark_creation
class RegistrationRetractionModelsTestCase(OsfTestCase):
    def setUp(self):
        super(RegistrationRetractionModelsTestCase, self).setUp()

        self.user = UserFactory()
        self.registration = RegistrationFactory(creator=self.user, is_public=True)
        self.valid_justification = fake.sentence()
        self.invalid_justification = fake.text(max_nb_chars=3000)

    def test_set_public_registration_to_private_raises_NodeStateException(self):
        self.registration.save()
        with assert_raises(NodeStateError):
            self.registration.set_privacy('private')
        self.registration.reload()

        assert_true(self.registration.is_public)

    def test_initiate_retraction_saves_retraction(self):
        initial_count = Retraction.objects.all().count()
        self.registration._initiate_retraction(self.user)
        assert_equal(Retraction.objects.all().count(), initial_count + 1)

    def test__initiate_retraction_does_not_create_tokens_for_unregistered_admin(self):
        unconfirmed_user = UnconfirmedUserFactory()
        Contributor.objects.create(node=self.registration, user=unconfirmed_user)
        self.registration.add_permission(unconfirmed_user, 'admin', save=True)
        assert_true(self.registration.has_permission(unconfirmed_user, 'admin'))

        retraction = self.registration._initiate_retraction(self.user)
        assert_true(self.user._id in retraction.approval_state)
        assert_false(unconfirmed_user._id in retraction.approval_state)

    def test__initiate_retraction_adds_admins_on_child_nodes(self):
        project_admin = UserFactory()
        project_non_admin = UserFactory()
        child_admin = UserFactory()
        child_non_admin = UserFactory()
        grandchild_admin = UserFactory()

        project = ProjectFactory(creator=project_admin)
        project.add_contributor(project_non_admin, auth=Auth(project.creator), save=True)

        child = NodeFactory(creator=child_admin, parent=project)
        child.add_contributor(child_non_admin, auth=Auth(child.creator), save=True)

        grandchild = NodeFactory(creator=grandchild_admin, parent=child)  # noqa

        registration = RegistrationFactory(project=project)

        retraction = registration._initiate_retraction(registration.creator)
        assert_in(project_admin._id, retraction.approval_state)
        assert_in(child_admin._id, retraction.approval_state)
        assert_in(grandchild_admin._id, retraction.approval_state)

        assert_not_in(project_non_admin._id, retraction.approval_state)
        assert_not_in(child_non_admin._id, retraction.approval_state)

    # Backref tests
    def test_retraction_initiator_has_backref(self):
        self.registration.retract_registration(self.user, self.valid_justification)
        self.registration.save()
        self.registration.reload()
        assert_equal(Retraction.objects.filter(initiated_by=self.user).count(), 1)

    # Node#retract_registration tests
    def test_pending_retract(self):
        self.registration.retract_registration(self.user, self.valid_justification)
        self.registration.save()
        self.registration.reload()

        assert_false(self.registration.is_retracted)
        assert_equal(self.registration.retraction.state, Retraction.UNAPPROVED)
        assert_equal(self.registration.retraction.justification, self.valid_justification)
        assert_equal(self.registration.retraction.initiated_by, self.user)
        assert_equal(
            self.registration.retraction.initiation_date.date(),
            timezone.now().date()
        )

    def test_retract_component_raises_NodeStateError(self):
        project = ProjectFactory(is_public=True, creator=self.user)
        NodeFactory(is_public=True, creator=self.user, parent=project)
        registration = RegistrationFactory(is_public=True, project=project)

        with assert_raises(NodeStateError):
            registration._nodes.first().retract_registration(self.user, self.valid_justification)

    def test_long_justification_raises_ValidationValueError(self):
        with assert_raises(DataError):
            self.registration.retract_registration(self.user, self.invalid_justification)
            self.registration.save()
        assert_is_none(self.registration.retraction)

    def test_retract_private_registration_raises_NodeStateError(self):
        self.registration.is_public = False
        with assert_raises(NodeStateError):
            self.registration.retract_registration(self.user, self.valid_justification)
            self.registration.save()
        self.registration.reload()
        assert_is_none(self.registration.retraction)

    def test_retraction_of_registration_pending_embargo_cancels_embargo(self):
        self.registration.embargo_registration(
            self.user,
            (timezone.now() + datetime.timedelta(days=10)),
            for_existing_registration=True
        )
        self.registration.save()
        assert_true(self.registration.is_pending_embargo)

        self.registration.retract_registration(self.user)
        self.registration.save()
        assert_true(self.registration.is_pending_retraction)

        approval_token = self.registration.retraction.approval_state[self.user._id]['approval_token']
        self.registration.retraction.approve_retraction(self.user, approval_token)
        assert_false(self.registration.is_pending_retraction)
        assert_true(self.registration.is_retracted)
        self.registration.embargo.reload()
        assert_false(self.registration.is_pending_embargo)
        assert_true(self.registration.embargo.is_rejected)

    def test_retraction_of_registration_in_active_embargo_cancels_embargo(self):
        self.registration.embargo_registration(
            self.user,
            (timezone.now() + datetime.timedelta(days=10)),
            for_existing_registration=True
        )
        self.registration.save()
        assert_true(self.registration.is_pending_embargo)

        embargo_approval_token = self.registration.embargo.approval_state[self.user._id]['approval_token']
        self.registration.embargo.approve_embargo(self.user, embargo_approval_token)
        assert_false(self.registration.is_pending_embargo)
        assert_true(self.registration.embargo_end_date)

        self.registration.retract_registration(self.user)
        self.registration.save()
        assert_true(self.registration.is_pending_retraction)

        retraction_approval_token = self.registration.retraction.approval_state[self.user._id]['approval_token']
        self.registration.retraction.approve_retraction(self.user, retraction_approval_token)
        assert_false(self.registration.is_pending_retraction)
        assert_true(self.registration.is_retracted)
        self.registration.embargo.reload()
        assert_false(self.registration.is_pending_embargo)
        assert_true(self.registration.embargo.is_rejected)

    # Retraction#approve_retraction_tests
    def test_invalid_approval_token_raises_InvalidSanctionApprovalToken(self):
        self.registration.retract_registration(self.user)
        self.registration.save()
        assert_true(self.registration.is_pending_retraction)

        with assert_raises(InvalidSanctionApprovalToken):
            self.registration.retraction.approve_retraction(self.user, fake.sentence())
        assert_true(self.registration.is_pending_retraction)
        assert_false(self.registration.is_retracted)

    def test_non_admin_approval_token_raises_PermissionsError(self):
        non_admin = UserFactory()
        self.registration.retract_registration(self.user)
        self.registration.save()
        assert_true(self.registration.is_pending_retraction)

        approval_token = self.registration.retraction.approval_state[self.user._id]['approval_token']
        with assert_raises(PermissionsError):
            self.registration.retraction.approve_retraction(non_admin, approval_token)
        assert_true(self.registration.is_pending_retraction)
        assert_false(self.registration.is_retracted)

    def test_one_approval_with_one_admin_retracts(self):
        self.registration.retract_registration(self.user)
        self.registration.save()

        approval_token = self.registration.retraction.approval_state[self.user._id]['approval_token']
        assert_true(self.registration.is_pending_retraction)
        self.registration.retraction.approve_retraction(self.user, approval_token)
        assert_true(self.registration.is_retracted)
        num_of_approvals = sum([val['has_approved'] for val in self.registration.retraction.approval_state.values()])
        assert_equal(num_of_approvals, 1)

    def test_approval_adds_to_parent_projects_log(self):
        initial_project_logs = self.registration.registered_from.logs.count()
        self.registration.retract_registration(self.user)
        self.registration.save()

        approval_token = self.registration.retraction.approval_state[self.user._id]['approval_token']
        self.registration.retraction.approve_retraction(self.user, approval_token)
        # Logs: Created, registered, retraction initiated, retraction approved
        assert_equal(self.registration.registered_from.logs.count(), initial_project_logs + 2)

    def test_retraction_of_registration_pending_embargo_cancels_embargo_public(self):
        self.registration.is_public = True
        self.registration.embargo_registration(
            self.user,
            timezone.now() + datetime.timedelta(days=10),
            for_existing_registration=True
        )
        self.registration.save()
        assert_true(self.registration.is_pending_embargo)

        self.registration.retract_registration(self.user)
        self.registration.save()
        assert_true(self.registration.is_pending_retraction)

        approval_token = self.registration.retraction.approval_state[self.user._id]['approval_token']
        self.registration.retraction.approve_retraction(self.user, approval_token)
        assert_false(self.registration.is_pending_retraction)
        assert_true(self.registration.is_retracted)
        self.registration.embargo.reload()
        assert_false(self.registration.is_pending_embargo)
        assert_true(self.registration.embargo.is_rejected)

    def test_approval_of_registration_with_embargo_adds_to_parent_projects_log(self):
        initial_project_logs = self.registration.registered_from.logs.count()
        self.registration.is_public = True
        self.registration.embargo_registration(
            self.user,
            timezone.now() + datetime.timedelta(days=10),
            for_existing_registration=True
        )
        self.registration.save()

        self.registration.retract_registration(self.user)
        self.registration.save()

        approval_token = self.registration.retraction.approval_state[self.user._id]['approval_token']
        self.registration.retraction.approve_retraction(self.user, approval_token)
        # Logs: Created, registered, embargo initiated, retraction initiated, retraction approved, embargo cancelled
        assert_equal(self.registration.registered_from.logs.count(), initial_project_logs + 4)

    def test_retraction_of_public_registration_in_active_embargo_cancels_embargo(self):
        self.registration.is_public = True
        self.registration.embargo_registration(
            self.user,
            timezone.now() + datetime.timedelta(days=10),
            for_existing_registration=True
        )
        self.registration.save()
        assert_true(self.registration.is_pending_embargo)

        embargo_approval_token = self.registration.embargo.approval_state[self.user._id]['approval_token']
        self.registration.embargo.approve_embargo(self.user, embargo_approval_token)
        assert_false(self.registration.is_pending_embargo)
        assert_true(self.registration.embargo_end_date)

        self.registration.retract_registration(self.user)
        self.registration.save()
        assert_true(self.registration.is_pending_retraction)

        retraction_approval_token = self.registration.retraction.approval_state[self.user._id]['approval_token']
        self.registration.retraction.approve_retraction(self.user, retraction_approval_token)
        assert_false(self.registration.is_pending_retraction)
        assert_true(self.registration.is_retracted)
        self.registration.embargo.reload()
        assert_false(self.registration.is_pending_embargo)
        assert_true(self.registration.embargo.is_rejected)

    def test_two_approvals_with_two_admins_retracts(self):
        self.admin2 = UserFactory()
        Contributor.objects.create(node=self.registration, user=self.admin2)
        self.registration.add_permission(self.admin2, 'admin', save=True)
        self.registration.retract_registration(self.user)
        self.registration.save()
        self.registration.reload()

        # First admin approves
        approval_token = self.registration.retraction.approval_state[self.user._id]['approval_token']
        self.registration.retraction.approve_retraction(self.user, approval_token)
        assert_true(self.registration.is_pending_retraction)
        num_of_approvals = sum([val['has_approved'] for val in self.registration.retraction.approval_state.values()])
        assert_equal(num_of_approvals, 1)

        # Second admin approves
        approval_token = self.registration.retraction.approval_state[self.admin2._id]['approval_token']
        self.registration.retraction.approve_retraction(self.admin2, approval_token)
        num_of_approvals = sum([val['has_approved'] for val in self.registration.retraction.approval_state.values()])
        assert_equal(num_of_approvals, 2)
        assert_true(self.registration.is_retracted)

    def test_one_approval_with_two_admins_stays_pending(self):
        self.admin2 = UserFactory()
        Contributor.objects.create(node=self.registration, user=self.admin2)
        self.registration.add_permission(self.admin2, 'admin', save=True)

        self.registration.retract_registration(self.user)
        self.registration.save()
        self.registration.reload()

        approval_token = self.registration.retraction.approval_state[self.user._id]['approval_token']
        assert_equal(self.registration.retraction.state, Retraction.UNAPPROVED)
        self.registration.retraction.approve_retraction(self.user, approval_token)
        assert_true(self.registration.is_pending_retraction)
        num_of_approvals = sum([val['has_approved'] for val in self.registration.retraction.approval_state.values()])
        assert_equal(num_of_approvals, 1)

    # Retraction#disapprove_retraction tests
    def test_invalid_rejection_token_raises_InvalidSanctionRejectionToken(self):
        self.registration.retract_registration(self.user)
        self.registration.save()
        assert_true(self.registration.is_pending_retraction)

        with assert_raises(InvalidSanctionRejectionToken):
            self.registration.retraction.disapprove_retraction(self.user, fake.sentence())
        assert_true(self.registration.is_pending_retraction)
        assert_false(self.registration.is_retracted)

    def test_non_admin_rejection_token_raises_PermissionsError(self):
        non_admin = UserFactory()
        self.registration.retract_registration(self.user)
        self.registration.save()
        assert_true(self.registration.is_pending_retraction)

        rejection_token = self.registration.retraction.approval_state[self.user._id]['rejection_token']
        with assert_raises(PermissionsError):
            self.registration.retraction.disapprove_retraction(non_admin, rejection_token)
        assert_true(self.registration.is_pending_retraction)
        assert_false(self.registration.is_retracted)

    def test_one_disapproval_cancels_retraction(self):
        self.registration.retract_registration(self.user)
        self.registration.save()
        self.registration.reload()

        rejection_token = self.registration.retraction.approval_state[self.user._id]['rejection_token']
        assert_equal(self.registration.retraction.state, Retraction.UNAPPROVED)
        self.registration.retraction.disapprove_retraction(self.user, rejection_token)
        assert_true(self.registration.retraction.is_rejected)

    def test_disapproval_adds_to_parent_projects_log(self):
        initial_project_logs = self.registration.registered_from.logs.count()
        self.registration.retract_registration(self.user)
        self.registration.save()
        self.registration.reload()

        rejection_token = self.registration.retraction.approval_state[self.user._id]['rejection_token']
        self.registration.retraction.disapprove_retraction(self.user, rejection_token)
        # Logs: Created, registered, retraction initiated, retraction cancelled
        assert_equal(self.registration.registered_from.logs.count(), initial_project_logs + 2)

    def test__on_complete_makes_project_and_components_public(self):
        project_admin = UserFactory()
        child_admin = UserFactory()
        grandchild_admin = UserFactory()

        project = ProjectFactory(creator=project_admin, is_public=False)
        child = NodeFactory(creator=child_admin, parent=project, is_public=False)
        grandchild = NodeFactory(creator=grandchild_admin, parent=child, is_public=False)  # noqa

        registration = RegistrationFactory(project=project)
        registration._initiate_retraction(self.user)
        registration.retraction._on_complete(self.user)
        for each in registration.node_and_primary_descendants():
            each.reload()
            assert_true(each.is_public)

    # Retraction property tests
    def test_new_retraction_is_pending_retraction(self):
        self.registration.retract_registration(self.user)
        assert_true(self.registration.is_pending_retraction)
        assert_false(self.registration.is_retracted)


@pytest.mark.enable_bookmark_creation
class RegistrationWithChildNodesRetractionModelTestCase(OsfTestCase):
    def setUp(self):
        super(RegistrationWithChildNodesRetractionModelTestCase, self).setUp()

        self.user = AuthUserFactory()
        self.auth = self.user.auth
        self.project = ProjectFactory(is_public=True, creator=self.user)
        self.component = NodeFactory(
            creator=self.user,
            parent=self.project,
            title='Component'
        )
        self.subproject = ProjectFactory(
            creator=self.user,
            parent=self.project,
            title='Subproject'
        )
        self.subproject_component = NodeFactory(
            creator=self.user,
            parent=self.subproject,
            title='Subcomponent'
        )
        self.registration = RegistrationFactory(project=self.project, is_public=True)
        # Reload the registration; else tests won't catch failures to svae
        self.registration.reload()

    @mock.patch('website.project.tasks.format_node')
    @mock.patch('website.project.tasks.format_registration')
    @mock.patch('website.project.tasks.settings.SHARE_URL', 'ima_real_website')
    @mock.patch('website.project.tasks.settings.SHARE_API_TOKEN', 'totaly_real_token')
    @mock.patch('website.project.tasks.send_share_node_data')
    def test_approval_retracts_descendant_nodes(self, mock_update_share, mock_format_registration, mock_format_node):
        # Initiate retraction for parent registration
        self.registration.retract_registration(self.user)
        self.registration.save()
        assert_true(self.registration.is_pending_retraction)

        # Ensure descendant nodes are pending registration
        descendants = self.registration.get_descendants_recursive()
        for node in descendants:
            node.save()
            assert_true(node.is_pending_retraction)

        # Approve parent registration's retraction
        approval_token = self.registration.retraction.approval_state[self.user._id]['approval_token']
        self.registration.retraction.approve_retraction(self.user, approval_token)
        assert_true(self.registration.is_retracted)

        # Ensure descendant nodes are retracted
        descendants = self.registration.get_descendants_recursive()
        for node in descendants:
            assert_true(node.is_retracted)

        assert mock_update_share.called
        assert mock_format_registration.called
        assert not mock_format_node.called

    def test_disapproval_cancels_retraction_on_descendant_nodes(self):
        # Initiate retraction for parent registration
        self.registration.retract_registration(self.user)
        self.registration.save()
        assert_true(self.registration.is_pending_retraction)

        # Ensure descendant nodes are pending registration
        descendants = self.registration.get_descendants_recursive()
        for node in descendants:
            node.save()
            assert_true(node.is_pending_retraction)

        # Disapprove parent registration's retraction
        rejection_token = self.registration.retraction.approval_state[self.user._id]['rejection_token']
        self.registration.retraction.disapprove_retraction(self.user, rejection_token)
        assert_false(self.registration.is_pending_retraction)
        assert_false(self.registration.is_retracted)
        assert_true(self.registration.retraction.is_rejected)

        # Ensure descendant nodes' retractions are cancelled
        descendants = self.registration.get_descendants_recursive()
        for node in descendants:
            assert_false(node.is_pending_retraction)
            assert_false(node.is_retracted)

    @mock.patch('website.project.tasks.settings.SHARE_URL', 'ima_real_website')
    @mock.patch('website.project.tasks.settings.SHARE_API_TOKEN', 'totaly_real_token')
    @mock.patch('website.project.tasks.send_share_node_data')
    def test_approval_cancels_pending_embargoes_on_descendant_nodes(self, mock_update_share):
        # Initiate embargo for registration
        self.registration.embargo_registration(
            self.user,
            timezone.now() + datetime.timedelta(days=10),
            for_existing_registration=True
        )
        self.registration.save()
        assert_true(self.registration.is_pending_embargo)

        # Initiate retraction for parent registration
        self.registration.retract_registration(self.user)
        self.registration.save()
        assert_true(self.registration.is_pending_retraction)

        # Ensure descendant nodes are pending embargo
        descendants = self.registration.get_descendants_recursive()
        for node in descendants:
            assert_true(node.is_pending_retraction)
            assert_true(node.is_pending_embargo)

        # Approve parent registration's retraction
        approval_token = self.registration.retraction.approval_state[self.user._id]['approval_token']
        self.registration.retraction.approve_retraction(self.user, approval_token)
        assert_true(self.registration.is_retracted)
        self.registration.embargo.reload()
        assert_false(self.registration.is_pending_embargo)

        # Ensure descendant nodes are not pending embargo
        descendants = self.registration.get_descendants_recursive()
        for node in descendants:
            assert_true(node.is_retracted)
            assert_false(node.is_pending_embargo)

        assert mock_update_share.called

    @mock.patch('website.project.tasks.settings.SHARE_URL', 'ima_real_website')
    @mock.patch('website.project.tasks.settings.SHARE_API_TOKEN', 'totaly_real_token')
    @mock.patch('website.project.tasks.send_share_node_data')
    def test_approval_cancels_active_embargoes_on_descendant_nodes(self, mock_update_share):
        # Initiate embargo for registration
        self.registration.embargo_registration(
            self.user,
            timezone.now() + datetime.timedelta(days=10),
            for_existing_registration=True
        )
        self.registration.save()
        assert_true(self.registration.is_pending_embargo)

        # Approve embargo for registration
        embargo_approval_token = self.registration.embargo.approval_state[self.user._id]['approval_token']
        self.registration.embargo.approve_embargo(self.user, embargo_approval_token)
        assert_false(self.registration.is_pending_embargo)
        assert_true(self.registration.embargo_end_date)

        # Initiate retraction for parent registration
        self.registration.retract_registration(self.user)
        self.registration.save()
        assert_true(self.registration.is_pending_retraction)

        # Ensure descendant nodes are not pending embargo
        descendants = self.registration.get_descendants_recursive()
        for node in descendants:
            assert_true(node.is_pending_retraction)
            assert_true(node.embargo_end_date)

        # Approve parent registration's retraction
        approval_token = self.registration.retraction.approval_state[self.user._id]['approval_token']
        self.registration.retraction.approve_retraction(self.user, approval_token)
        assert_true(self.registration.is_retracted)

        # Ensure descendant nodes are not pending embargo
        descendants = self.registration.get_descendants_recursive()
        for node in descendants:
            assert_true(node.is_retracted)

        assert mock_update_share.called

@pytest.mark.enable_bookmark_creation
class RegistrationRetractionShareHook(OsfTestCase):
    def setUp(self):
        super(RegistrationRetractionShareHook, self).setUp()

        self.user = AuthUserFactory()
        self.auth = self.user.auth
        self.project = ProjectFactory(is_public=True, creator=self.user)

        self.registration = RegistrationFactory(project=self.project, is_public=True)
        # Reload the registration; else tests won't catch failures to svae
        self.registration.reload()

    @mock.patch('website.project.tasks.format_node')
    @mock.patch('website.project.tasks.format_registration')
    @mock.patch('website.project.tasks.settings.SHARE_URL', 'ima_real_website')
    @mock.patch('website.project.tasks.settings.SHARE_API_TOKEN', 'totaly_real_token')
    @mock.patch('website.project.tasks.send_share_node_data')
    def test_approval_calls_share_hook(self, mock_update_share, mock_format_registration, mock_format_node):
        # Initiate retraction for parent registration
        self.registration.retract_registration(self.user)
        self.registration.save()

        # Approve parent registration's retraction
        approval_token = self.registration.retraction.approval_state[self.user._id]['approval_token']
        self.registration.retraction.approve_retraction(self.user, approval_token)
        assert_true(self.registration.is_retracted)
        assert mock_update_share.called
        assert mock_format_registration.called
        assert not mock_format_node.called

    @mock.patch('website.project.tasks.settings.SHARE_URL', 'ima_real_website')
    @mock.patch('website.project.tasks.settings.SHARE_API_TOKEN', 'totaly_real_token')
    @mock.patch('website.project.tasks.send_share_node_data')
    def test_disapproval_does_not_call_share_hook(self, mock_update_share):
        # Initiate retraction for parent registration
        self.registration.retract_registration(self.user)
        self.registration.save()

        rejection_token = self.registration.retraction.approval_state[self.user._id]['rejection_token']
        self.registration.retraction.disapprove_retraction(self.user, rejection_token)
        assert_false(self.registration.is_retracted)
        assert not mock_update_share.called


@pytest.mark.enable_bookmark_creation
class RegistrationRetractionApprovalDisapprovalViewsTestCase(OsfTestCase):
    def setUp(self):
        super(RegistrationRetractionApprovalDisapprovalViewsTestCase, self).setUp()

        self.user = AuthUserFactory()
        self.registered_from = ProjectFactory(is_public=True, creator=self.user)
        self.registration = RegistrationFactory(is_public=True, project=self.registered_from)
        self.registration.retract_registration(self.user)
        self.registration.save()
        self.approval_token = self.registration.retraction.approval_state[self.user._id]['approval_token']
        self.rejection_token = self.registration.retraction.approval_state[self.user._id]['rejection_token']
        self.corrupt_token = fake.sentence()
        self.token_without_sanction = tokens.encode({
            'action': 'approve_retraction',
            'user_id': self.user._id,
            'sanction_id': 'invalid id'
        })

    # node_registration_retraction_approve_tests
    def test_GET_approve_from_unauthorized_user_returns_HTTPError_UNAUTHORIZED(self):
        unauthorized_user = AuthUserFactory()
        res = self.app.get(
            self.registration.web_url_for('token_action', token=self.approval_token),
            auth=unauthorized_user.auth,
            expect_errors=True
        )
        assert_equal(res.status_code, http_status.HTTP_401_UNAUTHORIZED)

    def test_GET_approve_registration_without_retraction_returns_HTTPError_BAD_REQUEST(self):
        assert_true(self.registration.is_pending_retraction)
        self.registration.retraction.reject(self.user, self.rejection_token)
        assert_false(self.registration.is_pending_retraction)
        self.registration.retraction.save()

        res = self.app.get(
            self.registration.web_url_for('token_action', token=self.approval_token),
            auth=self.user.auth,
            expect_errors=True
        )
        assert_equal(res.status_code, http_status.HTTP_400_BAD_REQUEST)

    def test_GET_approve_with_invalid_token_returns_HTTPError_BAD_REQUEST(self):
        res = self.app.get(
            self.registration.web_url_for('token_action', token=self.corrupt_token),
            auth=self.user.auth,
            expect_errors=True
        )
        assert_equal(res.status_code, http_status.HTTP_400_BAD_REQUEST)

    def test_GET_approve_with_non_existant_sanction_returns_HTTPError_BAD_REQUEST(self):
        res = self.app.get(
            self.registration.web_url_for('token_action', token=self.token_without_sanction),
            auth=self.user.auth,
            expect_errors=True
        )
        assert_equal(res.status_code, http_status.HTTP_400_BAD_REQUEST)

    def test_GET_approve_with_valid_token_returns_200(self):
        res = self.app.get(
            self.registration.web_url_for('token_action', token=self.approval_token),
            auth=self.user.auth
        )
        self.registration.retraction.reload()
        assert_true(self.registration.is_retracted)
        assert_false(self.registration.is_pending_retraction)
<<<<<<< HEAD
        assert_equal(res.status_code, http_status.HTTP_200_OK)
=======
        assert_equal(res.status_code, 302)
>>>>>>> 74cf2205

    # node_registration_retraction_disapprove_tests
    def test_GET_disapprove_from_unauthorized_user_returns_HTTPError_UNAUTHORIZED(self):
        unauthorized_user = AuthUserFactory()

        res = self.app.get(
            self.registration.web_url_for('token_action', token=self.rejection_token),
            auth=unauthorized_user.auth,
            expect_errors=True
        )
        assert_equal(res.status_code, http_status.HTTP_401_UNAUTHORIZED)

    def test_GET_disapprove_registration_without_retraction_returns_HTTPError_BAD_REQUEST(self):
        assert_true(self.registration.is_pending_retraction)
        self.registration.retraction.reject(self.user, self.rejection_token)
        assert_false(self.registration.is_pending_retraction)
        self.registration.retraction.save()

        res = self.app.get(
            self.registration.web_url_for('token_action', token=self.rejection_token),
            auth=self.user.auth,
            expect_errors=True
        )
        assert_equal(res.status_code, http_status.HTTP_400_BAD_REQUEST)

    def test_GET_disapprove_with_invalid_token_HTTPError_BAD_REQUEST(self):
        res = self.app.get(
            self.registration.web_url_for('token_action', token=self.corrupt_token),
            auth=self.user.auth,
            expect_errors=True
        )
        assert_equal(res.status_code, http_status.HTTP_400_BAD_REQUEST)

    def test_GET_disapprove_with_valid_token_returns_redirect(self):
        res = self.app.get(
            self.registration.web_url_for('token_action', token=self.rejection_token),
            auth=self.user.auth,
        )
        self.registration.retraction.reload()
        assert_false(self.registration.is_retracted)
        assert_false(self.registration.is_pending_retraction)
        assert_true(self.registration.retraction.is_rejected)
<<<<<<< HEAD
        assert_equal(res.status_code, http_status.HTTP_200_OK)
=======
        assert_equal(res.status_code, 302)
>>>>>>> 74cf2205

@pytest.mark.enable_bookmark_creation
class ComponentRegistrationRetractionViewsTestCase(OsfTestCase):
    def setUp(self):
        super(ComponentRegistrationRetractionViewsTestCase, self).setUp()
        self.user = AuthUserFactory()
        self.auth = self.user.auth
        self.project = ProjectFactory(is_public=True, creator=self.user)
        self.component = NodeFactory(
            is_public=True,
            creator=self.user,
            parent=self.project,
            title='Component'
        )
        self.subproject = ProjectFactory(
            is_public=True,
            creator=self.user,
            parent=self.project,
            title='Subproject'
        )
        self.subproject_component = NodeFactory(
            is_public=True,
            creator=self.user,
            parent=self.subproject,
            title='Subcomponent'
        )
        self.registration = RegistrationFactory(is_public=True, project=self.project)
        self.component_registration = self.registration._nodes.order_by('created').first()
        self.subproject_registration = list(self.registration._nodes.order_by('created'))[1]
        self.subproject_component_registration = self.subproject_registration._nodes.order_by('created').first()

    def test_POST_retraction_to_component_returns_HTTPError_BAD_REQUEST(self):
        res = self.app.post_json(
            self.component_registration.api_url_for('node_registration_retraction_post'),
            auth=self.auth,
            expect_errors=True,
        )
        assert_equal(res.status_code, http_status.HTTP_400_BAD_REQUEST)

    def test_POST_retraction_to_subproject_returns_HTTPError_BAD_REQUEST(self):
        res = self.app.post_json(
            self.subproject_registration.api_url_for('node_registration_retraction_post'),
            auth=self.auth,
            expect_errors=True,
        )
        assert_equal(res.status_code, http_status.HTTP_400_BAD_REQUEST)

    def test_POST_retraction_to_subproject_component_returns_HTTPError_BAD_REQUEST(self):
        res = self.app.post_json(
            self.subproject_component_registration.api_url_for('node_registration_retraction_post'),
            auth=self.auth,
            expect_errors=True,
        )
        assert_equal(res.status_code, http_status.HTTP_400_BAD_REQUEST)

@pytest.mark.enable_bookmark_creation
class RegistrationRetractionViewsTestCase(OsfTestCase):
    def setUp(self):
        super(RegistrationRetractionViewsTestCase, self).setUp()

        self.user = AuthUserFactory()
        self.registered_from = ProjectFactory(creator=self.user, is_public=True)
        self.registration = RegistrationFactory(project=self.registered_from, is_public=True)

        self.retraction_post_url = self.registration.api_url_for('node_registration_retraction_post')
        self.retraction_get_url = self.registration.web_url_for('node_registration_retraction_get')
        self.justification = fake.sentence()

    def test_GET_retraction_page_when_pending_retraction_returns_HTTPError_BAD_REQUEST(self):
        self.registration.retract_registration(self.user)
        self.registration.save()

        res = self.app.get(
            self.retraction_get_url,
            auth=self.user.auth,
            expect_errors=True,
        )
        assert_equal(res.status_code, http_status.HTTP_400_BAD_REQUEST)

    def test_POST_retraction_to_private_registration_returns_HTTPError_FORBIDDEN(self):
        self.registration.is_public = False
        self.registration.save()

        res = self.app.post_json(
            self.retraction_post_url,
            {'justification': ''},
            auth=self.user.auth,
            expect_errors=True,
        )
        assert_equal(res.status_code, http_status.HTTP_403_FORBIDDEN)
        self.registration.reload()
        assert_is_none(self.registration.retraction)

    @mock.patch('website.mails.send_mail')
    def test_POST_retraction_does_not_send_email_to_unregistered_admins(self, mock_send_mail):
        unreg = UnregUserFactory()
        self.registration.add_unregistered_contributor(
            unreg.fullname,
            unreg.email,
            auth=Auth(self.user),
            permissions=['read', 'write', 'admin'],
            existing_user=unreg
        )
        self.registration.save()
        self.app.post_json(
            self.retraction_post_url,
            {'justification': ''},
            auth=self.user.auth,
        )
        # Only the creator gets an email; the unreg user does not get emailed
        assert_equal(mock_send_mail.call_count, 1)

    def test_POST_pending_embargo_returns_HTTPError_HTTPOK(self):
        self.registration.embargo_registration(
            self.user,
            (timezone.now() + datetime.timedelta(days=10)),
            for_existing_registration=True
        )
        self.registration.save()
        assert_true(self.registration.is_pending_embargo)

        res = self.app.post_json(
            self.retraction_post_url,
            {'justification': ''},
            auth=self.user.auth,
            expect_errors=True,
        )
        assert_equal(res.status_code, http_status.HTTP_200_OK)
        self.registration.reload()
        assert_true(self.registration.is_pending_retraction)

    def test_POST_active_embargo_returns_HTTPOK(self):
        self.registration.embargo_registration(
            self.user,
            (timezone.now() + datetime.timedelta(days=10)),
            for_existing_registration=True
        )
        self.registration.save()
        assert_true(self.registration.is_pending_embargo)

        approval_token = self.registration.embargo.approval_state[self.user._id]['approval_token']
        self.registration.embargo.approve(self.user, approval_token)
        assert_true(self.registration.embargo_end_date)

        res = self.app.post_json(
            self.retraction_post_url,
            {'justification': ''},
            auth=self.user.auth,
            expect_errors=True,
        )
        assert_equal(res.status_code, http_status.HTTP_200_OK)
        self.registration.reload()
        assert_true(self.registration.is_pending_retraction)

    def test_POST_retraction_by_non_admin_retract_HTTPError_UNAUTHORIZED(self):
        res = self.app.post_json(self.retraction_post_url, expect_errors=True)
        assert_equals(res.status_code, http_status.HTTP_401_UNAUTHORIZED)
        self.registration.reload()
        assert_is_none(self.registration.retraction)

    @mock.patch('website.mails.send_mail')
    def test_POST_retraction_without_justification_returns_HTTPOK(self, mock_send):
        res = self.app.post_json(
            self.retraction_post_url,
            {'justification': ''},
            auth=self.user.auth,
        )
        assert_equal(res.status_code, http_status.HTTP_200_OK)
        self.registration.reload()
        assert_false(self.registration.is_retracted)
        assert_true(self.registration.is_pending_retraction)
        assert_is_none(self.registration.retraction.justification)

    @mock.patch('website.mails.send_mail')
    def test_valid_POST_retraction_adds_to_parent_projects_log(self, mock_send):
        initial_project_logs = self.registration.registered_from.logs.count()
        self.app.post_json(
            self.retraction_post_url,
            {'justification': ''},
            auth=self.user.auth,
        )
        self.registration.registered_from.reload()
        # Logs: Created, registered, retraction initiated
        assert_equal(self.registration.registered_from.logs.count(), initial_project_logs + 1)

    @mock.patch('website.mails.send_mail')
    def test_valid_POST_retraction_when_pending_retraction_raises_400(self, mock_send):
        self.app.post_json(
            self.retraction_post_url,
            {'justification': ''},
            auth=self.user.auth,
        )
        res = self.app.post_json(
            self.retraction_post_url,
            {'justification': ''},
            auth=self.user.auth,
            expect_errors=True
        )
        assert_equal(res.status_code, 400)

    @mock.patch('website.mails.send_mail')
    def test_valid_POST_calls_send_mail_with_username(self, mock_send):
        self.app.post_json(
            self.retraction_post_url,
            {'justification': ''},
            auth=self.user.auth,
        )
        assert_true(mock_send.called)
        args, kwargs = mock_send.call_args
        assert_true(self.user.username in args)

    def test_non_contributor_GET_approval_returns_HTTPError_UNAUTHORIZED(self):
        non_contributor = AuthUserFactory()
        self.registration.retract_registration(self.user)
        approval_token = self.registration.retraction.approval_state[self.user._id]['approval_token']

        approval_url = self.registration.web_url_for('token_action', token=approval_token)
        res = self.app.get(approval_url, auth=non_contributor.auth, expect_errors=True)
        assert_equal(res.status_code, http_status.HTTP_401_UNAUTHORIZED)
        assert_true(self.registration.is_pending_retraction)
        assert_false(self.registration.is_retracted)

    def test_non_contributor_GET_disapproval_returns_HTTPError_UNAUTHORIZED(self):
        non_contributor = AuthUserFactory()
        self.registration.retract_registration(self.user)
        rejection_token = self.registration.retraction.approval_state[self.user._id]['rejection_token']

        disapproval_url = self.registration.web_url_for('token_action', token=rejection_token)
        res = self.app.get(disapproval_url, auth=non_contributor.auth, expect_errors=True)
        assert_equal(res.status_code, http_status.HTTP_401_UNAUTHORIZED)
        assert_true(self.registration.is_pending_retraction)
        assert_false(self.registration.is_retracted)<|MERGE_RESOLUTION|>--- conflicted
+++ resolved
@@ -657,7 +657,7 @@
         )
         assert_equal(res.status_code, http_status.HTTP_400_BAD_REQUEST)
 
-    def test_GET_approve_with_valid_token_returns_200(self):
+    def test_GET_approve_with_valid_token_returns_302(self):
         res = self.app.get(
             self.registration.web_url_for('token_action', token=self.approval_token),
             auth=self.user.auth
@@ -665,11 +665,7 @@
         self.registration.retraction.reload()
         assert_true(self.registration.is_retracted)
         assert_false(self.registration.is_pending_retraction)
-<<<<<<< HEAD
-        assert_equal(res.status_code, http_status.HTTP_200_OK)
-=======
-        assert_equal(res.status_code, 302)
->>>>>>> 74cf2205
+        assert_equal(res.status_code,  http_status.HTTP_302_FOUND)
 
     # node_registration_retraction_disapprove_tests
     def test_GET_disapprove_from_unauthorized_user_returns_HTTPError_UNAUTHORIZED(self):
@@ -712,11 +708,8 @@
         assert_false(self.registration.is_retracted)
         assert_false(self.registration.is_pending_retraction)
         assert_true(self.registration.retraction.is_rejected)
-<<<<<<< HEAD
-        assert_equal(res.status_code, http_status.HTTP_200_OK)
-=======
-        assert_equal(res.status_code, 302)
->>>>>>> 74cf2205
+        assert_equal(res.status_code, http_status.HTTP_302_FOUND)
+
 
 @pytest.mark.enable_bookmark_creation
 class ComponentRegistrationRetractionViewsTestCase(OsfTestCase):
