--- conflicted
+++ resolved
@@ -852,13 +852,7 @@
         assert_equal(res.json['urls']['registrations'], self.project.web_url_for('node_registrations'))
 
         # Last node directly registered from self.project
-<<<<<<< HEAD
-        registration = Node.objects.filter(registered_from=self.project).order_by('-registered_date')[0]
-=======
-        registration = AbstractNode.find(
-            Q('registered_from', 'eq', self.project)
-        ).order_by('-registered_date')[0]
->>>>>>> f9352806
+        registration = AbstractNode.objects.filter(registered_from=self.project).order_by('-registered_date')[0]
 
         assert_true(registration.is_registration)
         assert_false(registration.is_public)
@@ -949,13 +943,7 @@
         assert_equal(res.json['urls']['registrations'], self.project.web_url_for('node_registrations'))
 
         # Last node directly registered from self.project
-<<<<<<< HEAD
-        registration = Node.objects.filter(registered_from=self.project).order_by('-registered_date')[0]
-=======
-        registration = AbstractNode.find(
-            Q('registered_from', 'eq', self.project)
-        ).order_by('-registered_date')[0]
->>>>>>> f9352806
+        registration = AbstractNode.objects.filter(registered_from=self.project).order_by('-registered_date')[0]
 
         assert_true(registration.is_registration)
         assert_false(registration.is_public)
