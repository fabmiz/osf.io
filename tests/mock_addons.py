# -*- coding: utf-8 -*-
import os
from time import sleep

from bson import ObjectId
import markupsafe
import requests

from modularodm import fields

from framework.auth import Auth
from framework.auth.decorators import must_be_logged_in
from framework.exceptions import (
    PermissionsError,
    HTTPError,
)
from framework.mongo import StoredObject

from website import settings
from addons.base import serializer, logger
from osf.models import OSFUser, AbstractNode
from website.util import waterbutler_url_for

from website.oauth.signals import oauth_complete


class AddonSettingsBase(StoredObject):

    _id = fields.StringField(default=lambda: str(ObjectId()))
    deleted = fields.BooleanField(default=False)

    _meta = {
        'abstract': True,
    }

    def delete(self, save=True):
        self.deleted = True
        self.on_delete()
        if save:
            self.save()

    def undelete(self, save=True):
        self.deleted = False
        self.on_add()
        if save:
            self.save()

    def to_json(self, user):
        return {
            'addon_short_name': self.config.short_name,
            'addon_full_name': self.config.full_name,
        }

    #############
    # Callbacks #
    #############

    def on_add(self):
        """Called when the addon is added (or re-added) to the owner (User or Node)."""
        pass

    def on_delete(self):
        """Called when the addon is deleted from the owner (User or Node)."""
        pass


class AddonUserSettingsBase(AddonSettingsBase):

    owner = fields.ForeignField('user', index=True)

    _meta = {
        'abstract': True,
    }

    def __repr__(self):
        if self.owner:
            return '<{cls} owned by user {uid}>'.format(cls=self.__class__.__name__, uid=self.owner._id)
        else:
            return '<{cls} with no owner>'.format(cls=self.__class__.__name__)

    @property
    def public_id(self):
        return None

    @property
    def has_auth(self):
        """Whether the user has added credentials for this addon."""
        return False

    # TODO: Test me @asmacdo
    @property
    def nodes_authorized(self):
        """Get authorized, non-deleted nodes. Returns an empty list if the
        attached add-on does not include a node model.

        """
        try:
            schema = self.config.settings_models['node']
        except KeyError:
            return []
        return [
            node_addon.owner
            for node_addon in schema.objects.filter(user_settings=self)
            if node_addon.owner and not node_addon.owner.is_deleted
        ]

    @property
    def can_be_merged(self):
        return hasattr(self, 'merge')

    def to_json(self, user):
        ret = super(AddonUserSettingsBase, self).to_json(user)
        ret['has_auth'] = self.has_auth
        ret.update({
            'nodes': [
                {
                    '_id': node._id,
                    'url': node.url,
                    'title': node.title,
                    'registered': node.is_registration,
                    'api_url': node.api_url
                }
                for node in self.nodes_authorized
            ]
        })
        return ret


@oauth_complete.connect
def oauth_complete(provider, account, user):
    if not user or not account:
        return
    user.add_addon(account.provider, Auth(user))
    user.save()


class AddonOAuthUserSettingsBase(AddonUserSettingsBase):
    _meta = {
        'abstract': True,
    }

    # Keeps track of what nodes have been given permission to use external
    #   accounts belonging to the user.
    oauth_grants = fields.DictionaryField()
    # example:
    # {
    #     '<Node._id>': {
    #         '<ExternalAccount._id>': {
    #             <metadata>
    #         },
    #     }
    # }
    #
    # metadata here is the specific to each addon.

    # The existence of this property is used to determine whether or not
    #   an addon instance is an "OAuth addon" in
    #   AddonModelMixin.get_oauth_addons().
    oauth_provider = None

    serializer = serializer.OAuthAddonSerializer

    @property
    def has_auth(self):
        return bool(self.external_accounts)

    @property
    def external_accounts(self):
        """The user's list of ``ExternalAccount`` instances for this provider"""
        return [
            x for x in self.owner.external_accounts.all()
            if x.provider == self.oauth_provider.short_name
        ]

    def delete(self, save=True):
        for account in self.external_accounts.all():
            self.revoke_oauth_access(account, save=False)
        super(AddonOAuthUserSettingsBase, self).delete(save=save)

    def grant_oauth_access(self, node, external_account, metadata=None):
        """Give a node permission to use an ``ExternalAccount`` instance."""
        # ensure the user owns the external_account
        if not self.owner.external_accounts.filter(id=external_account.id).exists():
            raise PermissionsError()

        metadata = metadata or {}

        # create an entry for the node, if necessary
        if node._id not in self.oauth_grants:
            self.oauth_grants[node._id] = {}

        # create an entry for the external account on the node, if necessary
        if external_account._id not in self.oauth_grants[node._id]:
            self.oauth_grants[node._id][external_account._id] = {}

        # update the metadata with the supplied values
        for key, value in metadata.iteritems():
            self.oauth_grants[node._id][external_account._id][key] = value

        self.save()

    @must_be_logged_in
    def revoke_oauth_access(self, external_account, auth, save=True):
        """Revoke all access to an ``ExternalAccount``.

        TODO: This should accept node and metadata params in the future, to
            allow fine-grained revocation of grants. That's not yet been needed,
            so it's not yet been implemented.
        """
        for node in self.get_nodes_with_oauth_grants(external_account):
            try:
                node.get_addon(external_account.provider, deleted=True).deauthorize(auth=auth)
            except AttributeError:
                # No associated addon settings despite oauth grant
                # Remove grant in `for` loop below
                pass

<<<<<<< HEAD
        if User.objects.filter(external_accounts=external_account._id).count() == 1:
=======
        if OSFUser.find(Q('external_accounts', 'eq', external_account._id)).count() == 1:
>>>>>>> f9352806
            # Only this user is using the account, so revoke remote access as well.
            self.revoke_remote_oauth_access(external_account)

        for key in self.oauth_grants:
            self.oauth_grants[key].pop(external_account._id, None)
        if save:
            self.save()

    def revoke_remote_oauth_access(self, external_account):
        """ Makes outgoing request to remove the remote oauth grant
        stored by third-party provider.

        Individual addons must override this method, as it is addon-specific behavior.
        Not all addon providers support this through their API, but those that do
        should also handle the case where this is called with an external_account
        with invalid credentials, to prevent a user from being unable to disconnect
        an account.
        """
        pass

    def verify_oauth_access(self, node, external_account, metadata=None):
        """Verify that access has been previously granted.

        If metadata is not provided, this checks only if the node can access the
        account. This is suitable to check to see if the node's addon settings
        is still connected to an external account (i.e., the user hasn't revoked
        it in their user settings pane).

        If metadata is provided, this checks to see that all key/value pairs
        have been granted. This is suitable for checking access to a particular
        folder or other resource on an external provider.
        """

        metadata = metadata or {}

        # ensure the grant exists
        try:
            grants = self.oauth_grants[node._id][external_account._id]
        except KeyError:
            return False

        # Verify every key/value pair is in the grants dict
        for key, value in metadata.iteritems():
            if key not in grants or grants[key] != value:
                return False

        return True

    def get_nodes_with_oauth_grants(self, external_account):
        # Generator of nodes which have grants for this external account
        for node_id, grants in self.oauth_grants.iteritems():
            node = AbstractNode.load(node_id)
            if external_account._id in grants.keys() and not node.is_deleted:
                yield node

    def get_attached_nodes(self, external_account):
        for node in self.get_nodes_with_oauth_grants(external_account):
            if node is None:
                continue
            node_settings = node.get_addon(self.oauth_provider.short_name)

            if node_settings is None:
                continue

            if node_settings.external_account == external_account:
                yield node

    def merge(self, user_settings):
        """Merge `user_settings` into this instance"""
        if user_settings.__class__ is not self.__class__:
            raise TypeError('Cannot merge different addons')

        for node_id, data in user_settings.oauth_grants.iteritems():
            if node_id not in self.oauth_grants:
                self.oauth_grants[node_id] = data
            else:
                node_grants = user_settings.oauth_grants[node_id].iteritems()
                for ext_acct, meta in node_grants:
                    if ext_acct not in self.oauth_grants[node_id]:
                        self.oauth_grants[node_id][ext_acct] = meta
                    else:
                        for k, v in meta:
                            if k not in self.oauth_grants[node_id][ext_acct]:
                                self.oauth_grants[node_id][ext_acct][k] = v

        user_settings.oauth_grants = {}
        user_settings.save()

        try:
            config = settings.ADDONS_AVAILABLE_DICT[
                self.oauth_provider.short_name
            ]
            Model = config.settings_models['node']
        except KeyError:
            pass
        else:
            connected = Model.objects.filter(user_settings=user_settings)
            for node_settings in connected:
                node_settings.user_settings = self
                node_settings.save()

        self.save()

    def to_json(self, user):
        ret = super(AddonOAuthUserSettingsBase, self).to_json(user)

        ret['accounts'] = self.serializer(
            user_settings=self
        ).serialized_accounts

        return ret

    #############
    # Callbacks #
    #############

    def on_delete(self):
        """When the user deactivates the addon, clear auth for connected nodes.
        """
        super(AddonOAuthUserSettingsBase, self).on_delete()
        nodes = [AbstractNode.load(node_id) for node_id in self.oauth_grants.keys()]
        for node in nodes:
            node_addon = node.get_addon(self.oauth_provider.short_name)
            if node_addon and node_addon.user_settings == self:
                node_addon.clear_auth()

class AddonNodeSettingsBase(AddonSettingsBase):

    owner = fields.ForeignField('node', index=True)

    _meta = {
        'abstract': True,
    }

    @property
    def complete(self):
        """Whether or not this addon is properly configured
        :rtype bool:
        """
        raise NotImplementedError()

    @property
    def configured(self):
        """Whether or not this addon has had a folder connected.
        :rtype bool:
        """
        return self.complete

    @property
    def has_auth(self):
        """Whether the node has added credentials for this addon."""
        return False

    def to_json(self, user):
        ret = super(AddonNodeSettingsBase, self).to_json(user)
        ret.update({
            'user': {
                'permissions': self.owner.get_permissions(user)
            },
            'node': {
                'id': self.owner._id,
                'api_url': self.owner.api_url,
                'url': self.owner.url,
                'is_registration': self.owner.is_registration,
            },
            'node_settings_template': os.path.basename(self.config.node_settings_template),
        })
        return ret

    def render_config_error(self, data):
        pass

    #############
    # Callbacks #
    #############

    def before_page_load(self, node, user):
        """

        :param User user:
        :param Node node:

        """
        pass

    def before_remove_contributor(self, node, removed):
        """
        :param Node node:
        :param User removed:
        """
        pass

    def after_remove_contributor(self, node, removed, auth=None):
        """
        :param Node node:
        :param User removed:
        """
        pass

    def before_make_public(self, node):
        """

        :param Node node:
        :returns: Alert message or None

        """
        pass

    def before_make_private(self, node):
        """

        :param Node node:
        :returns: Alert message or None

        """
        pass

    def after_set_privacy(self, node, permissions):
        """

        :param Node node:
        :param str permissions:

        """
        pass

    def before_fork(self, node, user):
        """Return warning text to display if user auth will be copied to a
        fork.
        :param Node node:
        :param Uder user
        :returns Alert message
        """

        if hasattr(self, 'user_settings'):
            if self.user_settings is None:
                return (
                    u'Because you have not configured the authorization for this {addon} add-on, this '
                    u'{category} will not transfer your authentication to '
                    u'the forked {category}.'
                ).format(
                    addon=self.config.full_name,
                    category=node.project_or_component,
                )

            elif self.user_settings and self.user_settings.owner == user:
                return (
                    u'Because you have authorized the {addon} add-on for this '
                    u'{category}, forking it will also transfer your authentication to '
                    u'the forked {category}.'
                ).format(
                    addon=self.config.full_name,
                    category=node.project_or_component,
                )
            else:
                return (
                    u'Because the {addon} add-on has been authorized by a different '
                    u'user, forking it will not transfer authentication to the forked '
                    u'{category}.'
                ).format(
                    addon=self.config.full_name,
                    category=node.project_or_component,
                )

    def after_fork(self, node, fork, user, save=True):
        """

        :param Node node:
        :param Node fork:
        :param User user:
        :param bool save:
        :returns: Tuple of cloned settings and alert message

        """
        clone = self.clone()
        clone.owner = fork

        if save:
            clone.save()

        return clone, None

    def before_register(self, node, user):
        """

        :param Node node:
        :param User user:
        :returns: Alert message

        """
        pass

    def after_register(self, node, registration, user, save=True):
        """

        :param Node node:
        :param Node registration:
        :param User user:
        :param bool save:
        :returns: Tuple of cloned settings and alert message

        """
        return None, None

    def after_delete(self, node, user):
        """

        :param Node node:
        :param User user:

        """
        pass

############
# Archiver #
############
class GenericRootNode(object):
    path = '/'
    name = ''

class StorageAddonBase(object):
    """
    Mixin class for traversing file trees of addons with files
    """

    root_node = GenericRootNode()

    @property
    def archive_folder_name(self):
        name = 'Archive of {addon}'.format(addon=self.config.full_name)
        folder_name = getattr(self, 'folder_name', '').lstrip('/').strip()
        if folder_name:
            name = name + ': {folder}'.format(folder=folder_name)
        return name

    def _get_fileobj_child_metadata(self, filenode, user, cookie=None, version=None):
        kwargs = dict(
            provider=self.config.short_name,
            path=filenode.get('path', ''),
            node=self.owner,
            user=user,
            view_only=True,
        )
        if cookie:
            kwargs['cookie'] = cookie
        if version:
            kwargs['version'] = version
        metadata_url = waterbutler_url_for(
            'metadata',
            _internal=True,
            **kwargs
        )
        res = requests.get(metadata_url)
        if res.status_code != 200:
            raise HTTPError(res.status_code, data={
                'error': res.json(),
            })
        # TODO: better throttling?
        sleep(1.0 / 5.0)
        return res.json().get('data', [])

    def _get_file_tree(self, filenode=None, user=None, cookie=None, version=None):
        """
        Recursively get file metadata
        """
        filenode = filenode or {
            'path': '/',
            'kind': 'folder',
            'name': self.root_node.name,
        }
        if filenode.get('kind') == 'file':
            return filenode
        elif 'size' in filenode:
            return filenode
        kwargs = {
            'version': version,
            'cookie': cookie,
        }
        filenode['children'] = [
            self._get_file_tree(child, user, cookie=cookie)
            for child in self._get_fileobj_child_metadata(filenode, user, **kwargs)
        ]
        return filenode

class AddonOAuthNodeSettingsBase(AddonNodeSettingsBase):
    _meta = {
        'abstract': True,
    }

    # TODO: Validate this field to be sure it matches the provider's short_name
    # NOTE: Do not set this field directly. Use ``set_auth()``
    external_account = fields.ForeignField('externalaccount')

    # NOTE: Do not set this field directly. Use ``set_auth()``
    user_settings = fields.AbstractForeignField()

    # The existence of this property is used to determine whether or not
    #   an addon instance is an "OAuth addon" in
    #   AddonModelMixin.get_oauth_addons().
    oauth_provider = None

    @property
    def folder_id(self):
        raise NotImplementedError(
            "AddonOAuthNodeSettingsBase subclasses must expose a 'folder_id' property."
        )

    @property
    def folder_name(self):
        raise NotImplementedError(
            "AddonOAuthNodeSettingsBase subclasses must expose a 'folder_name' property."
        )

    @property
    def folder_path(self):
        raise NotImplementedError(
            "AddonOAuthNodeSettingsBase subclasses must expose a 'folder_path' property."
        )

    @property
    def nodelogger(self):
        auth = None
        if self.user_settings:
            auth = Auth(self.user_settings.owner)
        self._logger_class = getattr(
            self,
            '_logger_class',
            type(
                '{0}NodeLogger'.format(self.config.short_name.capitalize()),
                (logger.AddonNodeLogger, ),
                {'addon_short_name': self.config.short_name}
            )
        )
        return self._logger_class(
            node=self.owner,
            auth=auth
        )

    @property
    def complete(self):
        return bool(
            self.has_auth and
            self.external_account and
            self.user_settings.verify_oauth_access(
                node=self.owner,
                external_account=self.external_account,
            )
        )

    @property
    def configured(self):
        return bool(
            self.complete and
            (self.folder_id or self.folder_name or self.folder_path)
        )

    @property
    def has_auth(self):
        """Instance has an external account and *active* permission to use it"""
        return bool(
            self.user_settings and self.user_settings.has_auth
        ) and bool(
            self.external_account and self.user_settings.verify_oauth_access(
                node=self.owner,
                external_account=self.external_account
            )
        )

    def clear_settings(self):
        raise NotImplementedError(
            "AddonOAuthNodeSettingsBase subclasses must expose a 'clear_settings' method."
        )

    def set_auth(self, external_account, user, metadata=None, log=True):
        """Connect the node addon to a user's external account.

        This method also adds the permission to use the account in the user's
        addon settings.
        """
        # tell the user's addon settings that this node is connected to it
        user_settings = user.get_or_add_addon(self.oauth_provider.short_name)
        user_settings.grant_oauth_access(
            node=self.owner,
            external_account=external_account,
            metadata=metadata  # metadata can be passed in when forking
        )
        user_settings.save()

        # update this instance
        self.user_settings = user_settings
        self.external_account = external_account

        if log:
            self.nodelogger.log(action='node_authorized', save=True)
        self.save()

    def deauthorize(self, auth=None, add_log=False):
        """Remove authorization from this node.

        This method should be overridden for addon-specific behavior,
        such as logging and clearing non-generalizable settings.
        """
        self.clear_auth()

    def clear_auth(self):
        """Disconnect the node settings from the user settings.

        This method does not remove the node's permission in the user's addon
        settings.
        """
        self.external_account = None
        self.user_settings = None
        self.save()

    def before_remove_contributor_message(self, node, removed):
        """If contributor to be removed authorized this addon, warn that removing
        will remove addon authorization.
        """
        if self.has_auth and self.user_settings.owner == removed:
            return (
                u'The {addon} add-on for this {category} is authenticated by {name}. '
                u'Removing this user will also remove write access to {addon} '
                u'unless another contributor re-authenticates the add-on.'
            ).format(
                addon=self.config.full_name,
                category=node.project_or_component,
                name=removed.fullname,
            )

    # backwards compatibility
    before_remove_contributor = before_remove_contributor_message

    def after_remove_contributor(self, node, removed, auth=None):
        """If removed contributor authorized this addon, remove addon authorization
        from owner.
        """
        if self.user_settings and self.user_settings.owner == removed:

            # Delete OAuth tokens
            self.user_settings.oauth_grants[self.owner._id].pop(self.external_account._id)
            self.clear_auth()
            message = (
                u'Because the {addon} add-on for {category} "{title}" was authenticated '
                u'by {user}, authentication information has been deleted.'
            ).format(
                addon=self.config.full_name,
                category=markupsafe.escape(node.category_display),
                title=markupsafe.escape(node.title),
                user=markupsafe.escape(removed.fullname)
            )

            if not auth or auth.user != removed:
                url = node.web_url_for('node_setting')
                message += (
                    u' You can re-authenticate on the <u><a href="{url}">Settings</a></u> page.'
                ).format(url=url)
            #
            return message

    def after_fork(self, node, fork, user, save=True):
        """After forking, copy user settings if the user is the one who authorized
        the addon.

        :return: A tuple of the form (cloned_settings, message)
        """
        clone, _ = super(AddonOAuthNodeSettingsBase, self).after_fork(
            node=node,
            fork=fork,
            user=user,
            save=False,
        )
        if self.has_auth and self.user_settings.owner == user:
            metadata = None
            if self.complete:
                try:
                    metadata = self.user_settings.oauth_grants[node._id][self.external_account._id]
                except (KeyError, AttributeError):
                    pass
            clone.set_auth(self.external_account, user, metadata=metadata, log=False)
            message = '{addon} authorization copied to forked {category}.'.format(
                addon=self.config.full_name,
                category=fork.project_or_component,
            )
        else:
            message = (
                u'{addon} authorization not copied to forked {category}. You may '
                u'authorize this fork on the <u><a href="{url}">Settings</a></u> '
                u'page.'
            ).format(
                addon=self.config.full_name,
                url=fork.web_url_for('node_setting'),
                category=fork.project_or_component,
            )
        if save:
            clone.save()
        return clone, message

    def before_register_message(self, node, user):
        """Return warning text to display if user auth will be copied to a
        registration.
        """
        if self.has_auth:
            return (
                u'The contents of {addon} add-ons cannot be registered at this time; '
                u'the {addon} add-on linked to this {category} will not be included '
                u'as part of this registration.'
            ).format(
                addon=self.config.full_name,
                category=node.project_or_component,
            )

    # backwards compatibility
    before_register = before_register_message

    def serialize_waterbutler_credentials(self):
        raise NotImplementedError(
            "AddonOAuthNodeSettingsBase subclasses must implement a 'serialize_waterbutler_credentials' method."
        )

    def serialize_waterbutler_settings(self):
        raise NotImplementedError(
            "AddonOAuthNodeSettingsBase subclasses must implement a 'serialize_waterbutler_settings' method."
        )<|MERGE_RESOLUTION|>--- conflicted
+++ resolved
@@ -215,11 +215,7 @@
                 # Remove grant in `for` loop below
                 pass
 
-<<<<<<< HEAD
-        if User.objects.filter(external_accounts=external_account._id).count() == 1:
-=======
-        if OSFUser.find(Q('external_accounts', 'eq', external_account._id)).count() == 1:
->>>>>>> f9352806
+        if OSFUser.objects.filter(external_accounts=external_account._id).count() == 1:
             # Only this user is using the account, so revoke remote access as well.
             self.revoke_remote_oauth_access(external_account)
 
