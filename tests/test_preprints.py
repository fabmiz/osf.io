--- conflicted
+++ resolved
@@ -4,49 +4,28 @@
 import urlparse
 
 from addons.osfstorage.models import OsfStorageFile
-from osf.models import NodeLog, Subject
-
-from website import settings
-from website.identifiers.utils import get_doi_and_metadata_for_object
-from website.preprints.tasks import format_preprint
-from website.preprints.tasks import on_preprint_updated
-from website.project.views.contributor import find_preprint_provider
-from website.util import permissions
-from website.util.share import format_user
-
+from api_tests import utils as api_test_utils
 from framework.auth import Auth
 from framework.celery_tasks import handlers
 from framework.exceptions import PermissionsError
-
-<<<<<<< HEAD
-from website import settings
-from website.identifiers.utils import get_doi_and_metadata_for_object
-from website.preprints.tasks import update_preprint_share
 from osf.models import NodeLog, Subject
-
-=======
-from tests.utils import assert_logs
->>>>>>> 34f891ed
-from tests.base import OsfTestCase
-from api_tests import utils as api_test_utils
 from osf_tests.factories import (
     AuthUserFactory,
     PreprintFactory,
     PreprintProviderFactory,
-<<<<<<< HEAD
-    SubjectFactory,
-)
-from osf_tests.utils import MockShareResponse
-from tests.utils import assert_logs
-from api_tests import utils as api_test_utils
-from website.project.views.contributor import find_preprint_provider
-=======
     ProjectFactory,
     SubjectFactory,
     UserFactory,
 )
-
->>>>>>> 34f891ed
+from osf_tests.utils import MockShareResponse
+from tests.utils import assert_logs
+from tests.base import OsfTestCase
+from website import settings
+from website.identifiers.utils import get_doi_and_metadata_for_object
+from website.preprints.tasks import format_preprint, update_preprint_share, on_preprint_updated
+from website.project.views.contributor import find_preprint_provider
+from website.util import permissions
+from website.util.share import format_user
 
 
 class TestPreprintFactory(OsfTestCase):
