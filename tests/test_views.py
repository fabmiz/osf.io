#!/usr/bin/env python
# -*- coding: utf-8 -*-
"""Views tests for the OSF."""

from __future__ import absolute_import

import datetime as dt
import httplib as http
import json
import time
import pytz
import unittest

from flask import request
import mock
import pytest
from nose.tools import *  # noqa PEP8 asserts
from django.utils import timezone
from django.apps import apps


from modularodm import Q
from modularodm.exceptions import ValidationError

from framework.auth import cas
from framework.auth.core import generate_verification_key
from framework import auth
from framework.auth.campaigns import get_campaigns, is_institution_login, is_native_login, is_proxy_login, campaign_url_for
from framework.auth import User, Auth
from framework.auth.cas import get_login_url
from framework.auth.exceptions import InvalidTokenError
from framework.auth.utils import impute_names_model, ensure_external_identity_uniqueness
from framework.auth.views import login_and_register_handler
from framework.celery_tasks import handlers
from framework.exceptions import HTTPError
<<<<<<< HEAD
from framework.transactions.handlers import no_auto_transaction
from tests.factories import MockAddonNodeSettings
=======

from tests.base import (
    assert_is_redirect,
    capture_signals,
    fake,
    get_default_metaschema,
    OsfTestCase,
)
from tests.factories import (
    ApiOAuth2ApplicationFactory, ApiOAuth2PersonalTokenFactory, AuthUserFactory,
    CollectionFactory, MockAddonNodeSettings, NodeFactory,
    PrivateLinkFactory, ProjectWithAddonFactory, ProjectFactory,
    RegistrationFactory, UnconfirmedUserFactory, UnregUserFactory, UserFactory, WatchConfigFactory,
    InstitutionFactory,
)

>>>>>>> 8e258aa9
from website import mailchimp_utils
from website import mails, settings
from website.addons.osfstorage import settings as osfstorage_settings
from website.addons.github.tests.factories import GitHubAccountFactory
from website.models import Node, NodeLog, Pointer
from website.profile.utils import add_contributor_json, serialize_unregistered
from website.profile.views import fmt_date_or_none, update_osf_help_mails_subscription
from website.project.decorators import check_can_access
from website.project.model import has_anonymous_link
from website.project.signals import contributor_added
from website.project.views.contributor import (
    deserialize_contributors,
    notify_added_contributor,
    send_claim_email,
    send_claim_registered_email,
)
from website.project.views.node import _should_show_wiki_widget, _view_project, abbrev_authors
from website.util import api_url_for, web_url_for
from website.util import permissions, rubeus
from website.views import index
from osf.models import Comment
from osf.models import OSFUser as User
from tests.base import (
    assert_is_redirect,
    capture_signals,
    fake,
    get_default_metaschema,
    OsfTestCase,
    assert_datetime_equal,
    test_app,
)


pytestmark = pytest.mark.django_db

from osf.models import NodeRelation
from osf_tests.factories import (
    UserFactory,
    UnconfirmedUserFactory,
    UnregUserFactory,
    AuthUserFactory,
    PrivateLinkFactory,
    ProjectFactory,
    NodeFactory,
    CommentFactory,
    InstitutionFactory,
    RegistrationFactory,
    ApiOAuth2ApplicationFactory,
    ApiOAuth2PersonalTokenFactory,
    NodeRelationFactory,
    ProjectWithAddonFactory,
)

class Addon(MockAddonNodeSettings):
    @property
    def complete(self):
        return True

    def archive_errors(self):
        return 'Error'


class Addon2(MockAddonNodeSettings):
    @property
    def complete(self):
        return True

    def archive_errors(self):
        return 'Error'


class TestViewsAreAtomic(OsfTestCase):

    def test_error_response_rolls_back_transaction(self):
        @test_app.route('/errorexc')
        def error_exc():
            u = UserFactory()
            raise RuntimeError

        @test_app.route('/error500')
        def error500():
            u = UserFactory()
            return 'error', 500

        @test_app.route('/noautotransact')
        @no_auto_transaction
        def no_auto_transact():
            u = UserFactory()
            return 'error', 500

        assert_equal(User.objects.count(), 0)
        self.app.get('/error500', expect_errors=True)
        assert_equal(User.objects.count(), 0)

        # Need to set debug = False in order to rollback transactions in transaction_teardown_request
        test_app.debug = False
        try:
            self.app.get('/errorexc', expect_errors=True)
        except RuntimeError:
            pass
        test_app.debug = True

        assert_equal(User.objects.count(), 0)

        self.app.get('/noautotransact', expect_errors=True)
        assert_equal(User.objects.count(), 1)


class TestViewingProjectWithPrivateLink(OsfTestCase):

    def setUp(self):
        super(TestViewingProjectWithPrivateLink, self).setUp()
        self.user = AuthUserFactory()  # Is NOT a contributor
        self.project = ProjectFactory(is_public=False)
        self.link = PrivateLinkFactory()
        self.link.nodes.add(self.project)
        self.link.save()
        self.project_url = self.project.web_url_for('view_project')

    def test_edit_private_link_empty(self):
        node = ProjectFactory(creator=self.user)
        link = PrivateLinkFactory()
        link.nodes.add(node)
        link.save()
        url = node.api_url_for('project_private_link_edit')
        res = self.app.put_json(url, {'pk': link._id, 'value': ''}, auth=self.user.auth, expect_errors=True)
        assert_equal(res.status_code, 400)
        assert_in('Title cannot be blank', res.body)

    def test_edit_private_link_invalid(self):
        node = ProjectFactory(creator=self.user)
        link = PrivateLinkFactory()
        link.nodes.add(node)
        link.save()
        url = node.api_url_for('project_private_link_edit')
        res = self.app.put_json(url, {'pk': link._id, 'value': '<a></a>'}, auth=self.user.auth, expect_errors=True)
        assert_equal(res.status_code, 400)
        assert_in('Invalid link name.', res.body)

    @mock.patch('framework.auth.core.Auth.private_link')
    def test_can_be_anonymous_for_public_project(self, mock_property):
        mock_property.return_value(mock.MagicMock())
        mock_property.anonymous = True
        anonymous_link = PrivateLinkFactory(anonymous=True)
        anonymous_link.nodes.add(self.project)
        anonymous_link.save()
        self.project.set_privacy('public')
        self.project.save()
        self.project.reload()
        auth = Auth(user=self.user, private_key=anonymous_link.key)
        assert_true(has_anonymous_link(self.project, auth))

    def test_has_private_link_key(self):
        res = self.app.get(self.project_url, {'view_only': self.link.key})
        assert_equal(res.status_code, 200)

    def test_not_logged_in_no_key(self):
        res = self.app.get(self.project_url, {'view_only': None})
        assert_is_redirect(res)
        res = res.follow(expect_errors=True)
        assert_equal(res.status_code, 301)
        assert_equal(
            res.request.path,
            '/login'
        )

    def test_logged_in_no_private_key(self):
        res = self.app.get(self.project_url, {'view_only': None}, auth=self.user.auth,
                           expect_errors=True)
        assert_equal(res.status_code, http.FORBIDDEN)

    def test_logged_in_has_key(self):
        res = self.app.get(
            self.project_url, {'view_only': self.link.key}, auth=self.user.auth)
        assert_equal(res.status_code, 200)

    @unittest.skip('Skipping for now until we find a way to mock/set the referrer')
    def test_prepare_private_key(self):
        res = self.app.get(self.project_url, {'key': self.link.key})

        res = res.click('Registrations')

        assert_is_redirect(res)
        res = res.follow()

        assert_equal(res.status_code, 200)
        assert_equal(res.request.GET['key'], self.link.key)

    def test_cannot_access_registrations_or_forks_with_anon_key(self):
        anonymous_link = PrivateLinkFactory(anonymous=True)
        anonymous_link.nodes.add(self.project)
        anonymous_link.save()
        self.project.is_public = False
        self.project.save()
        url = self.project_url + 'registrations/?view_only={}'.format(anonymous_link.key)
        res = self.app.get(url, expect_errors=True)

        assert_equal(res.status_code, 401)

        url = self.project_url + 'forks/?view_only={}'.format(anonymous_link.key)

        res = self.app.get(url, expect_errors=True)

        assert_equal(res.status_code, 401)

    def test_can_access_registrations_and_forks_with_not_anon_key(self):
        link = PrivateLinkFactory(anonymous=False)
        link.nodes.add(self.project)
        link.save()
        self.project.is_public = False
        self.project.save()
        url = self.project_url + 'registrations/?view_only={}'.format(self.link.key)
        res = self.app.get(url)

        assert_equal(res.status_code, 200)

        url = self.project_url + 'forks/?view_only={}'.format(self.link.key)
        res = self.app.get(url)

        assert_equal(res.status_code, 200)

    def test_check_can_access_valid(self):
        contributor = AuthUserFactory()
        self.project.add_contributor(contributor, auth=Auth(self.project.creator))
        self.project.save()
        assert_true(check_can_access(self.project, contributor))

    def test_check_user_access_invalid(self):
        noncontrib = AuthUserFactory()
        with assert_raises(HTTPError):
            check_can_access(self.project, noncontrib)

    def test_check_user_access_if_user_is_None(self):
        assert_false(check_can_access(self.project, None))


class TestProjectViews(OsfTestCase):

    ADDONS_UNDER_TEST = {
        'addon1': {
            'node_settings': Addon,
        },
        'addon2': {
            'node_settings': Addon2,
        },
    }

    def setUp(self):
        super(TestProjectViews, self).setUp()
        self.user1 = AuthUserFactory()
        self.user1.save()
        self.consolidate_auth1 = Auth(user=self.user1)
        self.auth = self.user1.auth
        self.user2 = AuthUserFactory()
        self.auth2 = self.user2.auth
        # A project has 2 contributors
        self.project = ProjectFactory(
            title='Ham',
            description='Honey-baked',
            creator=self.user1
        )
        self.project.add_contributor(self.user2, auth=Auth(self.user1))
        self.project.save()

        self.project2 = ProjectFactory(
            title='Tofu',
            description='Glazed',
            creator=self.user1
        )
        self.project2.add_contributor(self.user2, auth=Auth(self.user1))
        self.project2.save()

    def test_node_setting_with_multiple_matched_institution_email_domains(self):
        # User has alternate emails matching more than one institution's email domains
        inst1 = InstitutionFactory(email_domains=['foo.bar'])
        inst2 = InstitutionFactory(email_domains=['baz.qux'])

        user = AuthUserFactory()
        user.emails.append('queen@foo.bar')
        user.emails.append('brian@baz.qux')
        user.save()
        project = ProjectFactory(creator=user)

        # node settings page loads without error
        url = project.web_url_for('node_setting')
        res = self.app.get(url, auth=user.auth)
        assert_equal(res.status_code, 200)

        # user is automatically affiliated with institutions
        # that matched email domains
        user.reload()
        assert_in(inst1, user.affiliated_institutions.all())
        assert_in(inst2, user.affiliated_institutions.all())

    def test_edit_title_empty(self):
        node = ProjectFactory(creator=self.user1)
        url = node.api_url_for('edit_node')
        res = self.app.post_json(url, {'name': 'title', 'value': ''}, auth=self.user1.auth, expect_errors=True)
        assert_equal(res.status_code, 400)
        assert_in('Title cannot be blank', res.body)

    def test_edit_title_invalid(self):
        node = ProjectFactory(creator=self.user1)
        url = node.api_url_for('edit_node')
        res = self.app.post_json(url, {'name': 'title', 'value': '<a></a>'}, auth=self.user1.auth, expect_errors=True)
        assert_equal(res.status_code, 400)
        assert_in('Invalid title.', res.body)

    def test_cannot_remove_only_visible_contributor(self):
        user1_contrib = self.project.contributor_set.get(user=self.user1)
        user1_contrib.visible = False
        user1_contrib.save()
        url = self.project.api_url_for('project_remove_contributor')
        res = self.app.post_json(
            url, {'contributorID': self.user2._id,
                  'nodeIDs': [self.project._id]}, auth=self.auth, expect_errors=True
        )
        assert_equal(res.status_code, http.FORBIDDEN)
        assert_equal(res.json['message_long'], 'Must have at least one bibliographic contributor')
        assert_true(self.project.is_contributor(self.user2))

    def test_remove_only_visible_contributor_return_false(self):
        user1_contrib = self.project.contributor_set.get(user=self.user1)
        user1_contrib.visible = False
        user1_contrib.save()
        ret = self.project.remove_contributor(contributor=self.user2, auth=self.consolidate_auth1)
        assert_false(ret)
        self.project.reload()
        assert_true(self.project.is_contributor(self.user2))

    def test_can_view_nested_project_as_admin(self):
        self.parent_project = NodeFactory(
            title='parent project',
            category='project',
            parent=self.project,
            is_public=False
        )
        self.parent_project.save()
        self.child_project = NodeFactory(
            title='child project',
            category='project',
            parent=self.parent_project,
            is_public=False
        )
        self.child_project.save()
        url = self.child_project.web_url_for('view_project')
        res = self.app.get(url, auth=self.auth)
        assert_not_in('Private Project', res.body)
        assert_in('parent project', res.body)

    def test_edit_description(self):
        url = '/api/v1/project/{0}/edit/'.format(self.project._id)
        self.app.post_json(url,
                           {'name': 'description', 'value': 'Deep-fried'},
                           auth=self.auth)
        self.project.reload()
        assert_equal(self.project.description, 'Deep-fried')

    def test_project_api_url(self):
        url = self.project.api_url
        res = self.app.get(url, auth=self.auth)
        data = res.json
        assert_equal(data['node']['category'], 'Project')
        assert_equal(data['node']['node_type'], 'project')

        assert_equal(data['node']['title'], self.project.title)
        assert_equal(data['node']['is_public'], self.project.is_public)
        assert_equal(data['node']['is_registration'], False)
        assert_equal(data['node']['id'], self.project._primary_key)
        assert_true(data['user']['is_contributor'])
        assert_equal(data['node']['description'], self.project.description)
        assert_equal(data['node']['url'], self.project.url)
        assert_equal(data['node']['tags'], list(self.project.tags.values_list('name', flat=True)))
        assert_in('forked_date', data['node'])
        assert_in('registered_from_url', data['node'])
        # TODO: Test "parent" and "user" output

    def test_add_contributor_post(self):
        # Two users are added as a contributor via a POST request
        project = ProjectFactory(creator=self.user1, is_public=True)
        user2 = UserFactory()
        user3 = UserFactory()
        url = '/api/v1/project/{0}/contributors/'.format(project._id)

        dict2 = add_contributor_json(user2)
        dict3 = add_contributor_json(user3)
        dict2.update({
            'permission': 'admin',
            'visible': True,
        })
        dict3.update({
            'permission': 'write',
            'visible': False,
        })

        self.app.post_json(
            url,
            {
                'users': [dict2, dict3],
                'node_ids': [project._id],
            },
            content_type='application/json',
            auth=self.auth,
        ).maybe_follow()
        project.reload()
        assert_in(user2, project.contributors)
        # A log event was added
        assert_equal(project.logs.latest().action, 'contributor_added')
        assert_equal(len(project.contributors), 3)

        assert_equal(project.get_permissions(user2), ['read', 'write', 'admin'])
        assert_equal(project.get_permissions(user3), ['read', 'write'])

    def test_manage_permissions(self):
        url = self.project.api_url + 'contributors/manage/'
        self.app.post_json(
            url,
            {
                'contributors': [
                    {'id': self.project.creator._id, 'permission': 'admin',
                        'registered': True, 'visible': True},
                    {'id': self.user1._id, 'permission': 'read',
                        'registered': True, 'visible': True},
                    {'id': self.user2._id, 'permission': 'admin',
                        'registered': True, 'visible': True},
                ]
            },
            auth=self.auth,
        )

        self.project.reload()

        assert_equal(self.project.get_permissions(self.user1), ['read'])
        assert_equal(self.project.get_permissions(self.user2), ['read', 'write', 'admin'])

    def test_manage_permissions_again(self):
        url = self.project.api_url + 'contributors/manage/'
        self.app.post_json(
            url,
            {
                'contributors': [
                    {'id': self.user1._id, 'permission': 'admin',
                     'registered': True, 'visible': True},
                    {'id': self.user2._id, 'permission': 'admin',
                     'registered': True, 'visible': True},
                ]
            },
            auth=self.auth,
        )

        self.project.reload()
        self.app.post_json(
            url,
            {
                'contributors': [
                    {'id': self.user1._id, 'permission': 'admin',
                     'registered': True, 'visible': True},
                    {'id': self.user2._id, 'permission': 'read',
                     'registered': True, 'visible': True},
                ]
            },
            auth=self.auth,
        )

        self.project.reload()

        assert_equal(self.project.get_permissions(self.user2), ['read'])
        assert_equal(self.project.get_permissions(self.user1), ['read', 'write', 'admin'])

    def test_contributor_manage_reorder(self):

        # Two users are added as a contributor via a POST request
        project = ProjectFactory(creator=self.user1, is_public=True)
        reg_user1, reg_user2 = UserFactory(), UserFactory()
        project.add_contributors(
            [
                {'user': reg_user1, 'permissions': [
                    'read', 'write', 'admin'], 'visible': True},
                {'user': reg_user2, 'permissions': [
                    'read', 'write', 'admin'], 'visible': False},
            ]
        )
        # Add a non-registered user
        unregistered_user = project.add_unregistered_contributor(
            fullname=fake.name(), email=fake.email(),
            auth=self.consolidate_auth1,
            save=True,
        )

        url = project.api_url + 'contributors/manage/'
        self.app.post_json(
            url,
            {
                'contributors': [
                    {'id': reg_user2._id, 'permission': 'admin',
                        'registered': True, 'visible': False},
                    {'id': project.creator._id, 'permission': 'admin',
                        'registered': True, 'visible': True},
                    {'id': unregistered_user._id, 'permission': 'admin',
                        'registered': False, 'visible': True},
                    {'id': reg_user1._id, 'permission': 'admin',
                        'registered': True, 'visible': True},
                ]
            },
            auth=self.auth,
        )

        project.reload()

        assert_equal(
            # Note: Cast ForeignList to list for comparison
            list(project.contributors),
            [reg_user2, project.creator, unregistered_user, reg_user1]
        )

        assert_equal(
            list(project.visible_contributors),
            [project.creator, unregistered_user, reg_user1]
        )

    def test_project_remove_contributor(self):
        url = self.project.api_url_for('project_remove_contributor')
        # User 1 removes user2
        payload = {'contributorID': self.user2._id,
                   'nodeIDs': [self.project._id]}
        self.app.post(url, json.dumps(payload),
                      content_type='application/json',
                      auth=self.auth).maybe_follow()
        self.project.reload()
        assert_not_in(self.user2._id, self.project.contributors)
        # A log event was added
        assert_equal(self.project.logs.latest().action, 'contributor_removed')

    def test_multiple_project_remove_contributor(self):
        url = self.project.api_url_for('project_remove_contributor')
        # User 1 removes user2
        payload = {'contributorID': self.user2._id,
                   'nodeIDs': [self.project._id, self.project2._id]}
        res = self.app.post(url, json.dumps(payload),
                            content_type='application/json',
                            auth=self.auth).maybe_follow()
        self.project.reload()
        self.project2.reload()
        assert_not_in(self.user2._id, self.project.contributors)
        assert_not_in('/dashboard/', res.json)

        assert_not_in(self.user2._id, self.project2.contributors)
        # A log event was added
        assert_equal(self.project.logs.latest().action, 'contributor_removed')

    def test_private_project_remove_self_not_admin(self):
        url = self.project.api_url_for('project_remove_contributor')
        # user2 removes self
        payload = {"contributorID": self.user2._id,
                   "nodeIDs": [self.project._id]}
        res = self.app.post(url, json.dumps(payload),
                            content_type="application/json",
                            auth=self.auth2).maybe_follow()
        self.project.reload()
        assert_equal(res.status_code, 200)
        assert_equal(res.json['redirectUrl'], '/dashboard/')
        assert_not_in(self.user2._id, self.project.contributors)

    def test_public_project_remove_self_not_admin(self):
        url = self.project.api_url_for('project_remove_contributor')
        # user2 removes self
        self.public_project = ProjectFactory(creator=self.user1, is_public=True)
        self.public_project.add_contributor(self.user2, auth=Auth(self.user1))
        self.public_project.save()
        payload = {"contributorID": self.user2._id,
                   "nodeIDs": [self.public_project._id]}
        res = self.app.post(url, json.dumps(payload),
                            content_type="application/json",
                            auth=self.auth2).maybe_follow()
        self.public_project.reload()
        assert_equal(res.status_code, 200)
        assert_equal(res.json['redirectUrl'], '/' + self.public_project._id + '/')
        assert_not_in(self.user2._id, self.public_project.contributors)

    def test_project_remove_other_not_admin(self):
        url = self.project.api_url_for('project_remove_contributor')
        # User 1 removes user2
        payload = {"contributorID": self.user1._id,
                   "nodeIDs": [self.project._id]}
        res = self.app.post(url, json.dumps(payload),
                            content_type="application/json",
                            expect_errors=True,
                            auth=self.auth2).maybe_follow()
        self.project.reload()
        assert_equal(res.status_code, 403)
        assert_equal(res.json['message_long'],
                     'You do not have permission to perform this action. '
                     'If this should not have occurred and the issue persists, '
                     'please report it to <a href="mailto:support@osf.io">support@osf.io</a>.'
                     )
        assert_in(self.user1, self.project.contributors)

    def test_project_remove_fake_contributor(self):
        url = self.project.api_url_for('project_remove_contributor')
        # User 1 removes user2
        payload = {'contributorID': 'badid',
                   'nodeIDs': [self.project._id]}
        res = self.app.post(url, json.dumps(payload),
                            content_type='application/json',
                            expect_errors=True,
                            auth=self.auth).maybe_follow()
        self.project.reload()
        # Assert the contributor id was invalid
        assert_equal(res.status_code, 400)
        assert_equal(res.json['message_long'], 'Contributor not found.')
        assert_not_in('badid', self.project.contributors)

    def test_project_remove_self_only_admin(self):
        url = self.project.api_url_for('project_remove_contributor')
        # User 1 removes user2
        payload = {'contributorID': self.user1._id,
                   'nodeIDs': [self.project._id]}
        res = self.app.post(url, json.dumps(payload),
                            content_type='application/json',
                            expect_errors=True,
                            auth=self.auth).maybe_follow()

        self.project.reload()
        assert_equal(res.status_code, 400)
        assert_equal(res.json['message_long'], 'Could not remove contributor.')
        assert_in(self.user1, self.project.contributors)

    def test_get_contributors_abbrev(self):
        # create a project with 3 registered contributors
        project = ProjectFactory(creator=self.user1, is_public=True)
        reg_user1, reg_user2 = UserFactory(), UserFactory()
        project.add_contributors(
            [
                {'user': reg_user1, 'permissions': [
                    'read', 'write', 'admin'], 'visible': True},
                {'user': reg_user2, 'permissions': [
                    'read', 'write', 'admin'], 'visible': True},
            ]
        )

        # add an unregistered contributor
        project.add_unregistered_contributor(
            fullname=fake.name(), email=fake.email(),
            auth=self.consolidate_auth1,
            save=True,
        )

        url = project.api_url_for('get_node_contributors_abbrev')
        res = self.app.get(url, auth=self.auth)
        assert_equal(len(project.contributors), 4)
        assert_equal(len(res.json['contributors']), 3)
        assert_equal(len(res.json['others_count']), 1)
        assert_equal(res.json['contributors'][0]['separator'], ',')
        assert_equal(res.json['contributors'][1]['separator'], ',')
        assert_equal(res.json['contributors'][2]['separator'], ' &')

    def test_edit_node_title(self):
        url = '/api/v1/project/{0}/edit/'.format(self.project._id)
        # The title is changed though posting form data
        self.app.post_json(url, {'name': 'title', 'value': 'Bacon'},
                           auth=self.auth).maybe_follow()
        self.project.reload()
        # The title was changed
        assert_equal(self.project.title, 'Bacon')
        # A log event was saved
        assert_equal(self.project.logs.latest().action, 'edit_title')

    def test_make_public(self):
        self.project.is_public = False
        self.project.save()
        url = "/api/v1/project/{0}/permissions/public/".format(self.project._id)
        res = self.app.post_json(url, {}, auth=self.auth)
        self.project.reload()
        assert_true(self.project.is_public)
        assert_equal(res.json['status'], 'success')

    def test_make_private(self):
        self.project.is_public = True
        self.project.save()
        url = "/api/v1/project/{0}/permissions/private/".format(self.project._id)
        res = self.app.post_json(url, {}, auth=self.auth)
        self.project.reload()
        assert_false(self.project.is_public)
        assert_equal(res.json['status'], 'success')

    def test_cant_make_public_if_not_admin(self):
        non_admin = AuthUserFactory()
        self.project.add_contributor(non_admin, permissions=['read', 'write'])
        self.project.is_public = False
        self.project.save()
        url = "/api/v1/project/{0}/permissions/public/".format(self.project._id)
        res = self.app.post_json(
            url, {}, auth=non_admin.auth,
            expect_errors=True,
        )
        assert_equal(res.status_code, http.FORBIDDEN)
        assert_false(self.project.is_public)

    def test_cant_make_private_if_not_admin(self):
        non_admin = AuthUserFactory()
        self.project.add_contributor(non_admin, permissions=['read', 'write'])
        self.project.is_public = True
        self.project.save()
        url = "/api/v1/project/{0}/permissions/private/".format(self.project._id)
        res = self.app.post_json(
            url, {}, auth=non_admin.auth,
            expect_errors=True,
        )
        assert_equal(res.status_code, http.FORBIDDEN)
        assert_true(self.project.is_public)

    def test_add_tag(self):
        url = self.project.api_url_for('project_add_tag')
        self.app.post_json(url, {'tag': "foo'ta#@%#%^&g?"}, auth=self.auth)
        self.project.reload()
        assert_in("foo'ta#@%#%^&g?", self.project.tags.values_list('name', flat=True))
        assert_equal("foo'ta#@%#%^&g?", self.project.logs.latest().params['tag'])

    def test_remove_tag(self):
        self.project.add_tag("foo'ta#@%#%^&g?", auth=self.consolidate_auth1, save=True)
        assert_in("foo'ta#@%#%^&g?", self.project.tags.values_list('name', flat=True))
        url = self.project.api_url_for('project_remove_tag')
        self.app.delete_json(url, {'tag': "foo'ta#@%#%^&g?"}, auth=self.auth)
        self.project.reload()
        assert_not_in("foo'ta#@%#%^&g?", self.project.tags.values_list('name', flat=True))
        latest_log = self.project.logs.latest()
        assert_equal('tag_removed', latest_log.action)
        assert_equal("foo'ta#@%#%^&g?", latest_log.params['tag'])

    # Regression test for #OSF-5257
    def test_removal_empty_tag_throws_error(self):
        url = self.project.api_url_for('project_remove_tag')
        res = self.app.delete_json(url, {'tag': ''}, auth=self.auth, expect_errors=True)
        assert_equal(res.status_code, http.BAD_REQUEST)

    # Regression test for #OSF-5257
    def test_removal_unknown_tag_throws_error(self):
        self.project.add_tag('narf', auth=self.consolidate_auth1, save=True)
        url = self.project.api_url_for('project_remove_tag')
        res = self.app.delete_json(url, {'tag': 'troz'}, auth=self.auth, expect_errors=True)
        assert_equal(res.status_code, http.CONFLICT)

    # Regression test for https://github.com/CenterForOpenScience/osf.io/issues/1478
    @mock.patch('website.archiver.tasks.archive')
    def test_registered_projects_contributions(self, mock_archive):
        # register a project
        self.project.register_node(get_default_metaschema(), Auth(user=self.project.creator), '', None)
        # get the first registered project of a project
        url = self.project.api_url_for('get_registrations')
        res = self.app.get(url, auth=self.auth)
        data = res.json
        pid = data['nodes'][0]['id']
        url2 = api_url_for('get_summary', pid=pid)
        # count contributions
        res2 = self.app.get(url2, auth=self.auth)
        data = res2.json
        assert_is_not_none(data['summary']['nlogs'])

    def test_forks_contributions(self):
        # fork a project
        self.project.fork_node(Auth(user=self.project.creator))
        # get the first forked project of a project
        url = self.project.api_url_for('get_forks')
        res = self.app.get(url, auth=self.auth)
        data = res.json
        pid = data['nodes'][0]['id']
        url2 = api_url_for('get_summary', pid=pid)
        # count contributions
        res2 = self.app.get(url2, auth=self.auth)
        data = res2.json
        assert_is_not_none(data['summary']['nlogs'])

    def test_remove_project(self):
        url = self.project.api_url
        res = self.app.delete_json(url, {}, auth=self.auth).maybe_follow()
        self.project.reload()
        assert_equal(self.project.is_deleted, True)
        assert_in('url', res.json)
        assert_equal(res.json['url'], '/dashboard/')

    def test_suspended_project(self):
        node = NodeFactory(parent=self.project, creator=self.user1)
        node.remove_node(Auth(self.user1))
        node.suspended = True
        node.save()
        url = node.api_url
        res = self.app.get(url, auth=Auth(self.user1), expect_errors=True)
        assert_equal(res.status_code, 451)

    def test_private_link_edit_name(self):
        link = PrivateLinkFactory(name='link')
        link.nodes.add(self.project)
        link.save()
        assert_equal(link.name, 'link')
        url = self.project.api_url + 'private_link/edit/'
        self.app.put_json(
            url,
            {'pk': link._id, 'value': 'new name'},
            auth=self.auth,
        ).maybe_follow()
        self.project.reload()
        link.reload()
        assert_equal(link.name, 'new name')

    def test_remove_private_link(self):
        link = PrivateLinkFactory()
        link.nodes.add(self.project)
        link.save()
        url = self.project.api_url_for('remove_private_link')
        self.app.delete_json(
            url,
            {'private_link_id': link._id},
            auth=self.auth,
        ).maybe_follow()
        self.project.reload()
        link.reload()
        assert_true(link.is_deleted)

    def test_remove_component(self):
        node = NodeFactory(parent=self.project, creator=self.user1)
        url = node.api_url
        res = self.app.delete_json(url, {}, auth=self.auth).maybe_follow()
        node.reload()
        assert_equal(node.is_deleted, True)
        assert_in('url', res.json)
        assert_equal(res.json['url'], self.project.url)

    def test_cant_remove_component_if_not_admin(self):
        node = NodeFactory(parent=self.project, creator=self.user1)
        non_admin = AuthUserFactory()
        node.add_contributor(
            non_admin,
            permissions=['read', 'write'],
            save=True,
        )

        url = node.api_url
        res = self.app.delete_json(
            url, {}, auth=non_admin.auth,
            expect_errors=True,
        ).maybe_follow()

        assert_equal(res.status_code, http.FORBIDDEN)
        assert_false(node.is_deleted)

    def test_view_project_returns_whether_to_show_wiki_widget(self):
        user = AuthUserFactory()
        project = ProjectFactory(creator=user, is_public=True)
        project.add_contributor(user)
        project.save()

        url = project.api_url_for('view_project')
        res = self.app.get(url, auth=user.auth)
        assert_equal(res.status_code, http.OK)
        assert_in('show_wiki_widget', res.json['user'])

    def test_fork_count_does_not_include_deleted_forks(self):
        user = AuthUserFactory()
        project = ProjectFactory(creator=user)
        auth = Auth(project.creator)
        fork = project.fork_node(auth)
        project.save()
        fork.remove_node(auth)
        fork.save()

        url = project.api_url_for('view_project')
        res = self.app.get(url, auth=user.auth)
        assert_in('fork_count', res.json['node'])
        assert_equal(0, res.json['node']['fork_count'])

    def test_statistic_page_redirect(self):
        url = self.project.web_url_for('project_statistics_redirect')
        res = self.app.get(url, auth=self.auth)
        assert_equal(res.status_code, 302)
        assert_in(self.project.web_url_for('project_statistics', _guid=True), res.location)

    def test_registration_retraction_redirect(self):
        url = self.project.web_url_for('node_registration_retraction_redirect')
        res = self.app.get(url, auth=self.auth)
        assert_equal(res.status_code, 302)
        assert_in(self.project.web_url_for('node_registration_retraction_get', _guid=True), res.location)

    def test_update_node(self):
        url = self.project.api_url_for('update_node')
        res = self.app.put_json(url, {'title': 'newtitle'}, auth=self.auth)
        assert_equal(res.status_code, 200)
        self.project.reload()
        assert_equal(self.project.title, 'newtitle')

    # Regression test
    def test_update_node_with_tags(self):
        self.project.add_tag('cheezebørger', auth=Auth(self.project.creator), save=True)
        url = self.project.api_url_for('update_node')
        res = self.app.put_json(url, {'title': 'newtitle'}, auth=self.auth)
        assert_equal(res.status_code, 200)
        self.project.reload()
        assert_equal(self.project.title, 'newtitle')

    # Regression test
    def test_get_registrations_sorted_by_registered_date_descending(self):
        # register a project several times, with various registered_dates
        registrations = []
        for days_ago in (21, 3, 2, 8, 13, 5, 1):
            registration = RegistrationFactory(project=self.project)
            reg_date = registration.registered_date - dt.timedelta(days_ago)
            registration.registered_date = reg_date
            registration.save()
            registrations.append(registration)

        registrations.sort(key=lambda r: r.registered_date, reverse=True)
        expected = [r._id for r in registrations]

        registrations_url = self.project.api_url_for('get_registrations')
        res = self.app.get(registrations_url, auth=self.auth)
        data = res.json
        actual = [n['id'] for n in data['nodes']]

        assert_equal(actual, expected)


class TestEditableChildrenViews(OsfTestCase):

    def setUp(self):
        OsfTestCase.setUp(self)
        self.user = AuthUserFactory()
        self.project = ProjectFactory(creator=self.user, is_public=False)
        self.child = ProjectFactory(parent=self.project, creator=self.user, is_public=True)
        self.grandchild = ProjectFactory(parent=self.child, creator=self.user, is_public=False)
        self.great_grandchild = ProjectFactory(parent=self.grandchild, creator=self.user, is_public=True)
        self.great_great_grandchild = ProjectFactory(parent=self.great_grandchild, creator=self.user, is_public=False)
        url = self.project.api_url_for('get_editable_children')
        self.project_results = self.app.get(url, auth=self.user.auth).json

    def test_get_editable_children(self):
        assert_equal(len(self.project_results['children']), 4)
        assert_equal(self.project_results['node']['id'], self.project._id)

    def test_editable_children_order(self):
        assert_equal(self.project_results['children'][0]['id'], self.child._id)
        assert_equal(self.project_results['children'][1]['id'], self.grandchild._id)
        assert_equal(self.project_results['children'][2]['id'], self.great_grandchild._id)
        assert_equal(self.project_results['children'][3]['id'], self.great_great_grandchild._id)

    def test_editable_children_indents(self):
        assert_equal(self.project_results['children'][0]['indent'], 0)
        assert_equal(self.project_results['children'][1]['indent'], 1)
        assert_equal(self.project_results['children'][2]['indent'], 2)
        assert_equal(self.project_results['children'][3]['indent'], 3)

    def test_editable_children_parents(self):
        assert_equal(self.project_results['children'][0]['parent_id'], self.project._id)
        assert_equal(self.project_results['children'][1]['parent_id'], self.child._id)
        assert_equal(self.project_results['children'][2]['parent_id'], self.grandchild._id)
        assert_equal(self.project_results['children'][3]['parent_id'], self.great_grandchild._id)

    def test_editable_children_privacy(self):
        assert_false(self.project_results['node']['is_public'])
        assert_true(self.project_results['children'][0]['is_public'])
        assert_false(self.project_results['children'][1]['is_public'])
        assert_true(self.project_results['children'][2]['is_public'])
        assert_false(self.project_results['children'][3]['is_public'])

    def test_editable_children_titles(self):
        assert_equal(self.project_results['node']['title'], self.project.title)
        assert_equal(self.project_results['children'][0]['title'], self.child.title)
        assert_equal(self.project_results['children'][1]['title'], self.grandchild.title)
        assert_equal(self.project_results['children'][2]['title'], self.great_grandchild.title)
        assert_equal(self.project_results['children'][3]['title'], self.great_great_grandchild.title)


class TestChildrenViews(OsfTestCase):

    def setUp(self):
        OsfTestCase.setUp(self)
        self.user = AuthUserFactory()

    def test_get_readable_descendants(self):
        project = ProjectFactory(creator=self.user)
        child = NodeFactory(parent=project, creator=self.user)

        url = project.api_url_for('get_readable_descendants')
        res = self.app.get(url, auth=self.user.auth)

        nodes = res.json['nodes']
        assert_equal(len(nodes), 1)
        assert_equal(nodes[0]['id'], child._primary_key)

    def test_get_readable_descendants_includes_pointers(self):
        project = ProjectFactory(creator=self.user)
        pointed = ProjectFactory()
        node_relation = project.add_pointer(pointed, auth=Auth(self.user))
        project.save()

        url = project.api_url_for('get_readable_descendants')
        res = self.app.get(url, auth=self.user.auth)

        nodes = res.json['nodes']
        assert_equal(len(nodes), 1)
        assert_equal(nodes[0]['title'], pointed.title)
        assert_equal(nodes[0]['id'], node_relation._id)

    def test_readable_descendants_masked_by_permissions(self):
        # Users should be able to see through components they do not have
        # permissions to.
        # Users should not be able to see through links to nodes they do not
        # have permissions to.
        #
        #                   1(AB)
        #                  /  |  \
        #                 *   |   \
        #                /    |    \
        #             2(A)  4(B)    7(A)
        #               |     |     |    \
        #               |     |     |     \
        #             3(AB) 5(B)    8(AB) 9(B)
        #                     |
        #                     |
        #                   6(A)
        #
        #
        userA = AuthUserFactory(fullname='User A')
        userB = AuthUserFactory(fullname='User B')

        project1 = ProjectFactory(creator=self.user, title='One')
        project1.add_contributor(userA, auth=Auth(self.user), permissions=['read'])
        project1.add_contributor(userB, auth=Auth(self.user), permissions=['read'])

        component2 = ProjectFactory(creator=self.user, title='Two')
        component2.add_contributor(userA, auth=Auth(self.user), permissions=['read'])

        component3 = ProjectFactory(creator=self.user, title='Three')
        component3.add_contributor(userA, auth=Auth(self.user), permissions=['read'])
        component3.add_contributor(userB, auth=Auth(self.user), permissions=['read'])

        component4 = ProjectFactory(creator=self.user, title='Four')
        component4.add_contributor(userB, auth=Auth(self.user), permissions=['read'])

        component5 = ProjectFactory(creator=self.user, title='Five')
        component5.add_contributor(userB, auth=Auth(self.user), permissions=['read'])

        component6 = ProjectFactory(creator=self.user, title='Six')
        component6.add_contributor(userA, auth=Auth(self.user), permissions=['read'])

        component7 = ProjectFactory(creator=self.user, title='Seven')
        component7.add_contributor(userA, auth=Auth(self.user), permissions=['read'])

        component8 = ProjectFactory(creator=self.user, title='Eight')
        component8.add_contributor(userA, auth=Auth(self.user), permissions=['read'])
        component8.add_contributor(userB, auth=Auth(self.user), permissions=['read'])

        component9 = ProjectFactory(creator=self.user, title='Nine')
        component9.add_contributor(userB, auth=Auth(self.user), permissions=['read'])

        project1.add_pointer(component2, Auth(self.user))
        NodeRelation.objects.create(parent=project1, child=component4)
        NodeRelation.objects.create(parent=project1, child=component7)
        NodeRelation.objects.create(parent=component2, child=component3)
        NodeRelation.objects.create(parent=component4, child=component5)
        NodeRelation.objects.create(parent=component5, child=component6)
        NodeRelation.objects.create(parent=component7, child=component8)
        NodeRelation.objects.create(parent=component7, child=component9)

        url = project1.api_url_for('get_readable_descendants')

        res = self.app.get(url, auth=userA.auth)
        assert_equal(len(res.json['nodes']), 3)
        for node in res.json['nodes']:
            assert_in(node['title'], ['Two', 'Six', 'Seven'])

        res = self.app.get(url, auth=userB.auth)
        assert_equal(len(res.json['nodes']), 3)
        for node in res.json['nodes']:
            assert_in(node['title'], ['Four', 'Eight', 'Nine'])

    def test_get_readable_descendants_filter_for_permissions(self):
        # self.user has admin access to this project
        project = ProjectFactory(creator=self.user)

        # self.user only has read access to this project, which project points
        # to
        read_only_pointed = ProjectFactory()
        read_only_creator = read_only_pointed.creator
        read_only_pointed.add_contributor(self.user, auth=Auth(read_only_creator), permissions=['read'])
        read_only_pointed.save()

        # self.user only has read access to this project, which is a subproject
        # of project
        read_only = ProjectFactory()
        read_only_pointed.add_contributor(self.user, auth=Auth(read_only_creator), permissions=['read'])
        NodeRelation.objects.create(parent=project, child=read_only)

        # self.user adds a pointer to read_only
        project.add_pointer(read_only_pointed, Auth(self.user))
        project.save()

        url = project.api_url_for('get_readable_descendants')
        res = self.app.get(url, auth=self.user.auth)
        assert_equal(len(res.json['nodes']), 2)

        url = project.api_url_for('get_readable_descendants', permissions='write')
        res = self.app.get(url, auth=self.user.auth)
        assert_equal(len(res.json['nodes']), 0)

    def test_get_readable_descendants_render_nodes_receives_auth(self):
        project = ProjectFactory(creator=self.user)
        NodeFactory(parent=project, creator=self.user)

        url = project.api_url_for('get_readable_descendants')
        res = self.app.get(url, auth=self.user.auth)

        perm = res.json['nodes'][0]['permissions']
        assert_equal(perm, 'admin')


class TestGetNodeTree(OsfTestCase):

    def setUp(self):
        OsfTestCase.setUp(self)
        self.user = AuthUserFactory()
        self.user2 = AuthUserFactory()

    def test_get_single_node(self):
        project = ProjectFactory(creator=self.user)
        # child = NodeFactory(parent=project, creator=self.user)

        url = project.api_url_for('get_node_tree')
        res = self.app.get(url, auth=self.user.auth)

        node_id = res.json[0]['node']['id']
        assert_equal(node_id, project._primary_key)

    def test_get_node_with_children(self):
        project = ProjectFactory(creator=self.user)
        child1 = NodeFactory(parent=project, creator=self.user)
        child2 = NodeFactory(parent=project, creator=self.user2)
        child3 = NodeFactory(parent=project, creator=self.user)
        url = project.api_url_for('get_node_tree')
        res = self.app.get(url, auth=self.user.auth)
        tree = res.json[0]
        parent_node_id = tree['node']['id']
        child1_id = tree['children'][0]['node']['id']
        child2_id = tree['children'][1]['node']['id']
        child3_id = tree['children'][2]['node']['id']
        assert_equal(parent_node_id, project._primary_key)
        assert_equal(child1_id, child1._primary_key)
        assert_equal(child2_id, child2._primary_key)
        assert_equal(child3_id, child3._primary_key)

    def test_get_node_not_parent_owner(self):
        project = ProjectFactory(creator=self.user2)
        child = NodeFactory(parent=project, creator=self.user2)
        url = project.api_url_for('get_node_tree')
        res = self.app.get(url, auth=self.user.auth, expect_errors=True)
        assert_equal(res.status_code, 200)
        assert_equal(res.json, [])

    # Parent node should show because of user2 read access, the children should not
    def test_get_node_parent_not_admin(self):
        project = ProjectFactory(creator=self.user)
        project.add_contributor(self.user2, auth=Auth(self.user))
        project.save()
        child1 = NodeFactory(parent=project, creator=self.user)
        child2 = NodeFactory(parent=project, creator=self.user)
        child3 = NodeFactory(parent=project, creator=self.user)
        url = project.api_url_for('get_node_tree')
        res = self.app.get(url, auth=self.user2.auth)
        tree = res.json[0]
        parent_node_id = tree['node']['id']
        children = tree['children']
        assert_equal(parent_node_id, project._primary_key)
        assert_equal(children, [])


class TestUserProfile(OsfTestCase):

    def setUp(self):
        super(TestUserProfile, self).setUp()
        self.user = AuthUserFactory()

    def test_sanitization_of_edit_profile(self):
        url = api_url_for('edit_profile', uid=self.user._id)
        post_data = {'name': 'fullname', 'value': 'new<b> name</b>     '}
        request = self.app.post(url, post_data, auth=self.user.auth)
        assert_equal('new name', request.json['name'])

    def test_fmt_date_or_none(self):
        with assert_raises(HTTPError) as cm:
            #enter a date before 1900
            fmt_date_or_none(dt.datetime(1890, 10, 31, 18, 23, 29, 227))
        # error should be raised because date is before 1900
        assert_equal(cm.exception.code, http.BAD_REQUEST)

    def test_unserialize_social(self):
        url = api_url_for('unserialize_social')
        payload = {
            'profileWebsites': ['http://frozen.pizza.com/reviews'],
            'twitter': 'howtopizza',
            'github': 'frozenpizzacode',
        }
        self.app.put_json(
            url,
            payload,
            auth=self.user.auth,
        )
        self.user.reload()
        for key, value in payload.iteritems():
            assert_equal(self.user.social[key], value)
        assert_true(self.user.social['researcherId'] is None)

    # Regression test for help-desk ticket
    def test_making_email_primary_is_not_case_sensitive(self):
        user = AuthUserFactory(username='fred@queen.test')
        # make confirmed email have different casing
        user.emails[0] = user.emails[0].capitalize()
        user.save()
        url = api_url_for('update_user')
        res = self.app.put_json(
            url,
            {'id': user._id, 'emails': [{'address': 'fred@queen.test', 'primary': True, 'confirmed': True}]},
            auth=user.auth
        )
        assert_equal(res.status_code, 200)

    def test_unserialize_social_validation_failure(self):
        url = api_url_for('unserialize_social')
        # profileWebsites URL is invalid
        payload = {
            'profileWebsites': ['http://goodurl.com', 'http://invalidurl'],
            'twitter': 'howtopizza',
            'github': 'frozenpizzacode',
        }
        res = self.app.put_json(
            url,
            payload,
            auth=self.user.auth,
            expect_errors=True
        )
        assert_equal(res.status_code, 400)
        assert_equal(res.json['message_long'], 'Invalid personal URL.')

    def test_serialize_social_editable(self):
        self.user.social['twitter'] = 'howtopizza'
        self.user.social['profileWebsites'] = ['http://www.cos.io', 'http://www.osf.io', 'http://www.wordup.com']
        self.user.save()
        url = api_url_for('serialize_social')
        res = self.app.get(
            url,
            auth=self.user.auth,
        )
        assert_equal(res.json.get('twitter'), 'howtopizza')
        assert_equal(res.json.get('profileWebsites'), ['http://www.cos.io', 'http://www.osf.io', 'http://www.wordup.com'])
        assert_true(res.json.get('github') is None)
        assert_true(res.json['editable'])

    def test_serialize_social_not_editable(self):
        user2 = AuthUserFactory()
        self.user.social['twitter'] = 'howtopizza'
        self.user.social['profileWebsites'] = ['http://www.cos.io', 'http://www.osf.io', 'http://www.wordup.com']
        self.user.save()
        url = api_url_for('serialize_social', uid=self.user._id)
        res = self.app.get(
            url,
            auth=user2.auth,
        )
        assert_equal(res.json.get('twitter'), 'howtopizza')
        assert_equal(res.json.get('profileWebsites'), ['http://www.cos.io', 'http://www.osf.io', 'http://www.wordup.com'])
        assert_true(res.json.get('github') is None)
        assert_false(res.json['editable'])

    @pytest.mark.skip('Addons not yet implemented')
    def test_serialize_social_addons_editable(self):
        self.user.add_addon('github')
        oauth_settings = GitHubAccountFactory()
        oauth_settings.save()
        self.user.external_accounts.append(oauth_settings)
        self.user.save()
        url = api_url_for('serialize_social')
        res = self.app.get(
            url,
            auth=self.user.auth,
        )
        assert_equal(
            res.json['addons']['github'],
            'abc'
        )

    @pytest.mark.skip('ExternalAccount not yet implemented')
    def test_serialize_social_addons_not_editable(self):
        user2 = AuthUserFactory()
        self.user.add_addon('github')
        oauth_settings = GitHubAccountFactory()
        oauth_settings.save()
        self.user.external_accounts.append(oauth_settings)
        self.user.save()
        url = api_url_for('serialize_social', uid=self.user._id)
        res = self.app.get(
            url,
            auth=user2.auth,
        )
        assert_not_in('addons', res.json)

    def test_unserialize_and_serialize_jobs(self):
        jobs = [{
            'institution': 'an institution',
            'department': 'a department',
            'title': 'a title',
            'startMonth': 'January',
            'startYear': '2001',
            'endMonth': 'March',
            'endYear': '2001',
            'ongoing': False,
        }, {
            'institution': 'another institution',
            'department': None,
            'title': None,
            'startMonth': 'May',
            'startYear': '2001',
            'endMonth': None,
            'endYear': None,
            'ongoing': True,
        }]
        payload = {'contents': jobs}
        url = api_url_for('unserialize_jobs')
        self.app.put_json(url, payload, auth=self.user.auth)
        self.user.reload()
        assert_equal(len(self.user.jobs), 2)
        url = api_url_for('serialize_jobs')
        res = self.app.get(
            url,
            auth=self.user.auth,
        )
        for i, job in enumerate(jobs):
            assert_equal(job, res.json['contents'][i])

    def test_unserialize_and_serialize_schools(self):
        schools = [{
            'institution': 'an institution',
            'department': 'a department',
            'degree': 'a degree',
            'startMonth': 1,
            'startYear': '2001',
            'endMonth': 5,
            'endYear': '2001',
            'ongoing': False,
        }, {
            'institution': 'another institution',
            'department': None,
            'degree': None,
            'startMonth': 5,
            'startYear': '2001',
            'endMonth': None,
            'endYear': None,
            'ongoing': True,
        }]
        payload = {'contents': schools}
        url = api_url_for('unserialize_schools')
        self.app.put_json(url, payload, auth=self.user.auth)
        self.user.reload()
        assert_equal(len(self.user.schools), 2)
        url = api_url_for('serialize_schools')
        res = self.app.get(
            url,
            auth=self.user.auth,
        )
        for i, job in enumerate(schools):
            assert_equal(job, res.json['contents'][i])

    def test_unserialize_jobs(self):
        jobs = [
            {
                'institution': fake.company(),
                'department': fake.catch_phrase(),
                'title': fake.bs(),
                'startMonth': 5,
                'startYear': '2013',
                'endMonth': 3,
                'endYear': '2014',
                'ongoing': False,
            }
        ]
        payload = {'contents': jobs}
        url = api_url_for('unserialize_jobs')
        res = self.app.put_json(url, payload, auth=self.user.auth)
        assert_equal(res.status_code, 200)
        self.user.reload()
        # jobs field is updated
        assert_equal(self.user.jobs, jobs)

    def test_unserialize_names(self):
        fake_fullname_w_spaces = '    {}    '.format(fake.name())
        names = {
            'full': fake_fullname_w_spaces,
            'given': 'Tea',
            'middle': 'Gray',
            'family': 'Pot',
            'suffix': 'Ms.',
        }
        url = api_url_for('unserialize_names')
        res = self.app.put_json(url, names, auth=self.user.auth)
        assert_equal(res.status_code, 200)
        self.user.reload()
        # user is updated
        assert_equal(self.user.fullname, fake_fullname_w_spaces.strip())
        assert_equal(self.user.given_name, names['given'])
        assert_equal(self.user.middle_names, names['middle'])
        assert_equal(self.user.family_name, names['family'])
        assert_equal(self.user.suffix, names['suffix'])

    def test_unserialize_schools(self):
        schools = [
            {
                'institution': fake.company(),
                'department': fake.catch_phrase(),
                'degree': fake.bs(),
                'startMonth': 5,
                'startYear': '2013',
                'endMonth': 3,
                'endYear': '2014',
                'ongoing': False,
            }
        ]
        payload = {'contents': schools}
        url = api_url_for('unserialize_schools')
        res = self.app.put_json(url, payload, auth=self.user.auth)
        assert_equal(res.status_code, 200)
        self.user.reload()
        # schools field is updated
        assert_equal(self.user.schools, schools)

    def test_unserialize_jobs_valid(self):
        jobs = [
            {
                'institution': fake.company(),
                'department': fake.catch_phrase(),
                'title': fake.bs(),
                'startMonth': 5,
                'startYear': '2013',
                'endMonth': 3,
                'endYear': '2014',
                'ongoing': False,
            }
        ]
        payload = {'contents': jobs}
        url = api_url_for('unserialize_jobs')
        res = self.app.put_json(url, payload, auth=self.user.auth)
        assert_equal(res.status_code, 200)

    def test_get_current_user_gravatar_default_size(self):
        url = api_url_for('current_user_gravatar')
        res = self.app.get(url, auth=self.user.auth)
        current_user_gravatar = res.json['gravatar_url']
        assert_true(current_user_gravatar is not None)
        url = api_url_for('get_gravatar', uid=self.user._id)
        res = self.app.get(url, auth=self.user.auth)
        my_user_gravatar = res.json['gravatar_url']
        assert_equal(current_user_gravatar, my_user_gravatar)

    def test_get_other_user_gravatar_default_size(self):
        user2 = AuthUserFactory()
        url = api_url_for('current_user_gravatar')
        res = self.app.get(url, auth=self.user.auth)
        current_user_gravatar = res.json['gravatar_url']
        url = api_url_for('get_gravatar', uid=user2._id)
        res = self.app.get(url, auth=self.user.auth)
        user2_gravatar = res.json['gravatar_url']
        assert_true(user2_gravatar is not None)
        assert_not_equal(current_user_gravatar, user2_gravatar)

    def test_get_current_user_gravatar_specific_size(self):
        url = api_url_for('current_user_gravatar')
        res = self.app.get(url, auth=self.user.auth)
        current_user_default_gravatar = res.json['gravatar_url']
        url = api_url_for('current_user_gravatar', size=11)
        res = self.app.get(url, auth=self.user.auth)
        current_user_small_gravatar = res.json['gravatar_url']
        assert_true(current_user_small_gravatar is not None)
        assert_not_equal(current_user_default_gravatar, current_user_small_gravatar)

    def test_get_other_user_gravatar_specific_size(self):
        user2 = AuthUserFactory()
        url = api_url_for('get_gravatar', uid=user2._id)
        res = self.app.get(url, auth=self.user.auth)
        gravatar_default_size = res.json['gravatar_url']
        url = api_url_for('get_gravatar', uid=user2._id, size=11)
        res = self.app.get(url, auth=self.user.auth)
        gravatar_small = res.json['gravatar_url']
        assert_true(gravatar_small is not None)
        assert_not_equal(gravatar_default_size, gravatar_small)

    def test_update_user_timezone(self):
        assert_equal(self.user.timezone, 'Etc/UTC')
        payload = {'timezone': 'America/New_York', 'id': self.user._id}
        url = api_url_for('update_user', uid=self.user._id)
        self.app.put_json(url, payload, auth=self.user.auth)
        self.user.reload()
        assert_equal(self.user.timezone, 'America/New_York')

    def test_update_user_locale(self):
        assert_equal(self.user.locale, 'en_US')
        payload = {'locale': 'de_DE', 'id': self.user._id}
        url = api_url_for('update_user', uid=self.user._id)
        self.app.put_json(url, payload, auth=self.user.auth)
        self.user.reload()
        assert_equal(self.user.locale, 'de_DE')

    def test_update_user_locale_none(self):
        assert_equal(self.user.locale, 'en_US')
        payload = {'locale': None, 'id': self.user._id}
        url = api_url_for('update_user', uid=self.user._id)
        self.app.put_json(url, payload, auth=self.user.auth)
        self.user.reload()
        assert_equal(self.user.locale, 'en_US')

    def test_update_user_locale_empty_string(self):
        assert_equal(self.user.locale, 'en_US')
        payload = {'locale': '', 'id': self.user._id}
        url = api_url_for('update_user', uid=self.user._id)
        self.app.put_json(url, payload, auth=self.user.auth)
        self.user.reload()
        assert_equal(self.user.locale, 'en_US')

    def test_cannot_update_user_without_user_id(self):
        user1 = AuthUserFactory()
        url = api_url_for('update_user')
        header = {'emails': [{'address': user1.username}]}
        res = self.app.put_json(url, header, auth=user1.auth, expect_errors=True)
        assert_equal(res.status_code, 400)
        assert_equal(res.json['message_long'], '"id" is required')

    @mock.patch('framework.auth.views.mails.send_mail')
    def test_add_emails_return_emails(self, send_mail):
        user1 = AuthUserFactory()
        url = api_url_for('update_user')
        email = 'test@cos.io'
        header = {'id': user1._id,
                  'emails': [{'address': user1.username, 'primary': True, 'confirmed': True},
                             {'address': email, 'primary': False, 'confirmed': False}
                  ]}
        res = self.app.put_json(url, header, auth=user1.auth)
        assert_equal(res.status_code, 200)
        assert_in('emails', res.json['profile'])
        assert_equal(len(res.json['profile']['emails']), 2)

    @mock.patch('framework.auth.views.mails.send_mail')
    def test_resend_confirmation_return_emails(self, send_mail):
        user1 = AuthUserFactory()
        url = api_url_for('resend_confirmation')
        email = 'test@cos.io'
        header = {'id': user1._id,
                  'email': {'address': email, 'primary': False, 'confirmed': False}
                  }
        res = self.app.put_json(url, header, auth=user1.auth)
        assert_equal(res.status_code, 200)
        assert_in('emails', res.json['profile'])
        assert_equal(len(res.json['profile']['emails']), 2)

    @mock.patch('framework.auth.views.mails.send_mail')
    @mock.patch('website.mailchimp_utils.get_mailchimp_api')
    def test_update_user_mailing_lists(self, mock_get_mailchimp_api, send_mail):
        email = fake.email()
        self.user.emails.append(email)
        list_name = 'foo'
        self.user.mailchimp_mailing_lists[list_name] = True
        self.user.save()

        mock_client = mock.MagicMock()
        mock_get_mailchimp_api.return_value = mock_client
        mock_client.lists.list.return_value = {'data': [{'id': 1, 'list_name': list_name}]}
        list_id = mailchimp_utils.get_list_id_from_name(list_name)

        url = api_url_for('update_user', uid=self.user._id)
        emails = [
            {'address': self.user.username, 'primary': False, 'confirmed': True},
            {'address': email, 'primary': True, 'confirmed': True}]
        payload = {'locale': '', 'id': self.user._id, 'emails': emails}
        self.app.put_json(url, payload, auth=self.user.auth)

        assert mock_client.lists.unsubscribe.called
        mock_client.lists.unsubscribe.assert_called_with(
            id=list_id,
            email={'email': self.user.username},
            send_goodbye=True
        )
        mock_client.lists.subscribe.assert_called_with(
            id=list_id,
            email={'email': email},
            merge_vars={
                'fname': self.user.given_name,
                'lname': self.user.family_name,
            },
            double_optin=False,
            update_existing=True
        )
        handlers.celery_teardown_request()

    @mock.patch('framework.auth.views.mails.send_mail')
    @mock.patch('website.mailchimp_utils.get_mailchimp_api')
    def test_unsubscribe_mailchimp_not_called_if_user_not_subscribed(self, mock_get_mailchimp_api, send_mail):
        email = fake.email()
        self.user.emails.append(email)
        list_name = 'foo'
        self.user.mailchimp_mailing_lists[list_name] = False
        self.user.save()

        mock_client = mock.MagicMock()
        mock_get_mailchimp_api.return_value = mock_client
        mock_client.lists.list.return_value = {'data': [{'id': 1, 'list_name': list_name}]}

        url = api_url_for('update_user', uid=self.user._id)
        emails = [
            {'address': self.user.username, 'primary': False, 'confirmed': True},
            {'address': email, 'primary': True, 'confirmed': True}]
        payload = {'locale': '', 'id': self.user._id, 'emails': emails}
        self.app.put_json(url, payload, auth=self.user.auth)

        assert_equal(mock_client.lists.unsubscribe.call_count, 0)
        assert_equal(mock_client.lists.subscribe.call_count, 0)
        handlers.celery_teardown_request()

    # TODO: Uncomment once outstanding issues with this feature are addressed
    # def test_twitter_redirect_success(self):
    #     self.user.social['twitter'] = fake.last_name()
    #     self.user.save()

    #     res = self.app.get(web_url_for('redirect_to_twitter', twitter_handle=self.user.social['twitter']))
    #     assert_equals(res.status_code, http.FOUND)
    #     assert_in(self.user.url, res.location)

    # def test_twitter_redirect_is_case_insensitive(self):
    #     self.user.social['twitter'] = fake.last_name()
    #     self.user.save()

    #     res1 = self.app.get(web_url_for('redirect_to_twitter', twitter_handle=self.user.social['twitter']))
    #     res2 = self.app.get(web_url_for('redirect_to_twitter', twitter_handle=self.user.social['twitter'].lower()))
    #     assert_equal(res1.location, res2.location)

    # def test_twitter_redirect_unassociated_twitter_handle_returns_404(self):
    #     unassociated_handle = fake.last_name()
    #     expected_error = 'There is no active user associated with the Twitter handle: {0}.'.format(unassociated_handle)

    #     res = self.app.get(
    #         web_url_for('redirect_to_twitter', twitter_handle=unassociated_handle),
    #         expect_errors=True
    #     )
    #     assert_equal(res.status_code, http.NOT_FOUND)
    #     assert_true(expected_error in res.body)

    # def test_twitter_redirect_handle_with_multiple_associated_accounts_redirects_to_selection_page(self):
    #     self.user.social['twitter'] = fake.last_name()
    #     self.user.save()
    #     user2 = AuthUserFactory()
    #     user2.social['twitter'] = self.user.social['twitter']
    #     user2.save()

    #     expected_error = 'There are multiple OSF accounts associated with the Twitter handle: <strong>{0}</strong>.'.format(self.user.social['twitter'])
    #     res = self.app.get(
    #         web_url_for(
    #             'redirect_to_twitter',
    #             twitter_handle=self.user.social['twitter'],
    #             expect_error=True
    #         )
    #     )
    #     assert_equal(res.status_code, http.MULTIPLE_CHOICES)
    #     assert_true(expected_error in res.body)
    #     assert_true(self.user.url in res.body)
    #     assert_true(user2.url in res.body)


class TestUserProfileApplicationsPage(OsfTestCase):

    def setUp(self):
        super(TestUserProfileApplicationsPage, self).setUp()
        self.user = AuthUserFactory()
        self.user2 = AuthUserFactory()

        self.platform_app = ApiOAuth2ApplicationFactory(owner=self.user)
        self.detail_url = web_url_for('oauth_application_detail', client_id=self.platform_app.client_id)

    def test_non_owner_cant_access_detail_page(self):
        res = self.app.get(self.detail_url, auth=self.user2.auth, expect_errors=True)
        assert_equal(res.status_code, http.FORBIDDEN)

    def test_owner_cant_access_deleted_application(self):
        self.platform_app.is_active = False
        self.platform_app.save()
        res = self.app.get(self.detail_url, auth=self.user.auth, expect_errors=True)
        assert_equal(res.status_code, http.GONE)

    def test_owner_cant_access_nonexistent_application(self):
        url = web_url_for('oauth_application_detail', client_id='nonexistent')
        res = self.app.get(url, auth=self.user.auth, expect_errors=True)
        assert_equal(res.status_code, http.NOT_FOUND)

    def test_url_has_not_broken(self):
        assert_equal(self.platform_app.url, self.detail_url)


class TestUserProfileTokensPage(OsfTestCase):

    def setUp(self):
        super(TestUserProfileTokensPage, self).setUp()
        self.user = AuthUserFactory()
        self.token = ApiOAuth2PersonalTokenFactory()
        self.detail_url = web_url_for('personal_access_token_detail', _id=self.token._id)

    def test_url_has_not_broken(self):
        assert_equal(self.token.url, self.detail_url)


class TestUserAccount(OsfTestCase):

    def setUp(self):
        super(TestUserAccount, self).setUp()
        self.user = AuthUserFactory()
        self.user.set_password('password')
        self.user.auth = (self.user.username, 'password')
        self.user.save()

    @mock.patch('website.profile.views.push_status_message')
    def test_password_change_valid(self,
                                   mock_push_status_message,
                                   old_password='password',
                                   new_password='Pa$$w0rd',
                                   confirm_password='Pa$$w0rd'):
        url = web_url_for('user_account_password')
        post_data = {
            'old_password': old_password,
            'new_password': new_password,
            'confirm_password': confirm_password,
        }
        res = self.app.post(url, post_data, auth=(self.user.username, old_password))
        assert_true(302, res.status_code)
        res = res.follow(auth=(self.user.username, new_password))
        assert_true(200, res.status_code)
        self.user.reload()
        assert_true(self.user.check_password(new_password))
        assert_true(mock_push_status_message.called)
        assert_in('Password updated successfully', mock_push_status_message.mock_calls[0][1][0])

    @mock.patch('website.profile.views.push_status_message')
    def test_password_change_invalid(self, mock_push_status_message, old_password='', new_password='',
                                     confirm_password='', error_message='Old password is invalid'):
        url = web_url_for('user_account_password')
        post_data = {
            'old_password': old_password,
            'new_password': new_password,
            'confirm_password': confirm_password,
        }
        res = self.app.post(url, post_data, auth=self.user.auth)
        assert_true(302, res.status_code)
        res = res.follow(auth=self.user.auth)
        assert_true(200, res.status_code)
        self.user.reload()
        assert_false(self.user.check_password(new_password))
        assert_true(mock_push_status_message.called)
        error_strings = [e[1][0] for e in mock_push_status_message.mock_calls]
        assert_in(error_message, error_strings)

    def test_password_change_invalid_old_password(self):
        self.test_password_change_invalid(
            old_password='invalid old password',
            new_password='new password',
            confirm_password='new password',
            error_message='Old password is invalid',
        )

    def test_password_change_invalid_confirm_password(self):
        self.test_password_change_invalid(
            old_password='password',
            new_password='new password',
            confirm_password='invalid confirm password',
            error_message='Password does not match the confirmation',
        )

    def test_password_change_invalid_new_password_length(self):
        self.test_password_change_invalid(
            old_password='password',
            new_password='1234567',
            confirm_password='1234567',
            error_message='Password should be at least eight characters',
        )

    def test_password_change_valid_new_password_length(self):
        self.test_password_change_valid(
            old_password='password',
            new_password='12345678',
            confirm_password='12345678',
        )

    def test_password_change_invalid_blank_password(self, old_password='', new_password='', confirm_password=''):
        self.test_password_change_invalid(
            old_password=old_password,
            new_password=new_password,
            confirm_password=confirm_password,
            error_message='Passwords cannot be blank',
        )

    def test_password_change_invalid_blank_new_password(self):
        for password in ('', '      '):
            self.test_password_change_invalid_blank_password('password', password, 'new password')

    def test_password_change_invalid_blank_confirm_password(self):
        for password in ('', '      '):
            self.test_password_change_invalid_blank_password('password', 'new password', password)

    @mock.patch('framework.auth.views.mails.send_mail')
    def test_user_cannot_request_account_export_before_throttle_expires(self, send_mail):
        url = api_url_for('request_export')
        self.app.post(url, auth=self.user.auth)
        assert_true(send_mail.called)
        res = self.app.post(url, auth=self.user.auth, expect_errors=True)
        assert_equal(res.status_code, 400)
        assert_equal(send_mail.call_count, 1)

    @mock.patch('framework.auth.views.mails.send_mail')
    def test_user_cannot_request_account_deactivation_before_throttle_expires(self, send_mail):
        url = api_url_for('request_deactivation')
        self.app.post(url, auth=self.user.auth)
        assert_true(send_mail.called)
        res = self.app.post(url, auth=self.user.auth, expect_errors=True)
        assert_equal(res.status_code, 400)
        assert_equal(send_mail.call_count, 1)


class TestAddingContributorViews(OsfTestCase):

    def setUp(self):
        super(TestAddingContributorViews, self).setUp()
        self.creator = AuthUserFactory()
        self.project = ProjectFactory(creator=self.creator)
        self.auth = Auth(self.project.creator)
        # Authenticate all requests
        self.app.authenticate(*self.creator.auth)
        contributor_added.connect(notify_added_contributor)

    def test_serialize_unregistered_without_record(self):
        name, email = fake.name(), fake.email()
        res = serialize_unregistered(fullname=name, email=email)
        assert_equal(res['fullname'], name)
        assert_equal(res['email'], email)
        assert_equal(res['id'], None)
        assert_false(res['registered'])
        assert_true(res['gravatar'])
        assert_false(res['active'])

    def test_deserialize_contributors(self):
        contrib = UserFactory()
        unreg = UnregUserFactory()
        name, email = fake.name(), fake.email()
        unreg_no_record = serialize_unregistered(name, email)
        contrib_data = [
            add_contributor_json(contrib),
            serialize_unregistered(fake.name(), unreg.username),
            unreg_no_record
        ]
        contrib_data[0]['permission'] = 'admin'
        contrib_data[1]['permission'] = 'write'
        contrib_data[2]['permission'] = 'read'
        contrib_data[0]['visible'] = True
        contrib_data[1]['visible'] = True
        contrib_data[2]['visible'] = True
        res = deserialize_contributors(
            self.project,
            contrib_data,
            auth=Auth(self.creator))
        assert_equal(len(res), len(contrib_data))
        assert_true(res[0]['user'].is_registered)

        assert_false(res[1]['user'].is_registered)
        assert_true(res[1]['user']._id)

        assert_false(res[2]['user'].is_registered)
        assert_true(res[2]['user']._id)

    def test_deserialize_contributors_validates_fullname(self):
        name = "<img src=1 onerror=console.log(1)>"
        email = fake.email()
        unreg_no_record = serialize_unregistered(name, email)
        contrib_data = [unreg_no_record]
        contrib_data[0]['permission'] = 'admin'
        contrib_data[0]['visible'] = True

        with assert_raises(ValidationError):
            deserialize_contributors(
                self.project,
                contrib_data,
                auth=Auth(self.creator),
                validate=True)

    def test_deserialize_contributors_validates_email(self):
        name = fake.name()
        email = "!@#$%%^&*"
        unreg_no_record = serialize_unregistered(name, email)
        contrib_data = [unreg_no_record]
        contrib_data[0]['permission'] = 'admin'
        contrib_data[0]['visible'] = True

        with assert_raises(ValidationError):
            deserialize_contributors(
                self.project,
                contrib_data,
                auth=Auth(self.creator),
                validate=True)

    def test_serialize_unregistered_with_record(self):
        name, email = fake.name(), fake.email()
        user = self.project.add_unregistered_contributor(fullname=name,
                                                         email=email, auth=Auth(self.project.creator))
        self.project.save()
        res = serialize_unregistered(
            fullname=name,
            email=email
        )
        assert_false(res['active'])
        assert_false(res['registered'])
        assert_equal(res['id'], user._primary_key)
        assert_true(res['gravatar_url'])
        assert_equal(res['fullname'], name)
        assert_equal(res['email'], email)

    def test_add_contributor_with_unreg_contribs_and_reg_contribs(self):
        n_contributors_pre = len(self.project.contributors)
        reg_user = UserFactory()
        name, email = fake.name(), fake.email()
        pseudouser = {
            'id': None,
            'registered': False,
            'fullname': name,
            'email': email,
            'permission': 'admin',
            'visible': True,
        }
        reg_dict = add_contributor_json(reg_user)
        reg_dict['permission'] = 'admin'
        reg_dict['visible'] = True
        payload = {
            'users': [reg_dict, pseudouser],
            'node_ids': []
        }
        url = self.project.api_url_for('project_contributors_post')
        self.app.post_json(url, payload).maybe_follow()
        self.project.reload()
        assert_equal(len(self.project.contributors),
                     n_contributors_pre + len(payload['users']))

        new_unreg = auth.get_user(email=email)
        assert_false(new_unreg.is_registered)
        # unclaimed record was added
        new_unreg.reload()
        assert_in(self.project._primary_key, new_unreg.unclaimed_records)
        rec = new_unreg.get_unclaimed_record(self.project._primary_key)
        assert_equal(rec['name'], name)
        assert_equal(rec['email'], email)

    @mock.patch('website.project.views.contributor.send_claim_email')
    def test_add_contributors_post_only_sends_one_email_to_unreg_user(
            self, mock_send_claim_email):
        # Project has components
        comp1, comp2 = NodeFactory(
            creator=self.creator), NodeFactory(creator=self.creator)
        NodeRelation.objects.create(parent=self.project, child=comp1)
        NodeRelation.objects.create(parent=self.project, child=comp2)
        self.project.save()

        # An unreg user is added to the project AND its components
        unreg_user = {  # dict because user has not previous unreg record
            'id': None,
            'registered': False,
            'fullname': fake.name(),
            'email': fake.email(),
            'permission': 'admin',
            'visible': True,
        }
        payload = {
            'users': [unreg_user],
            'node_ids': [comp1._primary_key, comp2._primary_key]
        }

        # send request
        url = self.project.api_url_for('project_contributors_post')
        assert_true(self.project.can_edit(user=self.creator))
        self.app.post_json(url, payload, auth=self.creator.auth)

        # finalize_invitation should only have been called once
        assert_equal(mock_send_claim_email.call_count, 1)

    @mock.patch('website.mails.send_mail')
    def test_add_contributors_post_only_sends_one_email_to_registered_user(self, mock_send_mail):
        # Project has components
        comp1 = NodeFactory(creator=self.creator, parent=self.project)
        comp2 = NodeFactory(creator=self.creator, parent=self.project)

        # A registered user is added to the project AND its components
        user = UserFactory()
        user_dict = {
            'id': user._id,
            'fullname': user.fullname,
            'email': user.username,
            'permission': 'write',
            'visible': True}

        payload = {
            'users': [user_dict],
            'node_ids': [comp1._primary_key, comp2._primary_key]
        }

        # send request
        url = self.project.api_url_for('project_contributors_post')
        assert self.project.can_edit(user=self.creator)
        self.app.post_json(url, payload, auth=self.creator.auth)

        # send_mail should only have been called once
        assert_equal(mock_send_mail.call_count, 1)

    @mock.patch('website.mails.send_mail')
    def test_add_contributors_post_sends_email_if_user_not_contributor_on_parent_node(self, mock_send_mail):
        # Project has a component with a sub-component
        component = NodeFactory(creator=self.creator, parent=self.project)
        sub_component = NodeFactory(creator=self.creator, parent=component)

        # A registered user is added to the project and the sub-component, but NOT the component
        user = UserFactory()
        user_dict = {
            'id': user._id,
            'fullname': user.fullname,
            'email': user.username,
            'permission': 'write',
            'visible': True}

        payload = {
            'users': [user_dict],
            'node_ids': [sub_component._primary_key]
        }

        # send request
        url = self.project.api_url_for('project_contributors_post')
        assert self.project.can_edit(user=self.creator)
        self.app.post_json(url, payload, auth=self.creator.auth)

        # send_mail is called for both the project and the sub-component
        assert_equal(mock_send_mail.call_count, 2)

    @mock.patch('website.project.views.contributor.send_claim_email')
    def test_email_sent_when_unreg_user_is_added(self, send_mail):
        name, email = fake.name(), fake.email()
        pseudouser = {
            'id': None,
            'registered': False,
            'fullname': name,
            'email': email,
            'permission': 'admin',
            'visible': True,
        }
        payload = {
            'users': [pseudouser],
            'node_ids': []
        }
        url = self.project.api_url_for('project_contributors_post')
        self.app.post_json(url, payload).maybe_follow()
        assert_true(send_mail.called)
        assert_true(send_mail.called_with(email=email))

    @mock.patch('website.mails.send_mail')
    def test_email_sent_when_reg_user_is_added(self, send_mail):
        contributor = UserFactory()
        contributors = [{
            'user': contributor,
            'visible': True,
            'permissions': ['read', 'write']
        }]
        project = ProjectFactory(creator=self.auth.user)
        project.add_contributors(contributors, auth=self.auth)
        project.save()
        assert_true(send_mail.called)
        send_mail.assert_called_with(
            contributor.username,
            mails.CONTRIBUTOR_ADDED_DEFAULT,
            user=contributor,
            node=project,
            referrer_name=self.auth.user.fullname,
            all_global_subscriptions_none=False,
            branded_service_name=None,
        )
        assert_almost_equal(contributor.contributor_added_email_records[project._id]['last_sent'], int(time.time()), delta=1)

    @mock.patch('website.mails.send_mail')
    def test_contributor_added_email_sent_to_unreg_user(self, send_mail):
        unreg_user = UnregUserFactory()
        project = ProjectFactory()
        project.add_unregistered_contributor(fullname=unreg_user.fullname, email=unreg_user.email, auth=Auth(project.creator))
        project.save()
        assert_true(send_mail.called)

    @mock.patch('website.mails.send_mail')
    def test_forking_project_does_not_send_contributor_added_email(self, send_mail):
        project = ProjectFactory()
        project.fork_node(auth=Auth(project.creator))
        assert_false(send_mail.called)

    @mock.patch('website.mails.send_mail')
    def test_templating_project_does_not_send_contributor_added_email(self, send_mail):
        project = ProjectFactory()
        project.use_as_template(auth=Auth(project.creator))
        assert_false(send_mail.called)

    @mock.patch('website.archiver.tasks.archive')
    @mock.patch('website.mails.send_mail')
    def test_registering_project_does_not_send_contributor_added_email(self, send_mail, mock_archive):
        project = ProjectFactory()
        project.register_node(get_default_metaschema(), Auth(user=project.creator), '', None)
        assert_false(send_mail.called)

    @mock.patch('website.mails.send_mail')
    def test_notify_contributor_email_does_not_send_before_throttle_expires(self, send_mail):
        contributor = UserFactory()
        project = ProjectFactory()
        auth = Auth(project.creator)
        notify_added_contributor(project, contributor, auth)
        assert_true(send_mail.called)

        # 2nd call does not send email because throttle period has not expired
        notify_added_contributor(project, contributor, auth)
        assert_equal(send_mail.call_count, 1)

    @mock.patch('website.mails.send_mail')
    def test_notify_contributor_email_sends_after_throttle_expires(self, send_mail):
        throttle = 0.5

        contributor = UserFactory()
        project = ProjectFactory()
        auth = Auth(project.creator)
        notify_added_contributor(project, contributor, auth, throttle=throttle)
        assert_true(send_mail.called)

        time.sleep(1)  # throttle period expires
        notify_added_contributor(project, contributor, auth, throttle=throttle)
        assert_equal(send_mail.call_count, 2)

    def test_add_multiple_contributors_only_adds_one_log(self):
        n_logs_pre = self.project.logs.count()
        reg_user = UserFactory()
        name = fake.name()
        pseudouser = {
            'id': None,
            'registered': False,
            'fullname': name,
            'email': fake.email(),
            'permission': 'write',
            'visible': True,
        }
        reg_dict = add_contributor_json(reg_user)
        reg_dict['permission'] = 'admin'
        reg_dict['visible'] = True
        payload = {
            'users': [reg_dict, pseudouser],
            'node_ids': []
        }
        url = self.project.api_url_for('project_contributors_post')
        self.app.post_json(url, payload).maybe_follow()
        self.project.reload()
        assert_equal(self.project.logs.count(), n_logs_pre + 1)

    def test_add_contribs_to_multiple_nodes(self):
        child = NodeFactory(parent=self.project, creator=self.creator)
        n_contributors_pre = child.contributors.count()
        reg_user = UserFactory()
        name, email = fake.name(), fake.email()
        pseudouser = {
            'id': None,
            'registered': False,
            'fullname': name,
            'email': email,
            'permission': 'admin',
            'visible': True,
        }
        reg_dict = add_contributor_json(reg_user)
        reg_dict['permission'] = 'admin'
        reg_dict['visible'] = True
        payload = {
            'users': [reg_dict, pseudouser],
            'node_ids': [self.project._primary_key, child._primary_key]
        }
        url = '/api/v1/project/{0}/contributors/'.format(self.project._id)
        self.app.post_json(url, payload).maybe_follow()
        child.reload()
        assert_equal(child.contributors.count(),
                     n_contributors_pre + len(payload['users']))

    def tearDown(self):
        super(TestAddingContributorViews, self).tearDown()
        contributor_added.disconnect(notify_added_contributor)


class TestUserInviteViews(OsfTestCase):

    def setUp(self):
        super(TestUserInviteViews, self).setUp()
        self.user = AuthUserFactory()
        self.project = ProjectFactory(creator=self.user)
        self.invite_url = '/api/v1/project/{0}/invite_contributor/'.format(
            self.project._primary_key)

    def test_invite_contributor_post_if_not_in_db(self):
        name, email = fake.name(), fake.email()
        res = self.app.post_json(
            self.invite_url,
            {'fullname': name, 'email': email},
            auth=self.user.auth,
        )
        contrib = res.json['contributor']
        assert_true(contrib['id'] is None)
        assert_equal(contrib['fullname'], name)
        assert_equal(contrib['email'], email)

    def test_invite_contributor_post_if_unreg_already_in_db(self):
        # A n unreg user is added to a different project
        name, email = fake.name(), fake.email()
        project2 = ProjectFactory()
        unreg_user = project2.add_unregistered_contributor(fullname=name, email=email,
                                                           auth=Auth(project2.creator))
        project2.save()
        res = self.app.post_json(self.invite_url,
                                 {'fullname': name, 'email': email}, auth=self.user.auth)
        expected = add_contributor_json(unreg_user)
        expected['fullname'] = name
        expected['email'] = email
        assert_equal(res.json['contributor'], expected)

    def test_invite_contributor_post_if_emaiL_already_registered(self):
        reg_user = UserFactory()
        # Tries to invite user that is already regiestered
        res = self.app.post_json(self.invite_url,
                                 {'fullname': fake.name(), 'email': reg_user.username},
                                 auth=self.user.auth, expect_errors=True)
        assert_equal(res.status_code, http.BAD_REQUEST)

    def test_invite_contributor_post_if_user_is_already_contributor(self):
        unreg_user = self.project.add_unregistered_contributor(
            fullname=fake.name(), email=fake.email(),
            auth=Auth(self.project.creator)
        )
        self.project.save()
        # Tries to invite unreg user that is already a contributor
        res = self.app.post_json(self.invite_url,
                                 {'fullname': fake.name(), 'email': unreg_user.username},
                                 auth=self.user.auth, expect_errors=True)
        assert_equal(res.status_code, http.BAD_REQUEST)

    def test_invite_contributor_with_no_email(self):
        name = fake.name()
        res = self.app.post_json(self.invite_url,
                                 {'fullname': name, 'email': None}, auth=self.user.auth)
        assert_equal(res.status_code, http.OK)
        data = res.json
        assert_equal(data['status'], 'success')
        assert_equal(data['contributor']['fullname'], name)
        assert_true(data['contributor']['email'] is None)
        assert_false(data['contributor']['registered'])

    def test_invite_contributor_requires_fullname(self):
        res = self.app.post_json(self.invite_url,
                                 {'email': 'brian@queen.com', 'fullname': ''}, auth=self.user.auth,
                                 expect_errors=True)
        assert_equal(res.status_code, http.BAD_REQUEST)

    @mock.patch('website.project.views.contributor.mails.send_mail')
    def test_send_claim_email_to_given_email(self, send_mail):
        project = ProjectFactory()
        given_email = fake.email()
        unreg_user = project.add_unregistered_contributor(
            fullname=fake.name(),
            email=given_email,
            auth=Auth(project.creator),
        )
        project.save()
        send_claim_email(email=given_email, unclaimed_user=unreg_user, node=project)

        assert_true(send_mail.called)
        assert_true(send_mail.called_with(
            to_addr=given_email,
            mail=mails.INVITE_DEFAULT
        ))

    @mock.patch('website.project.views.contributor.mails.send_mail')
    def test_send_claim_email_to_referrer(self, send_mail):
        project = ProjectFactory()
        referrer = project.creator
        given_email, real_email = fake.email(), fake.email()
        unreg_user = project.add_unregistered_contributor(fullname=fake.name(),
                                                          email=given_email, auth=Auth(
                                                              referrer)
                                                          )
        project.save()
        send_claim_email(email=real_email, unclaimed_user=unreg_user, node=project)

        assert_true(send_mail.called)
        # email was sent to referrer
        send_mail.assert_called_with(
            referrer.username,
            mails.FORWARD_INVITE,
            user=unreg_user,
            referrer=referrer,
            claim_url=unreg_user.get_claim_url(project._id, external=True),
            email=real_email.lower().strip(),
            fullname=unreg_user.get_unclaimed_record(project._id)['name'],
            node=project,
            branded_service_name=None
        )

    @mock.patch('website.project.views.contributor.mails.send_mail')
    def test_send_claim_email_before_throttle_expires(self, send_mail):
        project = ProjectFactory()
        given_email = fake.email()
        unreg_user = project.add_unregistered_contributor(
            fullname=fake.name(),
            email=given_email,
            auth=Auth(project.creator),
        )
        project.save()
        send_claim_email(email=fake.email(), unclaimed_user=unreg_user, node=project)
        send_mail.reset_mock()
        # 2nd call raises error because throttle hasn't expired
        with assert_raises(HTTPError):
            send_claim_email(email=fake.email(), unclaimed_user=unreg_user, node=project)
        assert_false(send_mail.called)


class TestClaimViews(OsfTestCase):

    def setUp(self):
        super(TestClaimViews, self).setUp()
        self.referrer = AuthUserFactory()
        self.project = ProjectFactory(creator=self.referrer, is_public=True)
        self.given_name = fake.name()
        self.given_email = fake.email()
        self.user = self.project.add_unregistered_contributor(
            fullname=self.given_name,
            email=self.given_email,
            auth=Auth(user=self.referrer)
        )
        self.project.save()

    @mock.patch('website.project.views.contributor.send_claim_email')
    def test_claim_user_already_registered_redirects_to_claim_user_registered(self, claim_email):
        name = fake.name()
        email = fake.email()

        # project contributor adds an unregistered contributor (without an email) on public project
        unregistered_user = self.project.add_unregistered_contributor(
            fullname=name,
            email=None,
            auth=Auth(user=self.referrer)
        )
        assert_in(unregistered_user, self.project.contributors)

        # unregistered user comes along and claims themselves on the public project, entering an email
        invite_url = self.project.api_url_for('claim_user_post', uid='undefined')
        self.app.post_json(invite_url, {
            'pk': unregistered_user._primary_key,
            'value': email
        })
        assert_equal(claim_email.call_count, 1)

        # set unregistered record email since we are mocking send_claim_email()
        unclaimed_record = unregistered_user.get_unclaimed_record(self.project._primary_key)
        unclaimed_record.update({'email': email})
        unregistered_user.save()

        # unregistered user then goes and makes an account with same email, before claiming themselves as contributor
        UserFactory(username=email, fullname=name)

        # claim link for the now registered email is accessed while not logged in
        token = unregistered_user.get_unclaimed_record(self.project._primary_key)['token']
        claim_url = '/user/{uid}/{pid}/claim/?token={token}'.format(
            uid=unregistered_user._id,
            pid=self.project._id,
            token=token
        )
        res = self.app.get(claim_url)

        # should redirect to 'claim_user_registered' view
        claim_registered_url = '/user/{uid}/{pid}/claim/verify/{token}/'.format(
            uid=unregistered_user._id,
            pid=self.project._id,
            token=token
        )
        assert_equal(res.status_code, 302)
        assert_in(claim_registered_url, res.headers.get('Location'))

    @mock.patch('website.project.views.contributor.send_claim_email')
    def test_claim_user_already_registered_secondary_email_redirects_to_claim_user_registered(self, claim_email):
        name = fake.name()
        email = fake.email()
        secondary_email = fake.email()

        # project contributor adds an unregistered contributor (without an email) on public project
        unregistered_user = self.project.add_unregistered_contributor(
            fullname=name,
            email=None,
            auth=Auth(user=self.referrer)
        )
        assert_in(unregistered_user, self.project.contributors)

        # unregistered user comes along and claims themselves on the public project, entering an email
        invite_url = self.project.api_url_for('claim_user_post', uid='undefined')
        self.app.post_json(invite_url, {
            'pk': unregistered_user._primary_key,
            'value': secondary_email
        })
        assert_equal(claim_email.call_count, 1)

        # set unregistered record email since we are mocking send_claim_email()
        unclaimed_record = unregistered_user.get_unclaimed_record(self.project._primary_key)
        unclaimed_record.update({'email': secondary_email})
        unregistered_user.save()

        # unregistered user then goes and makes an account with same email, before claiming themselves as contributor
        registered_user = UserFactory(username=email, fullname=name)
        registered_user.emails.append(secondary_email)
        registered_user.save()

        # claim link for the now registered email is accessed while not logged in
        token = unregistered_user.get_unclaimed_record(self.project._primary_key)['token']
        claim_url = '/user/{uid}/{pid}/claim/?token={token}'.format(
            uid=unregistered_user._id,
            pid=self.project._id,
            token=token
        )
        res = self.app.get(claim_url)

        # should redirect to 'claim_user_registered' view
        claim_registered_url = '/user/{uid}/{pid}/claim/verify/{token}/'.format(
            uid=unregistered_user._id,
            pid=self.project._id,
            token=token
        )
        assert_equal(res.status_code, 302)
        assert_in(claim_registered_url, res.headers.get('Location'))

    def test_claim_user_invited_with_no_email_posts_to_claim_form(self):
        given_name = fake.name()
        invited_user = self.project.add_unregistered_contributor(
            fullname=given_name,
            email=None,
            auth=Auth(user=self.referrer)
        )
        self.project.save()

        url = invited_user.get_claim_url(self.project._primary_key)
        res = self.app.post(url, {
            'password': 'bohemianrhap',
            'password2': 'bohemianrhap'
        }, expect_errors=True)
        assert_equal(res.status_code, 400)

    @mock.patch('website.project.views.contributor.mails.send_mail')
    def test_claim_user_post_with_registered_user_id(self, send_mail):
        # registered user who is attempting to claim the unclaimed contributor
        reg_user = UserFactory()
        payload = {
            # pk of unreg user record
            'pk': self.user._primary_key,
            'claimerId': reg_user._primary_key
        }
        url = '/api/v1/user/{uid}/{pid}/claim/email/'.format(
            uid=self.user._primary_key,
            pid=self.project._primary_key,
        )

        res = self.app.post_json(url, payload)

        # mail was sent
        assert_equal(send_mail.call_count, 2)
        # ... to the correct address
        referrer_call = send_mail.call_args_list[0]
        claimer_call = send_mail.call_args_list[1]
        args, _ = referrer_call
        assert_equal(args[0], self.referrer.username)
        args, _ = claimer_call
        assert_equal(args[0], reg_user.username)

        # view returns the correct JSON
        assert_equal(res.json, {
            'status': 'success',
            'email': reg_user.username,
            'fullname': self.given_name,
        })

    @mock.patch('website.project.views.contributor.mails.send_mail')
    def test_send_claim_registered_email(self, mock_send_mail):
        reg_user = UserFactory()
        send_claim_registered_email(
            claimer=reg_user,
            unclaimed_user=self.user,
            node=self.project
        )
        assert_equal(mock_send_mail.call_count, 2)
        first_call_args = mock_send_mail.call_args_list[0][0]
        assert_equal(first_call_args[0], self.referrer.username)
        second_call_args = mock_send_mail.call_args_list[1][0]
        assert_equal(second_call_args[0], reg_user.username)

    @mock.patch('website.project.views.contributor.mails.send_mail')
    def test_send_claim_registered_email_before_throttle_expires(self, mock_send_mail):
        reg_user = UserFactory()
        send_claim_registered_email(
            claimer=reg_user,
            unclaimed_user=self.user,
            node=self.project,
        )
        mock_send_mail.reset_mock()
        # second call raises error because it was called before throttle period
        with assert_raises(HTTPError):
            send_claim_registered_email(
                claimer=reg_user,
                unclaimed_user=self.user,
                node=self.project,
            )
        assert_false(mock_send_mail.called)

    @mock.patch('website.project.views.contributor.send_claim_registered_email')
    def test_claim_user_post_with_email_already_registered_sends_correct_email(
            self, send_claim_registered_email):
        reg_user = UserFactory()
        payload = {
            'value': reg_user.username,
            'pk': self.user._primary_key
        }
        url = self.project.api_url_for('claim_user_post', uid=self.user._id)
        self.app.post_json(url, payload)
        assert_true(send_claim_registered_email.called)

    def test_user_with_removed_unclaimed_url_claiming(self):
        """ Tests that when an unclaimed user is removed from a project, the
        unregistered user object does not retain the token.
        """
        self.project.remove_contributor(self.user, Auth(user=self.referrer))

        assert_not_in(
            self.project._primary_key,
            self.user.unclaimed_records.keys()
        )

    def test_user_with_claim_url_cannot_claim_twice(self):
        """ Tests that when an unclaimed user is replaced on a project with a
        claimed user, the unregistered user object does not retain the token.
        """
        reg_user = AuthUserFactory()

        self.project.replace_contributor(self.user, reg_user)

        assert_not_in(
            self.project._primary_key,
            self.user.unclaimed_records.keys()
        )

    def test_claim_user_form_redirects_to_password_confirm_page_if_user_is_logged_in(self):
        reg_user = AuthUserFactory()
        url = self.user.get_claim_url(self.project._primary_key)
        res = self.app.get(url, auth=reg_user.auth)
        assert_equal(res.status_code, 302)
        res = res.follow(auth=reg_user.auth)
        token = self.user.get_unclaimed_record(self.project._primary_key)['token']
        expected = self.project.web_url_for(
            'claim_user_registered',
            uid=self.user._id,
            token=token,
        )
        assert_equal(res.request.path, expected)

    def test_get_valid_form(self):
        url = self.user.get_claim_url(self.project._primary_key)
        res = self.app.get(url).maybe_follow()
        assert_equal(res.status_code, 200)

    def test_invalid_claim_form_raise_400(self):
        uid = self.user._primary_key
        pid = self.project._primary_key
        url = '/user/{uid}/{pid}/claim/?token=badtoken'.format(**locals())
        res = self.app.get(url, expect_errors=True).maybe_follow()
        assert_equal(res.status_code, 400)

    @mock.patch('framework.auth.core.User.update_search_nodes')
    def test_posting_to_claim_form_with_valid_data(self, mock_update_search_nodes):
        url = self.user.get_claim_url(self.project._primary_key)
        res = self.app.post(url, {
            'username': self.user.username,
            'password': 'killerqueen',
            'password2': 'killerqueen'
        })

        assert_equal(res.status_code, 302)
        location = res.headers.get('Location')
        assert_in('login?service=', location)
        assert_in('username', location)
        assert_in('verification_key', location)
        assert_in(self.project._primary_key, location)

        self.user.reload()
        assert_true(self.user.is_registered)
        assert_true(self.user.is_active)
        assert_not_in(self.project._primary_key, self.user.unclaimed_records)

    @mock.patch('framework.auth.core.User.update_search_nodes')
    def test_posting_to_claim_form_removes_all_unclaimed_data(self, mock_update_search_nodes):
        # user has multiple unclaimed records
        p2 = ProjectFactory(creator=self.referrer)
        self.user.add_unclaimed_record(node=p2, referrer=self.referrer,
                                       given_name=fake.name())
        self.user.save()
        assert_true(len(self.user.unclaimed_records.keys()) > 1)  # sanity check
        url = self.user.get_claim_url(self.project._primary_key)
        self.app.post(url, {
            'username': self.given_email,
            'password': 'bohemianrhap',
            'password2': 'bohemianrhap'
        })
        self.user.reload()
        assert_equal(self.user.unclaimed_records, {})

    @mock.patch('framework.auth.core.User.update_search_nodes')
    def test_posting_to_claim_form_sets_fullname_to_given_name(self, mock_update_search_nodes):
        # User is created with a full name
        original_name = fake.name()
        unreg = UnregUserFactory(fullname=original_name)
        # User invited with a different name
        different_name = fake.name()
        new_user = self.project.add_unregistered_contributor(
            email=unreg.username,
            fullname=different_name,
            auth=Auth(self.project.creator),
        )
        self.project.save()
        # Goes to claim url
        claim_url = new_user.get_claim_url(self.project._id)
        self.app.post(claim_url, {
            'username': unreg.username,
            'password': 'killerqueen', 'password2': 'killerqueen'
        })
        unreg.reload()
        # Full name was set correctly
        assert_equal(unreg.fullname, different_name)
        # CSL names were set correctly
        parsed_name = impute_names_model(different_name)
        assert_equal(unreg.given_name, parsed_name['given_name'])
        assert_equal(unreg.family_name, parsed_name['family_name'])

    @mock.patch('website.project.views.contributor.mails.send_mail')
    def test_claim_user_post_returns_fullname(self, send_mail):
        url = '/api/v1/user/{0}/{1}/claim/email/'.format(self.user._primary_key,
                                                         self.project._primary_key)
        res = self.app.post_json(url,
                                 {'value': self.given_email,
                                     'pk': self.user._primary_key},
                                 auth=self.referrer.auth)
        assert_equal(res.json['fullname'], self.given_name)
        assert_true(send_mail.called)
        assert_true(send_mail.called_with(to_addr=self.given_email))

    @mock.patch('website.project.views.contributor.mails.send_mail')
    def test_claim_user_post_if_email_is_different_from_given_email(self, send_mail):
        email = fake.email()  # email that is different from the one the referrer gave
        url = '/api/v1/user/{0}/{1}/claim/email/'.format(self.user._primary_key,
                                                         self.project._primary_key)
        self.app.post_json(url,
                           {'value': email, 'pk': self.user._primary_key}
                           )
        assert_true(send_mail.called)
        assert_equal(send_mail.call_count, 2)
        call_to_invited = send_mail.mock_calls[0]
        assert_true(call_to_invited.called_with(
            to_addr=email
        ))
        call_to_referrer = send_mail.mock_calls[1]
        assert_true(call_to_referrer.called_with(
            to_addr=self.given_email
        ))

    def test_claim_url_with_bad_token_returns_400(self):
        url = self.project.web_url_for(
            'claim_user_registered',
            uid=self.user._id,
            token='badtoken',
        )
        res = self.app.get(url, auth=self.referrer.auth, expect_errors=400)
        assert_equal(res.status_code, 400)

    def test_cannot_claim_user_with_user_who_is_already_contributor(self):
        # user who is already a contirbutor to the project
        contrib = AuthUserFactory()
        self.project.add_contributor(contrib, auth=Auth(self.project.creator))
        self.project.save()
        # Claiming user goes to claim url, but contrib is already logged in
        url = self.user.get_claim_url(self.project._primary_key)
        res = self.app.get(
            url,
            auth=contrib.auth,
        ).follow(
            auth=contrib.auth,
            expect_errors=True,
        )
        # Response is a 400
        assert_equal(res.status_code, 400)


@pytest.mark.skip('Watching no longer supported')
class TestWatchViews(OsfTestCase):

    def setUp(self):
        super(TestWatchViews, self).setUp()
        self.user = AuthUserFactory()
        self.consolidate_auth = Auth(user=self.user)
        self.auth = self.user.auth  # used for requests auth
        # A public project
        self.project = ProjectFactory(is_public=True)
        self.project.save()
        # Manually reset log date to 100 days ago so it won't show up in feed
        latest_log = self.project.logs.latest()
        latest_log.date = timezone.now() - dt.timedelta(days=100)
        latest_log.save()
        # A log added now
        self.last_log = self.project.add_log(
            NodeLog.TAG_ADDED,
            params={'node': self.project._primary_key},
            auth=self.consolidate_auth,
            log_date=timezone.now(),
            save=True,
        )
        # Clear watched list
        WatchConfig = apps.get_model('osf.WatchConfig')
        WatchConfig.objects.filter(user=self.user).delete()

    def test_watching_a_project_appends_to_users_watched_list(self):
        n_watched_then = self.user.watched.count()
        url = '/api/v1/project/{0}/watch/'.format(self.project._id)
        res = self.app.post_json(url,
                                 params={'digest': True},
                                 auth=self.auth)
        assert_equal(res.json['watchCount'], 1)
        self.user.reload()
        n_watched_now = self.user.watched.count()
        assert_equal(res.status_code, 200)
        assert_equal(n_watched_now, n_watched_then + 1)
        assert_true(self.user.watched.last().digest)

    def test_watching_project_twice_returns_400(self):
        url = '/api/v1/project/{0}/watch/'.format(self.project._id)
        res = self.app.post_json(url,
                                 params={},
                                 auth=self.auth)
        assert_equal(res.status_code, 200)
        # User tries to watch a node she's already watching
        res2 = self.app.post_json(url,
                                  params={},
                                  auth=self.auth,
                                  expect_errors=True)
        assert_equal(res2.status_code, http.BAD_REQUEST)

    def test_unwatching_a_project_removes_from_watched_list(self):
        # The user has already watched a project
        watch_config = WatchConfigFactory(node=self.project)
        self.user.watch(watch_config)
        self.user.save()
        n_watched_then = len(self.user.watched)
        url = '/api/v1/project/{0}/unwatch/'.format(self.project._id)
        res = self.app.post_json(url, {}, auth=self.auth)
        self.user.reload()
        n_watched_now = len(self.user.watched)
        assert_equal(res.status_code, 200)
        assert_equal(n_watched_now, n_watched_then - 1)
        assert_false(self.user.is_watching(self.project))

    def test_toggle_watch(self):
        # The user is not watching project
        assert_false(self.user.is_watching(self.project))
        url = '/api/v1/project/{0}/togglewatch/'.format(self.project._id)
        res = self.app.post_json(url, {}, auth=self.auth)
        # The response json has a watchcount and watched property
        assert_equal(res.json['watchCount'], 1)
        assert_true(res.json['watched'])
        assert_equal(res.status_code, 200)
        self.user.reload()
        # The user is now watching the project
        assert_true(res.json['watched'])
        assert_true(self.user.is_watching(self.project))

    def test_toggle_watch_node(self):
        # The project has a public sub-node
        node = NodeFactory(creator=self.user, parent=self.project, is_public=True)
        url = "/api/v1/project/{}/node/{}/togglewatch/".format(self.project._id,
                                                               node._id)
        res = self.app.post_json(url, {}, auth=self.auth)
        assert_equal(res.status_code, 200)
        self.user.reload()
        # The user is now watching the sub-node
        assert_true(res.json['watched'])
        assert_true(self.user.is_watching(node))

class TestPointerViews(OsfTestCase):

    def setUp(self):
        super(TestPointerViews, self).setUp()
        self.user = AuthUserFactory()
        self.consolidate_auth = Auth(user=self.user)
        self.project = ProjectFactory(creator=self.user)

    def _make_pointer_only_user_can_see(self, user, project, save=False):
        node = ProjectFactory(creator=user)
        project.add_pointer(node, auth=Auth(user=user), save=save)

    def test_pointer_list_write_contributor_can_remove_private_component_entry(self):
        """Ensure that write contributors see the button to delete a pointer,
            even if they cannot see what it is pointing at"""
        url = web_url_for('view_project', pid=self.project._id)
        user2 = AuthUserFactory()
        self.project.add_contributor(user2,
                                     auth=Auth(self.project.creator),
                                     permissions=permissions.DEFAULT_CONTRIBUTOR_PERMISSIONS)

        self._make_pointer_only_user_can_see(user2, self.project)
        self.project.save()

        res = self.app.get(url, auth=self.user.auth).maybe_follow()
        assert_equal(res.status_code, 200)

        has_controls = res.lxml.xpath('//li[@node_reference]/p[starts-with(normalize-space(text()), "Private Link")]//i[contains(@class, "remove-pointer")]')
        assert_true(has_controls)

    def test_pointer_list_write_contributor_can_remove_public_component_entry(self):
        url = web_url_for('view_project', pid=self.project._id)

        for i in xrange(3):
            self.project.add_pointer(ProjectFactory(creator=self.user),
                                     auth=Auth(user=self.user))
        self.project.save()

        res = self.app.get(url, auth=self.user.auth).maybe_follow()
        assert_equal(res.status_code, 200)

        has_controls = res.lxml.xpath(
            '//li[@node_reference]//i[contains(@class, "remove-pointer")]')
        assert_equal(len(has_controls), 3)

    def test_pointer_list_read_contributor_cannot_remove_private_component_entry(self):
        url = web_url_for('view_project', pid=self.project._id)
        user2 = AuthUserFactory()
        self.project.add_contributor(user2,
                                     auth=Auth(self.project.creator),
                                     permissions=[permissions.READ])

        self._make_pointer_only_user_can_see(user2, self.project)
        self.project.save()

        res = self.app.get(url, auth=user2.auth).maybe_follow()
        assert_equal(res.status_code, 200)

        pointer_nodes = res.lxml.xpath('//li[@node_reference]')
        has_controls = res.lxml.xpath('//li[@node_reference]/p[starts-with(normalize-space(text()), "Private Link")]//i[contains(@class, "remove-pointer")]')
        assert_equal(len(pointer_nodes), 1)
        assert_false(has_controls)

    def test_pointer_list_read_contributor_cannot_remove_public_component_entry(self):
        url = web_url_for('view_project', pid=self.project._id)

        self.project.add_pointer(ProjectFactory(creator=self.user,
                                                is_public=True),
                                 auth=Auth(user=self.user))

        user2 = AuthUserFactory()
        self.project.add_contributor(user2,
                                     auth=Auth(self.project.creator),
                                     permissions=[permissions.READ])
        self.project.save()

        res = self.app.get(url, auth=user2.auth).maybe_follow()
        assert_equal(res.status_code, 200)

        pointer_nodes = res.lxml.xpath('//li[@node_reference]')
        has_controls = res.lxml.xpath(
            '//li[@node_reference]//i[contains(@class, "remove-pointer")]')
        assert_equal(len(pointer_nodes), 1)
        assert_equal(len(has_controls), 0)

    # https://github.com/CenterForOpenScience/openscienceframework.org/issues/1109
    @pytest.mark.skip('get_pointed unused. Mark for deletion?')
    def test_get_pointed_excludes_folders(self):
        pointer_project = ProjectFactory(is_public=True)  # project that points to another project
        pointed_project = ProjectFactory(creator=self.user)  # project that other project points to
        pointer_project.add_pointer(pointed_project, Auth(pointer_project.creator), save=True)

        # Project is in an organizer collection
        collection = CollectionFactory(creator=pointed_project.creator)
        collection.add_pointer(pointed_project, Auth(pointed_project.creator), save=True)

        url = pointed_project.api_url_for('get_pointed')
        res = self.app.get(url, auth=self.user.auth)
        assert_equal(res.status_code, 200)
        # pointer_project's id is included in response, but folder's id is not
        pointer_ids = [each['id'] for each in res.json['pointed']]
        assert_in(pointer_project._id, pointer_ids)
        assert_not_in(collection._id, pointer_ids)

    def test_add_pointers(self):

        url = self.project.api_url + 'pointer/'
        node_ids = [
            NodeFactory()._id
            for _ in range(5)
        ]
        self.app.post_json(
            url,
            {'nodeIds': node_ids},
            auth=self.user.auth,
        ).maybe_follow()

        self.project.reload()
        assert_equal(
            self.project.nodes_active.count(),
            5
        )

    def test_add_the_same_pointer_more_than_once(self):
        url = self.project.api_url + 'pointer/'
        double_node = NodeFactory()

        self.app.post_json(
            url,
            {'nodeIds': [double_node._id]},
            auth=self.user.auth,
        )
        res = self.app.post_json(
            url,
            {'nodeIds': [double_node._id]},
            auth=self.user.auth,
            expect_errors=True
        )
        assert_equal(res.status_code, 400)

    def test_add_pointers_no_user_logg_in(self):

        url = self.project.api_url_for('add_pointers')
        node_ids = [
            NodeFactory()._id
            for _ in range(5)
        ]
        res = self.app.post_json(
            url,
            {'nodeIds': node_ids},
            auth=None,
            expect_errors=True
        )

        assert_equal(res.status_code, 401)

    def test_add_pointers_public_non_contributor(self):

        project2 = ProjectFactory()
        project2.set_privacy('public')
        project2.save()

        url = self.project.api_url_for('add_pointers')

        self.app.post_json(
            url,
            {'nodeIds': [project2._id]},
            auth=self.user.auth,
        ).maybe_follow()

        self.project.reload()
        assert_equal(
            self.project.nodes_active.count(),
            1
        )

    def test_add_pointers_contributor(self):
        user2 = AuthUserFactory()
        self.project.add_contributor(user2)
        self.project.save()

        url = self.project.api_url_for('add_pointers')
        node_ids = [
            NodeFactory()._id
            for _ in range(5)
        ]
        self.app.post_json(
            url,
            {'nodeIds': node_ids},
            auth=user2.auth,
        ).maybe_follow()

        self.project.reload()
        assert_equal(
            self.project.linked_nodes.count(),
            5
        )

    def test_add_pointers_not_provided(self):
        url = self.project.api_url + 'pointer/'
        res = self.app.post_json(url, {}, auth=self.user.auth, expect_errors=True)
        assert_equal(res.status_code, 400)

    def test_move_pointers(self):
        project_two = ProjectFactory(creator=self.user)
        url = api_url_for('move_pointers')
        node = NodeFactory()
        pointer = self.project.add_pointer(node, auth=self.consolidate_auth)

        assert_equal(self.project.linked_nodes.count(), 1)
        assert_equal(project_two.linked_nodes.count(), 0)

        user_auth = self.user.auth
        move_request = \
            {
                'fromNodeId': self.project._id,
                'toNodeId': project_two._id,
                'pointerIds': [pointer._id],
            }
        self.app.post_json(
            url,
            move_request,
            auth=user_auth,
        ).maybe_follow()
        self.project.reload()
        project_two.reload()
        assert_equal(self.project.linked_nodes.count(), 0)
        assert_equal(project_two.linked_nodes.count(), 1)

    def test_remove_pointer(self):
        url = self.project.api_url + 'pointer/'
        node = NodeFactory()
        pointer = self.project.add_pointer(node, auth=self.consolidate_auth)
        self.app.delete_json(
            url,
            {'pointerId': pointer._id},
            auth=self.user.auth,
        )
        self.project.reload()
        assert_equal(
            len(list(self.project.nodes)),
            0
        )

    def test_remove_pointer_not_provided(self):
        url = self.project.api_url + 'pointer/'
        res = self.app.delete_json(url, {}, auth=self.user.auth, expect_errors=True)
        assert_equal(res.status_code, 400)

    def test_remove_pointer_not_found(self):
        url = self.project.api_url + 'pointer/'
        res = self.app.delete_json(
            url,
            {'pointerId': None},
            auth=self.user.auth,
            expect_errors=True
        )
        assert_equal(res.status_code, 400)

    def test_remove_pointer_not_in_nodes(self):
        url = self.project.api_url + 'pointer/'
        node = NodeFactory()
        pointer = Pointer()
        res = self.app.delete_json(
            url,
            {'pointerId': pointer._id},
            auth=self.user.auth,
            expect_errors=True
        )
        assert_equal(res.status_code, 400)

    def test_fork_pointer(self):
        url = self.project.api_url + 'pointer/fork/'
        node = NodeFactory(creator=self.user)
        pointer = self.project.add_pointer(node, auth=self.consolidate_auth)
        self.app.post_json(
            url,
            {'pointerId': pointer._id},
            auth=self.user.auth
        )

    def test_fork_pointer_not_provided(self):
        url = self.project.api_url + 'pointer/fork/'
        res = self.app.post_json(url, {}, auth=self.user.auth,
                                 expect_errors=True)
        assert_equal(res.status_code, 400)

    def test_fork_pointer_not_found(self):
        url = self.project.api_url + 'pointer/fork/'
        res = self.app.post_json(
            url,
            {'pointerId': None},
            auth=self.user.auth,
            expect_errors=True
        )
        assert_equal(res.status_code, 400)

    def test_fork_pointer_not_in_nodes(self):
        url = self.project.api_url + 'pointer/fork/'
        node = NodeFactory()
        pointer = Pointer(node=node)
        res = self.app.post_json(
            url,
            {'pointerId': pointer._id},
            auth=self.user.auth,
            expect_errors=True
        )
        assert_equal(res.status_code, 400)

    def test_before_register_with_pointer(self):
        # Assert that link warning appears in before register callback.
        node = NodeFactory()
        self.project.add_pointer(node, auth=self.consolidate_auth)
        url = self.project.api_url + 'fork/before/'
        res = self.app.get(url, auth=self.user.auth).maybe_follow()
        prompts = [
            prompt
            for prompt in res.json['prompts']
            if 'Links will be copied into your fork' in prompt
        ]
        assert_equal(len(prompts), 1)

    def test_before_fork_with_pointer(self):
        """Assert that link warning appears in before fork callback."""
        node = NodeFactory()
        self.project.add_pointer(node, auth=self.consolidate_auth)
        url = self.project.api_url + 'beforeregister/'
        res = self.app.get(url, auth=self.user.auth).maybe_follow()
        prompts = [
            prompt
            for prompt in res.json['prompts']
            if 'Links will be copied into your registration' in prompt
        ]
        assert_equal(len(prompts), 1)

    def test_before_register_no_pointer(self):
        """Assert that link warning does not appear in before register callback."""
        url = self.project.api_url + 'fork/before/'
        res = self.app.get(url, auth=self.user.auth).maybe_follow()
        prompts = [
            prompt
            for prompt in res.json['prompts']
            if 'Links will be copied into your fork' in prompt
        ]
        assert_equal(len(prompts), 0)

    def test_before_fork_no_pointer(self):
        """Assert that link warning does not appear in before fork callback."""
        url = self.project.api_url + 'beforeregister/'
        res = self.app.get(url, auth=self.user.auth).maybe_follow()
        prompts = [
            prompt
            for prompt in res.json['prompts']
            if 'Links will be copied into your registration' in prompt
        ]
        assert_equal(len(prompts), 0)

    @pytest.mark.skip('get_pointed unused. Mark for deletion?')
    def test_get_pointed(self):
        pointing_node = ProjectFactory(creator=self.user)
        pointing_node.add_pointer(self.project, auth=Auth(self.user))
        url = self.project.api_url_for('get_pointed')
        res = self.app.get(url, auth=self.user.auth)
        pointed = res.json['pointed']
        assert_equal(len(pointed), 1)
        assert_equal(pointed[0]['url'], pointing_node.url)
        assert_equal(pointed[0]['title'], pointing_node.title)
        assert_equal(pointed[0]['authorShort'], abbrev_authors(pointing_node))

    @pytest.mark.skip('get_pointed unused. Mark for deletion?')
    def test_get_pointed_private(self):
        secret_user = UserFactory()
        pointing_node = ProjectFactory(creator=secret_user)
        pointing_node.add_pointer(self.project, auth=Auth(secret_user))
        url = self.project.api_url_for('get_pointed')
        res = self.app.get(url, auth=self.user.auth)
        pointed = res.json['pointed']
        assert_equal(len(pointed), 1)
        assert_equal(pointed[0]['url'], None)
        assert_equal(pointed[0]['title'], 'Private Component')
        assert_equal(pointed[0]['authorShort'], 'Private Author(s)')


class TestPublicViews(OsfTestCase):

    def test_explore(self):
        res = self.app.get("/explore/").maybe_follow()
        assert_equal(res.status_code, 200)


class TestAuthViews(OsfTestCase):

    def setUp(self):
        super(TestAuthViews, self).setUp()
        self.user = AuthUserFactory()
        self.auth = self.user.auth

    @mock.patch('framework.auth.views.mails.send_mail')
    def test_register_ok(self, _):
        url = api_url_for('register_user')
        name, email, password = fake.name(), fake.email(), 'underpressure'
        self.app.post_json(
            url,
            {
                'fullName': name,
                'email1': email,
                'email2': email,
                'password': password,
            }
        )
        user = User.find_one(Q('username', 'eq', email))
        assert_equal(user.fullname, name)

    # Regression test for https://github.com/CenterForOpenScience/osf.io/issues/2902
    @mock.patch('framework.auth.views.mails.send_mail')
    def test_register_email_case_insensitive(self, _):
        url = api_url_for('register_user')
        name, email, password = fake.name(), fake.email(), 'underpressure'
        self.app.post_json(
            url,
            {
                'fullName': name,
                'email1': email,
                'email2': str(email).upper(),
                'password': password,
            }
        )
        user = User.find_one(Q('username', 'eq', email))
        assert_equal(user.fullname, name)

    @mock.patch('framework.auth.views.send_confirm_email')
    def test_register_scrubs_username(self, _):
        url = api_url_for('register_user')
        name = "<i>Eunice</i> O' \"Cornwallis\"<script type='text/javascript' src='http://www.cornify.com/js/cornify.js'></script><script type='text/javascript'>cornify_add()</script>"
        email, password = fake.email(), 'underpressure'
        res = self.app.post_json(
            url,
            {
                'fullName': name,
                'email1': email,
                'email2': email,
                'password': password,
            }
        )

        expected_scrub_username = "Eunice O' \"Cornwallis\"cornify_add()"
        user = User.find_one(Q('username', 'eq', email))

        assert_equal(res.status_code, http.OK)
        assert_equal(user.fullname, expected_scrub_username)

    def test_register_email_mismatch(self):
        url = api_url_for('register_user')
        name, email, password = fake.name(), fake.email(), 'underpressure'
        res = self.app.post_json(
            url,
            {
                'fullName': name,
                'email1': email,
                'email2': email + 'lol',
                'password': password,
            },
            expect_errors=True,
        )
        assert_equal(res.status_code, http.BAD_REQUEST)
        users = User.find(Q('username', 'eq', email))
        assert_equal(users.count(), 0)

    def test_register_blacklisted_email_domain(self):
        url = api_url_for('register_user')
        name, email, password = fake.name(), 'bad@mailinator.com', 'agreatpasswordobviously'
        res = self.app.post_json(
            url, {
                'fullName': name,
                'email1': email,
                'email2': email,
                'password': password
            },
            expect_errors=True
        )
        assert_equal(res.status_code, http.BAD_REQUEST)
        users = User.find(Q('username', 'eq', email))
        assert_equal(users.count(), 0)

    @mock.patch('framework.auth.views.validate_recaptcha', return_value=True)
    @mock.patch('framework.auth.views.mails.send_mail')
    def test_register_good_captcha(self, _, validate_recaptcha):
        url = api_url_for('register_user')
        name, email, password = fake.name(), fake.email(), 'underpressure'
        captcha = 'some valid captcha'
        with mock.patch.object(settings, 'RECAPTCHA_SITE_KEY', 'some_value'):
            resp = self.app.post_json(
                url,
                {
                    'fullName': name,
                    'email1': email,
                    'email2': str(email).upper(),
                    'password': password,
                    'g-recaptcha-response': captcha,
                }
            )
            validate_recaptcha.assert_called_with(captcha, remote_ip=None)
            assert_equal(resp.status_code, http.OK)
            user = User.find_one(Q('username', 'eq', email))
            assert_equal(user.fullname, name)

    @mock.patch('framework.auth.views.validate_recaptcha', return_value=False)
    @mock.patch('framework.auth.views.mails.send_mail')
    def test_register_missing_captcha(self, _, validate_recaptcha):
        url = api_url_for('register_user')
        name, email, password = fake.name(), fake.email(), 'underpressure'
        with mock.patch.object(settings, 'RECAPTCHA_SITE_KEY', 'some_value'):
            resp = self.app.post_json(
                url,
                {
                    'fullName': name,
                    'email1': email,
                    'email2': str(email).upper(),
                    'password': password,
                    # 'g-recaptcha-response': 'supposed to be None',
                },
                expect_errors=True
            )
            validate_recaptcha.assert_called_with(None, remote_ip=None)
            assert_equal(resp.status_code, http.BAD_REQUEST)

    @mock.patch('framework.auth.views.validate_recaptcha', return_value=False)
    @mock.patch('framework.auth.views.mails.send_mail')
    def test_register_bad_captcha(self, _, validate_recaptcha):
        url = api_url_for('register_user')
        name, email, password = fake.name(), fake.email(), 'underpressure'
        with mock.patch.object(settings, 'RECAPTCHA_SITE_KEY', 'some_value'):
            resp = self.app.post_json(
                url,
                {
                    'fullName': name,
                    'email1': email,
                    'email2': str(email).upper(),
                    'password': password,
                    'g-recaptcha-response': 'bad captcha',
                },
                expect_errors=True
            )
            assert_equal(resp.status_code, http.BAD_REQUEST)

    @mock.patch('framework.auth.core.User.update_search_nodes')
    def test_register_after_being_invited_as_unreg_contributor(self, mock_update_search_nodes):
        # Regression test for:
        #    https://github.com/CenterForOpenScience/openscienceframework.org/issues/861
        #    https://github.com/CenterForOpenScience/openscienceframework.org/issues/1021
        #    https://github.com/CenterForOpenScience/openscienceframework.org/issues/1026
        # A user is invited as an unregistered contributor
        project = ProjectFactory()

        name, email = fake.name(), fake.email()

        project.add_unregistered_contributor(fullname=name, email=email, auth=Auth(project.creator))
        project.save()

        # The new, unregistered user
        new_user = User.find_one(Q('username', 'eq', email))

        # Instead of following the invitation link, they register at the regular
        # registration page

        # They use a different name when they register, but same email
        real_name = fake.name()
        password = 'myprecious'

        url = api_url_for('register_user')
        payload = {
            'fullName': real_name,
            'email1': email,
            'email2': email,
            'password': password,
        }
        # Send registration request
        self.app.post_json(url, payload)

        new_user.reload()

        # New user confirms by following confirmation link
        confirm_url = new_user.get_confirmation_url(email, external=False)
        self.app.get(confirm_url)

        new_user.reload()
        # Password and fullname should be updated
        assert_true(new_user.is_confirmed)
        assert_true(new_user.check_password(password))
        assert_equal(new_user.fullname, real_name)

    @mock.patch('framework.auth.views.send_confirm_email')
    def test_register_sends_user_registered_signal(self, mock_send_confirm_email):
        url = api_url_for('register_user')
        name, email, password = fake.name(), fake.email(), 'underpressure'
        with capture_signals() as mock_signals:
            self.app.post_json(
                url,
                {
                    'fullName': name,
                    'email1': email,
                    'email2': email,
                    'password': password,
                }
            )
        assert_equal(mock_signals.signals_sent(), set([auth.signals.user_registered,
                                                       auth.signals.unconfirmed_user_created]))
        assert_true(mock_send_confirm_email.called)

    @mock.patch('framework.auth.views.mails.send_mail')
    def test_resend_confirmation(self, send_mail):
        email = 'test@mail.com'
        token = self.user.add_unconfirmed_email(email)
        self.user.save()
        url = api_url_for('resend_confirmation')
        header = {'address': email, 'primary': False, 'confirmed': False}
        self.app.put_json(url, {'id': self.user._id, 'email': header}, auth=self.user.auth)
        assert_true(send_mail.called)
        assert_true(send_mail.called_with(
            to_addr=email
        ))
        self.user.reload()
        assert_not_equal(token, self.user.get_confirmation_token(email))
        with assert_raises(InvalidTokenError):
            self.user.get_unconfirmed_email_for_token(token)

    @mock.patch('framework.auth.views.mails.send_mail')
    def test_click_confirmation_email(self, send_mail):
        email = 'test@mail.com'
        token = self.user.add_unconfirmed_email(email)
        self.user.save()
        self.user.reload()
        assert_equal(self.user.email_verifications[token]['confirmed'], False)
        url = '/confirm/{}/{}/?logout=1'.format(self.user._id, token, self.user.username)
        res = self.app.get(url)
        self.user.reload()
        assert_equal(self.user.email_verifications[token]['confirmed'], True)
        assert_equal(res.status_code, 302)
        login_url = 'login?service'
        assert_in(login_url, res.body)

    def test_get_email_to_add_no_email(self):
        email_verifications = self.user.unconfirmed_email_info
        assert_equal(email_verifications, [])

    def test_get_unconfirmed_email(self):
        email = 'test@mail.com'
        self.user.add_unconfirmed_email(email)
        self.user.save()
        self.user.reload()
        email_verifications = self.user.unconfirmed_email_info
        assert_equal(email_verifications, [])

    def test_get_email_to_add(self):
        email = 'test@mail.com'
        token = self.user.add_unconfirmed_email(email)
        self.user.save()
        self.user.reload()
        assert_equal(self.user.email_verifications[token]['confirmed'], False)
        url = '/confirm/{}/{}/?logout=1'.format(self.user._id, token, self.user.username)
        self.app.get(url)
        self.user.reload()
        assert_equal(self.user.email_verifications[token]['confirmed'], True)
        email_verifications = self.user.unconfirmed_email_info
        assert_equal(email_verifications[0]['address'], 'test@mail.com')

    def test_add_email(self):
        email = 'test@mail.com'
        token = self.user.add_unconfirmed_email(email)
        self.user.save()
        self.user.reload()
        assert_equal(self.user.email_verifications[token]['confirmed'], False)
        url = '/confirm/{}/{}/?logout=1'.format(self.user._id, token)
        self.app.get(url)
        self.user.reload()
        email_verifications = self.user.unconfirmed_email_info
        put_email_url = api_url_for('unconfirmed_email_add')
        res = self.app.put_json(put_email_url, email_verifications[0], auth=self.user.auth)
        self.user.reload()
        assert_equal(res.json_body['status'], 'success')
        assert_equal(self.user.emails[1], 'test@mail.com')

    def test_remove_email(self):
        email = 'test@mail.com'
        token = self.user.add_unconfirmed_email(email)
        self.user.save()
        self.user.reload()
        url = '/confirm/{}/{}/?logout=1'.format(self.user._id, token)
        self.app.get(url)
        self.user.reload()
        email_verifications = self.user.unconfirmed_email_info
        remove_email_url = api_url_for('unconfirmed_email_remove')
        remove_res = self.app.delete_json(remove_email_url, email_verifications[0], auth=self.user.auth)
        self.user.reload()
        assert_equal(remove_res.json_body['status'], 'success')
        assert_equal(self.user.unconfirmed_email_info, [])

    def test_add_expired_email(self):
        # Do not return expired token and removes it from user.email_verifications
        email = 'test@mail.com'
        token = self.user.add_unconfirmed_email(email)
        self.user.email_verifications[token]['expiration'] = timezone.now() - dt.timedelta(days=100)
        self.user.save()
        self.user.reload()
        assert_equal(self.user.email_verifications[token]['email'], email)
        self.user.clean_email_verifications(given_token=token)
        unconfirmed_emails = self.user.unconfirmed_email_info
        assert_equal(unconfirmed_emails, [])
        assert_equal(self.user.email_verifications, {})

    def test_clean_email_verifications(self):
        # Do not return bad token and removes it from user.email_verifications
        email = 'test@mail.com'
        token = 'blahblahblah'
        self.user.email_verifications[token] = {'expiration': timezone.now() + dt.timedelta(days=1),
                                                'email': email,
                                                'confirmed': False }
        self.user.save()
        self.user.reload()
        assert_equal(self.user.email_verifications[token]['email'], email)
        self.user.clean_email_verifications(given_token=token)
        unconfirmed_emails = self.user.unconfirmed_email_info
        assert_equal(unconfirmed_emails, [])
        assert_equal(self.user.email_verifications, {})

    def test_clean_email_verifications_when_email_verifications_is_an_empty_dict(self):
        self.user.email_verifications = {}
        self.user.save()
        ret = self.user.clean_email_verifications()
        assert_equal(ret, None)
        assert_equal(self.user.email_verifications, {})

    def test_add_invalid_email(self):
        # Do not return expired token and removes it from user.email_verifications
        email = u'\u0000\u0008\u000b\u000c\u000e\u001f\ufffe\uffffHello@yourmom.com'
        # illegal_str = u'\u0000\u0008\u000b\u000c\u000e\u001f\ufffe\uffffHello'
        # illegal_str += unichr(0xd800) + unichr(0xdbff) + ' World'
        # email = 'test@mail.com'
        with assert_raises(ValidationError):
            self.user.add_unconfirmed_email(email)

    def test_add_email_merge(self):
        email = "copy@cat.com"
        dupe = UserFactory(
            username=email,
            emails=[email]
        )
        dupe.save()
        token = self.user.add_unconfirmed_email(email)
        self.user.save()
        self.user.reload()
        assert_equal(self.user.email_verifications[token]['confirmed'], False)
        url = '/confirm/{}/{}/?logout=1'.format(self.user._id, token)
        self.app.get(url)
        self.user.reload()
        email_verifications = self.user.unconfirmed_email_info
        put_email_url = api_url_for('unconfirmed_email_add')
        res = self.app.put_json(put_email_url, email_verifications[0], auth=self.user.auth)
        self.user.reload()
        assert_equal(res.json_body['status'], 'success')
        assert_equal(self.user.emails[1], 'copy@cat.com')

    def test_resend_confirmation_without_user_id(self):
        email = 'test@mail.com'
        url = api_url_for('resend_confirmation')
        header = {'address': email, 'primary': False, 'confirmed': False}
        res = self.app.put_json(url, {'email': header}, auth=self.user.auth, expect_errors=True)
        assert_equal(res.status_code, 400)
        assert_equal(res.json['message_long'], '"id" is required')

    def test_resend_confirmation_without_email(self):
        url = api_url_for('resend_confirmation')
        res = self.app.put_json(url, {'id': self.user._id}, auth=self.user.auth, expect_errors=True)
        assert_equal(res.status_code, 400)

    def test_resend_confirmation_not_work_for_primary_email(self):
        email = 'test@mail.com'
        url = api_url_for('resend_confirmation')
        header = {'address': email, 'primary': True, 'confirmed': False}
        res = self.app.put_json(url, {'id': self.user._id, 'email': header}, auth=self.user.auth, expect_errors=True)
        assert_equal(res.status_code, 400)
        assert_equal(res.json['message_long'], 'Cannnot resend confirmation for confirmed emails')

    def test_resend_confirmation_not_work_for_confirmed_email(self):
        email = 'test@mail.com'
        url = api_url_for('resend_confirmation')
        header = {'address': email, 'primary': False, 'confirmed': True}
        res = self.app.put_json(url, {'id': self.user._id, 'email': header}, auth=self.user.auth, expect_errors=True)
        assert_equal(res.status_code, 400)
        assert_equal(res.json['message_long'], 'Cannnot resend confirmation for confirmed emails')

    @mock.patch('framework.auth.views.mails.send_mail')
    def test_resend_confirmation_does_not_send_before_throttle_expires(self, send_mail):
        email = 'test@mail.com'
        self.user.save()
        url = api_url_for('resend_confirmation')
        header = {'address': email, 'primary': False, 'confirmed': False}
        self.app.put_json(url, {'id': self.user._id, 'email': header}, auth=self.user.auth)
        assert_true(send_mail.called)
        # 2nd call does not send email because throttle period has not expired
        res = self.app.put_json(url, {'id': self.user._id, 'email': header}, auth=self.user.auth, expect_errors=True)
        assert_equal(res.status_code, 400)

    def test_confirm_email_clears_unclaimed_records_and_revokes_token(self):
        unclaimed_user = UnconfirmedUserFactory()
        # unclaimed user has been invited to a project.
        referrer = UserFactory()
        project = ProjectFactory(creator=referrer)
        unclaimed_user.add_unclaimed_record(project, referrer, 'foo')
        unclaimed_user.save()

        # sanity check
        assert_equal(len(unclaimed_user.email_verifications.keys()), 1)

        # user goes to email confirmation link
        token = unclaimed_user.get_confirmation_token(unclaimed_user.username)
        url = web_url_for('confirm_email_get', uid=unclaimed_user._id, token=token)
        res = self.app.get(url)
        assert_equal(res.status_code, 302)

        # unclaimed records and token are cleared
        unclaimed_user.reload()
        assert_equal(unclaimed_user.unclaimed_records, {})
        assert_equal(len(unclaimed_user.email_verifications.keys()), 0)

    def test_confirmation_link_registers_user(self):
        user = User.create_unconfirmed('brian@queen.com', 'bicycle123', 'Brian May')
        assert_false(user.is_registered)  # sanity check
        user.save()
        confirmation_url = user.get_confirmation_url('brian@queen.com', external=False)
        res = self.app.get(confirmation_url)
        assert_equal(res.status_code, 302, 'redirects to settings page')
        res = res.follow()
        user.reload()
        assert_true(user.is_registered)


class TestAuthLoginAndRegisterLogic(OsfTestCase):

    def setUp(self):
        super(TestAuthLoginAndRegisterLogic, self).setUp()
        self.no_auth = Auth()
        self.user_auth = AuthUserFactory()
        self.auth = Auth(user=self.user_auth)
        self.next_url = web_url_for('my_projects', _absolute=True)

    def test_osf_login_with_auth(self):
        # login: user with auth
        data = login_and_register_handler(self.auth)
        assert_equal(data.get('status_code'), http.FOUND)
        assert_equal(data.get('next_url'), web_url_for('dashboard', _absolute=True))

    def test_osf_login_without_auth(self):
        # login: user without auth
        data = login_and_register_handler(self.no_auth)
        assert_equal(data.get('status_code'), http.FOUND)
        assert_equal(data.get('next_url'), web_url_for('dashboard', _absolute=True))

    def test_osf_register_with_auth(self):
        # register: user with auth
        data = login_and_register_handler(self.auth, login=False)
        assert_equal(data.get('status_code'), http.FOUND)
        assert_equal(data.get('next_url'), web_url_for('dashboard', _absolute=True))

    def test_osf_register_without_auth(self):
        # register: user without auth
        data = login_and_register_handler(self.no_auth, login=False)
        assert_equal(data.get('status_code'), http.OK)
        assert_equal(data.get('next_url'), web_url_for('dashboard', _absolute=True))

    def test_next_url_login_with_auth(self):
        # next_url login: user with auth
        data = login_and_register_handler(self.auth, next_url=self.next_url)
        assert_equal(data.get('status_code'), http.FOUND)
        assert_equal(data.get('next_url'), self.next_url)

    def test_next_url_login_without_auth(self):
        # login: user without auth
        request.url = web_url_for('auth_login', next=self.next_url, _absolute=True)
        data = login_and_register_handler(self.no_auth, next_url=self.next_url)
        assert_equal(data.get('status_code'), http.FOUND)
        assert_equal(data.get('next_url'), get_login_url(request.url))

    def test_next_url_register_with_auth(self):
        # register: user with auth
        data = login_and_register_handler(self.auth, login=False, next_url=self.next_url)
        assert_equal(data.get('status_code'), http.FOUND)
        assert_equal(data.get('next_url'), self.next_url)

    def test_next_url_register_without_auth(self):
        # register: user without auth
        data = login_and_register_handler(self.no_auth, login=False, next_url=self.next_url)
        assert_equal(data.get('status_code'), http.OK)
        assert_equal(data.get('next_url'), request.url)

    def test_institution_login_and_register(self):
        pass

    def test_institution_login_with_auth(self):
        # institution login: user with auth
        data = login_and_register_handler(self.auth, campaign='institution')
        assert_equal(data.get('status_code'), http.FOUND)
        assert_equal(data.get('next_url'), web_url_for('dashboard', _absolute=True))

    def test_institution_login_without_auth(self):
        # institution login: user without auth
        data = login_and_register_handler(self.no_auth, campaign='institution')
        assert_equal(data.get('status_code'), http.FOUND)
        assert_equal(
            data.get('next_url'),
            get_login_url(web_url_for('dashboard', _absolute=True), campaign='institution'))

    def test_institution_regsiter_with_auth(self):
        # institution register: user with auth
        data = login_and_register_handler(self.auth, login=False, campaign='institution')
        assert_equal(data.get('status_code'), http.FOUND)
        assert_equal(data.get('next_url'), web_url_for('dashboard', _absolute=True))

    def test_institution_register_without_auth(self):
        # institution register: user without auth
        data = login_and_register_handler(self.no_auth, login=False, campaign='institution')
        assert_equal(data.get('status_code'), http.FOUND)
        assert_equal(
            data.get('next_url'),
            get_login_url(web_url_for('dashboard', _absolute=True), campaign='institution')
        )

    def test_campaign_login_with_auth(self):
        for campaign in get_campaigns():
            if is_institution_login(campaign):
                continue
            # campaign login: user with auth
            data = login_and_register_handler(self.auth, campaign=campaign)
            assert_equal(data.get('status_code'), http.FOUND)
            assert_equal(data.get('next_url'), campaign_url_for(campaign))

    def test_campaign_login_without_auth(self):
        for campaign in get_campaigns():
            if is_institution_login(campaign):
                continue
            # campaign login: user without auth
            data = login_and_register_handler(self.no_auth, campaign=campaign)
            assert_equal(data.get('status_code'), http.FOUND)
            assert_equal(
                data.get('next_url'),
                web_url_for('auth_register', campaign=campaign, next=campaign_url_for(campaign))
            )

    def test_campaign_register_with_auth(self):
        for campaign in get_campaigns():
            if is_institution_login(campaign):
                continue
            # campaign register: user with auth
            data = login_and_register_handler(self.auth, login=False, campaign=campaign)
            assert_equal(data.get('status_code'), http.FOUND)
            assert_equal(data.get('next_url'), campaign_url_for(campaign))

    def test_campaign_register_without_campaign(self):
        for campaign in get_campaigns():
            if is_institution_login(campaign):
                continue
            # campaign register: user without auth
            data = login_and_register_handler(self.no_auth, login=False, campaign=campaign)
            assert_equal(data.get('status_code'), http.OK)
            if is_native_login(campaign):
                # native campaign: prereg and erpc
                assert_equal(data.get('next_url'), campaign_url_for(campaign))
            elif is_proxy_login(campaign):
                # proxy campaign: preprints and branded ones
                assert_equal(
                    data.get('next_url'),
                    web_url_for('auth_login', next=campaign_url_for(campaign), _absolute=True)
                )

    def test_campaign_next_url_login_with_auth(self):
        for campaign in get_campaigns():
            if is_institution_login(campaign):
                continue
            # campaign login: user with auth
            next_url = campaign_url_for(campaign)
            data = login_and_register_handler(self.auth, campaign=campaign, next_url=next_url)
            assert_equal(data.get('status_code'), http.FOUND)
            assert_equal(data.get('next_url'), next_url)

    def test_campaign_next_url_login_without_auth(self):
        for campaign in get_campaigns():
            if is_institution_login(campaign):
                continue
            # campaign login: user without auth
            next_url = campaign_url_for(campaign)
            data = login_and_register_handler(self.no_auth, campaign=campaign, next_url=next_url)
            assert_equal(data.get('status_code'), http.FOUND)
            assert_equal(
                data.get('next_url'),
                web_url_for('auth_register', campaign=campaign, next=next_url)
            )

    def test_campaign_next_url_register_with_auth(self):
        for campaign in get_campaigns():
            if is_institution_login(campaign):
                continue
            # campaign register: user with auth
            next_url = campaign_url_for(campaign)
            data = login_and_register_handler(self.auth, login=False, campaign=campaign, next_url=next_url)
            assert_equal(data.get('status_code'), http.FOUND)
            assert_equal(data.get('next_url'), next_url)

    def test_campaign_next_url_register_without_auth(self):
        for campaign in get_campaigns():
            if is_institution_login(campaign):
                continue
            # campaign register: user without auth
            next_url = campaign_url_for(campaign)
            data = login_and_register_handler(self.no_auth, login=False, campaign=campaign, next_url=next_url)
            assert_equal(data.get('status_code'), http.OK)
            if is_native_login(campaign):
                # native campaign: prereg and erpc
                assert_equal(data.get('next_url'), next_url)
            elif is_proxy_login(campaign):
                # proxy campaign: preprints and branded ones
                assert_equal(
                    data.get('next_url'),
                    web_url_for('auth_login', next= next_url, _absolute=True)
                )

    # The following two tests handles the special case for `claim_user_registered`
    # When an authenticated user clicks the claim confirmation clink, there are two ways to trigger this flow:
    # 1. If the authenticated user is already a contributor to the project, OSF will ask the user to sign out
    #    by providing a "logout" link.
    # 2. If the authenticated user is not a contributor but decides not to claim contributor under this account,
    #    OSF provides a link "not <username>?" for the user to logout.
    # Both links will land user onto the register page with "MUST LOGIN" push notification.
    def test_register_logout_flag_with_auth(self):
        # when user click the "logout" or "not <username>?" link, first step is to log user out
        data = login_and_register_handler(self.auth, login=False, campaign=None, next_url=self.next_url, logout=True)
        assert_equal(data.get('status_code'), 'auth_logout')
        assert_equal(data.get('next_url'), self.next_url)

    def test_register_logout_flage_without(self):
        # the second step is to land user on register page with "MUST LOGIN" warning
        data = login_and_register_handler(self.no_auth, login=False, campaign=None, next_url=self.next_url, logout=True)
        assert_equal(data.get('status_code'), http.OK)
        assert_equal(data.get('next_url'), self.next_url)
        assert_true(data.get('must_login_warning'))


class TestExternalAuthViews(OsfTestCase):

    def setUp(self):
        super(TestExternalAuthViews, self).setUp()
        name, email = fake.name(), fake.email()
        self.provider_id = fake.ean()
        external_identity = {
            'service': {
                self.provider_id: 'CREATE'
            }
        }
        self.user = User.create_unconfirmed(
            username=email,
            password=str(fake.password()),
            fullname=name,
            external_identity=external_identity,
        )
        self.user.save()
        self.auth = Auth(self.user)

    def test_external_login_email_get_with_invalid_session(self):
        url = web_url_for('external_login_email_get')
        resp = self.app.get(url, expect_errors=True)
        assert_equal(resp.status_code, 401)

    def test_external_login_confirm_email_get_with_another_user_logged_in(self):
        another_user = AuthUserFactory()
        url = self.user.get_confirmation_url(self.user.username, external_id_provider='service', destination='dashboard')
        res = self.app.get(url, auth=another_user.auth)
        assert_equal(res.status_code, 302, 'redirects to cas logout')
        assert_in('/logout?service=', res.location)
        assert_in(url, res.location)

    def test_external_login_confirm_email_get_without_destination(self):
        url = self.user.get_confirmation_url(self.user.username, external_id_provider='service')
        res = self.app.get(url, auth=self.auth, expect_errors=True)
        assert_equal(res.status_code, 400, 'bad request')

    @mock.patch('website.mails.send_mail')
    def test_external_login_confirm_email_get_create(self, mock_welcome):
        assert_false(self.user.is_registered)
        url = self.user.get_confirmation_url(self.user.username, external_id_provider='service', destination='dashboard')
        res = self.app.get(url, auth=self.auth)
        assert_equal(res.status_code, 302, 'redirects to cas login')
        assert_in('/login?service=', res.location)
        assert_in('new=true', res.location)

        assert_equal(mock_welcome.call_count, 1)

        self.user.reload()
        assert_equal(self.user.external_identity['service'][self.provider_id], 'VERIFIED')
        assert_true(self.user.is_registered)

    @mock.patch('website.mails.send_mail')
    def test_external_login_confirm_email_get_link(self, mock_link_confirm):
        self.user.external_identity['service'][self.provider_id] = 'LINK'
        self.user.save()
        assert_false(self.user.is_registered)
        url = self.user.get_confirmation_url(self.user.username, external_id_provider='service', destination='dashboard')
        res = self.app.get(url, auth=self.auth)
        assert_equal(res.status_code, 302, 'redirects to cas login')
        assert_in('/login?service=', res.location)
        assert_not_in('new=true', res.location)

        assert_equal(mock_link_confirm.call_count, 1)

        self.user.reload()
        assert_equal(self.user.external_identity['service'][self.provider_id], 'VERIFIED')
        assert_true(self.user.is_registered)

    @mock.patch('website.mails.send_mail')
    def test_external_login_confirm_email_get_duped_id(self, mock_confirm):
        dupe_user = UserFactory(external_identity={'service': {self.provider_id: 'CREATE'}})
        assert_equal(dupe_user.external_identity, self.user.external_identity)
        url = self.user.get_confirmation_url(self.user.username, external_id_provider='service', destination='dashboard')
        res = self.app.get(url, auth=self.auth)
        assert_equal(res.status_code, 302, 'redirects to cas login')
        assert_in('/login?service=', res.location)

        assert_equal(mock_confirm.call_count, 1)

        self.user.reload()
        dupe_user.reload()

        assert_equal(self.user.external_identity['service'][self.provider_id], 'VERIFIED')
        assert_equal(dupe_user.external_identity, {})

    @mock.patch('website.mails.send_mail')
    def test_external_login_confirm_email_get_duping_id(self, mock_confirm):
        dupe_user = UserFactory(external_identity={'service': {self.provider_id: 'VERIFIED'}})
        url = self.user.get_confirmation_url(self.user.username, external_id_provider='service', destination='dashboard')
        res = self.app.get(url, auth=self.auth, expect_errors=True)
        assert_equal(res.status_code, 403, 'only allows one user to link an id')

        assert_equal(mock_confirm.call_count, 0)

        self.user.reload()
        dupe_user.reload()

        assert_equal(dupe_user.external_identity['service'][self.provider_id], 'VERIFIED')
        assert_equal(self.user.external_identity, {})

    def test_ensure_external_identity_uniqueness_unverified(self):
        dupe_user = UserFactory(external_identity={'service': {self.provider_id: 'CREATE'}})
        assert_equal(dupe_user.external_identity, self.user.external_identity)

        ensure_external_identity_uniqueness('service', self.provider_id, self.user)

        dupe_user.reload()
        self.user.reload()

        assert_equal(dupe_user.external_identity, {})
        assert_equal(self.user.external_identity, {'service': {self.provider_id: 'CREATE'}})

    def test_ensure_external_identity_uniqueness_verified(self):
        dupe_user = UserFactory(external_identity={'service': {self.provider_id: 'VERIFIED'}})
        assert_equal(dupe_user.external_identity, {'service': {self.provider_id: 'VERIFIED'}})
        assert_not_equal(dupe_user.external_identity, self.user.external_identity)

        with assert_raises(ValidationError):
            ensure_external_identity_uniqueness('service', self.provider_id, self.user)

        dupe_user.reload()
        self.user.reload()

        assert_equal(dupe_user.external_identity, {'service': {self.provider_id: 'VERIFIED'}})
        assert_equal(self.user.external_identity, {})

    def test_ensure_external_identity_uniqueness_multiple(self):
        dupe_user = UserFactory(external_identity={'service': {self.provider_id: 'CREATE'}})
        assert_equal(dupe_user.external_identity, self.user.external_identity)

        ensure_external_identity_uniqueness('service', self.provider_id)

        dupe_user.reload()
        self.user.reload()

        assert_equal(dupe_user.external_identity, {})
        assert_equal(self.user.external_identity, {})

# TODO: Use mock add-on
@pytest.mark.skip('Addons not yet implemented')
class TestAddonUserViews(OsfTestCase):

    def setUp(self):
        super(TestAddonUserViews, self).setUp()
        self.user = AuthUserFactory()

    def test_choose_addons_add(self):
        """Add add-ons; assert that add-ons are attached to project.

        """
        url = '/api/v1/settings/addons/'
        self.app.post_json(
            url,
            {'github': True},
            auth=self.user.auth,
        ).maybe_follow()
        self.user.reload()
        assert_true(self.user.get_addon('github'))

    def test_choose_addons_remove(self):
        # Add, then delete, add-ons; assert that add-ons are not attached to
        # project.
        url = '/api/v1/settings/addons/'
        self.app.post_json(
            url,
            {'github': True},
            auth=self.user.auth,
        ).maybe_follow()
        self.app.post_json(
            url,
            {'github': False},
            auth=self.user.auth
        ).maybe_follow()
        self.user.reload()
        assert_false(self.user.get_addon('github'))


class TestConfigureMailingListViews(OsfTestCase):

    @classmethod
    def setUpClass(cls):
        super(TestConfigureMailingListViews, cls).setUpClass()
        cls._original_enable_email_subscriptions = settings.ENABLE_EMAIL_SUBSCRIPTIONS
        settings.ENABLE_EMAIL_SUBSCRIPTIONS = True

    def test_user_unsubscribe_and_subscribe_help_mailing_list(self):
        user = AuthUserFactory()
        url = api_url_for('user_choose_mailing_lists')
        payload = {settings.OSF_HELP_LIST: False}
        res = self.app.post_json(url, payload, auth=user.auth)
        user.reload()

        assert_false(user.osf_mailing_lists[settings.OSF_HELP_LIST])

        payload = {settings.OSF_HELP_LIST: True}
        res = self.app.post_json(url, payload, auth=user.auth)
        user.reload()

        assert_true(user.osf_mailing_lists[settings.OSF_HELP_LIST])

    def test_get_notifications(self):
        user = AuthUserFactory()
        mailing_lists = dict(user.osf_mailing_lists.items() + user.mailchimp_mailing_lists.items())
        url = api_url_for('user_notifications')
        res = self.app.get(url, auth=user.auth)
        assert_equal(mailing_lists, res.json['mailing_lists'])

    def test_osf_help_mails_subscribe(self):
        user = UserFactory()
        user.osf_mailing_lists[settings.OSF_HELP_LIST] = False
        user.save()
        update_osf_help_mails_subscription(user, True)
        assert_true(user.osf_mailing_lists[settings.OSF_HELP_LIST])

    def test_osf_help_mails_unsubscribe(self):
        user = UserFactory()
        user.osf_mailing_lists[settings.OSF_HELP_LIST] = True
        user.save()
        update_osf_help_mails_subscription(user, False)
        assert_false(user.osf_mailing_lists[settings.OSF_HELP_LIST])

    @unittest.skipIf(settings.USE_CELERY, 'Subscription must happen synchronously for this test')
    @mock.patch('website.mailchimp_utils.get_mailchimp_api')
    def test_user_choose_mailing_lists_updates_user_dict(self, mock_get_mailchimp_api):
        user = AuthUserFactory()
        list_name = 'OSF General'
        mock_client = mock.MagicMock()
        mock_get_mailchimp_api.return_value = mock_client
        mock_client.lists.list.return_value = {'data': [{'id': 1, 'list_name': list_name}]}
        list_id = mailchimp_utils.get_list_id_from_name(list_name)

        payload = {settings.MAILCHIMP_GENERAL_LIST: True}
        url = api_url_for('user_choose_mailing_lists')
        res = self.app.post_json(url, payload, auth=user.auth)
        user.reload()

        # check user.mailing_lists is updated
        assert_true(user.mailchimp_mailing_lists[settings.MAILCHIMP_GENERAL_LIST])
        assert_equal(
            user.mailchimp_mailing_lists[settings.MAILCHIMP_GENERAL_LIST],
            payload[settings.MAILCHIMP_GENERAL_LIST]
        )

        # check that user is subscribed
        mock_client.lists.subscribe.assert_called_with(id=list_id,
                                                       email={'email': user.username},
                                                       merge_vars={
                                                           'fname': user.given_name,
                                                           'lname': user.family_name,
                                                       },
                                                       double_optin=False,
                                                       update_existing=True)

    def test_get_mailchimp_get_endpoint_returns_200(self):
        url = api_url_for('mailchimp_get_endpoint')
        res = self.app.get(url)
        assert_equal(res.status_code, 200)

    @mock.patch('website.mailchimp_utils.get_mailchimp_api')
    def test_mailchimp_webhook_subscribe_action_does_not_change_user(self, mock_get_mailchimp_api):
        """ Test that 'subscribe' actions sent to the OSF via mailchimp
            webhooks update the OSF database.
        """
        list_id = '12345'
        list_name = 'OSF General'
        mock_client = mock.MagicMock()
        mock_get_mailchimp_api.return_value = mock_client
        mock_client.lists.list.return_value = {'data': [{'id': list_id, 'name': list_name}]}

        # user is not subscribed to a list
        user = AuthUserFactory()
        user.mailchimp_mailing_lists = {'OSF General': False}
        user.save()

        # user subscribes and webhook sends request to OSF
        data = {
            'type': 'subscribe',
            'data[list_id]': list_id,
            'data[email]': user.username
        }
        url = api_url_for('sync_data_from_mailchimp') + '?key=' + settings.MAILCHIMP_WEBHOOK_SECRET_KEY
        res = self.app.post(url,
                            data,
                            content_type="application/x-www-form-urlencoded",
                            auth=user.auth)

        # user field is updated on the OSF
        user.reload()
        assert_true(user.mailchimp_mailing_lists[list_name])

    @mock.patch('website.mailchimp_utils.get_mailchimp_api')
    def test_mailchimp_webhook_profile_action_does_not_change_user(self, mock_get_mailchimp_api):
        """ Test that 'profile' actions sent to the OSF via mailchimp
            webhooks do not cause any database changes.
        """
        list_id = '12345'
        list_name = 'OSF General'
        mock_client = mock.MagicMock()
        mock_get_mailchimp_api.return_value = mock_client
        mock_client.lists.list.return_value = {'data': [{'id': list_id, 'name': list_name}]}

        # user is subscribed to a list
        user = AuthUserFactory()
        user.mailchimp_mailing_lists = {'OSF General': True}
        user.save()

        # user hits subscribe again, which will update the user's existing info on mailchimp
        # webhook sends request (when configured to update on changes made through the API)
        data = {
            'type': 'profile',
            'data[list_id]': list_id,
            'data[email]': user.username
        }
        url = api_url_for('sync_data_from_mailchimp') + '?key=' + settings.MAILCHIMP_WEBHOOK_SECRET_KEY
        res = self.app.post(url,
                            data,
                            content_type="application/x-www-form-urlencoded",
                            auth=user.auth)

        # user field does not change
        user.reload()
        assert_true(user.mailchimp_mailing_lists[list_name])

    @mock.patch('website.mailchimp_utils.get_mailchimp_api')
    def test_sync_data_from_mailchimp_unsubscribes_user(self, mock_get_mailchimp_api):
        list_id = '12345'
        list_name = 'OSF General'
        mock_client = mock.MagicMock()
        mock_get_mailchimp_api.return_value = mock_client
        mock_client.lists.list.return_value = {'data': [{'id': list_id, 'name': list_name}]}

        # user is subscribed to a list
        user = AuthUserFactory()
        user.mailchimp_mailing_lists = {'OSF General': True}
        user.save()

        # user unsubscribes through mailchimp and webhook sends request
        data = {
            'type': 'unsubscribe',
            'data[list_id]': list_id,
            'data[email]': user.username
        }
        url = api_url_for('sync_data_from_mailchimp') + '?key=' + settings.MAILCHIMP_WEBHOOK_SECRET_KEY
        res = self.app.post(url,
                            data,
                            content_type="application/x-www-form-urlencoded",
                            auth=user.auth)

        # user field is updated on the OSF
        user.reload()
        assert_false(user.mailchimp_mailing_lists[list_name])

    def test_sync_data_from_mailchimp_fails_without_secret_key(self):
        user = AuthUserFactory()
        payload = {'values': {'type': 'unsubscribe',
                              'data': {'list_id': '12345',
                                       'email': 'freddie@cos.io'}}}
        url = api_url_for('sync_data_from_mailchimp')
        res = self.app.post_json(url, payload, auth=user.auth, expect_errors=True)
        assert_equal(res.status_code, http.UNAUTHORIZED)

    @classmethod
    def tearDownClass(cls):
        super(TestConfigureMailingListViews, cls).tearDownClass()
        settings.ENABLE_EMAIL_SUBSCRIPTIONS = cls._original_enable_email_subscriptions

# TODO: Move to OSF Storage
class TestFileViews(OsfTestCase):

    def setUp(self):
        super(TestFileViews, self).setUp()
        self.user = AuthUserFactory()
        self.project = ProjectFactory(creator=self.user, is_public=True)
        self.project.add_contributor(self.user)
        self.project.save()

    def test_files_get(self):

        url = self.project.api_url_for('collect_file_trees')
        res = self.app.get(url, auth=self.user.auth)
        expected = _view_project(self.project, auth=Auth(user=self.user))

        assert_equal(res.status_code, http.OK)
        assert_equal(res.json['node'], expected['node'])
        assert_in('tree_js', res.json)
        assert_in('tree_css', res.json)

    def test_grid_data(self):
        url = self.project.api_url_for('grid_data')
        res = self.app.get(url, auth=self.user.auth).maybe_follow()
        assert_equal(res.status_code, http.OK)
        expected = rubeus.to_hgrid(self.project, auth=Auth(self.user))
        data = res.json['data']
        assert_equal(len(data), len(expected))


class TestTagViews(OsfTestCase):

    def setUp(self):
        super(TestTagViews, self).setUp()
        self.user = AuthUserFactory()
        self.project = ProjectFactory(creator=self.user)

    @unittest.skip('Tags endpoint disabled for now.')
    def test_tag_get_returns_200(self):
        url = web_url_for('project_tag', tag='foo')
        res = self.app.get(url)
        assert_equal(res.status_code, 200)


class TestReorderComponents(OsfTestCase):

    def setUp(self):
        super(TestReorderComponents, self).setUp()
        self.creator = AuthUserFactory()
        self.contrib = AuthUserFactory()
        # Project is public
        self.project = ProjectFactory.create(creator=self.creator, is_public=True)
        self.project.add_contributor(self.contrib, auth=Auth(self.creator))

        # subcomponent that only creator can see
        self.public_component = NodeFactory(creator=self.creator, is_public=True)
        self.private_component = NodeFactory(creator=self.creator, is_public=False)
        NodeRelation.objects.create(parent=self.project, child=self.public_component)
        NodeRelation.objects.create(parent=self.project, child=self.private_component)

        self.project.save()

    # https://github.com/CenterForOpenScience/openscienceframework.org/issues/489
    def test_reorder_components_with_private_component(self):

        # contrib tries to reorder components
        payload = {
            'new_list': [
                '{0}:node'.format(self.private_component._primary_key),
                '{0}:node'.format(self.public_component._primary_key),
            ]
        }
        url = self.project.api_url_for('project_reorder_components')
        res = self.app.post_json(url, payload, auth=self.contrib.auth)
        assert_equal(res.status_code, 200)


class TestWikiWidgetViews(OsfTestCase):

    def setUp(self):
        super(TestWikiWidgetViews, self).setUp()

        # project with no home wiki page
        self.project = ProjectFactory()
        self.read_only_contrib = AuthUserFactory()
        self.project.add_contributor(self.read_only_contrib, permissions='read')
        self.noncontributor = AuthUserFactory()

        # project with no home wiki content
        self.project2 = ProjectFactory(creator=self.project.creator)
        self.project2.add_contributor(self.read_only_contrib, permissions='read')
        self.project2.update_node_wiki(name='home', content='', auth=Auth(self.project.creator))

    def test_show_wiki_for_contributors_when_no_wiki_or_content(self):
        assert_true(_should_show_wiki_widget(self.project, self.project.creator))
        assert_true(_should_show_wiki_widget(self.project2, self.project.creator))

    def test_show_wiki_is_false_for_read_contributors_when_no_wiki_or_content(self):
        assert_false(_should_show_wiki_widget(self.project, self.read_only_contrib))
        assert_false(_should_show_wiki_widget(self.project2, self.read_only_contrib))

    def test_show_wiki_is_false_for_noncontributors_when_no_wiki_or_content(self):
        assert_false(_should_show_wiki_widget(self.project, self.noncontributor))
        assert_false(_should_show_wiki_widget(self.project2, self.read_only_contrib))


class TestForkViews(OsfTestCase):

    def setUp(self):
        super(TestForkViews, self).setUp()
        self.user = AuthUserFactory()
        self.project = ProjectFactory.build(creator=self.user, is_public=True)
        self.consolidated_auth = Auth(user=self.project.creator)
        self.user.save()
        self.project.save()

    def test_fork_private_project_non_contributor(self):
        self.project.set_privacy("private")
        self.project.save()

        url = self.project.api_url_for('node_fork_page')
        non_contributor = AuthUserFactory()
        res = self.app.post_json(url,
                                 auth=non_contributor.auth,
                                 expect_errors=True)
        assert_equal(res.status_code, http.FORBIDDEN)

    def test_fork_public_project_non_contributor(self):
        url = self.project.api_url_for('node_fork_page')
        non_contributor = AuthUserFactory()
        res = self.app.post_json(url, auth=non_contributor.auth)
        assert_equal(res.status_code, 200)

    def test_fork_project_contributor(self):
        contributor = AuthUserFactory()
        self.project.set_privacy("private")
        self.project.add_contributor(contributor)
        self.project.save()

        url = self.project.api_url_for('node_fork_page')
        res = self.app.post_json(url, auth=contributor.auth)
        assert_equal(res.status_code, 200)

    def test_registered_forks_dont_show_in_fork_list(self):
        fork = self.project.fork_node(self.consolidated_auth)
        RegistrationFactory(project=fork)

        url = self.project.api_url_for('get_forks')
        res = self.app.get(url, auth=self.user.auth)

        assert_equal(len(res.json['nodes']), 1)
        assert_equal(res.json['nodes'][0]['id'], fork._id)


class TestProjectCreation(OsfTestCase):

    def setUp(self):
        super(TestProjectCreation, self).setUp()
        self.creator = AuthUserFactory()
        self.url = api_url_for('project_new_post')
        self.user1 = AuthUserFactory()
        self.user2 = AuthUserFactory()
        self.project = ProjectFactory(creator=self.user1)
        self.project.add_contributor(self.user2, auth=Auth(self.user1))
        self.project.save()

    def tearDown(self):
        super(TestProjectCreation, self).tearDown()

    def test_needs_title(self):
        res = self.app.post_json(self.url, {}, auth=self.creator.auth, expect_errors=True)
        assert_equal(res.status_code, 400)

    def test_create_component_strips_html(self):
        user = AuthUserFactory()
        project = ProjectFactory(creator=user)
        url = web_url_for('project_new_node', pid=project._id)
        post_data = {'title': '<b>New <blink>Component</blink> Title</b>', 'category': ''}
        request = self.app.post(url, post_data, auth=user.auth).follow()
        project.reload()
        child = project.nodes.next()
        # HTML has been stripped
        assert_equal(child.title, 'New Component Title')

    def test_strip_html_from_title(self):
        payload = {
            'title': 'no html <b>here</b>'
        }
        res = self.app.post_json(self.url, payload, auth=self.creator.auth)
        node = Node.load(res.json['projectUrl'].replace('/', ''))
        assert_true(node)
        assert_equal('no html here', node.title)

    def test_only_needs_title(self):
        payload = {
            'title': 'Im a real title'
        }
        res = self.app.post_json(self.url, payload, auth=self.creator.auth)
        assert_equal(res.status_code, 201)

    def test_title_must_be_one_long(self):
        payload = {
            'title': ''
        }
        res = self.app.post_json(
            self.url, payload, auth=self.creator.auth, expect_errors=True)
        assert_equal(res.status_code, 400)

    def test_title_must_be_less_than_200(self):
        payload = {
            'title': ''.join([str(x) for x in xrange(0, 250)])
        }
        res = self.app.post_json(
            self.url, payload, auth=self.creator.auth, expect_errors=True)
        assert_equal(res.status_code, 400)

    def test_fails_to_create_project_with_whitespace_title(self):
        payload = {
            'title': '   '
        }
        res = self.app.post_json(
            self.url, payload, auth=self.creator.auth, expect_errors=True)
        assert_equal(res.status_code, 400)

    def test_creates_a_project(self):
        payload = {
            'title': 'Im a real title'
        }
        res = self.app.post_json(self.url, payload, auth=self.creator.auth)
        assert_equal(res.status_code, 201)
        node = Node.load(res.json['projectUrl'].replace('/', ''))
        assert_true(node)
        assert_true(node.title, 'Im a real title')

    def test_create_component_add_contributors_admin(self):
        url = web_url_for('project_new_node', pid=self.project._id)
        post_data = {'title': 'New Component With Contributors Title', 'category': '', 'inherit_contributors': True}
        res = self.app.post(url, post_data, auth=self.user1.auth)
        self.project.reload()
        child = self.project.nodes.next()
        assert_equal(child.title, 'New Component With Contributors Title')
        assert_in(self.user1, child.contributors)
        assert_in(self.user2, child.contributors)
        # check redirect url
        assert_in('/contributors/', res.location)

    def test_create_component_with_contributors_read_write(self):
        url = web_url_for('project_new_node', pid=self.project._id)
        non_admin = AuthUserFactory()
        self.project.add_contributor(non_admin, permissions=['read', 'write'])
        self.project.save()
        post_data = {'title': 'New Component With Contributors Title', 'category': '', 'inherit_contributors': True}
        res = self.app.post(url, post_data, auth=non_admin.auth)
        self.project.reload()
        child = self.project.nodes.next()
        assert_equal(child.title, 'New Component With Contributors Title')
        assert_in(non_admin, child.contributors)
        assert_in(self.user1, child.contributors)
        assert_in(self.user2, child.contributors)
        assert_equal(child.get_permissions(non_admin), ['read', 'write', 'admin'])
        # check redirect url
        assert_in('/contributors/', res.location)

    def test_create_component_with_contributors_read(self):
        url = web_url_for('project_new_node', pid=self.project._id)
        non_admin = AuthUserFactory()
        self.project.add_contributor(non_admin, permissions=['read'])
        self.project.save()
        post_data = {'title': 'New Component With Contributors Title', 'category': '', 'inherit_contributors': True}
        res = self.app.post(url, post_data, auth=non_admin.auth, expect_errors=True)
        assert_equal(res.status_code, 403)

    def test_create_component_add_no_contributors(self):
        url = web_url_for('project_new_node', pid=self.project._id)
        post_data = {'title': 'New Component With Contributors Title', 'category': ''}
        res = self.app.post(url, post_data, auth=self.user1.auth)
        self.project.reload()
        child = self.project.nodes.next()
        assert_equal(child.title, 'New Component With Contributors Title')
        assert_in(self.user1, child.contributors)
        assert_not_in(self.user2, child.contributors)
        # check redirect url
        assert_not_in('/contributors/', res.location)

    def test_new_project_returns_serialized_node_data(self):
        payload = {
            'title': 'Im a real title'
        }
        res = self.app.post_json(self.url, payload, auth=self.creator.auth)
        assert_equal(res.status_code, 201)
        node = res.json['newNode']
        assert_true(node)
        assert_equal(node['title'], 'Im a real title')

    def test_description_works(self):
        payload = {
            'title': 'Im a real title',
            'description': 'I describe things!'
        }
        res = self.app.post_json(self.url, payload, auth=self.creator.auth)
        assert_equal(res.status_code, 201)
        node = Node.load(res.json['projectUrl'].replace('/', ''))
        assert_true(node)
        assert_true(node.description, 'I describe things!')

    def test_can_template(self):
        other_node = ProjectFactory(creator=self.creator)
        payload = {
            'title': 'Im a real title',
            'template': other_node._id
        }
        res = self.app.post_json(self.url, payload, auth=self.creator.auth)
        assert_equal(res.status_code, 201)
        node = Node.load(res.json['projectUrl'].replace('/', ''))
        assert_true(node)
        assert_true(node.template_node, other_node)

    def test_project_before_template_no_addons(self):
        project = ProjectFactory()
        res = self.app.get(project.api_url_for('project_before_template'), auth=project.creator.auth)
        assert_equal(res.json['prompts'], [])

    def test_project_before_template_with_addons(self):
        project = ProjectWithAddonFactory(addon='box')
        res = self.app.get(project.api_url_for('project_before_template'), auth=project.creator.auth)
        assert_in('Box', res.json['prompts'])

    def test_project_new_from_template_non_user(self):
        project = ProjectFactory()
        url = api_url_for('project_new_from_template', nid=project._id)
        res = self.app.post(url, auth=None)
        assert_equal(res.status_code, 302)
        res2 = res.follow(expect_errors=True)
        assert_equal(res2.status_code, 301)
        assert_equal(res2.request.path, '/login')

    def test_project_new_from_template_public_non_contributor(self):
        non_contributor = AuthUserFactory()
        project = ProjectFactory(is_public=True)
        url = api_url_for('project_new_from_template', nid=project._id)
        res = self.app.post(url, auth=non_contributor.auth)
        assert_equal(res.status_code, 201)

    def test_project_new_from_template_contributor(self):
        contributor = AuthUserFactory()
        project = ProjectFactory(is_public=False)
        project.add_contributor(contributor)
        project.save()

        url = api_url_for('project_new_from_template', nid=project._id)
        res = self.app.post(url, auth=contributor.auth)
        assert_equal(res.status_code, 201)


class TestUnconfirmedUserViews(OsfTestCase):

    def test_can_view_profile(self):
        user = UnconfirmedUserFactory()
        url = web_url_for('profile_view_id', uid=user._id)
        res = self.app.get(url, expect_errors=True)
        assert_equal(res.status_code, http.BAD_REQUEST)


class TestProfileNodeList(OsfTestCase):

    def setUp(self):
        OsfTestCase.setUp(self)
        self.user = AuthUserFactory()

        self.public = ProjectFactory(is_public=True)
        self.public_component = NodeFactory(parent=self.public, is_public=True)
        self.private = ProjectFactory(is_public=False)
        self.deleted = ProjectFactory(is_public=True, is_deleted=True)

        for node in (self.public, self.public_component, self.private, self.deleted):
            node.add_contributor(self.user, auth=Auth(node.creator))
            node.save()

    def test_get_public_projects(self):
        url = api_url_for('get_public_projects', uid=self.user._id)
        res = self.app.get(url)
        node_ids = [each['id'] for each in res.json['nodes']]
        assert_in(self.public._id, node_ids)
        assert_not_in(self.private._id, node_ids)
        assert_not_in(self.deleted._id, node_ids)
        assert_not_in(self.public_component._id, node_ids)

    def test_get_public_components(self):
        url = api_url_for('get_public_components', uid=self.user._id)
        res = self.app.get(url)
        node_ids = [each['id'] for each in res.json['nodes']]
        assert_in(self.public_component._id, node_ids)
        assert_not_in(self.public._id, node_ids)
        assert_not_in(self.private._id, node_ids)
        assert_not_in(self.deleted._id, node_ids)

class TestStaticFileViews(OsfTestCase):

    def test_robots_dot_txt(self):
        res = self.app.get('/robots.txt')
        assert_equal(res.status_code, 200)
        assert_in('User-agent', res)
        assert_in('text/plain', res.headers['Content-Type'])

    def test_favicon(self):
        res = self.app.get('/favicon.ico')
        assert_equal(res.status_code, 200)
        assert_in('image/vnd.microsoft.icon', res.headers['Content-Type'])

    def test_getting_started_page(self):
        res = self.app.get('/getting-started/')
        assert_equal(res.status_code, 302)
        assert_equal(res.location, 'http://help.osf.io/')
    def test_help_redirect(self):
        res = self.app.get('/help/')
        assert_equal(res.status_code,302)


class TestUserConfirmSignal(OsfTestCase):

    def test_confirm_user_signal_called_when_user_claims_account(self):
        unclaimed_user = UnconfirmedUserFactory()
        # unclaimed user has been invited to a project.
        referrer = UserFactory()
        project = ProjectFactory(creator=referrer)
        unclaimed_user.add_unclaimed_record(project, referrer, 'foo', email=fake.email())
        unclaimed_user.save()

        token = unclaimed_user.get_unclaimed_record(project._primary_key)['token']
        with capture_signals() as mock_signals:
            url = web_url_for('claim_user_form', pid=project._id, uid=unclaimed_user._id, token=token)
            payload = {'username': unclaimed_user.username,
                       'password': 'password',
                       'password2': 'password'}
            res = self.app.post(url, payload)
            assert_equal(res.status_code, 302)

        assert_equal(mock_signals.signals_sent(), set([auth.signals.user_confirmed]))

    def test_confirm_user_signal_called_when_user_confirms_email(self):
        unconfirmed_user = UnconfirmedUserFactory()
        unconfirmed_user.save()

        # user goes to email confirmation link
        token = unconfirmed_user.get_confirmation_token(unconfirmed_user.username)
        with capture_signals() as mock_signals:
            url = web_url_for('confirm_email_get', uid=unconfirmed_user._id, token=token)
            res = self.app.get(url)
            assert_equal(res.status_code, 302)

        assert_equal(mock_signals.signals_sent(), set([auth.signals.user_confirmed]))


# copied from tests/test_comments.py
class TestCommentViews(OsfTestCase):

    def setUp(self):
        super(TestCommentViews, self).setUp()
        self.project = ProjectFactory(is_public=True)
        self.user = AuthUserFactory()
        self.project.add_contributor(self.user)
        self.project.save()
        self.user.save()

    def test_view_project_comments_updates_user_comments_view_timestamp(self):
        url = self.project.api_url_for('update_comments_timestamp')
        res = self.app.put_json(url, {
            'page': 'node',
            'rootId': self.project._id
        }, auth=self.user.auth)
        self.user.reload()

        user_timestamp = self.user.comments_viewed_timestamp[self.project._id]
        view_timestamp = timezone.now()
        assert_datetime_equal(user_timestamp, view_timestamp)

    def test_confirm_non_contrib_viewers_dont_have_pid_in_comments_view_timestamp(self):
        non_contributor = AuthUserFactory()
        url = self.project.api_url_for('update_comments_timestamp')
        res = self.app.put_json(url, {
            'page': 'node',
            'rootId': self.project._id
        }, auth=self.user.auth)

        non_contributor.reload()
        assert_not_in(self.project._id, non_contributor.comments_viewed_timestamp)

    @pytest.mark.skip('Unskip when get_addon is implemented for nodes')
    def test_view_comments_updates_user_comments_view_timestamp_files(self):
        osfstorage = self.project.get_addon('osfstorage')
        root_node = osfstorage.get_root()
        test_file = root_node.append_file('test_file')
        test_file.create_version(self.user, {
            'object': '06d80e',
            'service': 'cloud',
            osfstorage_settings.WATERBUTLER_RESOURCE: 'osf',
        }, {
            'size': 1337,
            'contentType': 'img/png'
        }).save()

        url = self.project.api_url_for('update_comments_timestamp')
        res = self.app.put_json(url, {
            'page': 'files',
            'rootId': test_file._id
        }, auth=self.user.auth)
        self.user.reload()

        user_timestamp = self.user.comments_viewed_timestamp[test_file._id]
        view_timestamp = timezone.now()
        assert_datetime_equal(user_timestamp, view_timestamp)

        # Regression test for https://openscience.atlassian.net/browse/OSF-5193
        # moved from tests/test_comments.py
        def test_find_unread_includes_edited_comments(self):
            project = ProjectFactory()
            user = AuthUserFactory()
            project.add_contributor(user, save=True)
            comment = CommentFactory(node=project, user=project.creator)
            n_unread = Comment.find_n_unread(user=user, node=project, page='node')
            assert n_unread == 1

            url = project.api_url_for('update_comments_timestamp')
            payload = {'page': 'node', 'rootId': project._id}
            self.app.put_json(url, payload, auth=user.auth)
            user.reload()
            n_unread = Comment.find_n_unread(user=user, node=project, page='node')
            assert n_unread == 0

            # Edit previously read comment
            comment.edit(
                auth=Auth(project.creator),
                content='edited',
                save=True
            )
            n_unread = Comment.find_n_unread(user=user, node=project, page='node')
            assert n_unread == 1


class TestResetPassword(OsfTestCase):

    def setUp(self):
        super(TestResetPassword, self).setUp()
        self.user = AuthUserFactory()
        self.another_user = AuthUserFactory()
        self.osf_key_v2 = generate_verification_key(verification_type='password')
        self.user.verification_key_v2 = self.osf_key_v2
        self.user.verification_key = None
        self.user.save()
        self.get_url = web_url_for(
            'reset_password_get',
            uid=self.user._id,
            token=self.osf_key_v2['token']
        )
        self.get_url_invalid_key = web_url_for(
            'reset_password_get',
            uid=self.user._id,
            token=generate_verification_key()
        )
        self.get_url_invalid_user = web_url_for(
            'reset_password_get',
            uid=self.another_user._id,
            token=self.osf_key_v2['token']
        )

    # successfully load reset password page
    def test_reset_password_view_returns_200(self):
        res = self.app.get(self.get_url)
        assert_equal(res.status_code, 200)

    # raise http 400 error
    def test_reset_password_view_raises_400(self):
        res = self.app.get(self.get_url_invalid_key, expect_errors=True)
        assert_equal(res.status_code, 400)

        res = self.app.get(self.get_url_invalid_user, expect_errors=True)
        assert_equal(res.status_code, 400)

        self.user.verification_key_v2['expires'] = timezone.now()
        self.user.save()
        res = self.app.get(self.get_url, expect_errors=True)
        assert_equal(res.status_code, 400)

    # successfully reset password
    @mock.patch('framework.auth.cas.CasClient.service_validate')
    def test_can_reset_password_if_form_success(self, mock_service_validate):
        # load reset password page and submit email
        res = self.app.get(self.get_url)
        form = res.forms['resetPasswordForm']
        form['password'] = 'newpassword'
        form['password2'] = 'newpassword'
        res = form.submit()

        # check request URL is /resetpassword with username and new verification_key_v2 token
        request_url_path = res.request.path
        assert_in('resetpassword', request_url_path)
        assert_in(self.user._id, request_url_path)
        assert_not_in(self.user.verification_key_v2['token'], request_url_path)

        # check verification_key_v2 for OSF is destroyed and verification_key for CAS is in place
        self.user.reload()
        assert_equal(self.user.verification_key_v2, {})
        assert_not_equal(self.user.verification_key, None)

        # check redirection to CAS login with username and the new verification_key(CAS)
        assert_equal(res.status_code, 302)
        location = res.headers.get('Location')
        assert_true('login?service=' in location)
        assert_true('username={}'.format(self.user.username) in location)
        assert_true('verification_key={}'.format(self.user.verification_key) in location)

        # check if password was updated
        self.user.reload()
        assert_true(self.user.check_password('newpassword'))

        # check if verification_key is destroyed after service validation
        mock_service_validate.return_value = cas.CasResponse(
            authenticated=True,
            user=self.user.pk,
            attributes={'accessToken': fake.md5()}
        )
        ticket = fake.md5()
        service_url = 'http://accounts.osf.io/?ticket=' + ticket
        cas.make_response_from_ticket(ticket, service_url)
        self.user.reload()
        assert_equal(self.user.verification_key, None)

    #  log users out before they land on reset password page
    def test_reset_password_logs_out_user(self):
        # visit reset password link while another user is logged in
        res = self.app.get(self.get_url, auth=self.another_user.auth)
        # check redirection to CAS logout
        assert_equal(res.status_code, 302)
        location = res.headers.get('Location')
        assert_not_in('reauth', location)
        assert_in('logout?service=', location)
        assert_in('resetpassword', location)

@unittest.skip('Unskip when institution hiding code is reimplemented')
class TestIndexView(OsfTestCase):

    def setUp(self):
        super(TestIndexView, self).setUp()

        self.inst_one = InstitutionFactory()
        self.inst_two = InstitutionFactory()
        self.inst_three = InstitutionFactory()
        self.inst_four = InstitutionFactory()
        self.inst_five = InstitutionFactory()

        self.user = AuthUserFactory()
        self.user.affiliated_institutions.add(self.inst_one)
        self.user.affiliated_institutions.add(self.inst_two)
        self.user.save()

        # tests 5 affiliated, non-registered, public projects
        for i in range(settings.INSTITUTION_DISPLAY_NODE_THRESHOLD):
            node = ProjectFactory(creator=self.user, is_public=True)
            node.affiliated_institutions.add(self.inst_one)
            node.save()

        # tests 4 affiliated, non-registered, public projects
        for i in range(settings.INSTITUTION_DISPLAY_NODE_THRESHOLD - 1):
            node = ProjectFactory(creator=self.user, is_public=True)
            node.affiliated_institutions.add(self.inst_two)
            node.save()

        # tests 5 affiliated, registered, public projects
        for i in range(settings.INSTITUTION_DISPLAY_NODE_THRESHOLD):
            registration = RegistrationFactory(creator=self.user, is_public=True)
            registration.affiliated_institutions.add(self.inst_three)
            registration.save()

        # tests 5 affiliated, non-registered public components
        for i in range(settings.INSTITUTION_DISPLAY_NODE_THRESHOLD):
            node = NodeFactory(creator=self.user, is_public=True)
            node.affiliated_institutions.add(self.inst_four)
            node.save()

        # tests 5 affiliated, non-registered, private projects
        for i in range(settings.INSTITUTION_DISPLAY_NODE_THRESHOLD):
            node = ProjectFactory(creator=self.user)
            node.affiliated_institutions.add(self.inst_five)
            node.save()

    def test_dashboard_institutions(self):
        dashboard_institutions = index()['dashboard_institutions']
        assert_equal(len(dashboard_institutions), 1)
        assert_equal(dashboard_institutions[0]['id'], self.inst_one._id)
        assert_not_equal(dashboard_institutions[0]['id'], self.inst_two._id)
        assert_not_equal(dashboard_institutions[0]['id'], self.inst_three._id)
        assert_not_equal(dashboard_institutions[0]['id'], self.inst_four._id)
        assert_not_equal(dashboard_institutions[0]['id'], self.inst_five._id)

if __name__ == '__main__':
    unittest.main()<|MERGE_RESOLUTION|>--- conflicted
+++ resolved
@@ -26,34 +26,15 @@
 from framework.auth.core import generate_verification_key
 from framework import auth
 from framework.auth.campaigns import get_campaigns, is_institution_login, is_native_login, is_proxy_login, campaign_url_for
-from framework.auth import User, Auth
+from framework.auth import Auth
 from framework.auth.cas import get_login_url
 from framework.auth.exceptions import InvalidTokenError
 from framework.auth.utils import impute_names_model, ensure_external_identity_uniqueness
 from framework.auth.views import login_and_register_handler
 from framework.celery_tasks import handlers
 from framework.exceptions import HTTPError
-<<<<<<< HEAD
 from framework.transactions.handlers import no_auto_transaction
 from tests.factories import MockAddonNodeSettings
-=======
-
-from tests.base import (
-    assert_is_redirect,
-    capture_signals,
-    fake,
-    get_default_metaschema,
-    OsfTestCase,
-)
-from tests.factories import (
-    ApiOAuth2ApplicationFactory, ApiOAuth2PersonalTokenFactory, AuthUserFactory,
-    CollectionFactory, MockAddonNodeSettings, NodeFactory,
-    PrivateLinkFactory, ProjectWithAddonFactory, ProjectFactory,
-    RegistrationFactory, UnconfirmedUserFactory, UnregUserFactory, UserFactory, WatchConfigFactory,
-    InstitutionFactory,
-)
-
->>>>>>> 8e258aa9
 from website import mailchimp_utils
 from website import mails, settings
 from website.addons.osfstorage import settings as osfstorage_settings
@@ -103,7 +84,6 @@
     RegistrationFactory,
     ApiOAuth2ApplicationFactory,
     ApiOAuth2PersonalTokenFactory,
-    NodeRelationFactory,
     ProjectWithAddonFactory,
 )
 
