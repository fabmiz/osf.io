--- conflicted
+++ resolved
@@ -3896,14 +3896,11 @@
         self.invalid_next_url = 'http://localhost:1234/abcde'
         self.auth_user = AuthUserFactory()
 
-<<<<<<< HEAD
-=======
     def tearDown(self):
         super(TestAuthLogout, self).tearDown()
         User.objects.all().delete()
         assert_equal(User.objects.count(), 0)
 
->>>>>>> f7ca560c
     def test_logout_with_valid_next_url_logged_in(self):
         logout_url = web_url_for('auth_logout', _absolute=True, next=self.valid_next_url)
         resp = self.app.get(logout_url, auth=self.auth_user.auth)
