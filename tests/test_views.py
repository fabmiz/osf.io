--- conflicted
+++ resolved
@@ -21,10 +21,7 @@
 from framework.auth.utils import impute_names_model
 
 import website.app
-<<<<<<< HEAD
-=======
 from website import mailchimp_utils
->>>>>>> b9d448c1
 from website.views import _rescale_ratio
 from website.util import permissions
 from website.models import Node, Pointer, NodeLog
