#!/usr/bin/env python
# -*- coding: utf-8 -*-
"""Views tests for the OSF."""

from __future__ import absolute_import

import datetime as dt
import httplib as http
import json
import time
import unittest
import urllib

from flask import request
import mock
import pytest
from nose.tools import *  # noqa PEP8 asserts
from django.utils import timezone
from django.apps import apps
from django.core.exceptions import ValidationError
from django.db import connection, transaction
from django.test import TransactionTestCase
from django.test.utils import CaptureQueriesContext

from addons.github.tests.factories import GitHubAccountFactory
from framework.auth import cas
from framework.auth.core import generate_verification_key
from framework import auth
from framework.auth.campaigns import get_campaigns, is_institution_login, is_native_login, is_proxy_login, campaign_url_for
from framework.auth import Auth
from framework.auth.cas import get_login_url
from framework.auth.exceptions import InvalidTokenError
from framework.auth.utils import impute_names_model, ensure_external_identity_uniqueness
from framework.auth.views import login_and_register_handler
from framework.celery_tasks import handlers
from framework.exceptions import HTTPError
from framework.transactions.handlers import no_auto_transaction
from website import mailchimp_utils, mails, settings, language
from addons.osfstorage import settings as osfstorage_settings
from osf.models import AbstractNode, NodeLog, QuickFilesNode
from website.profile.utils import add_contributor_json, serialize_unregistered
from website.profile.views import fmt_date_or_none, update_osf_help_mails_subscription
from website.project.decorators import check_can_access
from website.project.model import has_anonymous_link
from website.project.signals import contributor_added
from website.project.views.contributor import (
    deserialize_contributors,
    notify_added_contributor,
    send_claim_email,
    send_claim_registered_email,
)
from website.project.views.node import _should_show_wiki_widget, _view_project, abbrev_authors
from website.util import api_url_for, web_url_for
from website.util import rubeus
from website.views import index
from osf.utils import permissions
from osf.models import Comment
from osf.models import OSFUser
from tests.base import (
    assert_is_redirect,
    capture_signals,
    fake,
    get_default_metaschema,
    OsfTestCase,
    assert_datetime_equal,
)
from tests.base import test_app as mock_app
from api_tests.utils import create_test_file

pytestmark = pytest.mark.django_db

from osf.models import NodeRelation, QuickFilesNode
from osf_tests.factories import (
    fake_email,
    ApiOAuth2ApplicationFactory,
    ApiOAuth2PersonalTokenFactory,
    AuthUserFactory,
    CollectionFactory,
    CommentFactory,
    InstitutionFactory,
    NodeFactory,
    PreprintFactory,
    PreprintProviderFactory,
    PrivateLinkFactory,
    ProjectFactory,
    ProjectWithAddonFactory,
    RegistrationFactory,
    UserFactory,
    UnconfirmedUserFactory,
    UnregUserFactory,
)

@mock_app.route('/errorexc')
def error_exc():
    UserFactory()
    raise RuntimeError

@mock_app.route('/error500')
def error500():
    UserFactory()
    return 'error', 500

@mock_app.route('/noautotransact')
@no_auto_transaction
def no_auto_transact():
    UserFactory()
    return 'error', 500

class TestViewsAreAtomic(OsfTestCase):
    def test_error_response_rolls_back_transaction(self):
        original_user_count = OSFUser.objects.count()
        self.app.get('/error500', expect_errors=True)
        assert_equal(OSFUser.objects.count(), original_user_count)

        # Need to set debug = False in order to rollback transactions in transaction_teardown_request
        mock_app.debug = False
        try:
            self.app.get('/errorexc', expect_errors=True)
        except RuntimeError:
            pass
        mock_app.debug = True

        self.app.get('/noautotransact', expect_errors=True)
        assert_equal(OSFUser.objects.count(), original_user_count + 1)


class TestViewingProjectWithPrivateLink(OsfTestCase):

    def setUp(self):
        super(TestViewingProjectWithPrivateLink, self).setUp()
        self.user = AuthUserFactory()  # Is NOT a contributor
        self.project = ProjectFactory(is_public=False)
        self.link = PrivateLinkFactory()
        self.link.nodes.add(self.project)
        self.link.save()
        self.project_url = self.project.web_url_for('view_project')

    def test_edit_private_link_empty(self):
        node = ProjectFactory(creator=self.user)
        link = PrivateLinkFactory()
        link.nodes.add(node)
        link.save()
        url = node.api_url_for('project_private_link_edit')
        res = self.app.put_json(url, {'pk': link._id, 'value': ''}, auth=self.user.auth, expect_errors=True)
        assert_equal(res.status_code, 400)
        assert_in('Title cannot be blank', res.body)

    def test_edit_private_link_invalid(self):
        node = ProjectFactory(creator=self.user)
        link = PrivateLinkFactory()
        link.nodes.add(node)
        link.save()
        url = node.api_url_for('project_private_link_edit')
        res = self.app.put_json(url, {'pk': link._id, 'value': '<a></a>'}, auth=self.user.auth, expect_errors=True)
        assert_equal(res.status_code, 400)
        assert_in('Invalid link name.', res.body)

    @mock.patch('framework.auth.core.Auth.private_link')
    def test_can_be_anonymous_for_public_project(self, mock_property):
        mock_property.return_value(mock.MagicMock())
        mock_property.anonymous = True
        anonymous_link = PrivateLinkFactory(anonymous=True)
        anonymous_link.nodes.add(self.project)
        anonymous_link.save()
        self.project.set_privacy('public')
        self.project.save()
        self.project.reload()
        auth = Auth(user=self.user, private_key=anonymous_link.key)
        assert_true(has_anonymous_link(self.project, auth))

    def test_has_private_link_key(self):
        res = self.app.get(self.project_url, {'view_only': self.link.key})
        assert_equal(res.status_code, 200)

    def test_not_logged_in_no_key(self):
        res = self.app.get(self.project_url, {'view_only': None})
        assert_is_redirect(res)
        res = res.follow(expect_errors=True)
        assert_equal(res.status_code, 301)
        assert_equal(
            res.request.path,
            '/login'
        )

    def test_logged_in_no_private_key(self):
        res = self.app.get(self.project_url, {'view_only': None}, auth=self.user.auth,
                           expect_errors=True)
        assert_equal(res.status_code, http.FORBIDDEN)

    def test_logged_in_has_key(self):
        res = self.app.get(
            self.project_url, {'view_only': self.link.key}, auth=self.user.auth)
        assert_equal(res.status_code, 200)

    @unittest.skip('Skipping for now until we find a way to mock/set the referrer')
    def test_prepare_private_key(self):
        res = self.app.get(self.project_url, {'key': self.link.key})

        res = res.click('Registrations')

        assert_is_redirect(res)
        res = res.follow()

        assert_equal(res.status_code, 200)
        assert_equal(res.request.GET['key'], self.link.key)

    def test_cannot_access_registrations_or_forks_with_anon_key(self):
        anonymous_link = PrivateLinkFactory(anonymous=True)
        anonymous_link.nodes.add(self.project)
        anonymous_link.save()
        self.project.is_public = False
        self.project.save()
        url = self.project_url + 'registrations/?view_only={}'.format(anonymous_link.key)
        res = self.app.get(url, expect_errors=True)

        assert_equal(res.status_code, 401)

        url = self.project_url + 'forks/?view_only={}'.format(anonymous_link.key)

        res = self.app.get(url, expect_errors=True)

        assert_equal(res.status_code, 401)

    def test_can_access_registrations_and_forks_with_not_anon_key(self):
        link = PrivateLinkFactory(anonymous=False)
        link.nodes.add(self.project)
        link.save()
        self.project.is_public = False
        self.project.save()
        url = self.project_url + 'registrations/?view_only={}'.format(self.link.key)
        res = self.app.get(url)

        assert_equal(res.status_code, 200)

        url = self.project_url + 'forks/?view_only={}'.format(self.link.key)
        res = self.app.get(url)

        assert_equal(res.status_code, 200)

    def test_check_can_access_valid(self):
        contributor = AuthUserFactory()
        self.project.add_contributor(contributor, auth=Auth(self.project.creator))
        self.project.save()
        assert_true(check_can_access(self.project, contributor))

    def test_check_user_access_invalid(self):
        noncontrib = AuthUserFactory()
        with assert_raises(HTTPError):
            check_can_access(self.project, noncontrib)

    def test_check_user_access_if_user_is_None(self):
        assert_false(check_can_access(self.project, None))


class TestProjectViews(OsfTestCase):

    def setUp(self):
        super(TestProjectViews, self).setUp()
        self.user1 = AuthUserFactory()
        self.user1.save()
        self.consolidate_auth1 = Auth(user=self.user1)
        self.auth = self.user1.auth
        self.user2 = AuthUserFactory()
        self.auth2 = self.user2.auth
        # A project has 2 contributors
        self.project = ProjectFactory(
            title='Ham',
            description='Honey-baked',
            creator=self.user1
        )
        self.project.add_contributor(self.user2, auth=Auth(self.user1))
        self.project.save()

        self.project2 = ProjectFactory(
            title='Tofu',
            description='Glazed',
            creator=self.user1
        )
        self.project2.add_contributor(self.user2, auth=Auth(self.user1))
        self.project2.save()

    def test_node_setting_with_multiple_matched_institution_email_domains(self):
        # User has alternate emails matching more than one institution's email domains
        inst1 = InstitutionFactory(email_domains=['foo.bar'])
        inst2 = InstitutionFactory(email_domains=['baz.qux'])

        user = AuthUserFactory()
        user.emails.create(address='queen@foo.bar')
        user.emails.create(address='brian@baz.qux')
        user.save()
        project = ProjectFactory(creator=user)

        # node settings page loads without error
        url = project.web_url_for('node_setting')
        res = self.app.get(url, auth=user.auth)
        assert_equal(res.status_code, 200)

        # user is automatically affiliated with institutions
        # that matched email domains
        user.reload()
        assert_in(inst1, user.affiliated_institutions.all())
        assert_in(inst2, user.affiliated_institutions.all())

    def test_edit_title_empty(self):
        node = ProjectFactory(creator=self.user1)
        url = node.api_url_for('edit_node')
        res = self.app.post_json(url, {'name': 'title', 'value': ''}, auth=self.user1.auth, expect_errors=True)
        assert_equal(res.status_code, 400)
        assert_in('Title cannot be blank', res.body)

    def test_edit_title_invalid(self):
        node = ProjectFactory(creator=self.user1)
        url = node.api_url_for('edit_node')
        res = self.app.post_json(url, {'name': 'title', 'value': '<a></a>'}, auth=self.user1.auth, expect_errors=True)
        assert_equal(res.status_code, 400)
        assert_in('Invalid title.', res.body)

    def test_view_project_doesnt_select_for_update(self):
        node = ProjectFactory(creator=self.user1)
        url = node.api_url_for('view_project')

        with transaction.atomic(), CaptureQueriesContext(connection) as ctx:
            res = self.app.get(url, auth=self.user1.auth)

        for_update_sql = connection.ops.for_update_sql()
        assert_equal(res.status_code, 200)
        assert not any(for_update_sql in query['sql'] for query in ctx.captured_queries)

    def test_cannot_remove_only_visible_contributor(self):
        user1_contrib = self.project.contributor_set.get(user=self.user1)
        user1_contrib.visible = False
        user1_contrib.save()
        url = self.project.api_url_for('project_remove_contributor')
        res = self.app.post_json(
            url, {'contributorID': self.user2._id,
                  'nodeIDs': [self.project._id]}, auth=self.auth, expect_errors=True
        )
        assert_equal(res.status_code, http.FORBIDDEN)
        assert_equal(res.json['message_long'], 'Must have at least one bibliographic contributor')
        assert_true(self.project.is_contributor(self.user2))

    def test_remove_only_visible_contributor_return_false(self):
        user1_contrib = self.project.contributor_set.get(user=self.user1)
        user1_contrib.visible = False
        user1_contrib.save()
        ret = self.project.remove_contributor(contributor=self.user2, auth=self.consolidate_auth1)
        assert_false(ret)
        self.project.reload()
        assert_true(self.project.is_contributor(self.user2))

    def test_can_view_nested_project_as_admin(self):
        self.parent_project = NodeFactory(
            title='parent project',
            category='project',
            parent=self.project,
            is_public=False
        )
        self.parent_project.save()
        self.child_project = NodeFactory(
            title='child project',
            category='project',
            parent=self.parent_project,
            is_public=False
        )
        self.child_project.save()
        url = self.child_project.web_url_for('view_project')
        res = self.app.get(url, auth=self.auth)
        assert_not_in('Private Project', res.body)
        assert_in('parent project', res.body)

    def test_edit_description(self):
        url = '/api/v1/project/{0}/edit/'.format(self.project._id)
        self.app.post_json(url,
                           {'name': 'description', 'value': 'Deep-fried'},
                           auth=self.auth)
        self.project.reload()
        assert_equal(self.project.description, 'Deep-fried')

    def test_project_api_url(self):
        url = self.project.api_url
        res = self.app.get(url, auth=self.auth)
        data = res.json
        assert_equal(data['node']['category'], 'Project')
        assert_equal(data['node']['node_type'], 'project')

        assert_equal(data['node']['title'], self.project.title)
        assert_equal(data['node']['is_public'], self.project.is_public)
        assert_equal(data['node']['is_registration'], False)
        assert_equal(data['node']['id'], self.project._primary_key)
        assert_true(data['user']['is_contributor'])
        assert_equal(data['node']['description'], self.project.description)
        assert_equal(data['node']['url'], self.project.url)
        assert_equal(data['node']['tags'], list(self.project.tags.values_list('name', flat=True)))
        assert_in('forked_date', data['node'])
        assert_in('registered_from_url', data['node'])
        # TODO: Test "parent" and "user" output

    def test_add_contributor_post(self):
        # Two users are added as a contributor via a POST request
        project = ProjectFactory(creator=self.user1, is_public=True)
        user2 = UserFactory()
        user3 = UserFactory()
        url = '/api/v1/project/{0}/contributors/'.format(project._id)

        dict2 = add_contributor_json(user2)
        dict3 = add_contributor_json(user3)
        dict2.update({
            'permission': 'admin',
            'visible': True,
        })
        dict3.update({
            'permission': 'write',
            'visible': False,
        })

        self.app.post_json(
            url,
            {
                'users': [dict2, dict3],
                'node_ids': [project._id],
            },
            content_type='application/json',
            auth=self.auth,
        ).maybe_follow()
        project.reload()
        assert_in(user2, project.contributors)
        # A log event was added
        assert_equal(project.logs.latest().action, 'contributor_added')
        assert_equal(len(project.contributors), 3)

        assert_equal(project.get_permissions(user2), ['read', 'write', 'admin'])
        assert_equal(project.get_permissions(user3), ['read', 'write'])

    def test_manage_permissions(self):
        url = self.project.api_url + 'contributors/manage/'
        self.app.post_json(
            url,
            {
                'contributors': [
                    {'id': self.project.creator._id, 'permission': 'admin',
                        'registered': True, 'visible': True},
                    {'id': self.user1._id, 'permission': 'read',
                        'registered': True, 'visible': True},
                    {'id': self.user2._id, 'permission': 'admin',
                        'registered': True, 'visible': True},
                ]
            },
            auth=self.auth,
        )

        self.project.reload()

        assert_equal(self.project.get_permissions(self.user1), ['read'])
        assert_equal(self.project.get_permissions(self.user2), ['read', 'write', 'admin'])

    def test_manage_permissions_again(self):
        url = self.project.api_url + 'contributors/manage/'
        self.app.post_json(
            url,
            {
                'contributors': [
                    {'id': self.user1._id, 'permission': 'admin',
                     'registered': True, 'visible': True},
                    {'id': self.user2._id, 'permission': 'admin',
                     'registered': True, 'visible': True},
                ]
            },
            auth=self.auth,
        )

        self.project.reload()
        self.app.post_json(
            url,
            {
                'contributors': [
                    {'id': self.user1._id, 'permission': 'admin',
                     'registered': True, 'visible': True},
                    {'id': self.user2._id, 'permission': 'read',
                     'registered': True, 'visible': True},
                ]
            },
            auth=self.auth,
        )

        self.project.reload()

        assert_equal(self.project.get_permissions(self.user2), ['read'])
        assert_equal(self.project.get_permissions(self.user1), ['read', 'write', 'admin'])

    def test_contributor_manage_reorder(self):

        # Two users are added as a contributor via a POST request
        project = ProjectFactory(creator=self.user1, is_public=True)
        reg_user1, reg_user2 = UserFactory(), UserFactory()
        project.add_contributors(
            [
                {'user': reg_user1, 'permissions': [
                    'read', 'write', 'admin'], 'visible': True},
                {'user': reg_user2, 'permissions': [
                    'read', 'write', 'admin'], 'visible': False},
            ]
        )
        # Add a non-registered user
        unregistered_user = project.add_unregistered_contributor(
            fullname=fake.name(), email=fake_email(),
            auth=self.consolidate_auth1,
            save=True,
        )

        url = project.api_url + 'contributors/manage/'
        self.app.post_json(
            url,
            {
                'contributors': [
                    {'id': reg_user2._id, 'permission': 'admin',
                        'registered': True, 'visible': False},
                    {'id': project.creator._id, 'permission': 'admin',
                        'registered': True, 'visible': True},
                    {'id': unregistered_user._id, 'permission': 'admin',
                        'registered': False, 'visible': True},
                    {'id': reg_user1._id, 'permission': 'admin',
                        'registered': True, 'visible': True},
                ]
            },
            auth=self.auth,
        )

        project.reload()

        assert_equal(
            # Note: Cast ForeignList to list for comparison
            list(project.contributors),
            [reg_user2, project.creator, unregistered_user, reg_user1]
        )

        assert_equal(
            list(project.visible_contributors),
            [project.creator, unregistered_user, reg_user1]
        )

    def test_project_remove_contributor(self):
        url = self.project.api_url_for('project_remove_contributor')
        # User 1 removes user2
        payload = {'contributorID': self.user2._id,
                   'nodeIDs': [self.project._id]}
        self.app.post(url, json.dumps(payload),
                      content_type='application/json',
                      auth=self.auth).maybe_follow()
        self.project.reload()
        assert_not_in(self.user2._id, self.project.contributors)
        # A log event was added
        assert_equal(self.project.logs.latest().action, 'contributor_removed')

    def test_multiple_project_remove_contributor(self):
        url = self.project.api_url_for('project_remove_contributor')
        # User 1 removes user2
        payload = {'contributorID': self.user2._id,
                   'nodeIDs': [self.project._id, self.project2._id]}
        res = self.app.post(url, json.dumps(payload),
                            content_type='application/json',
                            auth=self.auth).maybe_follow()
        self.project.reload()
        self.project2.reload()
        assert_not_in(self.user2._id, self.project.contributors)
        assert_not_in('/dashboard/', res.json)

        assert_not_in(self.user2._id, self.project2.contributors)
        # A log event was added
        assert_equal(self.project.logs.latest().action, 'contributor_removed')

    def test_private_project_remove_self_not_admin(self):
        url = self.project.api_url_for('project_remove_contributor')
        # user2 removes self
        payload = {"contributorID": self.user2._id,
                   "nodeIDs": [self.project._id]}
        res = self.app.post(url, json.dumps(payload),
                            content_type="application/json",
                            auth=self.auth2).maybe_follow()
        self.project.reload()
        assert_equal(res.status_code, 200)
        assert_equal(res.json['redirectUrl'], '/dashboard/')
        assert_not_in(self.user2._id, self.project.contributors)

    def test_public_project_remove_self_not_admin(self):
        url = self.project.api_url_for('project_remove_contributor')
        # user2 removes self
        self.public_project = ProjectFactory(creator=self.user1, is_public=True)
        self.public_project.add_contributor(self.user2, auth=Auth(self.user1))
        self.public_project.save()
        payload = {"contributorID": self.user2._id,
                   "nodeIDs": [self.public_project._id]}
        res = self.app.post(url, json.dumps(payload),
                            content_type="application/json",
                            auth=self.auth2).maybe_follow()
        self.public_project.reload()
        assert_equal(res.status_code, 200)
        assert_equal(res.json['redirectUrl'], '/' + self.public_project._id + '/')
        assert_not_in(self.user2._id, self.public_project.contributors)

    def test_project_remove_other_not_admin(self):
        url = self.project.api_url_for('project_remove_contributor')
        # User 1 removes user2
        payload = {"contributorID": self.user1._id,
                   "nodeIDs": [self.project._id]}
        res = self.app.post(url, json.dumps(payload),
                            content_type="application/json",
                            expect_errors=True,
                            auth=self.auth2).maybe_follow()
        self.project.reload()
        assert_equal(res.status_code, 403)
        assert_equal(res.json['message_long'],
                     'You do not have permission to perform this action. '
                     'If this should not have occurred and the issue persists, '
                     + language.SUPPORT_LINK
                     )
        assert_in(self.user1, self.project.contributors)

    def test_project_remove_fake_contributor(self):
        url = self.project.api_url_for('project_remove_contributor')
        # User 1 removes user2
        payload = {'contributorID': 'badid',
                   'nodeIDs': [self.project._id]}
        res = self.app.post(url, json.dumps(payload),
                            content_type='application/json',
                            expect_errors=True,
                            auth=self.auth).maybe_follow()
        self.project.reload()
        # Assert the contributor id was invalid
        assert_equal(res.status_code, 400)
        assert_equal(res.json['message_long'], 'Contributor not found.')
        assert_not_in('badid', self.project.contributors)

    def test_project_remove_self_only_admin(self):
        url = self.project.api_url_for('project_remove_contributor')
        # User 1 removes user2
        payload = {'contributorID': self.user1._id,
                   'nodeIDs': [self.project._id]}
        res = self.app.post(url, json.dumps(payload),
                            content_type='application/json',
                            expect_errors=True,
                            auth=self.auth).maybe_follow()

        self.project.reload()
        assert_equal(res.status_code, 400)
        assert_equal(res.json['message_long'], 'Could not remove contributor.')
        assert_in(self.user1, self.project.contributors)

    def test_get_contributors_abbrev(self):
        # create a project with 3 registered contributors
        project = ProjectFactory(creator=self.user1, is_public=True)
        reg_user1, reg_user2 = UserFactory(), UserFactory()
        project.add_contributors(
            [
                {'user': reg_user1, 'permissions': [
                    'read', 'write', 'admin'], 'visible': True},
                {'user': reg_user2, 'permissions': [
                    'read', 'write', 'admin'], 'visible': True},
            ]
        )

        # add an unregistered contributor
        project.add_unregistered_contributor(
            fullname=fake.name(), email=fake_email(),
            auth=self.consolidate_auth1,
            save=True,
        )

        url = project.api_url_for('get_node_contributors_abbrev')
        res = self.app.get(url, auth=self.auth)
        assert_equal(len(project.contributors), 4)
        assert_equal(len(res.json['contributors']), 3)
        assert_equal(len(res.json['others_count']), 1)
        assert_equal(res.json['contributors'][0]['separator'], ',')
        assert_equal(res.json['contributors'][1]['separator'], ',')
        assert_equal(res.json['contributors'][2]['separator'], ' &')

    def test_edit_node_title(self):
        url = '/api/v1/project/{0}/edit/'.format(self.project._id)
        # The title is changed though posting form data
        self.app.post_json(url, {'name': 'title', 'value': 'Bacon'},
                           auth=self.auth).maybe_follow()
        self.project.reload()
        # The title was changed
        assert_equal(self.project.title, 'Bacon')
        # A log event was saved
        assert_equal(self.project.logs.latest().action, 'edit_title')

    def test_add_tag(self):
        url = self.project.api_url_for('project_add_tag')
        self.app.post_json(url, {'tag': "foo'ta#@%#%^&g?"}, auth=self.auth)
        self.project.reload()
        assert_in("foo'ta#@%#%^&g?", self.project.tags.values_list('name', flat=True))
        assert_equal("foo'ta#@%#%^&g?", self.project.logs.latest().params['tag'])

    def test_remove_tag(self):
        self.project.add_tag("foo'ta#@%#%^&g?", auth=self.consolidate_auth1, save=True)
        assert_in("foo'ta#@%#%^&g?", self.project.tags.values_list('name', flat=True))
        url = self.project.api_url_for('project_remove_tag')
        self.app.delete_json(url, {'tag': "foo'ta#@%#%^&g?"}, auth=self.auth)
        self.project.reload()
        assert_not_in("foo'ta#@%#%^&g?", self.project.tags.values_list('name', flat=True))
        latest_log = self.project.logs.latest()
        assert_equal('tag_removed', latest_log.action)
        assert_equal("foo'ta#@%#%^&g?", latest_log.params['tag'])

    # Regression test for #OSF-5257
    def test_removal_empty_tag_throws_error(self):
        url = self.project.api_url_for('project_remove_tag')
        res = self.app.delete_json(url, {'tag': ''}, auth=self.auth, expect_errors=True)
        assert_equal(res.status_code, http.BAD_REQUEST)

    # Regression test for #OSF-5257
    def test_removal_unknown_tag_throws_error(self):
        self.project.add_tag('narf', auth=self.consolidate_auth1, save=True)
        url = self.project.api_url_for('project_remove_tag')
        res = self.app.delete_json(url, {'tag': 'troz'}, auth=self.auth, expect_errors=True)
        assert_equal(res.status_code, http.CONFLICT)

    def test_suspended_project(self):
        node = NodeFactory(parent=self.project, creator=self.user1)
        node.remove_node(Auth(self.user1))
        node.suspended = True
        node.save()
        url = node.api_url
        res = self.app.get(url, auth=Auth(self.user1), expect_errors=True)
        assert_equal(res.status_code, 451)

    def test_private_link_edit_name(self):
        link = PrivateLinkFactory(name='link')
        link.nodes.add(self.project)
        link.save()
        assert_equal(link.name, 'link')
        url = self.project.api_url + 'private_link/edit/'
        self.app.put_json(
            url,
            {'pk': link._id, 'value': 'new name'},
            auth=self.auth,
        ).maybe_follow()
        self.project.reload()
        link.reload()
        assert_equal(link.name, 'new name')

    def test_remove_private_link(self):
        link = PrivateLinkFactory()
        link.nodes.add(self.project)
        link.save()
        url = self.project.api_url_for('remove_private_link')
        self.app.delete_json(
            url,
            {'private_link_id': link._id},
            auth=self.auth,
        ).maybe_follow()
        self.project.reload()
        link.reload()
        assert_true(link.is_deleted)

    def test_remove_private_link_log(self):
        link = PrivateLinkFactory()
        link.nodes.add(self.project)
        link.save()
        url = self.project.api_url_for('remove_private_link')
        self.app.delete_json(
            url,
            {'private_link_id': link._id},
            auth=self.auth,
        ).maybe_follow()

        last_log = self.project.logs.latest()
        assert last_log.action == NodeLog.VIEW_ONLY_LINK_REMOVED
        assert not last_log.params.get('anonymous_link')

    def test_remove_private_link_anonymous_log(self):
        link = PrivateLinkFactory(anonymous=True)
        link.nodes.add(self.project)
        link.save()
        url = self.project.api_url_for('remove_private_link')
        self.app.delete_json(
            url,
            {'private_link_id': link._id},
            auth=self.auth,
        ).maybe_follow()

        last_log = self.project.logs.latest()
        assert last_log.action == NodeLog.VIEW_ONLY_LINK_REMOVED
        assert last_log.params.get('anonymous_link')

    def test_remove_component(self):
        node = NodeFactory(parent=self.project, creator=self.user1)
        url = node.api_url
        res = self.app.delete_json(url, {}, auth=self.auth).maybe_follow()
        node.reload()
        assert_equal(node.is_deleted, True)
        assert_in('url', res.json)
        assert_equal(res.json['url'], self.project.url)

    def test_cant_remove_component_if_not_admin(self):
        node = NodeFactory(parent=self.project, creator=self.user1)
        non_admin = AuthUserFactory()
        node.add_contributor(
            non_admin,
            permissions=['read', 'write'],
            save=True,
        )

        url = node.api_url
        res = self.app.delete_json(
            url, {}, auth=non_admin.auth,
            expect_errors=True,
        ).maybe_follow()

        assert_equal(res.status_code, http.FORBIDDEN)
        assert_false(node.is_deleted)

    def test_view_project_returns_whether_to_show_wiki_widget(self):
        user = AuthUserFactory()
        project = ProjectFactory(creator=user, is_public=True)
        project.add_contributor(user)
        project.save()

        url = project.api_url_for('view_project')
        res = self.app.get(url, auth=user.auth)
        assert_equal(res.status_code, http.OK)
        assert_in('show_wiki_widget', res.json['user'])

    def test_fork_grandcomponents_has_correct_root(self):
        user = AuthUserFactory()
        project = ProjectFactory(creator=user)
        auth = Auth(project.creator)
        child = NodeFactory(parent=project, creator=user)
        grand_child = NodeFactory(parent=child, creator=user)
        project.save()

        fork = project.fork_node(auth)
        fork.save()
        grand_child_fork = fork.nodes[0].nodes[0]
        assert_equal(grand_child_fork.root, fork)

    def test_fork_count_does_not_include_deleted_forks(self):
        user = AuthUserFactory()
        project = ProjectFactory(creator=user)
        auth = Auth(project.creator)
        fork = project.fork_node(auth)
        project.save()
        fork.remove_node(auth)
        fork.save()

        url = project.api_url_for('view_project')
        res = self.app.get(url, auth=user.auth)
        assert_in('fork_count', res.json['node'])
        assert_equal(0, res.json['node']['fork_count'])

    def test_fork_count_does_not_include_fork_registrations(self):
        user = AuthUserFactory()
        project = ProjectFactory(creator=user)
        auth = Auth(project.creator)
        fork = project.fork_node(auth)
        project.save()
        registration = RegistrationFactory(project=fork)

        url = project.api_url_for('view_project')
        res = self.app.get(url, auth=user.auth)
        assert_in('fork_count', res.json['node'])
        assert_equal(1, res.json['node']['fork_count'])

    def test_registration_retraction_redirect(self):
        url = self.project.web_url_for('node_registration_retraction_redirect')
        res = self.app.get(url, auth=self.auth)
        assert_equal(res.status_code, 302)
        assert_in(self.project.web_url_for('node_registration_retraction_get', _guid=True), res.location)

    def test_update_node(self):
        url = self.project.api_url_for('update_node')
        res = self.app.put_json(url, {'title': 'newtitle'}, auth=self.auth)
        assert_equal(res.status_code, 200)
        self.project.reload()
        assert_equal(self.project.title, 'newtitle')

    # Regression test
    def test_update_node_with_tags(self):
        self.project.add_tag('cheezebørger', auth=Auth(self.project.creator), save=True)
        url = self.project.api_url_for('update_node')
        res = self.app.put_json(url, {'title': 'newtitle'}, auth=self.auth)
        assert_equal(res.status_code, 200)
        self.project.reload()
        assert_equal(self.project.title, 'newtitle')

    # Regression test
    def test_retraction_view(self):
        project = ProjectFactory(creator=self.user1, is_public=True)

        registration = RegistrationFactory(project=project, is_public=True)
        registration.retract_registration(self.user1)

        approval_token = registration.retraction.approval_state[self.user1._id]['approval_token']
        registration.retraction.approve_retraction(self.user1, approval_token)
        registration.save()

        url = registration.web_url_for('view_project')
        res = self.app.get(url, auth=self.auth)

        assert_not_in('Mako Runtime Error', res.body)
        assert_in(registration.title, res.body)
        assert_equal(res.status_code, 200)

        for route in ['files', 'wiki/home', 'analytics', 'forks', 'contributors', 'settings', 'withdraw', 'register', 'register/fakeid']:
            res = self.app.get('{}{}/'.format(url, route), auth=self.auth, allow_redirects=True)
            assert_equal(res.status_code, 302, route)
            res = res.follow()
            assert_equal(res.status_code, 200, route)
            assert_in('This project is a withdrawn registration of', res.body, route)


class TestEditableChildrenViews(OsfTestCase):

    def setUp(self):
        OsfTestCase.setUp(self)
        self.user = AuthUserFactory()
        self.project = ProjectFactory(creator=self.user, is_public=False)
        self.child = ProjectFactory(parent=self.project, creator=self.user, is_public=True)
        self.grandchild = ProjectFactory(parent=self.child, creator=self.user, is_public=False)
        self.great_grandchild = ProjectFactory(parent=self.grandchild, creator=self.user, is_public=True)
        self.great_great_grandchild = ProjectFactory(parent=self.great_grandchild, creator=self.user, is_public=False)
        url = self.project.api_url_for('get_editable_children')
        self.project_results = self.app.get(url, auth=self.user.auth).json

    def test_get_editable_children(self):
        assert_equal(len(self.project_results['children']), 4)
        assert_equal(self.project_results['node']['id'], self.project._id)

    def test_editable_children_order(self):
        assert_equal(self.project_results['children'][0]['id'], self.child._id)
        assert_equal(self.project_results['children'][1]['id'], self.grandchild._id)
        assert_equal(self.project_results['children'][2]['id'], self.great_grandchild._id)
        assert_equal(self.project_results['children'][3]['id'], self.great_great_grandchild._id)

    def test_editable_children_indents(self):
        assert_equal(self.project_results['children'][0]['indent'], 0)
        assert_equal(self.project_results['children'][1]['indent'], 1)
        assert_equal(self.project_results['children'][2]['indent'], 2)
        assert_equal(self.project_results['children'][3]['indent'], 3)

    def test_editable_children_parents(self):
        assert_equal(self.project_results['children'][0]['parent_id'], self.project._id)
        assert_equal(self.project_results['children'][1]['parent_id'], self.child._id)
        assert_equal(self.project_results['children'][2]['parent_id'], self.grandchild._id)
        assert_equal(self.project_results['children'][3]['parent_id'], self.great_grandchild._id)

    def test_editable_children_privacy(self):
        assert_false(self.project_results['node']['is_public'])
        assert_true(self.project_results['children'][0]['is_public'])
        assert_false(self.project_results['children'][1]['is_public'])
        assert_true(self.project_results['children'][2]['is_public'])
        assert_false(self.project_results['children'][3]['is_public'])

    def test_editable_children_titles(self):
        assert_equal(self.project_results['node']['title'], self.project.title)
        assert_equal(self.project_results['children'][0]['title'], self.child.title)
        assert_equal(self.project_results['children'][1]['title'], self.grandchild.title)
        assert_equal(self.project_results['children'][2]['title'], self.great_grandchild.title)
        assert_equal(self.project_results['children'][3]['title'], self.great_great_grandchild.title)


class TestGetNodeTree(OsfTestCase):

    def setUp(self):
        OsfTestCase.setUp(self)
        self.user = AuthUserFactory()
        self.user2 = AuthUserFactory()

    def test_get_single_node(self):
        project = ProjectFactory(creator=self.user)
        # child = NodeFactory(parent=project, creator=self.user)

        url = project.api_url_for('get_node_tree')
        res = self.app.get(url, auth=self.user.auth)

        node_id = res.json[0]['node']['id']
        assert_equal(node_id, project._primary_key)

    def test_get_node_with_children(self):
        project = ProjectFactory(creator=self.user)
        child1 = NodeFactory(parent=project, creator=self.user)
        child2 = NodeFactory(parent=project, creator=self.user2)
        child3 = NodeFactory(parent=project, creator=self.user)
        url = project.api_url_for('get_node_tree')
        res = self.app.get(url, auth=self.user.auth)
        tree = res.json[0]
        parent_node_id = tree['node']['id']
        child_ids = [child['node']['id'] for child in tree['children']]

        assert_equal(parent_node_id, project._primary_key)
        assert_in(child1._primary_key, child_ids)
        assert_in(child2._primary_key, child_ids)
        assert_in(child3._primary_key, child_ids)

    def test_get_node_with_child_linked_to_parent(self):
        project = ProjectFactory(creator=self.user)
        child1 = NodeFactory(parent=project, creator=self.user)
        child1.add_pointer(project, Auth(self.user))
        child1.save()
        url = project.api_url_for('get_node_tree')
        res = self.app.get(url, auth=self.user.auth)
        tree = res.json[0]
        parent_node_id = tree['node']['id']
        child1_id = tree['children'][0]['node']['id']
        assert_equal(child1_id, child1._primary_key)

    def test_get_node_not_parent_owner(self):
        project = ProjectFactory(creator=self.user2)
        child = NodeFactory(parent=project, creator=self.user2)
        url = project.api_url_for('get_node_tree')
        res = self.app.get(url, auth=self.user.auth, expect_errors=True)
        assert_equal(res.status_code, 200)
        assert_equal(res.json, [])

    # Parent node should show because of user2 read access, the children should not
    def test_get_node_parent_not_admin(self):
        project = ProjectFactory(creator=self.user)
        project.add_contributor(self.user2, auth=Auth(self.user))
        project.save()
        child1 = NodeFactory(parent=project, creator=self.user)
        child2 = NodeFactory(parent=project, creator=self.user)
        child3 = NodeFactory(parent=project, creator=self.user)
        url = project.api_url_for('get_node_tree')
        res = self.app.get(url, auth=self.user2.auth)
        tree = res.json[0]
        parent_node_id = tree['node']['id']
        children = tree['children']
        assert_equal(parent_node_id, project._primary_key)
        assert_equal(children, [])


class TestUserProfile(OsfTestCase):

    def setUp(self):
        super(TestUserProfile, self).setUp()
        self.user = AuthUserFactory()

    def test_fmt_date_or_none(self):
        with assert_raises(HTTPError) as cm:
            #enter a date before 1900
            fmt_date_or_none(dt.datetime(1890, 10, 31, 18, 23, 29, 227))
        # error should be raised because date is before 1900
        assert_equal(cm.exception.code, http.BAD_REQUEST)

    def test_unserialize_social(self):
        url = api_url_for('unserialize_social')
        payload = {
            'profileWebsites': ['http://frozen.pizza.com/reviews'],
            'twitter': 'howtopizza',
            'github': 'frozenpizzacode',
        }
        self.app.put_json(
            url,
            payload,
            auth=self.user.auth,
        )
        self.user.reload()
        for key, value in payload.iteritems():
            assert_equal(self.user.social[key], value)
        assert_true(self.user.social['researcherId'] is None)

    # Regression test for help-desk ticket
    def test_making_email_primary_is_not_case_sensitive(self):
        user = AuthUserFactory(username='fred@queen.test')
        # make confirmed email have different casing
        email = user.emails.first()
        email.address = email.address.capitalize()
        email.save()
        url = api_url_for('update_user')
        res = self.app.put_json(
            url,
            {'id': user._id, 'emails': [{'address': 'fred@queen.test', 'primary': True, 'confirmed': True}]},
            auth=user.auth
        )
        assert_equal(res.status_code, 200)

    def test_unserialize_social_validation_failure(self):
        url = api_url_for('unserialize_social')
        # profileWebsites URL is invalid
        payload = {
            'profileWebsites': ['http://goodurl.com', 'http://invalidurl'],
            'twitter': 'howtopizza',
            'github': 'frozenpizzacode',
        }
        res = self.app.put_json(
            url,
            payload,
            auth=self.user.auth,
            expect_errors=True
        )
        assert_equal(res.status_code, 400)
        assert_equal(res.json['message_long'], 'Invalid personal URL.')

    def test_serialize_social_editable(self):
        self.user.social['twitter'] = 'howtopizza'
        self.user.social['profileWebsites'] = ['http://www.cos.io', 'http://www.osf.io', 'http://www.wordup.com']
        self.user.save()
        url = api_url_for('serialize_social')
        res = self.app.get(
            url,
            auth=self.user.auth,
        )
        assert_equal(res.json.get('twitter'), 'howtopizza')
        assert_equal(res.json.get('profileWebsites'), ['http://www.cos.io', 'http://www.osf.io', 'http://www.wordup.com'])
        assert_true(res.json.get('github') is None)
        assert_true(res.json['editable'])

    def test_serialize_social_not_editable(self):
        user2 = AuthUserFactory()
        self.user.social['twitter'] = 'howtopizza'
        self.user.social['profileWebsites'] = ['http://www.cos.io', 'http://www.osf.io', 'http://www.wordup.com']
        self.user.save()
        url = api_url_for('serialize_social', uid=self.user._id)
        res = self.app.get(
            url,
            auth=user2.auth,
        )
        assert_equal(res.json.get('twitter'), 'howtopizza')
        assert_equal(res.json.get('profileWebsites'), ['http://www.cos.io', 'http://www.osf.io', 'http://www.wordup.com'])
        assert_true(res.json.get('github') is None)
        assert_false(res.json['editable'])

    def test_serialize_social_addons_editable(self):
        self.user.add_addon('github')
        github_account = GitHubAccountFactory()
        github_account.save()
        self.user.external_accounts.add(github_account)
        self.user.save()
        url = api_url_for('serialize_social')
        res = self.app.get(
            url,
            auth=self.user.auth,
        )
        assert_equal(
            res.json['addons']['github'],
            'abc'
        )

    def test_serialize_social_addons_not_editable(self):
        user2 = AuthUserFactory()
        self.user.add_addon('github')
        github_account = GitHubAccountFactory()
        github_account.save()
        self.user.external_accounts.add(github_account)
        self.user.save()
        url = api_url_for('serialize_social', uid=self.user._id)
        res = self.app.get(
            url,
            auth=user2.auth,
        )
        assert_not_in('addons', res.json)

    def test_unserialize_and_serialize_jobs(self):
        jobs = [{
            'institution': 'an institution',
            'department': 'a department',
            'title': 'a title',
            'startMonth': 'January',
            'startYear': '2001',
            'endMonth': 'March',
            'endYear': '2001',
            'ongoing': False,
        }, {
            'institution': 'another institution',
            'department': None,
            'title': None,
            'startMonth': 'May',
            'startYear': '2001',
            'endMonth': None,
            'endYear': None,
            'ongoing': True,
        }]
        payload = {'contents': jobs}
        url = api_url_for('unserialize_jobs')
        self.app.put_json(url, payload, auth=self.user.auth)
        self.user.reload()
        assert_equal(len(self.user.jobs), 2)
        url = api_url_for('serialize_jobs')
        res = self.app.get(
            url,
            auth=self.user.auth,
        )
        for i, job in enumerate(jobs):
            assert_equal(job, res.json['contents'][i])

    def test_unserialize_and_serialize_schools(self):
        schools = [{
            'institution': 'an institution',
            'department': 'a department',
            'degree': 'a degree',
            'startMonth': 1,
            'startYear': '2001',
            'endMonth': 5,
            'endYear': '2001',
            'ongoing': False,
        }, {
            'institution': 'another institution',
            'department': None,
            'degree': None,
            'startMonth': 5,
            'startYear': '2001',
            'endMonth': None,
            'endYear': None,
            'ongoing': True,
        }]
        payload = {'contents': schools}
        url = api_url_for('unserialize_schools')
        self.app.put_json(url, payload, auth=self.user.auth)
        self.user.reload()
        assert_equal(len(self.user.schools), 2)
        url = api_url_for('serialize_schools')
        res = self.app.get(
            url,
            auth=self.user.auth,
        )
        for i, job in enumerate(schools):
            assert_equal(job, res.json['contents'][i])

    def test_unserialize_jobs(self):
        jobs = [
            {
                'institution': fake.company(),
                'department': fake.catch_phrase(),
                'title': fake.bs(),
                'startMonth': 5,
                'startYear': '2013',
                'endMonth': 3,
                'endYear': '2014',
                'ongoing': False,
            }
        ]
        payload = {'contents': jobs}
        url = api_url_for('unserialize_jobs')
        res = self.app.put_json(url, payload, auth=self.user.auth)
        assert_equal(res.status_code, 200)
        self.user.reload()
        # jobs field is updated
        assert_equal(self.user.jobs, jobs)

    def test_unserialize_names(self):
        fake_fullname_w_spaces = '    {}    '.format(fake.name())
        names = {
            'full': fake_fullname_w_spaces,
            'given': 'Tea',
            'middle': 'Gray',
            'family': 'Pot',
            'suffix': 'Ms.',
        }
        url = api_url_for('unserialize_names')
        res = self.app.put_json(url, names, auth=self.user.auth)
        assert_equal(res.status_code, 200)
        self.user.reload()
        # user is updated
        assert_equal(self.user.fullname, fake_fullname_w_spaces.strip())
        assert_equal(self.user.given_name, names['given'])
        assert_equal(self.user.middle_names, names['middle'])
        assert_equal(self.user.family_name, names['family'])
        assert_equal(self.user.suffix, names['suffix'])

    def test_unserialize_schools(self):
        schools = [
            {
                'institution': fake.company(),
                'department': fake.catch_phrase(),
                'degree': fake.bs(),
                'startMonth': 5,
                'startYear': '2013',
                'endMonth': 3,
                'endYear': '2014',
                'ongoing': False,
            }
        ]
        payload = {'contents': schools}
        url = api_url_for('unserialize_schools')
        res = self.app.put_json(url, payload, auth=self.user.auth)
        assert_equal(res.status_code, 200)
        self.user.reload()
        # schools field is updated
        assert_equal(self.user.schools, schools)

    def test_unserialize_jobs_valid(self):
        jobs = [
            {
                'institution': fake.company(),
                'department': fake.catch_phrase(),
                'title': fake.bs(),
                'startMonth': 5,
                'startYear': '2013',
                'endMonth': 3,
                'endYear': '2014',
                'ongoing': False,
            }
        ]
        payload = {'contents': jobs}
        url = api_url_for('unserialize_jobs')
        res = self.app.put_json(url, payload, auth=self.user.auth)
        assert_equal(res.status_code, 200)

    def test_update_user_timezone(self):
        assert_equal(self.user.timezone, 'Etc/UTC')
        payload = {'timezone': 'America/New_York', 'id': self.user._id}
        url = api_url_for('update_user', uid=self.user._id)
        self.app.put_json(url, payload, auth=self.user.auth)
        self.user.reload()
        assert_equal(self.user.timezone, 'America/New_York')

    def test_update_user_locale(self):
        assert_equal(self.user.locale, 'en_US')
        payload = {'locale': 'de_DE', 'id': self.user._id}
        url = api_url_for('update_user', uid=self.user._id)
        self.app.put_json(url, payload, auth=self.user.auth)
        self.user.reload()
        assert_equal(self.user.locale, 'de_DE')

    def test_update_user_locale_none(self):
        assert_equal(self.user.locale, 'en_US')
        payload = {'locale': None, 'id': self.user._id}
        url = api_url_for('update_user', uid=self.user._id)
        self.app.put_json(url, payload, auth=self.user.auth)
        self.user.reload()
        assert_equal(self.user.locale, 'en_US')

    def test_update_user_locale_empty_string(self):
        assert_equal(self.user.locale, 'en_US')
        payload = {'locale': '', 'id': self.user._id}
        url = api_url_for('update_user', uid=self.user._id)
        self.app.put_json(url, payload, auth=self.user.auth)
        self.user.reload()
        assert_equal(self.user.locale, 'en_US')

    def test_cannot_update_user_without_user_id(self):
        user1 = AuthUserFactory()
        url = api_url_for('update_user')
        header = {'emails': [{'address': user1.username}]}
        res = self.app.put_json(url, header, auth=user1.auth, expect_errors=True)
        assert_equal(res.status_code, 400)
        assert_equal(res.json['message_long'], '"id" is required')

    @mock.patch('framework.auth.views.mails.send_mail')
    def test_add_emails_return_emails(self, send_mail):
        user1 = AuthUserFactory()
        url = api_url_for('update_user')
        email = 'test@cos.io'
        header = {'id': user1._id,
                  'emails': [{'address': user1.username, 'primary': True, 'confirmed': True},
                             {'address': email, 'primary': False, 'confirmed': False}
                  ]}
        res = self.app.put_json(url, header, auth=user1.auth)
        assert_equal(res.status_code, 200)
        assert_in('emails', res.json['profile'])
        assert_equal(len(res.json['profile']['emails']), 2)

    @mock.patch('framework.auth.views.mails.send_mail')
    def test_resend_confirmation_return_emails(self, send_mail):
        user1 = AuthUserFactory()
        url = api_url_for('resend_confirmation')
        email = 'test@cos.io'
        header = {'id': user1._id,
                  'email': {'address': email, 'primary': False, 'confirmed': False}
                  }
        res = self.app.put_json(url, header, auth=user1.auth)
        assert_equal(res.status_code, 200)
        assert_in('emails', res.json['profile'])
        assert_equal(len(res.json['profile']['emails']), 2)

    @mock.patch('framework.auth.views.mails.send_mail')
    @mock.patch('website.mailchimp_utils.get_mailchimp_api')
    def test_update_user_mailing_lists(self, mock_get_mailchimp_api, send_mail):
        email = fake_email()
        self.user.emails.create(address=email)
        list_name = 'foo'
        self.user.mailchimp_mailing_lists[list_name] = True
        self.user.save()

        mock_client = mock.MagicMock()
        mock_get_mailchimp_api.return_value = mock_client
        mock_client.lists.list.return_value = {'data': [{'id': 1, 'list_name': list_name}]}
        list_id = mailchimp_utils.get_list_id_from_name(list_name)

        url = api_url_for('update_user', uid=self.user._id)
        emails = [
            {'address': self.user.username, 'primary': False, 'confirmed': True},
            {'address': email, 'primary': True, 'confirmed': True}]
        payload = {'locale': '', 'id': self.user._id, 'emails': emails}
        self.app.put_json(url, payload, auth=self.user.auth)

        assert mock_client.lists.unsubscribe.called
        mock_client.lists.unsubscribe.assert_called_with(
            id=list_id,
            email={'email': self.user.username},
            send_goodbye=True
        )
        mock_client.lists.subscribe.assert_called_with(
            id=list_id,
            email={'email': email},
            merge_vars={
                'fname': self.user.given_name,
                'lname': self.user.family_name,
            },
            double_optin=False,
            update_existing=True
        )
        handlers.celery_teardown_request()

    @mock.patch('framework.auth.views.mails.send_mail')
    @mock.patch('website.mailchimp_utils.get_mailchimp_api')
    def test_unsubscribe_mailchimp_not_called_if_user_not_subscribed(self, mock_get_mailchimp_api, send_mail):
        email = fake_email()
        self.user.emails.create(address=email)
        list_name = 'foo'
        self.user.mailchimp_mailing_lists[list_name] = False
        self.user.save()

        mock_client = mock.MagicMock()
        mock_get_mailchimp_api.return_value = mock_client
        mock_client.lists.list.return_value = {'data': [{'id': 1, 'list_name': list_name}]}

        url = api_url_for('update_user', uid=self.user._id)
        emails = [
            {'address': self.user.username, 'primary': False, 'confirmed': True},
            {'address': email, 'primary': True, 'confirmed': True}]
        payload = {'locale': '', 'id': self.user._id, 'emails': emails}
        self.app.put_json(url, payload, auth=self.user.auth)

        assert_equal(mock_client.lists.unsubscribe.call_count, 0)
        assert_equal(mock_client.lists.subscribe.call_count, 0)
        handlers.celery_teardown_request()

    def test_user_with_quickfiles(self):
        quickfiles_node = QuickFilesNode.objects.get_for_user(self.user)
        create_test_file(quickfiles_node, self.user, filename='skrr_skrrrrrrr.pdf')

        url = web_url_for('profile_view_id', uid=self.user._id)
        res = self.app.get(url, auth=self.user.auth)

        assert_in('Quick files', res.body)

    def test_user_with_no_quickfiles(self):
        assert(not QuickFilesNode.objects.first().files.filter(type='osf.osfstoragefile').exists())

        url = web_url_for('profile_view_id', uid=self.user._primary_key)
        res = self.app.get(url, auth=self.user.auth)

        assert_not_in('Quick files', res.body)


class TestUserProfileApplicationsPage(OsfTestCase):

    def setUp(self):
        super(TestUserProfileApplicationsPage, self).setUp()
        self.user = AuthUserFactory()
        self.user2 = AuthUserFactory()

        self.platform_app = ApiOAuth2ApplicationFactory(owner=self.user)
        self.detail_url = web_url_for('oauth_application_detail', client_id=self.platform_app.client_id)

    def test_non_owner_cant_access_detail_page(self):
        res = self.app.get(self.detail_url, auth=self.user2.auth, expect_errors=True)
        assert_equal(res.status_code, http.FORBIDDEN)

    def test_owner_cant_access_deleted_application(self):
        self.platform_app.is_active = False
        self.platform_app.save()
        res = self.app.get(self.detail_url, auth=self.user.auth, expect_errors=True)
        assert_equal(res.status_code, http.GONE)

    def test_owner_cant_access_nonexistent_application(self):
        url = web_url_for('oauth_application_detail', client_id='nonexistent')
        res = self.app.get(url, auth=self.user.auth, expect_errors=True)
        assert_equal(res.status_code, http.NOT_FOUND)

    def test_url_has_not_broken(self):
        assert_equal(self.platform_app.url, self.detail_url)


class TestUserProfileTokensPage(OsfTestCase):

    def setUp(self):
        super(TestUserProfileTokensPage, self).setUp()
        self.user = AuthUserFactory()
        self.token = ApiOAuth2PersonalTokenFactory()
        self.detail_url = web_url_for('personal_access_token_detail', _id=self.token._id)

    def test_url_has_not_broken(self):
        assert_equal(self.token.url, self.detail_url)


class TestUserAccount(OsfTestCase):

    def setUp(self):
        super(TestUserAccount, self).setUp()
        self.user = AuthUserFactory()
        self.user.set_password('password')
        self.user.auth = (self.user.username, 'password')
        self.user.save()

    @mock.patch('website.profile.views.push_status_message')
    def test_password_change_valid(self,
                                   mock_push_status_message,
                                   old_password='password',
                                   new_password='Pa$$w0rd',
                                   confirm_password='Pa$$w0rd'):
        url = web_url_for('user_account_password')
        post_data = {
            'old_password': old_password,
            'new_password': new_password,
            'confirm_password': confirm_password,
        }
        res = self.app.post(url, post_data, auth=(self.user.username, old_password))
        assert_true(302, res.status_code)
        res = res.follow(auth=(self.user.username, new_password))
        assert_true(200, res.status_code)
        self.user.reload()
        assert_true(self.user.check_password(new_password))
        assert_true(mock_push_status_message.called)
        assert_in('Password updated successfully', mock_push_status_message.mock_calls[0][1][0])

    @mock.patch('website.profile.views.push_status_message')
    def test_password_change_invalid(self, mock_push_status_message, old_password='', new_password='',
                                     confirm_password='', error_message='Old password is invalid'):
        url = web_url_for('user_account_password')
        post_data = {
            'old_password': old_password,
            'new_password': new_password,
            'confirm_password': confirm_password,
        }
        res = self.app.post(url, post_data, auth=self.user.auth)
        assert_true(302, res.status_code)
        res = res.follow(auth=self.user.auth)
        assert_true(200, res.status_code)
        self.user.reload()
        assert_false(self.user.check_password(new_password))
        assert_true(mock_push_status_message.called)
        error_strings = [e[1][0] for e in mock_push_status_message.mock_calls]
        assert_in(error_message, error_strings)

    def test_password_change_invalid_old_password(self):
        self.test_password_change_invalid(
            old_password='invalid old password',
            new_password='new password',
            confirm_password='new password',
            error_message='Old password is invalid',
        )

    def test_password_change_invalid_confirm_password(self):
        self.test_password_change_invalid(
            old_password='password',
            new_password='new password',
            confirm_password='invalid confirm password',
            error_message='Password does not match the confirmation',
        )

    def test_password_change_invalid_new_password_length(self):
        self.test_password_change_invalid(
            old_password='password',
            new_password='1234567',
            confirm_password='1234567',
            error_message='Password should be at least eight characters',
        )

    def test_password_change_valid_new_password_length(self):
        self.test_password_change_valid(
            old_password='password',
            new_password='12345678',
            confirm_password='12345678',
        )

    def test_password_change_invalid_blank_password(self, old_password='', new_password='', confirm_password=''):
        self.test_password_change_invalid(
            old_password=old_password,
            new_password=new_password,
            confirm_password=confirm_password,
            error_message='Passwords cannot be blank',
        )

    def test_password_change_invalid_blank_new_password(self):
        for password in ('', '      '):
            self.test_password_change_invalid_blank_password('password', password, 'new password')

    def test_password_change_invalid_blank_confirm_password(self):
        for password in ('', '      '):
            self.test_password_change_invalid_blank_password('password', 'new password', password)

    @mock.patch('framework.auth.views.mails.send_mail')
    def test_user_cannot_request_account_export_before_throttle_expires(self, send_mail):
        url = api_url_for('request_export')
        self.app.post(url, auth=self.user.auth)
        assert_true(send_mail.called)
        res = self.app.post(url, auth=self.user.auth, expect_errors=True)
        assert_equal(res.status_code, 400)
        assert_equal(send_mail.call_count, 1)

    @mock.patch('framework.auth.views.mails.send_mail')
    def test_user_cannot_request_account_deactivation_before_throttle_expires(self, send_mail):
        url = api_url_for('request_deactivation')
        self.app.post(url, auth=self.user.auth)
        assert_true(send_mail.called)
        res = self.app.post(url, auth=self.user.auth, expect_errors=True)
        assert_equal(res.status_code, 400)
        assert_equal(send_mail.call_count, 1)

    def test_get_unconfirmed_emails_exclude_external_identity(self):
        external_identity = {
            'service': {
                'AFI': 'LINK'
            }
        }
        self.user.add_unconfirmed_email("james@steward.com")
        self.user.add_unconfirmed_email("steward@james.com", external_identity=external_identity)
        self.user.save()
        unconfirmed_emails = self.user.get_unconfirmed_emails_exclude_external_identity()
        assert_in("james@steward.com", unconfirmed_emails)
        assert_not_in("steward@james.com", unconfirmed_emails)


class TestAddingContributorViews(OsfTestCase):

    def setUp(self):
        super(TestAddingContributorViews, self).setUp()
        self.creator = AuthUserFactory()
        self.project = ProjectFactory(creator=self.creator)
        self.auth = Auth(self.project.creator)
        # Authenticate all requests
        self.app.authenticate(*self.creator.auth)
        contributor_added.connect(notify_added_contributor)

    def test_serialize_unregistered_without_record(self):
        name, email = fake.name(), fake_email()
        res = serialize_unregistered(fullname=name, email=email)
        assert_equal(res['fullname'], name)
        assert_equal(res['email'], email)
        assert_equal(res['id'], None)
        assert_false(res['registered'])
        assert_true(res['profile_image_url'])
        assert_false(res['active'])

    def test_deserialize_contributors(self):
        contrib = UserFactory()
        unreg = UnregUserFactory()
        name, email = fake.name(), fake_email()
        unreg_no_record = serialize_unregistered(name, email)
        contrib_data = [
            add_contributor_json(contrib),
            serialize_unregistered(fake.name(), unreg.username),
            unreg_no_record
        ]
        contrib_data[0]['permission'] = 'admin'
        contrib_data[1]['permission'] = 'write'
        contrib_data[2]['permission'] = 'read'
        contrib_data[0]['visible'] = True
        contrib_data[1]['visible'] = True
        contrib_data[2]['visible'] = True
        res = deserialize_contributors(
            self.project,
            contrib_data,
            auth=Auth(self.creator))
        assert_equal(len(res), len(contrib_data))
        assert_true(res[0]['user'].is_registered)

        assert_false(res[1]['user'].is_registered)
        assert_true(res[1]['user']._id)

        assert_false(res[2]['user'].is_registered)
        assert_true(res[2]['user']._id)

    def test_deserialize_contributors_validates_fullname(self):
        name = "<img src=1 onerror=console.log(1)>"
        email = fake_email()
        unreg_no_record = serialize_unregistered(name, email)
        contrib_data = [unreg_no_record]
        contrib_data[0]['permission'] = 'admin'
        contrib_data[0]['visible'] = True

        with assert_raises(ValidationError):
            deserialize_contributors(
                self.project,
                contrib_data,
                auth=Auth(self.creator),
                validate=True)

    def test_deserialize_contributors_validates_email(self):
        name = fake.name()
        email = "!@#$%%^&*"
        unreg_no_record = serialize_unregistered(name, email)
        contrib_data = [unreg_no_record]
        contrib_data[0]['permission'] = 'admin'
        contrib_data[0]['visible'] = True

        with assert_raises(ValidationError):
            deserialize_contributors(
                self.project,
                contrib_data,
                auth=Auth(self.creator),
                validate=True)

    def test_serialize_unregistered_with_record(self):
        name, email = fake.name(), fake_email()
        user = self.project.add_unregistered_contributor(fullname=name,
                                                         email=email, auth=Auth(self.project.creator))
        self.project.save()
        res = serialize_unregistered(
            fullname=name,
            email=email
        )
        assert_false(res['active'])
        assert_false(res['registered'])
        assert_equal(res['id'], user._primary_key)
        assert_true(res['profile_image_url'])
        assert_equal(res['fullname'], name)
        assert_equal(res['email'], email)

    def test_add_contributor_with_unreg_contribs_and_reg_contribs(self):
        n_contributors_pre = len(self.project.contributors)
        reg_user = UserFactory()
        name, email = fake.name(), fake_email()
        pseudouser = {
            'id': None,
            'registered': False,
            'fullname': name,
            'email': email,
            'permission': 'admin',
            'visible': True,
        }
        reg_dict = add_contributor_json(reg_user)
        reg_dict['permission'] = 'admin'
        reg_dict['visible'] = True
        payload = {
            'users': [reg_dict, pseudouser],
            'node_ids': []
        }
        url = self.project.api_url_for('project_contributors_post')
        self.app.post_json(url, payload).maybe_follow()
        self.project.reload()
        assert_equal(len(self.project.contributors),
                     n_contributors_pre + len(payload['users']))

        new_unreg = auth.get_user(email=email)
        assert_false(new_unreg.is_registered)
        # unclaimed record was added
        new_unreg.reload()
        assert_in(self.project._primary_key, new_unreg.unclaimed_records)
        rec = new_unreg.get_unclaimed_record(self.project._primary_key)
        assert_equal(rec['name'], name)
        assert_equal(rec['email'], email)

    @mock.patch('website.project.views.contributor.send_claim_email')
    def test_add_contributors_post_only_sends_one_email_to_unreg_user(
            self, mock_send_claim_email):
        # Project has components
        comp1, comp2 = NodeFactory(
            creator=self.creator), NodeFactory(creator=self.creator)
        NodeRelation.objects.create(parent=self.project, child=comp1)
        NodeRelation.objects.create(parent=self.project, child=comp2)
        self.project.save()

        # An unreg user is added to the project AND its components
        unreg_user = {  # dict because user has not previous unreg record
            'id': None,
            'registered': False,
            'fullname': fake.name(),
            'email': fake_email(),
            'permission': 'admin',
            'visible': True,
        }
        payload = {
            'users': [unreg_user],
            'node_ids': [comp1._primary_key, comp2._primary_key]
        }

        # send request
        url = self.project.api_url_for('project_contributors_post')
        assert_true(self.project.can_edit(user=self.creator))
        self.app.post_json(url, payload, auth=self.creator.auth)

        # finalize_invitation should only have been called once
        assert_equal(mock_send_claim_email.call_count, 1)

    @mock.patch('website.mails.send_mail')
    def test_add_contributors_post_only_sends_one_email_to_registered_user(self, mock_send_mail):
        # Project has components
        comp1 = NodeFactory(creator=self.creator, parent=self.project)
        comp2 = NodeFactory(creator=self.creator, parent=self.project)

        # A registered user is added to the project AND its components
        user = UserFactory()
        user_dict = {
            'id': user._id,
            'fullname': user.fullname,
            'email': user.username,
            'permission': 'write',
            'visible': True}

        payload = {
            'users': [user_dict],
            'node_ids': [comp1._primary_key, comp2._primary_key]
        }

        # send request
        url = self.project.api_url_for('project_contributors_post')
        assert self.project.can_edit(user=self.creator)
        self.app.post_json(url, payload, auth=self.creator.auth)

        # send_mail should only have been called once
        assert_equal(mock_send_mail.call_count, 1)

    @mock.patch('website.mails.send_mail')
    def test_add_contributors_post_sends_email_if_user_not_contributor_on_parent_node(self, mock_send_mail):
        # Project has a component with a sub-component
        component = NodeFactory(creator=self.creator, parent=self.project)
        sub_component = NodeFactory(creator=self.creator, parent=component)

        # A registered user is added to the project and the sub-component, but NOT the component
        user = UserFactory()
        user_dict = {
            'id': user._id,
            'fullname': user.fullname,
            'email': user.username,
            'permission': 'write',
            'visible': True}

        payload = {
            'users': [user_dict],
            'node_ids': [sub_component._primary_key]
        }

        # send request
        url = self.project.api_url_for('project_contributors_post')
        assert self.project.can_edit(user=self.creator)
        self.app.post_json(url, payload, auth=self.creator.auth)

        # send_mail is called for both the project and the sub-component
        assert_equal(mock_send_mail.call_count, 2)

    @mock.patch('website.project.views.contributor.send_claim_email')
    def test_email_sent_when_unreg_user_is_added(self, send_mail):
        name, email = fake.name(), fake_email()
        pseudouser = {
            'id': None,
            'registered': False,
            'fullname': name,
            'email': email,
            'permission': 'admin',
            'visible': True,
        }
        payload = {
            'users': [pseudouser],
            'node_ids': []
        }
        url = self.project.api_url_for('project_contributors_post')
        self.app.post_json(url, payload).maybe_follow()
        assert_true(send_mail.called)
        assert_true(send_mail.called_with(email=email))

    @mock.patch('website.mails.send_mail')
    def test_email_sent_when_reg_user_is_added(self, send_mail):
        contributor = UserFactory()
        contributors = [{
            'user': contributor,
            'visible': True,
            'permissions': ['read', 'write']
        }]
        project = ProjectFactory(creator=self.auth.user)
        project.add_contributors(contributors, auth=self.auth)
        project.save()
        assert_true(send_mail.called)
        send_mail.assert_called_with(
            contributor.username,
            mails.CONTRIBUTOR_ADDED_DEFAULT,
            user=contributor,
            node=project,
            referrer_name=self.auth.user.fullname,
            all_global_subscriptions_none=False,
            branded_service=None,
<<<<<<< HEAD
            can_change_preferences=False,
            logo=settings.OSF_LOGO
=======
            osf_contact_email=settings.OSF_CONTACT_EMAIL
>>>>>>> c3fafa21
        )
        assert_almost_equal(contributor.contributor_added_email_records[project._id]['last_sent'], int(time.time()), delta=1)

    @mock.patch('website.mails.send_mail')
    def test_contributor_added_email_sent_to_unreg_user(self, send_mail):
        unreg_user = UnregUserFactory()
        project = ProjectFactory()
        project.add_unregistered_contributor(fullname=unreg_user.fullname, email=unreg_user.email, auth=Auth(project.creator))
        project.save()
        assert_true(send_mail.called)

    @mock.patch('website.mails.send_mail')
    def test_forking_project_does_not_send_contributor_added_email(self, send_mail):
        project = ProjectFactory()
        project.fork_node(auth=Auth(project.creator))
        assert_false(send_mail.called)

    @mock.patch('website.mails.send_mail')
    def test_templating_project_does_not_send_contributor_added_email(self, send_mail):
        project = ProjectFactory()
        project.use_as_template(auth=Auth(project.creator))
        assert_false(send_mail.called)

    @mock.patch('website.archiver.tasks.archive')
    @mock.patch('website.mails.send_mail')
    def test_registering_project_does_not_send_contributor_added_email(self, send_mail, mock_archive):
        project = ProjectFactory()
        project.register_node(get_default_metaschema(), Auth(user=project.creator), '', None)
        assert_false(send_mail.called)

    @mock.patch('website.mails.send_mail')
    def test_notify_contributor_email_does_not_send_before_throttle_expires(self, send_mail):
        contributor = UserFactory()
        project = ProjectFactory()
        auth = Auth(project.creator)
        notify_added_contributor(project, contributor, auth)
        assert_true(send_mail.called)

        # 2nd call does not send email because throttle period has not expired
        notify_added_contributor(project, contributor, auth)
        assert_equal(send_mail.call_count, 1)

    @mock.patch('website.mails.send_mail')
    def test_notify_contributor_email_sends_after_throttle_expires(self, send_mail):
        throttle = 0.5

        contributor = UserFactory()
        project = ProjectFactory()
        auth = Auth(project.creator)
        notify_added_contributor(project, contributor, auth, throttle=throttle)
        assert_true(send_mail.called)

        time.sleep(1)  # throttle period expires
        notify_added_contributor(project, contributor, auth, throttle=throttle)
        assert_equal(send_mail.call_count, 2)

    @mock.patch('website.mails.send_mail')
    def test_add_contributor_to_fork_sends_email(self, send_mail):
        contributor = UserFactory()
        fork = self.project.fork_node(auth=Auth(self.creator))
        fork.add_contributor(contributor, auth=Auth(self.creator))
        fork.save()
        assert_true(send_mail.called)
        assert_equal(send_mail.call_count, 1)

    @mock.patch('website.mails.send_mail')
    def test_add_contributor_to_template_sends_email(self, send_mail):
        contributor = UserFactory()
        template = self.project.use_as_template(auth=Auth(self.creator))
        template.add_contributor(contributor, auth=Auth(self.creator))
        template.save()
        assert_true(send_mail.called)
        assert_equal(send_mail.call_count, 1)

    @mock.patch('website.mails.send_mail')
    def test_creating_fork_does_not_email_creator(self, send_mail):
        contributor = UserFactory()
        fork = self.project.fork_node(auth=Auth(self.creator))
        assert_false(send_mail.called)

    @mock.patch('website.mails.send_mail')
    def test_creating_template_does_not_email_creator(self, send_mail):
        contributor = UserFactory()
        template = self.project.use_as_template(auth=Auth(self.creator))
        assert_false(send_mail.called)

    def test_add_multiple_contributors_only_adds_one_log(self):
        n_logs_pre = self.project.logs.count()
        reg_user = UserFactory()
        name = fake.name()
        pseudouser = {
            'id': None,
            'registered': False,
            'fullname': name,
            'email': fake_email(),
            'permission': 'write',
            'visible': True,
        }
        reg_dict = add_contributor_json(reg_user)
        reg_dict['permission'] = 'admin'
        reg_dict['visible'] = True
        payload = {
            'users': [reg_dict, pseudouser],
            'node_ids': []
        }
        url = self.project.api_url_for('project_contributors_post')
        self.app.post_json(url, payload).maybe_follow()
        self.project.reload()
        assert_equal(self.project.logs.count(), n_logs_pre + 1)

    def test_add_contribs_to_multiple_nodes(self):
        child = NodeFactory(parent=self.project, creator=self.creator)
        n_contributors_pre = child.contributors.count()
        reg_user = UserFactory()
        name, email = fake.name(), fake_email()
        pseudouser = {
            'id': None,
            'registered': False,
            'fullname': name,
            'email': email,
            'permission': 'admin',
            'visible': True,
        }
        reg_dict = add_contributor_json(reg_user)
        reg_dict['permission'] = 'admin'
        reg_dict['visible'] = True
        payload = {
            'users': [reg_dict, pseudouser],
            'node_ids': [self.project._primary_key, child._primary_key]
        }
        url = '/api/v1/project/{0}/contributors/'.format(self.project._id)
        self.app.post_json(url, payload).maybe_follow()
        child.reload()
        assert_equal(child.contributors.count(),
                     n_contributors_pre + len(payload['users']))

    def tearDown(self):
        super(TestAddingContributorViews, self).tearDown()
        contributor_added.disconnect(notify_added_contributor)


class TestUserInviteViews(OsfTestCase):

    def setUp(self):
        super(TestUserInviteViews, self).setUp()
        self.user = AuthUserFactory()
        self.project = ProjectFactory(creator=self.user)
        self.invite_url = '/api/v1/project/{0}/invite_contributor/'.format(
            self.project._primary_key)

    def test_invite_contributor_post_if_not_in_db(self):
        name, email = fake.name(), fake_email()
        res = self.app.post_json(
            self.invite_url,
            {'fullname': name, 'email': email},
            auth=self.user.auth,
        )
        contrib = res.json['contributor']
        assert_true(contrib['id'] is None)
        assert_equal(contrib['fullname'], name)
        assert_equal(contrib['email'], email)

    def test_invite_contributor_post_if_unreg_already_in_db(self):
        # A n unreg user is added to a different project
        name, email = fake.name(), fake_email()
        project2 = ProjectFactory()
        unreg_user = project2.add_unregistered_contributor(fullname=name, email=email,
                                                           auth=Auth(project2.creator))
        project2.save()
        res = self.app.post_json(self.invite_url,
                                 {'fullname': name, 'email': email}, auth=self.user.auth)
        expected = add_contributor_json(unreg_user)
        expected['fullname'] = name
        expected['email'] = email
        assert_equal(res.json['contributor'], expected)

    def test_invite_contributor_post_if_emaiL_already_registered(self):
        reg_user = UserFactory()
        # Tries to invite user that is already regiestered
        res = self.app.post_json(self.invite_url,
                                 {'fullname': fake.name(), 'email': reg_user.username},
                                 auth=self.user.auth, expect_errors=True)
        assert_equal(res.status_code, http.BAD_REQUEST)

    def test_invite_contributor_post_if_user_is_already_contributor(self):
        unreg_user = self.project.add_unregistered_contributor(
            fullname=fake.name(), email=fake_email(),
            auth=Auth(self.project.creator)
        )
        self.project.save()
        # Tries to invite unreg user that is already a contributor
        res = self.app.post_json(self.invite_url,
                                 {'fullname': fake.name(), 'email': unreg_user.username},
                                 auth=self.user.auth, expect_errors=True)
        assert_equal(res.status_code, http.BAD_REQUEST)

    def test_invite_contributor_with_no_email(self):
        name = fake.name()
        res = self.app.post_json(self.invite_url,
                                 {'fullname': name, 'email': None}, auth=self.user.auth)
        assert_equal(res.status_code, http.OK)
        data = res.json
        assert_equal(data['status'], 'success')
        assert_equal(data['contributor']['fullname'], name)
        assert_true(data['contributor']['email'] is None)
        assert_false(data['contributor']['registered'])

    def test_invite_contributor_requires_fullname(self):
        res = self.app.post_json(self.invite_url,
                                 {'email': 'brian@queen.com', 'fullname': ''}, auth=self.user.auth,
                                 expect_errors=True)
        assert_equal(res.status_code, http.BAD_REQUEST)

    @mock.patch('website.project.views.contributor.mails.send_mail')
    def test_send_claim_email_to_given_email(self, send_mail):
        project = ProjectFactory()
        given_email = fake_email()
        unreg_user = project.add_unregistered_contributor(
            fullname=fake.name(),
            email=given_email,
            auth=Auth(project.creator),
        )
        project.save()
        send_claim_email(email=given_email, unclaimed_user=unreg_user, node=project)

        assert_true(send_mail.called)
        assert_true(send_mail.called_with(
            to_addr=given_email,
            mail=mails.INVITE_DEFAULT,
            can_change_preferences=False,
        ))

    @mock.patch('website.project.views.contributor.mails.send_mail')
    def test_send_claim_email_to_referrer(self, send_mail):
        project = ProjectFactory()
        referrer = project.creator
        given_email, real_email = fake_email(), fake_email()
        unreg_user = project.add_unregistered_contributor(fullname=fake.name(),
                                                          email=given_email, auth=Auth(
                                                              referrer)
                                                          )
        project.save()
        send_claim_email(email=real_email, unclaimed_user=unreg_user, node=project)

        assert_true(send_mail.called)
        # email was sent to referrer
        send_mail.assert_called_with(
            referrer.username,
            mails.FORWARD_INVITE,
            user=unreg_user,
            referrer=referrer,
            claim_url=unreg_user.get_claim_url(project._id, external=True),
            email=real_email.lower().strip(),
            fullname=unreg_user.get_unclaimed_record(project._id)['name'],
            node=project,
            branded_service=None,
<<<<<<< HEAD
            can_change_preferences=False,
            logo=settings.OSF_LOGO
=======
            osf_contact_email=settings.OSF_CONTACT_EMAIL
>>>>>>> c3fafa21
        )

    @mock.patch('website.project.views.contributor.mails.send_mail')
    def test_send_claim_email_before_throttle_expires(self, send_mail):
        project = ProjectFactory()
        given_email = fake_email()
        unreg_user = project.add_unregistered_contributor(
            fullname=fake.name(),
            email=given_email,
            auth=Auth(project.creator),
        )
        project.save()
        send_claim_email(email=fake_email(), unclaimed_user=unreg_user, node=project)
        send_mail.reset_mock()
        # 2nd call raises error because throttle hasn't expired
        with assert_raises(HTTPError):
            send_claim_email(email=fake_email(), unclaimed_user=unreg_user, node=project)
        assert_false(send_mail.called)


class TestClaimViews(OsfTestCase):

    def setUp(self):
        super(TestClaimViews, self).setUp()
        self.referrer = AuthUserFactory()
        self.project = ProjectFactory(creator=self.referrer, is_public=True)
        self.given_name = fake.name()
        self.given_email = fake_email()
        self.user = self.project.add_unregistered_contributor(
            fullname=self.given_name,
            email=self.given_email,
            auth=Auth(user=self.referrer)
        )
        self.project.save()

    @mock.patch('website.project.views.contributor.send_claim_email')
    def test_claim_user_already_registered_redirects_to_claim_user_registered(self, claim_email):
        name = fake.name()
        email = fake_email()

        # project contributor adds an unregistered contributor (without an email) on public project
        unregistered_user = self.project.add_unregistered_contributor(
            fullname=name,
            email=None,
            auth=Auth(user=self.referrer)
        )
        assert_in(unregistered_user, self.project.contributors)

        # unregistered user comes along and claims themselves on the public project, entering an email
        invite_url = self.project.api_url_for('claim_user_post', uid='undefined')
        self.app.post_json(invite_url, {
            'pk': unregistered_user._primary_key,
            'value': email
        })
        assert_equal(claim_email.call_count, 1)

        # set unregistered record email since we are mocking send_claim_email()
        unclaimed_record = unregistered_user.get_unclaimed_record(self.project._primary_key)
        unclaimed_record.update({'email': email})
        unregistered_user.save()

        # unregistered user then goes and makes an account with same email, before claiming themselves as contributor
        UserFactory(username=email, fullname=name)

        # claim link for the now registered email is accessed while not logged in
        token = unregistered_user.get_unclaimed_record(self.project._primary_key)['token']
        claim_url = '/user/{uid}/{pid}/claim/?token={token}'.format(
            uid=unregistered_user._id,
            pid=self.project._id,
            token=token
        )
        res = self.app.get(claim_url)

        # should redirect to 'claim_user_registered' view
        claim_registered_url = '/user/{uid}/{pid}/claim/verify/{token}/'.format(
            uid=unregistered_user._id,
            pid=self.project._id,
            token=token
        )
        assert_equal(res.status_code, 302)
        assert_in(claim_registered_url, res.headers.get('Location'))

    @mock.patch('website.project.views.contributor.send_claim_email')
    def test_claim_user_already_registered_secondary_email_redirects_to_claim_user_registered(self, claim_email):
        name = fake.name()
        email = fake_email()
        secondary_email = fake_email()

        # project contributor adds an unregistered contributor (without an email) on public project
        unregistered_user = self.project.add_unregistered_contributor(
            fullname=name,
            email=None,
            auth=Auth(user=self.referrer)
        )
        assert_in(unregistered_user, self.project.contributors)

        # unregistered user comes along and claims themselves on the public project, entering an email
        invite_url = self.project.api_url_for('claim_user_post', uid='undefined')
        self.app.post_json(invite_url, {
            'pk': unregistered_user._primary_key,
            'value': secondary_email
        })
        assert_equal(claim_email.call_count, 1)

        # set unregistered record email since we are mocking send_claim_email()
        unclaimed_record = unregistered_user.get_unclaimed_record(self.project._primary_key)
        unclaimed_record.update({'email': secondary_email})
        unregistered_user.save()

        # unregistered user then goes and makes an account with same email, before claiming themselves as contributor
        registered_user = UserFactory(username=email, fullname=name)
        registered_user.emails.create(address=secondary_email)
        registered_user.save()

        # claim link for the now registered email is accessed while not logged in
        token = unregistered_user.get_unclaimed_record(self.project._primary_key)['token']
        claim_url = '/user/{uid}/{pid}/claim/?token={token}'.format(
            uid=unregistered_user._id,
            pid=self.project._id,
            token=token
        )
        res = self.app.get(claim_url)

        # should redirect to 'claim_user_registered' view
        claim_registered_url = '/user/{uid}/{pid}/claim/verify/{token}/'.format(
            uid=unregistered_user._id,
            pid=self.project._id,
            token=token
        )
        assert_equal(res.status_code, 302)
        assert_in(claim_registered_url, res.headers.get('Location'))

    def test_claim_user_invited_with_no_email_posts_to_claim_form(self):
        given_name = fake.name()
        invited_user = self.project.add_unregistered_contributor(
            fullname=given_name,
            email=None,
            auth=Auth(user=self.referrer)
        )
        self.project.save()

        url = invited_user.get_claim_url(self.project._primary_key)
        res = self.app.post(url, {
            'password': 'bohemianrhap',
            'password2': 'bohemianrhap'
        }, expect_errors=True)
        assert_equal(res.status_code, 400)

    @mock.patch('website.project.views.contributor.mails.send_mail')
    def test_claim_user_post_with_registered_user_id(self, send_mail):
        # registered user who is attempting to claim the unclaimed contributor
        reg_user = UserFactory()
        payload = {
            # pk of unreg user record
            'pk': self.user._primary_key,
            'claimerId': reg_user._primary_key
        }
        url = '/api/v1/user/{uid}/{pid}/claim/email/'.format(
            uid=self.user._primary_key,
            pid=self.project._primary_key,
        )

        res = self.app.post_json(url, payload)

        # mail was sent
        assert_equal(send_mail.call_count, 2)
        # ... to the correct address
        referrer_call = send_mail.call_args_list[0]
        claimer_call = send_mail.call_args_list[1]
        args, _ = referrer_call
        assert_equal(args[0], self.referrer.username)
        args, _ = claimer_call
        assert_equal(args[0], reg_user.username)

        # view returns the correct JSON
        assert_equal(res.json, {
            'status': 'success',
            'email': reg_user.username,
            'fullname': self.given_name,
        })

    @mock.patch('website.project.views.contributor.mails.send_mail')
    def test_send_claim_registered_email(self, mock_send_mail):
        reg_user = UserFactory()
        send_claim_registered_email(
            claimer=reg_user,
            unclaimed_user=self.user,
            node=self.project
        )
        assert_equal(mock_send_mail.call_count, 2)
        first_call_args = mock_send_mail.call_args_list[0][0]
        assert_equal(first_call_args[0], self.referrer.username)
        second_call_args = mock_send_mail.call_args_list[1][0]
        assert_equal(second_call_args[0], reg_user.username)

    @mock.patch('website.project.views.contributor.mails.send_mail')
    def test_send_claim_registered_email_before_throttle_expires(self, mock_send_mail):
        reg_user = UserFactory()
        send_claim_registered_email(
            claimer=reg_user,
            unclaimed_user=self.user,
            node=self.project,
        )
        mock_send_mail.reset_mock()
        # second call raises error because it was called before throttle period
        with assert_raises(HTTPError):
            send_claim_registered_email(
                claimer=reg_user,
                unclaimed_user=self.user,
                node=self.project,
            )
        assert_false(mock_send_mail.called)

    @mock.patch('website.project.views.contributor.send_claim_registered_email')
    def test_claim_user_post_with_email_already_registered_sends_correct_email(
            self, send_claim_registered_email):
        reg_user = UserFactory()
        payload = {
            'value': reg_user.username,
            'pk': self.user._primary_key
        }
        url = self.project.api_url_for('claim_user_post', uid=self.user._id)
        self.app.post_json(url, payload)
        assert_true(send_claim_registered_email.called)

    def test_user_with_removed_unclaimed_url_claiming(self):
        """ Tests that when an unclaimed user is removed from a project, the
        unregistered user object does not retain the token.
        """
        self.project.remove_contributor(self.user, Auth(user=self.referrer))

        assert_not_in(
            self.project._primary_key,
            self.user.unclaimed_records.keys()
        )

    def test_user_with_claim_url_cannot_claim_twice(self):
        """ Tests that when an unclaimed user is replaced on a project with a
        claimed user, the unregistered user object does not retain the token.
        """
        reg_user = AuthUserFactory()

        self.project.replace_contributor(self.user, reg_user)

        assert_not_in(
            self.project._primary_key,
            self.user.unclaimed_records.keys()
        )

    def test_claim_user_form_redirects_to_password_confirm_page_if_user_is_logged_in(self):
        reg_user = AuthUserFactory()
        url = self.user.get_claim_url(self.project._primary_key)
        res = self.app.get(url, auth=reg_user.auth)
        assert_equal(res.status_code, 302)
        res = res.follow(auth=reg_user.auth)
        token = self.user.get_unclaimed_record(self.project._primary_key)['token']
        expected = self.project.web_url_for(
            'claim_user_registered',
            uid=self.user._id,
            token=token,
        )
        assert_equal(res.request.path, expected)

    def test_get_valid_form(self):
        url = self.user.get_claim_url(self.project._primary_key)
        res = self.app.get(url).maybe_follow()
        assert_equal(res.status_code, 200)

    def test_invalid_claim_form_raise_400(self):
        uid = self.user._primary_key
        pid = self.project._primary_key
        url = '/user/{uid}/{pid}/claim/?token=badtoken'.format(**locals())
        res = self.app.get(url, expect_errors=True).maybe_follow()
        assert_equal(res.status_code, 400)

    @mock.patch('osf.models.OSFUser.update_search_nodes')
    def test_posting_to_claim_form_with_valid_data(self, mock_update_search_nodes):
        url = self.user.get_claim_url(self.project._primary_key)
        res = self.app.post(url, {
            'username': self.user.username,
            'password': 'killerqueen',
            'password2': 'killerqueen'
        })

        assert_equal(res.status_code, 302)
        location = res.headers.get('Location')
        assert_in('login?service=', location)
        assert_in('username', location)
        assert_in('verification_key', location)
        assert_in(self.project._primary_key, location)

        self.user.reload()
        assert_true(self.user.is_registered)
        assert_true(self.user.is_active)
        assert_not_in(self.project._primary_key, self.user.unclaimed_records)

    @mock.patch('osf.models.OSFUser.update_search_nodes')
    def test_posting_to_claim_form_removes_all_unclaimed_data(self, mock_update_search_nodes):
        # user has multiple unclaimed records
        p2 = ProjectFactory(creator=self.referrer)
        self.user.add_unclaimed_record(node=p2, referrer=self.referrer,
                                       given_name=fake.name())
        self.user.save()
        assert_true(len(self.user.unclaimed_records.keys()) > 1)  # sanity check
        url = self.user.get_claim_url(self.project._primary_key)
        self.app.post(url, {
            'username': self.given_email,
            'password': 'bohemianrhap',
            'password2': 'bohemianrhap'
        })
        self.user.reload()
        assert_equal(self.user.unclaimed_records, {})

    @mock.patch('osf.models.OSFUser.update_search_nodes')
    def test_posting_to_claim_form_sets_fullname_to_given_name(self, mock_update_search_nodes):
        # User is created with a full name
        original_name = fake.name()
        unreg = UnregUserFactory(fullname=original_name)
        # User invited with a different name
        different_name = fake.name()
        new_user = self.project.add_unregistered_contributor(
            email=unreg.username,
            fullname=different_name,
            auth=Auth(self.project.creator),
        )
        self.project.save()
        # Goes to claim url
        claim_url = new_user.get_claim_url(self.project._id)
        self.app.post(claim_url, {
            'username': unreg.username,
            'password': 'killerqueen', 'password2': 'killerqueen'
        })
        unreg.reload()
        # Full name was set correctly
        assert_equal(unreg.fullname, different_name)
        # CSL names were set correctly
        parsed_name = impute_names_model(different_name)
        assert_equal(unreg.given_name, parsed_name['given_name'])
        assert_equal(unreg.family_name, parsed_name['family_name'])

    @mock.patch('website.project.views.contributor.mails.send_mail')
    def test_claim_user_post_returns_fullname(self, send_mail):
        url = '/api/v1/user/{0}/{1}/claim/email/'.format(self.user._primary_key,
                                                         self.project._primary_key)
        res = self.app.post_json(url,
                                 {'value': self.given_email,
                                     'pk': self.user._primary_key},
                                 auth=self.referrer.auth)
        assert_equal(res.json['fullname'], self.given_name)
        assert_true(send_mail.called)
        assert_true(send_mail.called_with(to_addr=self.given_email))

    @mock.patch('website.project.views.contributor.mails.send_mail')
    def test_claim_user_post_if_email_is_different_from_given_email(self, send_mail):
        email = fake_email()  # email that is different from the one the referrer gave
        url = '/api/v1/user/{0}/{1}/claim/email/'.format(self.user._primary_key,
                                                         self.project._primary_key)
        self.app.post_json(url,
                           {'value': email, 'pk': self.user._primary_key}
                           )
        assert_true(send_mail.called)
        assert_equal(send_mail.call_count, 2)
        call_to_invited = send_mail.mock_calls[0]
        assert_true(call_to_invited.called_with(
            to_addr=email
        ))
        call_to_referrer = send_mail.mock_calls[1]
        assert_true(call_to_referrer.called_with(
            to_addr=self.given_email
        ))

    def test_claim_url_with_bad_token_returns_400(self):
        url = self.project.web_url_for(
            'claim_user_registered',
            uid=self.user._id,
            token='badtoken',
        )
        res = self.app.get(url, auth=self.referrer.auth, expect_errors=400)
        assert_equal(res.status_code, 400)

    def test_cannot_claim_user_with_user_who_is_already_contributor(self):
        # user who is already a contirbutor to the project
        contrib = AuthUserFactory()
        self.project.add_contributor(contrib, auth=Auth(self.project.creator))
        self.project.save()
        # Claiming user goes to claim url, but contrib is already logged in
        url = self.user.get_claim_url(self.project._primary_key)
        res = self.app.get(
            url,
            auth=contrib.auth,
        ).follow(
            auth=contrib.auth,
            expect_errors=True,
        )
        # Response is a 400
        assert_equal(res.status_code, 400)


class TestPointerViews(OsfTestCase):

    def setUp(self):
        super(TestPointerViews, self).setUp()
        self.user = AuthUserFactory()
        self.consolidate_auth = Auth(user=self.user)
        self.project = ProjectFactory(creator=self.user)

    def _make_pointer_only_user_can_see(self, user, project, save=False):
        node = ProjectFactory(creator=user)
        project.add_pointer(node, auth=Auth(user=user), save=save)

    def test_pointer_list_write_contributor_can_remove_private_component_entry(self):
        """Ensure that write contributors see the button to delete a pointer,
            even if they cannot see what it is pointing at"""
        url = web_url_for('view_project', pid=self.project._id)
        user2 = AuthUserFactory()
        self.project.add_contributor(user2,
                                     auth=Auth(self.project.creator),
                                     permissions=permissions.DEFAULT_CONTRIBUTOR_PERMISSIONS)

        self._make_pointer_only_user_can_see(user2, self.project)
        self.project.save()

        res = self.app.get(url, auth=self.user.auth).maybe_follow()
        assert_equal(res.status_code, 200)

        has_controls = res.lxml.xpath('//li[@node_id]/p[starts-with(normalize-space(text()), "Private Link")]//i[contains(@class, "remove-pointer")]')
        assert_true(has_controls)

    def test_pointer_list_write_contributor_can_remove_public_component_entry(self):
        url = web_url_for('view_project', pid=self.project._id)

        for i in xrange(3):
            self.project.add_pointer(ProjectFactory(creator=self.user),
                                     auth=Auth(user=self.user))
        self.project.save()

        res = self.app.get(url, auth=self.user.auth).maybe_follow()
        assert_equal(res.status_code, 200)

        has_controls = res.lxml.xpath(
            '//li[@node_id]//i[contains(@class, "remove-pointer")]')
        assert_equal(len(has_controls), 3)

    def test_pointer_list_read_contributor_cannot_remove_private_component_entry(self):
        url = web_url_for('view_project', pid=self.project._id)
        user2 = AuthUserFactory()
        self.project.add_contributor(user2,
                                     auth=Auth(self.project.creator),
                                     permissions=[permissions.READ])

        self._make_pointer_only_user_can_see(user2, self.project)
        self.project.save()

        res = self.app.get(url, auth=user2.auth).maybe_follow()
        assert_equal(res.status_code, 200)

        pointer_nodes = res.lxml.xpath('//li[@node_id]')
        has_controls = res.lxml.xpath('//li[@node_id]/p[starts-with(normalize-space(text()), "Private Link")]//i[contains(@class, "remove-pointer")]')
        assert_equal(len(pointer_nodes), 1)
        assert_false(has_controls)

    def test_pointer_list_read_contributor_cannot_remove_public_component_entry(self):
        url = web_url_for('view_project', pid=self.project._id)

        self.project.add_pointer(ProjectFactory(creator=self.user,
                                                is_public=True),
                                 auth=Auth(user=self.user))

        user2 = AuthUserFactory()
        self.project.add_contributor(user2,
                                     auth=Auth(self.project.creator),
                                     permissions=[permissions.READ])
        self.project.save()

        res = self.app.get(url, auth=user2.auth).maybe_follow()
        assert_equal(res.status_code, 200)

        pointer_nodes = res.lxml.xpath('//li[@node_id]')
        has_controls = res.lxml.xpath(
            '//li[@node_id]//i[contains(@class, "remove-pointer")]')
        assert_equal(len(pointer_nodes), 1)
        assert_equal(len(has_controls), 0)

    # https://github.com/CenterForOpenScience/openscienceframework.org/issues/1109
    def test_get_pointed_excludes_folders(self):
        pointer_project = ProjectFactory(is_public=True)  # project that points to another project
        pointed_project = ProjectFactory(creator=self.user)  # project that other project points to
        pointer_project.add_pointer(pointed_project, Auth(pointer_project.creator), save=True)

        # Project is in an organizer collection
        collection = CollectionFactory(creator=pointed_project.creator)
        collection.add_pointer(pointed_project, Auth(pointed_project.creator), save=True)

        url = pointed_project.api_url_for('get_pointed')
        res = self.app.get(url, auth=self.user.auth)
        assert_equal(res.status_code, 200)
        # pointer_project's id is included in response, but folder's id is not
        pointer_ids = [each['id'] for each in res.json['pointed']]
        assert_in(pointer_project._id, pointer_ids)
        assert_not_in(collection._id, pointer_ids)

    def test_add_pointers(self):

        url = self.project.api_url + 'pointer/'
        node_ids = [
            NodeFactory()._id
            for _ in range(5)
        ]
        self.app.post_json(
            url,
            {'nodeIds': node_ids},
            auth=self.user.auth,
        ).maybe_follow()

        self.project.reload()
        assert_equal(
            self.project.nodes_active.count(),
            5
        )

    def test_add_the_same_pointer_more_than_once(self):
        url = self.project.api_url + 'pointer/'
        double_node = NodeFactory()

        self.app.post_json(
            url,
            {'nodeIds': [double_node._id]},
            auth=self.user.auth,
        )
        res = self.app.post_json(
            url,
            {'nodeIds': [double_node._id]},
            auth=self.user.auth,
            expect_errors=True
        )
        assert_equal(res.status_code, 400)

    def test_add_pointers_no_user_logg_in(self):

        url = self.project.api_url_for('add_pointers')
        node_ids = [
            NodeFactory()._id
            for _ in range(5)
        ]
        res = self.app.post_json(
            url,
            {'nodeIds': node_ids},
            auth=None,
            expect_errors=True
        )

        assert_equal(res.status_code, 401)

    def test_add_pointers_public_non_contributor(self):

        project2 = ProjectFactory()
        project2.set_privacy('public')
        project2.save()

        url = self.project.api_url_for('add_pointers')

        self.app.post_json(
            url,
            {'nodeIds': [project2._id]},
            auth=self.user.auth,
        ).maybe_follow()

        self.project.reload()
        assert_equal(
            self.project.nodes_active.count(),
            1
        )

    def test_add_pointers_contributor(self):
        user2 = AuthUserFactory()
        self.project.add_contributor(user2)
        self.project.save()

        url = self.project.api_url_for('add_pointers')
        node_ids = [
            NodeFactory()._id
            for _ in range(5)
        ]
        self.app.post_json(
            url,
            {'nodeIds': node_ids},
            auth=user2.auth,
        ).maybe_follow()

        self.project.reload()
        assert_equal(
            self.project.linked_nodes.count(),
            5
        )

    def test_add_pointers_not_provided(self):
        url = self.project.api_url + 'pointer/'
        res = self.app.post_json(url, {}, auth=self.user.auth, expect_errors=True)
        assert_equal(res.status_code, 400)


    def test_remove_pointer(self):
        url = self.project.api_url + 'pointer/'
        node = NodeFactory()
        pointer = self.project.add_pointer(node, auth=self.consolidate_auth)
        self.app.delete_json(
            url,
            {'pointerId': pointer.node._id},
            auth=self.user.auth,
        )
        self.project.reload()
        assert_equal(
            len(list(self.project.nodes)),
            0
        )

    def test_remove_pointer_not_provided(self):
        url = self.project.api_url + 'pointer/'
        res = self.app.delete_json(url, {}, auth=self.user.auth, expect_errors=True)
        assert_equal(res.status_code, 400)

    def test_remove_pointer_not_found(self):
        url = self.project.api_url + 'pointer/'
        res = self.app.delete_json(
            url,
            {'pointerId': None},
            auth=self.user.auth,
            expect_errors=True
        )
        assert_equal(res.status_code, 400)

    def test_remove_pointer_not_in_nodes(self):
        url = self.project.api_url + 'pointer/'
        res = self.app.delete_json(
            url,
            {'pointerId': 'somefakeid'},
            auth=self.user.auth,
            expect_errors=True
        )
        assert_equal(res.status_code, 400)

    def test_forking_pointer_works(self):
        url = self.project.api_url + 'pointer/fork/'
        linked_node = NodeFactory(creator=self.user)
        pointer = self.project.add_pointer(linked_node, auth=self.consolidate_auth)
        assert_true(linked_node.id, pointer.child.id)
        res = self.app.post_json(url, {'nodeId': pointer.child._id}, auth=self.user.auth)
        assert_equal(res.status_code, 201)
        assert_in('node', res.json['data'])
        fork = res.json['data']['node']
        assert_equal(fork['title'], 'Fork of {}'.format(linked_node.title))

    def test_fork_pointer_not_provided(self):
        url = self.project.api_url + 'pointer/fork/'
        res = self.app.post_json(url, {}, auth=self.user.auth,
                                 expect_errors=True)
        assert_equal(res.status_code, 400)

    def test_fork_pointer_not_found(self):
        url = self.project.api_url + 'pointer/fork/'
        res = self.app.post_json(
            url,
            {'nodeId': None},
            auth=self.user.auth,
            expect_errors=True
        )
        assert_equal(res.status_code, 400)

    def test_fork_pointer_not_in_nodes(self):
        url = self.project.api_url + 'pointer/fork/'
        res = self.app.post_json(
            url,
            {'nodeId': 'somefakeid'},
            auth=self.user.auth,
            expect_errors=True
        )
        assert_equal(res.status_code, 400)

    def test_before_register_with_pointer(self):
        # Assert that link warning appears in before register callback.
        node = NodeFactory()
        self.project.add_pointer(node, auth=self.consolidate_auth)
        url = self.project.api_url + 'fork/before/'
        res = self.app.get(url, auth=self.user.auth).maybe_follow()
        prompts = [
            prompt
            for prompt in res.json['prompts']
            if 'Links will be copied into your fork' in prompt
        ]
        assert_equal(len(prompts), 1)

    def test_before_fork_with_pointer(self):
        """Assert that link warning appears in before fork callback."""
        node = NodeFactory()
        self.project.add_pointer(node, auth=self.consolidate_auth)
        url = self.project.api_url + 'beforeregister/'
        res = self.app.get(url, auth=self.user.auth).maybe_follow()
        prompts = [
            prompt
            for prompt in res.json['prompts']
            if 'Links will be copied into your registration' in prompt
        ]
        assert_equal(len(prompts), 1)

    def test_before_register_no_pointer(self):
        """Assert that link warning does not appear in before register callback."""
        url = self.project.api_url + 'fork/before/'
        res = self.app.get(url, auth=self.user.auth).maybe_follow()
        prompts = [
            prompt
            for prompt in res.json['prompts']
            if 'Links will be copied into your fork' in prompt
        ]
        assert_equal(len(prompts), 0)

    def test_before_fork_no_pointer(self):
        """Assert that link warning does not appear in before fork callback."""
        url = self.project.api_url + 'beforeregister/'
        res = self.app.get(url, auth=self.user.auth).maybe_follow()
        prompts = [
            prompt
            for prompt in res.json['prompts']
            if 'Links will be copied into your registration' in prompt
        ]
        assert_equal(len(prompts), 0)

    def test_get_pointed(self):
        pointing_node = ProjectFactory(creator=self.user)
        pointing_node.add_pointer(self.project, auth=Auth(self.user))
        url = self.project.api_url_for('get_pointed')
        res = self.app.get(url, auth=self.user.auth)
        pointed = res.json['pointed']
        assert_equal(len(pointed), 1)
        assert_equal(pointed[0]['url'], pointing_node.url)
        assert_equal(pointed[0]['title'], pointing_node.title)
        assert_equal(pointed[0]['authorShort'], abbrev_authors(pointing_node))

    def test_get_pointed_private(self):
        secret_user = UserFactory()
        pointing_node = ProjectFactory(creator=secret_user)
        pointing_node.add_pointer(self.project, auth=Auth(secret_user))
        url = self.project.api_url_for('get_pointed')
        res = self.app.get(url, auth=self.user.auth)
        pointed = res.json['pointed']
        assert_equal(len(pointed), 1)
        assert_equal(pointed[0]['url'], None)
        assert_equal(pointed[0]['title'], 'Private Component')
        assert_equal(pointed[0]['authorShort'], 'Private Author(s)')

    def test_can_template_project_linked_to_each_other(self):
        project2 = ProjectFactory(creator=self.user)
        self.project.add_pointer(project2, auth=Auth(user=self.user))
        project2.add_pointer(self.project, auth=Auth(user=self.user))
        template = self.project.use_as_template(auth=Auth(user=self.user))

        assert_true(template)
        assert_equal(template.title, 'Templated from ' + self.project.title)
        assert_not_in(project2, template.linked_nodes)


class TestPublicViews(OsfTestCase):

    def test_explore(self):
        res = self.app.get("/explore/").maybe_follow()
        assert_equal(res.status_code, 200)


class TestAuthViews(OsfTestCase):

    def setUp(self):
        super(TestAuthViews, self).setUp()
        self.user = AuthUserFactory()
        self.auth = self.user.auth

    @mock.patch('framework.auth.views.mails.send_mail')
    def test_register_ok(self, _):
        url = api_url_for('register_user')
        name, email, password = fake.name(), fake_email(), 'underpressure'
        self.app.post_json(
            url,
            {
                'fullName': name,
                'email1': email,
                'email2': email,
                'password': password,
            }
        )
        user = OSFUser.objects.get(username=email)
        assert_equal(user.fullname, name)

    # Regression test for https://github.com/CenterForOpenScience/osf.io/issues/2902
    @mock.patch('framework.auth.views.mails.send_mail')
    def test_register_email_case_insensitive(self, _):
        url = api_url_for('register_user')
        name, email, password = fake.name(), fake_email(), 'underpressure'
        self.app.post_json(
            url,
            {
                'fullName': name,
                'email1': email,
                'email2': str(email).upper(),
                'password': password,
            }
        )
        user = OSFUser.objects.get(username=email)
        assert_equal(user.fullname, name)

    @mock.patch('framework.auth.views.send_confirm_email')
    def test_register_scrubs_username(self, _):
        url = api_url_for('register_user')
        name = "<i>Eunice</i> O' \"Cornwallis\"<script type='text/javascript' src='http://www.cornify.com/js/cornify.js'></script><script type='text/javascript'>cornify_add()</script>"
        email, password = fake_email(), 'underpressure'
        res = self.app.post_json(
            url,
            {
                'fullName': name,
                'email1': email,
                'email2': email,
                'password': password,
            }
        )

        expected_scrub_username = "Eunice O' \"Cornwallis\"cornify_add()"
        user = OSFUser.objects.get(username=email)

        assert_equal(res.status_code, http.OK)
        assert_equal(user.fullname, expected_scrub_username)

    def test_register_email_mismatch(self):
        url = api_url_for('register_user')
        name, email, password = fake.name(), fake_email(), 'underpressure'
        res = self.app.post_json(
            url,
            {
                'fullName': name,
                'email1': email,
                'email2': email + 'lol',
                'password': password,
            },
            expect_errors=True,
        )
        assert_equal(res.status_code, http.BAD_REQUEST)
        users = OSFUser.objects.filter(username=email)
        assert_equal(users.count(), 0)

    def test_register_blacklisted_email_domain(self):
        url = api_url_for('register_user')
        name, email, password = fake.name(), 'bad@mailinator.com', 'agreatpasswordobviously'
        res = self.app.post_json(
            url, {
                'fullName': name,
                'email1': email,
                'email2': email,
                'password': password
            },
            expect_errors=True
        )
        assert_equal(res.status_code, http.BAD_REQUEST)
        users = OSFUser.objects.filter(username=email)
        assert_equal(users.count(), 0)

    @mock.patch('framework.auth.views.validate_recaptcha', return_value=True)
    @mock.patch('framework.auth.views.mails.send_mail')
    def test_register_good_captcha(self, _, validate_recaptcha):
        url = api_url_for('register_user')
        name, email, password = fake.name(), fake_email(), 'underpressure'
        captcha = 'some valid captcha'
        with mock.patch.object(settings, 'RECAPTCHA_SITE_KEY', 'some_value'):
            resp = self.app.post_json(
                url,
                {
                    'fullName': name,
                    'email1': email,
                    'email2': str(email).upper(),
                    'password': password,
                    'g-recaptcha-response': captcha,
                }
            )
            validate_recaptcha.assert_called_with(captcha, remote_ip=None)
            assert_equal(resp.status_code, http.OK)
            user = OSFUser.objects.get(username=email)
            assert_equal(user.fullname, name)

    @mock.patch('framework.auth.views.validate_recaptcha', return_value=False)
    @mock.patch('framework.auth.views.mails.send_mail')
    def test_register_missing_captcha(self, _, validate_recaptcha):
        url = api_url_for('register_user')
        name, email, password = fake.name(), fake_email(), 'underpressure'
        with mock.patch.object(settings, 'RECAPTCHA_SITE_KEY', 'some_value'):
            resp = self.app.post_json(
                url,
                {
                    'fullName': name,
                    'email1': email,
                    'email2': str(email).upper(),
                    'password': password,
                    # 'g-recaptcha-response': 'supposed to be None',
                },
                expect_errors=True
            )
            validate_recaptcha.assert_called_with(None, remote_ip=None)
            assert_equal(resp.status_code, http.BAD_REQUEST)

    @mock.patch('framework.auth.views.validate_recaptcha', return_value=False)
    @mock.patch('framework.auth.views.mails.send_mail')
    def test_register_bad_captcha(self, _, validate_recaptcha):
        url = api_url_for('register_user')
        name, email, password = fake.name(), fake_email(), 'underpressure'
        with mock.patch.object(settings, 'RECAPTCHA_SITE_KEY', 'some_value'):
            resp = self.app.post_json(
                url,
                {
                    'fullName': name,
                    'email1': email,
                    'email2': str(email).upper(),
                    'password': password,
                    'g-recaptcha-response': 'bad captcha',
                },
                expect_errors=True
            )
            assert_equal(resp.status_code, http.BAD_REQUEST)

    @mock.patch('osf.models.OSFUser.update_search_nodes')
    def test_register_after_being_invited_as_unreg_contributor(self, mock_update_search_nodes):
        # Regression test for:
        #    https://github.com/CenterForOpenScience/openscienceframework.org/issues/861
        #    https://github.com/CenterForOpenScience/openscienceframework.org/issues/1021
        #    https://github.com/CenterForOpenScience/openscienceframework.org/issues/1026
        # A user is invited as an unregistered contributor
        project = ProjectFactory()

        name, email = fake.name(), fake_email()

        project.add_unregistered_contributor(fullname=name, email=email, auth=Auth(project.creator))
        project.save()

        # The new, unregistered user
        new_user = OSFUser.objects.get(username=email)

        # Instead of following the invitation link, they register at the regular
        # registration page

        # They use a different name when they register, but same email
        real_name = fake.name()
        password = 'myprecious'

        url = api_url_for('register_user')
        payload = {
            'fullName': real_name,
            'email1': email,
            'email2': email,
            'password': password,
        }
        # Send registration request
        self.app.post_json(url, payload)

        new_user.reload()

        # New user confirms by following confirmation link
        confirm_url = new_user.get_confirmation_url(email, external=False)
        self.app.get(confirm_url)

        new_user.reload()
        # Password and fullname should be updated
        assert_true(new_user.is_confirmed)
        assert_true(new_user.check_password(password))
        assert_equal(new_user.fullname, real_name)

    @mock.patch('framework.auth.views.send_confirm_email')
    def test_register_sends_user_registered_signal(self, mock_send_confirm_email):
        url = api_url_for('register_user')
        name, email, password = fake.name(), fake_email(), 'underpressure'
        with capture_signals() as mock_signals:
            self.app.post_json(
                url,
                {
                    'fullName': name,
                    'email1': email,
                    'email2': email,
                    'password': password,
                }
            )
        assert_equal(mock_signals.signals_sent(), set([auth.signals.user_registered,
                                                       auth.signals.unconfirmed_user_created]))
        assert_true(mock_send_confirm_email.called)

    @mock.patch('framework.auth.views.mails.send_mail')
    def test_resend_confirmation(self, send_mail):
        email = 'test@mail.com'
        token = self.user.add_unconfirmed_email(email)
        self.user.save()
        url = api_url_for('resend_confirmation')
        header = {'address': email, 'primary': False, 'confirmed': False}
        self.app.put_json(url, {'id': self.user._id, 'email': header}, auth=self.user.auth)
        assert_true(send_mail.called)
        assert_true(send_mail.called_with(
            to_addr=email
        ))
        self.user.reload()
        assert_not_equal(token, self.user.get_confirmation_token(email))
        with assert_raises(InvalidTokenError):
            self.user.get_unconfirmed_email_for_token(token)

    @mock.patch('framework.auth.views.mails.send_mail')
    def test_click_confirmation_email(self, send_mail):
        email = 'test@mail.com'
        token = self.user.add_unconfirmed_email(email)
        self.user.save()
        self.user.reload()
        assert_equal(self.user.email_verifications[token]['confirmed'], False)
        url = '/confirm/{}/{}/?logout=1'.format(self.user._id, token, self.user.username)
        res = self.app.get(url)
        self.user.reload()
        assert_equal(self.user.email_verifications[token]['confirmed'], True)
        assert_equal(res.status_code, 302)
        login_url = 'login?service'
        assert_in(login_url, res.body)

    def test_get_email_to_add_no_email(self):
        email_verifications = self.user.unconfirmed_email_info
        assert_equal(email_verifications, [])

    def test_get_unconfirmed_email(self):
        email = 'test@mail.com'
        self.user.add_unconfirmed_email(email)
        self.user.save()
        self.user.reload()
        email_verifications = self.user.unconfirmed_email_info
        assert_equal(email_verifications, [])

    def test_get_email_to_add(self):
        email = 'test@mail.com'
        token = self.user.add_unconfirmed_email(email)
        self.user.save()
        self.user.reload()
        assert_equal(self.user.email_verifications[token]['confirmed'], False)
        url = '/confirm/{}/{}/?logout=1'.format(self.user._id, token, self.user.username)
        self.app.get(url)
        self.user.reload()
        assert_equal(self.user.email_verifications[token]['confirmed'], True)
        email_verifications = self.user.unconfirmed_email_info
        assert_equal(email_verifications[0]['address'], 'test@mail.com')

    def test_add_email(self):
        email = 'test@mail.com'
        token = self.user.add_unconfirmed_email(email)
        self.user.save()
        self.user.reload()
        assert_equal(self.user.email_verifications[token]['confirmed'], False)
        url = '/confirm/{}/{}/?logout=1'.format(self.user._id, token)
        self.app.get(url)
        self.user.reload()
        email_verifications = self.user.unconfirmed_email_info
        put_email_url = api_url_for('unconfirmed_email_add')
        res = self.app.put_json(put_email_url, email_verifications[0], auth=self.user.auth)
        self.user.reload()
        assert_equal(res.json_body['status'], 'success')
        assert_equal(self.user.emails.last().address, 'test@mail.com')

    def test_remove_email(self):
        email = 'test@mail.com'
        token = self.user.add_unconfirmed_email(email)
        self.user.save()
        self.user.reload()
        url = '/confirm/{}/{}/?logout=1'.format(self.user._id, token)
        self.app.get(url)
        self.user.reload()
        email_verifications = self.user.unconfirmed_email_info
        remove_email_url = api_url_for('unconfirmed_email_remove')
        remove_res = self.app.delete_json(remove_email_url, email_verifications[0], auth=self.user.auth)
        self.user.reload()
        assert_equal(remove_res.json_body['status'], 'success')
        assert_equal(self.user.unconfirmed_email_info, [])

    def test_add_expired_email(self):
        # Do not return expired token and removes it from user.email_verifications
        email = 'test@mail.com'
        token = self.user.add_unconfirmed_email(email)
        self.user.email_verifications[token]['expiration'] = timezone.now() - dt.timedelta(days=100)
        self.user.save()
        self.user.reload()
        assert_equal(self.user.email_verifications[token]['email'], email)
        self.user.clean_email_verifications(given_token=token)
        unconfirmed_emails = self.user.unconfirmed_email_info
        assert_equal(unconfirmed_emails, [])
        assert_equal(self.user.email_verifications, {})

    def test_clean_email_verifications(self):
        # Do not return bad token and removes it from user.email_verifications
        email = 'test@mail.com'
        token = 'blahblahblah'
        self.user.email_verifications[token] = {'expiration': timezone.now() + dt.timedelta(days=1),
                                                'email': email,
                                                'confirmed': False }
        self.user.save()
        self.user.reload()
        assert_equal(self.user.email_verifications[token]['email'], email)
        self.user.clean_email_verifications(given_token=token)
        unconfirmed_emails = self.user.unconfirmed_email_info
        assert_equal(unconfirmed_emails, [])
        assert_equal(self.user.email_verifications, {})

    def test_clean_email_verifications_when_email_verifications_is_an_empty_dict(self):
        self.user.email_verifications = {}
        self.user.save()
        ret = self.user.clean_email_verifications()
        assert_equal(ret, None)
        assert_equal(self.user.email_verifications, {})

    def test_add_invalid_email(self):
        # Do not return expired token and removes it from user.email_verifications
        email = u'\u0000\u0008\u000b\u000c\u000e\u001f\ufffe\uffffHello@yourmom.com'
        # illegal_str = u'\u0000\u0008\u000b\u000c\u000e\u001f\ufffe\uffffHello'
        # illegal_str += unichr(0xd800) + unichr(0xdbff) + ' World'
        # email = 'test@mail.com'
        with assert_raises(ValidationError):
            self.user.add_unconfirmed_email(email)

    def test_add_email_merge(self):
        email = "copy@cat.com"
        dupe = UserFactory(
            username=email,
        )
        dupe.save()
        token = self.user.add_unconfirmed_email(email)
        self.user.save()
        self.user.reload()
        assert_equal(self.user.email_verifications[token]['confirmed'], False)
        url = '/confirm/{}/{}/?logout=1'.format(self.user._id, token)
        self.app.get(url)
        self.user.reload()
        email_verifications = self.user.unconfirmed_email_info
        put_email_url = api_url_for('unconfirmed_email_add')
        res = self.app.put_json(put_email_url, email_verifications[0], auth=self.user.auth)
        self.user.reload()
        assert_equal(res.json_body['status'], 'success')
        assert_equal(self.user.emails.last().address, 'copy@cat.com')

    def test_resend_confirmation_without_user_id(self):
        email = 'test@mail.com'
        url = api_url_for('resend_confirmation')
        header = {'address': email, 'primary': False, 'confirmed': False}
        res = self.app.put_json(url, {'email': header}, auth=self.user.auth, expect_errors=True)
        assert_equal(res.status_code, 400)
        assert_equal(res.json['message_long'], '"id" is required')

    def test_resend_confirmation_without_email(self):
        url = api_url_for('resend_confirmation')
        res = self.app.put_json(url, {'id': self.user._id}, auth=self.user.auth, expect_errors=True)
        assert_equal(res.status_code, 400)

    def test_resend_confirmation_not_work_for_primary_email(self):
        email = 'test@mail.com'
        url = api_url_for('resend_confirmation')
        header = {'address': email, 'primary': True, 'confirmed': False}
        res = self.app.put_json(url, {'id': self.user._id, 'email': header}, auth=self.user.auth, expect_errors=True)
        assert_equal(res.status_code, 400)
        assert_equal(res.json['message_long'], 'Cannnot resend confirmation for confirmed emails')

    def test_resend_confirmation_not_work_for_confirmed_email(self):
        email = 'test@mail.com'
        url = api_url_for('resend_confirmation')
        header = {'address': email, 'primary': False, 'confirmed': True}
        res = self.app.put_json(url, {'id': self.user._id, 'email': header}, auth=self.user.auth, expect_errors=True)
        assert_equal(res.status_code, 400)
        assert_equal(res.json['message_long'], 'Cannnot resend confirmation for confirmed emails')

    @mock.patch('framework.auth.views.mails.send_mail')
    def test_resend_confirmation_does_not_send_before_throttle_expires(self, send_mail):
        email = 'test@mail.com'
        self.user.save()
        url = api_url_for('resend_confirmation')
        header = {'address': email, 'primary': False, 'confirmed': False}
        self.app.put_json(url, {'id': self.user._id, 'email': header}, auth=self.user.auth)
        assert_true(send_mail.called)
        # 2nd call does not send email because throttle period has not expired
        res = self.app.put_json(url, {'id': self.user._id, 'email': header}, auth=self.user.auth, expect_errors=True)
        assert_equal(res.status_code, 400)

    def test_confirm_email_clears_unclaimed_records_and_revokes_token(self):
        unclaimed_user = UnconfirmedUserFactory()
        # unclaimed user has been invited to a project.
        referrer = UserFactory()
        project = ProjectFactory(creator=referrer)
        unclaimed_user.add_unclaimed_record(project, referrer, 'foo')
        unclaimed_user.save()

        # sanity check
        assert_equal(len(unclaimed_user.email_verifications.keys()), 1)

        # user goes to email confirmation link
        token = unclaimed_user.get_confirmation_token(unclaimed_user.username)
        url = web_url_for('confirm_email_get', uid=unclaimed_user._id, token=token)
        res = self.app.get(url)
        assert_equal(res.status_code, 302)

        # unclaimed records and token are cleared
        unclaimed_user.reload()
        assert_equal(unclaimed_user.unclaimed_records, {})
        assert_equal(len(unclaimed_user.email_verifications.keys()), 0)

    def test_confirmation_link_registers_user(self):
        user = OSFUser.create_unconfirmed('brian@queen.com', 'bicycle123', 'Brian May')
        assert_false(user.is_registered)  # sanity check
        user.save()
        confirmation_url = user.get_confirmation_url('brian@queen.com', external=False)
        res = self.app.get(confirmation_url)
        assert_equal(res.status_code, 302, 'redirects to settings page')
        res = res.follow()
        user.reload()
        assert_true(user.is_registered)


class TestAuthLoginAndRegisterLogic(OsfTestCase):

    def setUp(self):
        super(TestAuthLoginAndRegisterLogic, self).setUp()
        self.no_auth = Auth()
        self.user_auth = AuthUserFactory()
        self.auth = Auth(user=self.user_auth)
        self.next_url = web_url_for('my_projects', _absolute=True)
        self.invalid_campaign = 'invalid_campaign'

    def test_osf_login_with_auth(self):
        # login: user with auth
        data = login_and_register_handler(self.auth)
        assert_equal(data.get('status_code'), http.FOUND)
        assert_equal(data.get('next_url'), web_url_for('dashboard', _absolute=True))

    def test_osf_login_without_auth(self):
        # login: user without auth
        data = login_and_register_handler(self.no_auth)
        assert_equal(data.get('status_code'), http.FOUND)
        assert_equal(data.get('next_url'), web_url_for('dashboard', _absolute=True))

    def test_osf_register_with_auth(self):
        # register: user with auth
        data = login_and_register_handler(self.auth, login=False)
        assert_equal(data.get('status_code'), http.FOUND)
        assert_equal(data.get('next_url'), web_url_for('dashboard', _absolute=True))

    def test_osf_register_without_auth(self):
        # register: user without auth
        data = login_and_register_handler(self.no_auth, login=False)
        assert_equal(data.get('status_code'), http.OK)
        assert_equal(data.get('next_url'), web_url_for('dashboard', _absolute=True))

    def test_next_url_login_with_auth(self):
        # next_url login: user with auth
        data = login_and_register_handler(self.auth, next_url=self.next_url)
        assert_equal(data.get('status_code'), http.FOUND)
        assert_equal(data.get('next_url'), self.next_url)

    def test_next_url_login_without_auth(self):
        # login: user without auth
        request.url = web_url_for('auth_login', next=self.next_url, _absolute=True)
        data = login_and_register_handler(self.no_auth, next_url=self.next_url)
        assert_equal(data.get('status_code'), http.FOUND)
        assert_equal(data.get('next_url'), get_login_url(request.url))

    def test_next_url_register_with_auth(self):
        # register: user with auth
        data = login_and_register_handler(self.auth, login=False, next_url=self.next_url)
        assert_equal(data.get('status_code'), http.FOUND)
        assert_equal(data.get('next_url'), self.next_url)

    def test_next_url_register_without_auth(self):
        # register: user without auth
        data = login_and_register_handler(self.no_auth, login=False, next_url=self.next_url)
        assert_equal(data.get('status_code'), http.OK)
        assert_equal(data.get('next_url'), request.url)

    def test_institution_login_and_register(self):
        pass

    def test_institution_login_with_auth(self):
        # institution login: user with auth
        data = login_and_register_handler(self.auth, campaign='institution')
        assert_equal(data.get('status_code'), http.FOUND)
        assert_equal(data.get('next_url'), web_url_for('dashboard', _absolute=True))

    def test_institution_login_without_auth(self):
        # institution login: user without auth
        data = login_and_register_handler(self.no_auth, campaign='institution')
        assert_equal(data.get('status_code'), http.FOUND)
        assert_equal(
            data.get('next_url'),
            get_login_url(web_url_for('dashboard', _absolute=True), campaign='institution'))

    def test_institution_login_next_url_with_auth(self):
        # institution login: user with auth and next url
        data = login_and_register_handler(self.auth, next_url=self.next_url, campaign='institution')
        assert_equal(data.get('status_code'), http.FOUND)
        assert_equal(data.get('next_url'), self.next_url)

    def test_institution_login_next_url_without_auth(self):
        # institution login: user without auth and next url
        data = login_and_register_handler(self.no_auth, next_url=self.next_url ,campaign='institution')
        assert_equal(data.get('status_code'), http.FOUND)
        assert_equal(
            data.get('next_url'),
            get_login_url(self.next_url, campaign='institution'))

    def test_institution_regsiter_with_auth(self):
        # institution register: user with auth
        data = login_and_register_handler(self.auth, login=False, campaign='institution')
        assert_equal(data.get('status_code'), http.FOUND)
        assert_equal(data.get('next_url'), web_url_for('dashboard', _absolute=True))

    def test_institution_register_without_auth(self):
        # institution register: user without auth
        data = login_and_register_handler(self.no_auth, login=False, campaign='institution')
        assert_equal(data.get('status_code'), http.FOUND)
        assert_equal(
            data.get('next_url'),
            get_login_url(web_url_for('dashboard', _absolute=True), campaign='institution')
        )

    def test_campaign_login_with_auth(self):
        for campaign in get_campaigns():
            if is_institution_login(campaign):
                continue
            # campaign login: user with auth
            data = login_and_register_handler(self.auth, campaign=campaign)
            assert_equal(data.get('status_code'), http.FOUND)
            assert_equal(data.get('next_url'), campaign_url_for(campaign))

    def test_campaign_login_without_auth(self):
        for campaign in get_campaigns():
            if is_institution_login(campaign):
                continue
            # campaign login: user without auth
            data = login_and_register_handler(self.no_auth, campaign=campaign)
            assert_equal(data.get('status_code'), http.FOUND)
            assert_equal(
                data.get('next_url'),
                web_url_for('auth_register', campaign=campaign, next=campaign_url_for(campaign))
            )

    def test_campaign_register_with_auth(self):
        for campaign in get_campaigns():
            if is_institution_login(campaign):
                continue
            # campaign register: user with auth
            data = login_and_register_handler(self.auth, login=False, campaign=campaign)
            assert_equal(data.get('status_code'), http.FOUND)
            assert_equal(data.get('next_url'), campaign_url_for(campaign))

    def test_campaign_register_without_auth(self):
        for campaign in get_campaigns():
            if is_institution_login(campaign):
                continue
            # campaign register: user without auth
            data = login_and_register_handler(self.no_auth, login=False, campaign=campaign)
            assert_equal(data.get('status_code'), http.OK)
            if is_native_login(campaign):
                # native campaign: prereg and erpc
                assert_equal(data.get('next_url'), campaign_url_for(campaign))
            elif is_proxy_login(campaign):
                # proxy campaign: preprints and branded ones
                assert_equal(
                    data.get('next_url'),
                    web_url_for('auth_login', next=campaign_url_for(campaign), _absolute=True)
                )

    def test_campaign_next_url_login_with_auth(self):
        for campaign in get_campaigns():
            if is_institution_login(campaign):
                continue
            # campaign login: user with auth
            next_url = campaign_url_for(campaign)
            data = login_and_register_handler(self.auth, campaign=campaign, next_url=next_url)
            assert_equal(data.get('status_code'), http.FOUND)
            assert_equal(data.get('next_url'), next_url)

    def test_campaign_next_url_login_without_auth(self):
        for campaign in get_campaigns():
            if is_institution_login(campaign):
                continue
            # campaign login: user without auth
            next_url = campaign_url_for(campaign)
            data = login_and_register_handler(self.no_auth, campaign=campaign, next_url=next_url)
            assert_equal(data.get('status_code'), http.FOUND)
            assert_equal(
                data.get('next_url'),
                web_url_for('auth_register', campaign=campaign, next=next_url)
            )

    def test_campaign_next_url_register_with_auth(self):
        for campaign in get_campaigns():
            if is_institution_login(campaign):
                continue
            # campaign register: user with auth
            next_url = campaign_url_for(campaign)
            data = login_and_register_handler(self.auth, login=False, campaign=campaign, next_url=next_url)
            assert_equal(data.get('status_code'), http.FOUND)
            assert_equal(data.get('next_url'), next_url)

    def test_campaign_next_url_register_without_auth(self):
        for campaign in get_campaigns():
            if is_institution_login(campaign):
                continue
            # campaign register: user without auth
            next_url = campaign_url_for(campaign)
            data = login_and_register_handler(self.no_auth, login=False, campaign=campaign, next_url=next_url)
            assert_equal(data.get('status_code'), http.OK)
            if is_native_login(campaign):
                # native campaign: prereg and erpc
                assert_equal(data.get('next_url'), next_url)
            elif is_proxy_login(campaign):
                # proxy campaign: preprints and branded ones
                assert_equal(
                    data.get('next_url'),
                    web_url_for('auth_login', next= next_url, _absolute=True)
                )

    def test_invalid_campaign_login_without_auth(self):
        data = login_and_register_handler(
            self.no_auth,
            login=True,
            campaign=self.invalid_campaign,
            next_url=self.next_url
        )
        redirect_url = web_url_for('auth_login', campaigns=None, next=self.next_url)
        assert_equal(data['status_code'], http.FOUND)
        assert_equal(data['next_url'], redirect_url)
        assert_equal(data['campaign'], None)

    def test_invalid_campaign_register_without_auth(self):
        data = login_and_register_handler(
            self.no_auth,
            login=False,
            campaign=self.invalid_campaign,
            next_url=self.next_url
        )
        redirect_url = web_url_for('auth_register', campaigns=None, next=self.next_url)
        assert_equal(data['status_code'], http.FOUND)
        assert_equal(data['next_url'], redirect_url)
        assert_equal(data['campaign'], None)

    # The following two tests handles the special case for `claim_user_registered`
    # When an authenticated user clicks the claim confirmation clink, there are two ways to trigger this flow:
    # 1. If the authenticated user is already a contributor to the project, OSF will ask the user to sign out
    #    by providing a "logout" link.
    # 2. If the authenticated user is not a contributor but decides not to claim contributor under this account,
    #    OSF provides a link "not <username>?" for the user to logout.
    # Both links will land user onto the register page with "MUST LOGIN" push notification.
    def test_register_logout_flag_with_auth(self):
        # when user click the "logout" or "not <username>?" link, first step is to log user out
        data = login_and_register_handler(self.auth, login=False, campaign=None, next_url=self.next_url, logout=True)
        assert_equal(data.get('status_code'), 'auth_logout')
        assert_equal(data.get('next_url'), self.next_url)

    def test_register_logout_flage_without(self):
        # the second step is to land user on register page with "MUST LOGIN" warning
        data = login_and_register_handler(self.no_auth, login=False, campaign=None, next_url=self.next_url, logout=True)
        assert_equal(data.get('status_code'), http.OK)
        assert_equal(data.get('next_url'), self.next_url)
        assert_true(data.get('must_login_warning'))


class TestAuthLogout(OsfTestCase):

    def setUp(self):
        super(TestAuthLogout, self).setUp()
        self.goodbye_url = web_url_for('goodbye', _absolute=True)
        self.redirect_url = web_url_for('forgot_password_get', _absolute=True)
        self.valid_next_url = web_url_for('dashboard', _absolute=True)
        self.invalid_next_url = 'http://localhost:1234/abcde'
        self.auth_user = AuthUserFactory()

    def tearDown(self):
        super(TestAuthLogout, self).tearDown()
        OSFUser.objects.all().delete()
        assert_equal(OSFUser.objects.count(), 0)

    def test_logout_with_valid_next_url_logged_in(self):
        logout_url = web_url_for('auth_logout', _absolute=True, next=self.valid_next_url)
        resp = self.app.get(logout_url, auth=self.auth_user.auth)
        assert_equal(resp.status_code, http.FOUND)
        assert_equal(cas.get_logout_url(logout_url), resp.headers['Location'])

    def test_logout_with_valid_next_url_logged_out(self):
        logout_url = web_url_for('auth_logout', _absolute=True, next=self.valid_next_url)
        resp = self.app.get(logout_url, auth=None)
        assert_equal(resp.status_code, http.FOUND)
        assert_equal(self.valid_next_url, resp.headers['Location'])

    def test_logout_with_invalid_next_url_logged_in(self):
        logout_url = web_url_for('auth_logout', _absolute=True, next=self.invalid_next_url)
        resp = self.app.get(logout_url, auth=self.auth_user.auth)
        assert_equal(resp.status_code, http.FOUND)
        assert_equal(cas.get_logout_url(self.goodbye_url), resp.headers['Location'])

    def test_logout_with_invalid_next_url_logged_out(self):
        logout_url = web_url_for('auth_logout', _absolute=True, next=self.invalid_next_url)
        resp = self.app.get(logout_url, auth=None)
        assert_equal(resp.status_code, http.FOUND)
        assert_equal(cas.get_logout_url(self.goodbye_url), resp.headers['Location'])

    def test_logout_with_redirect_url(self):
        logout_url = web_url_for('auth_logout', _absolute=True, redirect_url=self.redirect_url)
        resp = self.app.get(logout_url, auth=self.auth_user.auth)
        assert_equal(resp.status_code, http.FOUND)
        assert_equal(cas.get_logout_url(self.redirect_url), resp.headers['Location'])

    def test_logout_with_no_parameter(self):
        logout_url = web_url_for('auth_logout', _absolute=True)
        resp = self.app.get(logout_url, auth=None)
        assert_equal(resp.status_code, http.FOUND)
        assert_equal(cas.get_logout_url(self.goodbye_url), resp.headers['Location'])


class TestExternalAuthViews(OsfTestCase):

    def setUp(self):
        super(TestExternalAuthViews, self).setUp()
        name, email = fake.name(), fake_email()
        self.provider_id = fake.ean()
        external_identity = {
            'orcid': {
                self.provider_id: 'CREATE'
            }
        }
        self.user = OSFUser.create_unconfirmed(
            username=email,
            password=str(fake.password()),
            fullname=name,
            external_identity=external_identity,
        )
        self.user.save()
        self.auth = Auth(self.user)

    def test_external_login_email_get_with_invalid_session(self):
        url = web_url_for('external_login_email_get')
        resp = self.app.get(url, expect_errors=True)
        assert_equal(resp.status_code, 401)

    def test_external_login_confirm_email_get_with_another_user_logged_in(self):
        another_user = AuthUserFactory()
        url = self.user.get_confirmation_url(self.user.username, external_id_provider='orcid', destination='dashboard')
        res = self.app.get(url, auth=another_user.auth)
        assert_equal(res.status_code, 302, 'redirects to cas logout')
        assert_in('/logout?service=', res.location)
        assert_in(url, res.location)

    def test_external_login_confirm_email_get_without_destination(self):
        url = self.user.get_confirmation_url(self.user.username, external_id_provider='orcid')
        res = self.app.get(url, auth=self.auth, expect_errors=True)
        assert_equal(res.status_code, 400, 'bad request')

    @mock.patch('website.mails.send_mail')
    def test_external_login_confirm_email_get_create(self, mock_welcome):
        assert_false(self.user.is_registered)
        url = self.user.get_confirmation_url(self.user.username, external_id_provider='orcid', destination='dashboard')
        res = self.app.get(url, auth=self.auth)
        assert_equal(res.status_code, 302, 'redirects to cas login')
        assert_in('/login?service=', res.location)
        assert_in('new=true', res.location)

        assert_equal(mock_welcome.call_count, 1)

        self.user.reload()
        assert_equal(self.user.external_identity['orcid'][self.provider_id], 'VERIFIED')
        assert_true(self.user.is_registered)
        assert_true(self.user.has_usable_password())

    @mock.patch('website.mails.send_mail')
    def test_external_login_confirm_email_get_link(self, mock_link_confirm):
        self.user.external_identity['orcid'][self.provider_id] = 'LINK'
        self.user.save()
        assert_false(self.user.is_registered)
        url = self.user.get_confirmation_url(self.user.username, external_id_provider='orcid', destination='dashboard')
        res = self.app.get(url, auth=self.auth)
        assert_equal(res.status_code, 302, 'redirects to cas login')
        assert_in('/login?service=', res.location)
        assert_not_in('new=true', res.location)

        assert_equal(mock_link_confirm.call_count, 1)

        self.user.reload()
        assert_equal(self.user.external_identity['orcid'][self.provider_id], 'VERIFIED')
        assert_true(self.user.is_registered)
        assert_true(self.user.has_usable_password())

    @mock.patch('website.mails.send_mail')
    def test_external_login_confirm_email_get_duped_id(self, mock_confirm):
        dupe_user = UserFactory(external_identity={'orcid': {self.provider_id: 'CREATE'}})
        assert_equal(dupe_user.external_identity, self.user.external_identity)
        url = self.user.get_confirmation_url(self.user.username, external_id_provider='orcid', destination='dashboard')
        res = self.app.get(url, auth=self.auth)
        assert_equal(res.status_code, 302, 'redirects to cas login')
        assert_in('/login?service=', res.location)

        assert_equal(mock_confirm.call_count, 1)

        self.user.reload()
        dupe_user.reload()

        assert_equal(self.user.external_identity['orcid'][self.provider_id], 'VERIFIED')
        assert_equal(dupe_user.external_identity, {})

    @mock.patch('website.mails.send_mail')
    def test_external_login_confirm_email_get_duping_id(self, mock_confirm):
        dupe_user = UserFactory(external_identity={'orcid': {self.provider_id: 'VERIFIED'}})
        url = self.user.get_confirmation_url(self.user.username, external_id_provider='orcid', destination='dashboard')
        res = self.app.get(url, auth=self.auth, expect_errors=True)
        assert_equal(res.status_code, 403, 'only allows one user to link an id')

        assert_equal(mock_confirm.call_count, 0)

        self.user.reload()
        dupe_user.reload()

        assert_equal(dupe_user.external_identity['orcid'][self.provider_id], 'VERIFIED')
        assert_equal(self.user.external_identity, {})

    def test_ensure_external_identity_uniqueness_unverified(self):
        dupe_user = UserFactory(external_identity={'orcid': {self.provider_id: 'CREATE'}})
        assert_equal(dupe_user.external_identity, self.user.external_identity)

        ensure_external_identity_uniqueness('orcid', self.provider_id, self.user)

        dupe_user.reload()
        self.user.reload()

        assert_equal(dupe_user.external_identity, {})
        assert_equal(self.user.external_identity, {'orcid': {self.provider_id: 'CREATE'}})

    def test_ensure_external_identity_uniqueness_verified(self):
        dupe_user = UserFactory(external_identity={'orcid': {self.provider_id: 'VERIFIED'}})
        assert_equal(dupe_user.external_identity, {'orcid': {self.provider_id: 'VERIFIED'}})
        assert_not_equal(dupe_user.external_identity, self.user.external_identity)

        with assert_raises(ValidationError):
            ensure_external_identity_uniqueness('orcid', self.provider_id, self.user)

        dupe_user.reload()
        self.user.reload()

        assert_equal(dupe_user.external_identity, {'orcid': {self.provider_id: 'VERIFIED'}})
        assert_equal(self.user.external_identity, {})

    def test_ensure_external_identity_uniqueness_multiple(self):
        dupe_user = UserFactory(external_identity={'orcid': {self.provider_id: 'CREATE'}})
        assert_equal(dupe_user.external_identity, self.user.external_identity)

        ensure_external_identity_uniqueness('orcid', self.provider_id)

        dupe_user.reload()
        self.user.reload()

        assert_equal(dupe_user.external_identity, {})
        assert_equal(self.user.external_identity, {})

# TODO: Use mock add-on
class TestAddonUserViews(OsfTestCase):

    def setUp(self):
        super(TestAddonUserViews, self).setUp()
        self.user = AuthUserFactory()

    def test_choose_addons_add(self):
        """Add add-ons; assert that add-ons are attached to project.

        """
        url = '/api/v1/settings/addons/'
        self.app.post_json(
            url,
            {'github': True},
            auth=self.user.auth,
        ).maybe_follow()
        self.user.reload()
        assert_true(self.user.get_addon('github'))

    def test_choose_addons_remove(self):
        # Add, then delete, add-ons; assert that add-ons are not attached to
        # project.
        url = '/api/v1/settings/addons/'
        self.app.post_json(
            url,
            {'github': True},
            auth=self.user.auth,
        ).maybe_follow()
        self.app.post_json(
            url,
            {'github': False},
            auth=self.user.auth
        ).maybe_follow()
        self.user.reload()
        assert_false(self.user.get_addon('github'))


class TestConfigureMailingListViews(OsfTestCase):

    @classmethod
    def setUpClass(cls):
        super(TestConfigureMailingListViews, cls).setUpClass()
        cls._original_enable_email_subscriptions = settings.ENABLE_EMAIL_SUBSCRIPTIONS
        settings.ENABLE_EMAIL_SUBSCRIPTIONS = True

    def test_user_unsubscribe_and_subscribe_help_mailing_list(self):
        user = AuthUserFactory()
        url = api_url_for('user_choose_mailing_lists')
        payload = {settings.OSF_HELP_LIST: False}
        res = self.app.post_json(url, payload, auth=user.auth)
        user.reload()

        assert_false(user.osf_mailing_lists[settings.OSF_HELP_LIST])

        payload = {settings.OSF_HELP_LIST: True}
        res = self.app.post_json(url, payload, auth=user.auth)
        user.reload()

        assert_true(user.osf_mailing_lists[settings.OSF_HELP_LIST])

    def test_get_notifications(self):
        user = AuthUserFactory()
        mailing_lists = dict(user.osf_mailing_lists.items() + user.mailchimp_mailing_lists.items())
        url = api_url_for('user_notifications')
        res = self.app.get(url, auth=user.auth)
        assert_equal(mailing_lists, res.json['mailing_lists'])

    def test_osf_help_mails_subscribe(self):
        user = UserFactory()
        user.osf_mailing_lists[settings.OSF_HELP_LIST] = False
        user.save()
        update_osf_help_mails_subscription(user, True)
        assert_true(user.osf_mailing_lists[settings.OSF_HELP_LIST])

    def test_osf_help_mails_unsubscribe(self):
        user = UserFactory()
        user.osf_mailing_lists[settings.OSF_HELP_LIST] = True
        user.save()
        update_osf_help_mails_subscription(user, False)
        assert_false(user.osf_mailing_lists[settings.OSF_HELP_LIST])

    @unittest.skipIf(settings.USE_CELERY, 'Subscription must happen synchronously for this test')
    @mock.patch('website.mailchimp_utils.get_mailchimp_api')
    def test_user_choose_mailing_lists_updates_user_dict(self, mock_get_mailchimp_api):
        user = AuthUserFactory()
        list_name = 'OSF General'
        mock_client = mock.MagicMock()
        mock_get_mailchimp_api.return_value = mock_client
        mock_client.lists.list.return_value = {'data': [{'id': 1, 'list_name': list_name}]}
        list_id = mailchimp_utils.get_list_id_from_name(list_name)

        payload = {settings.MAILCHIMP_GENERAL_LIST: True}
        url = api_url_for('user_choose_mailing_lists')
        res = self.app.post_json(url, payload, auth=user.auth)
        user.reload()

        # check user.mailing_lists is updated
        assert_true(user.mailchimp_mailing_lists[settings.MAILCHIMP_GENERAL_LIST])
        assert_equal(
            user.mailchimp_mailing_lists[settings.MAILCHIMP_GENERAL_LIST],
            payload[settings.MAILCHIMP_GENERAL_LIST]
        )

        # check that user is subscribed
        mock_client.lists.subscribe.assert_called_with(id=list_id,
                                                       email={'email': user.username},
                                                       merge_vars={
                                                           'fname': user.given_name,
                                                           'lname': user.family_name,
                                                       },
                                                       double_optin=False,
                                                       update_existing=True)

    def test_get_mailchimp_get_endpoint_returns_200(self):
        url = api_url_for('mailchimp_get_endpoint')
        res = self.app.get(url)
        assert_equal(res.status_code, 200)

    @mock.patch('website.mailchimp_utils.get_mailchimp_api')
    def test_mailchimp_webhook_subscribe_action_does_not_change_user(self, mock_get_mailchimp_api):
        """ Test that 'subscribe' actions sent to the OSF via mailchimp
            webhooks update the OSF database.
        """
        list_id = '12345'
        list_name = 'OSF General'
        mock_client = mock.MagicMock()
        mock_get_mailchimp_api.return_value = mock_client
        mock_client.lists.list.return_value = {'data': [{'id': list_id, 'name': list_name}]}

        # user is not subscribed to a list
        user = AuthUserFactory()
        user.mailchimp_mailing_lists = {'OSF General': False}
        user.save()

        # user subscribes and webhook sends request to OSF
        data = {
            'type': 'subscribe',
            'data[list_id]': list_id,
            'data[email]': user.username
        }
        url = api_url_for('sync_data_from_mailchimp') + '?key=' + settings.MAILCHIMP_WEBHOOK_SECRET_KEY
        res = self.app.post(url,
                            data,
                            content_type="application/x-www-form-urlencoded",
                            auth=user.auth)

        # user field is updated on the OSF
        user.reload()
        assert_true(user.mailchimp_mailing_lists[list_name])

    @mock.patch('website.mailchimp_utils.get_mailchimp_api')
    def test_mailchimp_webhook_profile_action_does_not_change_user(self, mock_get_mailchimp_api):
        """ Test that 'profile' actions sent to the OSF via mailchimp
            webhooks do not cause any database changes.
        """
        list_id = '12345'
        list_name = 'OSF General'
        mock_client = mock.MagicMock()
        mock_get_mailchimp_api.return_value = mock_client
        mock_client.lists.list.return_value = {'data': [{'id': list_id, 'name': list_name}]}

        # user is subscribed to a list
        user = AuthUserFactory()
        user.mailchimp_mailing_lists = {'OSF General': True}
        user.save()

        # user hits subscribe again, which will update the user's existing info on mailchimp
        # webhook sends request (when configured to update on changes made through the API)
        data = {
            'type': 'profile',
            'data[list_id]': list_id,
            'data[email]': user.username
        }
        url = api_url_for('sync_data_from_mailchimp') + '?key=' + settings.MAILCHIMP_WEBHOOK_SECRET_KEY
        res = self.app.post(url,
                            data,
                            content_type="application/x-www-form-urlencoded",
                            auth=user.auth)

        # user field does not change
        user.reload()
        assert_true(user.mailchimp_mailing_lists[list_name])

    @mock.patch('website.mailchimp_utils.get_mailchimp_api')
    def test_sync_data_from_mailchimp_unsubscribes_user(self, mock_get_mailchimp_api):
        list_id = '12345'
        list_name = 'OSF General'
        mock_client = mock.MagicMock()
        mock_get_mailchimp_api.return_value = mock_client
        mock_client.lists.list.return_value = {'data': [{'id': list_id, 'name': list_name}]}

        # user is subscribed to a list
        user = AuthUserFactory()
        user.mailchimp_mailing_lists = {'OSF General': True}
        user.save()

        # user unsubscribes through mailchimp and webhook sends request
        data = {
            'type': 'unsubscribe',
            'data[list_id]': list_id,
            'data[email]': user.username
        }
        url = api_url_for('sync_data_from_mailchimp') + '?key=' + settings.MAILCHIMP_WEBHOOK_SECRET_KEY
        res = self.app.post(url,
                            data,
                            content_type="application/x-www-form-urlencoded",
                            auth=user.auth)

        # user field is updated on the OSF
        user.reload()
        assert_false(user.mailchimp_mailing_lists[list_name])

    def test_sync_data_from_mailchimp_fails_without_secret_key(self):
        user = AuthUserFactory()
        payload = {'values': {'type': 'unsubscribe',
                              'data': {'list_id': '12345',
                                       'email': 'freddie@cos.io'}}}
        url = api_url_for('sync_data_from_mailchimp')
        res = self.app.post_json(url, payload, auth=user.auth, expect_errors=True)
        assert_equal(res.status_code, http.UNAUTHORIZED)

    @classmethod
    def tearDownClass(cls):
        super(TestConfigureMailingListViews, cls).tearDownClass()
        settings.ENABLE_EMAIL_SUBSCRIPTIONS = cls._original_enable_email_subscriptions

# TODO: Move to OSF Storage
class TestFileViews(OsfTestCase):

    def setUp(self):
        super(TestFileViews, self).setUp()
        self.user = AuthUserFactory()
        self.project = ProjectFactory(creator=self.user, is_public=True)
        self.project.add_contributor(self.user)
        self.project.save()

    def test_grid_data(self):
        url = self.project.api_url_for('grid_data')
        res = self.app.get(url, auth=self.user.auth).maybe_follow()
        assert_equal(res.status_code, http.OK)
        expected = rubeus.to_hgrid(self.project, auth=Auth(self.user))
        data = res.json['data']
        assert_equal(len(data), len(expected))


class TestTagViews(OsfTestCase):

    def setUp(self):
        super(TestTagViews, self).setUp()
        self.user = AuthUserFactory()
        self.project = ProjectFactory(creator=self.user)

    @unittest.skip('Tags endpoint disabled for now.')
    def test_tag_get_returns_200(self):
        url = web_url_for('project_tag', tag='foo')
        res = self.app.get(url)
        assert_equal(res.status_code, 200)


class TestReorderComponents(OsfTestCase):

    def setUp(self):
        super(TestReorderComponents, self).setUp()
        self.creator = AuthUserFactory()
        self.contrib = AuthUserFactory()
        # Project is public
        self.project = ProjectFactory.create(creator=self.creator, is_public=True)
        self.project.add_contributor(self.contrib, auth=Auth(self.creator))

        # subcomponent that only creator can see
        self.public_component = NodeFactory(creator=self.creator, is_public=True)
        self.private_component = NodeFactory(creator=self.creator, is_public=False)
        NodeRelation.objects.create(parent=self.project, child=self.public_component)
        NodeRelation.objects.create(parent=self.project, child=self.private_component)

        self.project.save()

    # https://github.com/CenterForOpenScience/openscienceframework.org/issues/489
    def test_reorder_components_with_private_component(self):

        # contrib tries to reorder components
        payload = {
            'new_list': [
                '{0}'.format(self.private_component._id),
                '{0}'.format(self.public_component._id),
            ]
        }
        url = self.project.api_url_for('project_reorder_components')
        res = self.app.post_json(url, payload, auth=self.contrib.auth)
        assert_equal(res.status_code, 200)


class TestWikiWidgetViews(OsfTestCase):

    def setUp(self):
        super(TestWikiWidgetViews, self).setUp()

        # project with no home wiki page
        self.project = ProjectFactory()
        self.read_only_contrib = AuthUserFactory()
        self.project.add_contributor(self.read_only_contrib, permissions='read')
        self.noncontributor = AuthUserFactory()

        # project with no home wiki content
        self.project2 = ProjectFactory(creator=self.project.creator)
        self.project2.add_contributor(self.read_only_contrib, permissions='read')
        self.project2.update_node_wiki(name='home', content='', auth=Auth(self.project.creator))

    def test_show_wiki_for_contributors_when_no_wiki_or_content(self):
        contrib = self.project.contributor_set.get(user=self.project.creator)
        assert_true(_should_show_wiki_widget(self.project, contrib))
        assert_true(_should_show_wiki_widget(self.project2, contrib))

    def test_show_wiki_is_false_for_read_contributors_when_no_wiki_or_content(self):
        contrib = self.project.contributor_set.get(user=self.read_only_contrib)
        assert_false(_should_show_wiki_widget(self.project, contrib))
        assert_false(_should_show_wiki_widget(self.project2, contrib))

    def test_show_wiki_is_false_for_noncontributors_when_no_wiki_or_content(self):
        assert_false(_should_show_wiki_widget(self.project, None))


class TestProjectCreation(OsfTestCase):

    def setUp(self):
        super(TestProjectCreation, self).setUp()
        self.creator = AuthUserFactory()
        self.url = api_url_for('project_new_post')
        self.user1 = AuthUserFactory()
        self.user2 = AuthUserFactory()
        self.project = ProjectFactory(creator=self.user1)
        self.project.add_contributor(self.user2, auth=Auth(self.user1))
        self.project.save()

    def tearDown(self):
        super(TestProjectCreation, self).tearDown()

    def test_needs_title(self):
        res = self.app.post_json(self.url, {}, auth=self.creator.auth, expect_errors=True)
        assert_equal(res.status_code, 400)

    def test_create_component_strips_html(self):
        user = AuthUserFactory()
        project = ProjectFactory(creator=user)
        url = web_url_for('project_new_node', pid=project._id)
        post_data = {'title': '<b>New <blink>Component</blink> Title</b>', 'category': ''}
        request = self.app.post(url, post_data, auth=user.auth).follow()
        project.reload()
        child = project.nodes[0]
        # HTML has been stripped
        assert_equal(child.title, 'New Component Title')

    def test_strip_html_from_title(self):
        payload = {
            'title': 'no html <b>here</b>'
        }
        res = self.app.post_json(self.url, payload, auth=self.creator.auth)
        node = AbstractNode.load(res.json['projectUrl'].replace('/', ''))
        assert_true(node)
        assert_equal('no html here', node.title)

    def test_only_needs_title(self):
        payload = {
            'title': 'Im a real title'
        }
        res = self.app.post_json(self.url, payload, auth=self.creator.auth)
        assert_equal(res.status_code, 201)

    def test_title_must_be_one_long(self):
        payload = {
            'title': ''
        }
        res = self.app.post_json(
            self.url, payload, auth=self.creator.auth, expect_errors=True)
        assert_equal(res.status_code, 400)

    def test_title_must_be_less_than_200(self):
        payload = {
            'title': ''.join([str(x) for x in xrange(0, 250)])
        }
        res = self.app.post_json(
            self.url, payload, auth=self.creator.auth, expect_errors=True)
        assert_equal(res.status_code, 400)

    def test_fails_to_create_project_with_whitespace_title(self):
        payload = {
            'title': '   '
        }
        res = self.app.post_json(
            self.url, payload, auth=self.creator.auth, expect_errors=True)
        assert_equal(res.status_code, 400)

    def test_creates_a_project(self):
        payload = {
            'title': 'Im a real title'
        }
        res = self.app.post_json(self.url, payload, auth=self.creator.auth)
        assert_equal(res.status_code, 201)
        node = AbstractNode.load(res.json['projectUrl'].replace('/', ''))
        assert_true(node)
        assert_true(node.title, 'Im a real title')

    def test_create_component_add_contributors_admin(self):
        url = web_url_for('project_new_node', pid=self.project._id)
        post_data = {'title': 'New Component With Contributors Title', 'category': '', 'inherit_contributors': True}
        res = self.app.post(url, post_data, auth=self.user1.auth)
        self.project.reload()
        child = self.project.nodes[0]
        assert_equal(child.title, 'New Component With Contributors Title')
        assert_in(self.user1, child.contributors)
        assert_in(self.user2, child.contributors)
        # check redirect url
        assert_in('/contributors/', res.location)

    def test_create_component_with_contributors_read_write(self):
        url = web_url_for('project_new_node', pid=self.project._id)
        non_admin = AuthUserFactory()
        self.project.add_contributor(non_admin, permissions=['read', 'write'])
        self.project.save()
        post_data = {'title': 'New Component With Contributors Title', 'category': '', 'inherit_contributors': True}
        res = self.app.post(url, post_data, auth=non_admin.auth)
        self.project.reload()
        child = self.project.nodes[0]
        assert_equal(child.title, 'New Component With Contributors Title')
        assert_in(non_admin, child.contributors)
        assert_in(self.user1, child.contributors)
        assert_in(self.user2, child.contributors)
        assert_equal(child.get_permissions(non_admin), ['read', 'write', 'admin'])
        # check redirect url
        assert_in('/contributors/', res.location)

    def test_create_component_with_contributors_read(self):
        url = web_url_for('project_new_node', pid=self.project._id)
        non_admin = AuthUserFactory()
        self.project.add_contributor(non_admin, permissions=['read'])
        self.project.save()
        post_data = {'title': 'New Component With Contributors Title', 'category': '', 'inherit_contributors': True}
        res = self.app.post(url, post_data, auth=non_admin.auth, expect_errors=True)
        assert_equal(res.status_code, 403)

    def test_create_component_add_no_contributors(self):
        url = web_url_for('project_new_node', pid=self.project._id)
        post_data = {'title': 'New Component With Contributors Title', 'category': ''}
        res = self.app.post(url, post_data, auth=self.user1.auth)
        self.project.reload()
        child = self.project.nodes[0]
        assert_equal(child.title, 'New Component With Contributors Title')
        assert_in(self.user1, child.contributors)
        assert_not_in(self.user2, child.contributors)
        # check redirect url
        assert_not_in('/contributors/', res.location)

    def test_new_project_returns_serialized_node_data(self):
        payload = {
            'title': 'Im a real title'
        }
        res = self.app.post_json(self.url, payload, auth=self.creator.auth)
        assert_equal(res.status_code, 201)
        node = res.json['newNode']
        assert_true(node)
        assert_equal(node['title'], 'Im a real title')

    def test_description_works(self):
        payload = {
            'title': 'Im a real title',
            'description': 'I describe things!'
        }
        res = self.app.post_json(self.url, payload, auth=self.creator.auth)
        assert_equal(res.status_code, 201)
        node = AbstractNode.load(res.json['projectUrl'].replace('/', ''))
        assert_true(node)
        assert_true(node.description, 'I describe things!')

    def test_can_template(self):
        other_node = ProjectFactory(creator=self.creator)
        payload = {
            'title': 'Im a real title',
            'template': other_node._id
        }
        res = self.app.post_json(self.url, payload, auth=self.creator.auth)
        assert_equal(res.status_code, 201)
        node = AbstractNode.load(res.json['projectUrl'].replace('/', ''))
        assert_true(node)
        assert_true(node.template_node, other_node)

    def test_project_before_template_no_addons(self):
        project = ProjectFactory()
        res = self.app.get(project.api_url_for('project_before_template'), auth=project.creator.auth)
        assert_equal(res.json['prompts'], [])

    def test_project_before_template_with_addons(self):
        project = ProjectWithAddonFactory(addon='box')
        res = self.app.get(project.api_url_for('project_before_template'), auth=project.creator.auth)
        assert_in('Box', res.json['prompts'])

    def test_project_new_from_template_non_user(self):
        project = ProjectFactory()
        url = api_url_for('project_new_from_template', nid=project._id)
        res = self.app.post(url, auth=None)
        assert_equal(res.status_code, 302)
        res2 = res.follow(expect_errors=True)
        assert_equal(res2.status_code, 301)
        assert_equal(res2.request.path, '/login')

    def test_project_new_from_template_public_non_contributor(self):
        non_contributor = AuthUserFactory()
        project = ProjectFactory(is_public=True)
        url = api_url_for('project_new_from_template', nid=project._id)
        res = self.app.post(url, auth=non_contributor.auth)
        assert_equal(res.status_code, 201)

    def test_project_new_from_template_contributor(self):
        contributor = AuthUserFactory()
        project = ProjectFactory(is_public=False)
        project.add_contributor(contributor)
        project.save()

        url = api_url_for('project_new_from_template', nid=project._id)
        res = self.app.post(url, auth=contributor.auth)
        assert_equal(res.status_code, 201)


class TestUnconfirmedUserViews(OsfTestCase):

    def test_can_view_profile(self):
        user = UnconfirmedUserFactory()
        url = web_url_for('profile_view_id', uid=user._id)
        res = self.app.get(url, expect_errors=True)
        assert_equal(res.status_code, http.BAD_REQUEST)

class TestStaticFileViews(OsfTestCase):

    def test_robots_dot_txt(self):
        res = self.app.get('/robots.txt')
        assert_equal(res.status_code, 200)
        assert_in('User-agent', res)
        assert_in('html', res.headers['Content-Type'])

    def test_favicon(self):
        res = self.app.get('/favicon.ico')
        assert_equal(res.status_code, 200)
        assert_in('image/vnd.microsoft.icon', res.headers['Content-Type'])

    def test_getting_started_page(self):
        res = self.app.get('/getting-started/')
        assert_equal(res.status_code, 302)
        assert_equal(res.location, 'http://help.osf.io/')
    def test_help_redirect(self):
        res = self.app.get('/help/')
        assert_equal(res.status_code,302)


class TestUserConfirmSignal(OsfTestCase):

    def test_confirm_user_signal_called_when_user_claims_account(self):
        unclaimed_user = UnconfirmedUserFactory()
        # unclaimed user has been invited to a project.
        referrer = UserFactory()
        project = ProjectFactory(creator=referrer)
        unclaimed_user.add_unclaimed_record(project, referrer, 'foo', email=fake_email())
        unclaimed_user.save()

        token = unclaimed_user.get_unclaimed_record(project._primary_key)['token']
        with capture_signals() as mock_signals:
            url = web_url_for('claim_user_form', pid=project._id, uid=unclaimed_user._id, token=token)
            payload = {'username': unclaimed_user.username,
                       'password': 'password',
                       'password2': 'password'}
            res = self.app.post(url, payload)
            assert_equal(res.status_code, 302)

        assert_equal(mock_signals.signals_sent(), set([auth.signals.user_confirmed]))

    def test_confirm_user_signal_called_when_user_confirms_email(self):
        unconfirmed_user = UnconfirmedUserFactory()
        unconfirmed_user.save()

        # user goes to email confirmation link
        token = unconfirmed_user.get_confirmation_token(unconfirmed_user.username)
        with capture_signals() as mock_signals:
            url = web_url_for('confirm_email_get', uid=unconfirmed_user._id, token=token)
            res = self.app.get(url)
            assert_equal(res.status_code, 302)

        assert_equal(mock_signals.signals_sent(), set([auth.signals.user_confirmed]))


# copied from tests/test_comments.py
class TestCommentViews(OsfTestCase):

    def setUp(self):
        super(TestCommentViews, self).setUp()
        self.project = ProjectFactory(is_public=True)
        self.user = AuthUserFactory()
        self.project.add_contributor(self.user)
        self.project.save()
        self.user.save()

    def test_view_project_comments_updates_user_comments_view_timestamp(self):
        url = self.project.api_url_for('update_comments_timestamp')
        res = self.app.put_json(url, {
            'page': 'node',
            'rootId': self.project._id
        }, auth=self.user.auth)
        self.user.reload()

        user_timestamp = self.user.comments_viewed_timestamp[self.project._id]
        view_timestamp = timezone.now()
        assert_datetime_equal(user_timestamp, view_timestamp)

    def test_confirm_non_contrib_viewers_dont_have_pid_in_comments_view_timestamp(self):
        non_contributor = AuthUserFactory()
        url = self.project.api_url_for('update_comments_timestamp')
        res = self.app.put_json(url, {
            'page': 'node',
            'rootId': self.project._id
        }, auth=self.user.auth)

        non_contributor.reload()
        assert_not_in(self.project._id, non_contributor.comments_viewed_timestamp)

    def test_view_comments_updates_user_comments_view_timestamp_files(self):
        osfstorage = self.project.get_addon('osfstorage')
        root_node = osfstorage.get_root()
        test_file = root_node.append_file('test_file')
        test_file.create_version(self.user, {
            'object': '06d80e',
            'service': 'cloud',
            osfstorage_settings.WATERBUTLER_RESOURCE: 'osf',
        }, {
            'size': 1337,
            'contentType': 'img/png'
        }).save()

        url = self.project.api_url_for('update_comments_timestamp')
        res = self.app.put_json(url, {
            'page': 'files',
            'rootId': test_file._id
        }, auth=self.user.auth)
        self.user.reload()

        user_timestamp = self.user.comments_viewed_timestamp[test_file._id]
        view_timestamp = timezone.now()
        assert_datetime_equal(user_timestamp, view_timestamp)

        # Regression test for https://openscience.atlassian.net/browse/OSF-5193
        # moved from tests/test_comments.py
        def test_find_unread_includes_edited_comments(self):
            project = ProjectFactory()
            user = AuthUserFactory()
            project.add_contributor(user, save=True)
            comment = CommentFactory(node=project, user=project.creator)
            n_unread = Comment.find_n_unread(user=user, node=project, page='node')
            assert n_unread == 1

            url = project.api_url_for('update_comments_timestamp')
            payload = {'page': 'node', 'rootId': project._id}
            self.app.put_json(url, payload, auth=user.auth)
            user.reload()
            n_unread = Comment.find_n_unread(user=user, node=project, page='node')
            assert n_unread == 0

            # Edit previously read comment
            comment.edit(
                auth=Auth(project.creator),
                content='edited',
                save=True
            )
            n_unread = Comment.find_n_unread(user=user, node=project, page='node')
            assert n_unread == 1


class TestResetPassword(OsfTestCase):

    def setUp(self):
        super(TestResetPassword, self).setUp()
        self.user = AuthUserFactory()
        self.another_user = AuthUserFactory()
        self.osf_key_v2 = generate_verification_key(verification_type='password')
        self.user.verification_key_v2 = self.osf_key_v2
        self.user.verification_key = None
        self.user.save()
        self.get_url = web_url_for(
            'reset_password_get',
            uid=self.user._id,
            token=self.osf_key_v2['token']
        )
        self.get_url_invalid_key = web_url_for(
            'reset_password_get',
            uid=self.user._id,
            token=generate_verification_key()
        )
        self.get_url_invalid_user = web_url_for(
            'reset_password_get',
            uid=self.another_user._id,
            token=self.osf_key_v2['token']
        )

    # successfully load reset password page
    def test_reset_password_view_returns_200(self):
        res = self.app.get(self.get_url)
        assert_equal(res.status_code, 200)

    # raise http 400 error
    def test_reset_password_view_raises_400(self):
        res = self.app.get(self.get_url_invalid_key, expect_errors=True)
        assert_equal(res.status_code, 400)

        res = self.app.get(self.get_url_invalid_user, expect_errors=True)
        assert_equal(res.status_code, 400)

        self.user.verification_key_v2['expires'] = timezone.now()
        self.user.save()
        res = self.app.get(self.get_url, expect_errors=True)
        assert_equal(res.status_code, 400)

    # successfully reset password
    @mock.patch('framework.auth.cas.CasClient.service_validate')
    def test_can_reset_password_if_form_success(self, mock_service_validate):
        # load reset password page and submit email
        res = self.app.get(self.get_url)
        form = res.forms['resetPasswordForm']
        form['password'] = 'newpassword'
        form['password2'] = 'newpassword'
        res = form.submit()

        # check request URL is /resetpassword with username and new verification_key_v2 token
        request_url_path = res.request.path
        assert_in('resetpassword', request_url_path)
        assert_in(self.user._id, request_url_path)
        assert_not_in(self.user.verification_key_v2['token'], request_url_path)

        # check verification_key_v2 for OSF is destroyed and verification_key for CAS is in place
        self.user.reload()
        assert_equal(self.user.verification_key_v2, {})
        assert_not_equal(self.user.verification_key, None)

        # check redirection to CAS login with username and the new verification_key(CAS)
        assert_equal(res.status_code, 302)
        location = res.headers.get('Location')
        assert_true('login?service=' in location)
        assert_true('username={}'.format(urllib.quote(self.user.username, safe='@')) in location)
        assert_true('verification_key={}'.format(self.user.verification_key) in location)

        # check if password was updated
        self.user.reload()
        assert_true(self.user.check_password('newpassword'))

        # check if verification_key is destroyed after service validation
        mock_service_validate.return_value = cas.CasResponse(
            authenticated=True,
            user=self.user._id,
            attributes={'accessToken': fake.md5()}
        )
        ticket = fake.md5()
        service_url = 'http://accounts.osf.io/?ticket=' + ticket
        cas.make_response_from_ticket(ticket, service_url)
        self.user.reload()
        assert_equal(self.user.verification_key, None)

    #  log users out before they land on reset password page
    def test_reset_password_logs_out_user(self):
        # visit reset password link while another user is logged in
        res = self.app.get(self.get_url, auth=self.another_user.auth)
        # check redirection to CAS logout
        assert_equal(res.status_code, 302)
        location = res.headers.get('Location')
        assert_not_in('reauth', location)
        assert_in('logout?service=', location)
        assert_in('resetpassword', location)

class TestIndexView(OsfTestCase):

    def setUp(self):
        super(TestIndexView, self).setUp()

        self.inst_one = InstitutionFactory()
        self.inst_two = InstitutionFactory()
        self.inst_three = InstitutionFactory()
        self.inst_four = InstitutionFactory()
        self.inst_five = InstitutionFactory()

        self.user = AuthUserFactory()
        self.user.affiliated_institutions.add(self.inst_one)
        self.user.affiliated_institutions.add(self.inst_two)

        # tests 5 affiliated, non-registered, public projects
        for i in range(settings.INSTITUTION_DISPLAY_NODE_THRESHOLD):
            node = ProjectFactory(creator=self.user, is_public=True)
            node.affiliated_institutions.add(self.inst_one)

        # tests 4 affiliated, non-registered, public projects
        for i in range(settings.INSTITUTION_DISPLAY_NODE_THRESHOLD - 1):
            node = ProjectFactory(creator=self.user, is_public=True)
            node.affiliated_institutions.add(self.inst_two)

        # tests 5 affiliated, registered, public projects
        for i in range(settings.INSTITUTION_DISPLAY_NODE_THRESHOLD):
            registration = RegistrationFactory(creator=self.user, is_public=True)
            registration.affiliated_institutions.add(self.inst_three)

        # tests 5 affiliated, non-registered public components
        for i in range(settings.INSTITUTION_DISPLAY_NODE_THRESHOLD):
            node = NodeFactory(creator=self.user, is_public=True)
            node.affiliated_institutions.add(self.inst_four)

        # tests 5 affiliated, non-registered, private projects
        for i in range(settings.INSTITUTION_DISPLAY_NODE_THRESHOLD):
            node = ProjectFactory(creator=self.user)
            node.affiliated_institutions.add(self.inst_five)

    def test_dashboard_institutions(self):
        with mock.patch('website.views.get_current_user_id', return_value=self.user._id):
            institution_ids = [
                institution['id']
                for institution in index()['dashboard_institutions']
            ]
            assert_equal(len(institution_ids), 2)
            assert_in(self.inst_one._id, institution_ids)
            assert_not_in(self.inst_two._id, institution_ids)
            assert_not_in(self.inst_three._id, institution_ids)
            assert_in(self.inst_four._id, institution_ids)
            assert_not_in(self.inst_five._id, institution_ids)


class TestResolveGuid(OsfTestCase):
    def setUp(self):
        super(TestResolveGuid, self).setUp()

    def test_preprint_provider_without_domain(self):
        provider = PreprintProviderFactory(domain='')
        preprint = PreprintFactory(provider=provider)
        url = web_url_for('resolve_guid', _guid=True, guid=preprint._id)
        res = self.app.get(url)
        assert_equal(res.status_code, 200)
        assert_equal(
            res.request.path,
            '/{}/'.format(preprint._id)
        )

    def test_preprint_provider_with_domain_without_redirect(self):
        domain = 'https://test.com/'
        provider = PreprintProviderFactory(_id='test', domain=domain, domain_redirect_enabled=False)
        preprint = PreprintFactory(provider=provider)
        url = web_url_for('resolve_guid', _guid=True, guid=preprint._id)
        res = self.app.get(url)
        assert_equal(res.status_code, 200)
        assert_equal(
            res.request.path,
            '/{}/'.format(preprint._id)
        )

    def test_preprint_provider_with_domain_with_redirect(self):
        domain = 'https://test.com/'
        provider = PreprintProviderFactory(_id='test', domain=domain, domain_redirect_enabled=True)
        preprint = PreprintFactory(provider=provider)
        url = web_url_for('resolve_guid', _guid=True, guid=preprint._id)
        res = self.app.get(url)

        assert_is_redirect(res)
        assert_equal(res.status_code, 301)
        assert_equal(
            res.headers['location'],
            '{}{}/'.format(domain, preprint._id)
        )

        assert_equal(
            res.request.path,
            '/{}/'.format(preprint._id)
        )



    def test_preprint_provider_with_osf_domain(self):
        provider = PreprintProviderFactory(_id='osf', domain='https://osf.io/')
        preprint = PreprintFactory(provider=provider)
        url = web_url_for('resolve_guid', _guid=True, guid=preprint._id)
        res = self.app.get(url)
        assert_equal(res.status_code, 200)
        assert_equal(
            res.request.path,
            '/{}/'.format(preprint._id)
        )

    def test_deleted_quick_file_gone(self):
        user = AuthUserFactory()
        quickfiles = QuickFilesNode.objects.get(creator=user)
        osfstorage = quickfiles.get_addon('osfstorage')
        root = osfstorage.get_root()
        test_file = root.append_file('soon_to_be_deleted.txt')
        guid = test_file.get_guid(create=True)._id
        test_file.delete()

        url = web_url_for('resolve_guid', _guid=True, guid=guid)
        res = self.app.get(url, expect_errors=True)

        assert_equal(res.status_code, http.GONE)
        assert_equal(res.request.path, '/{}/'.format(guid))

class TestConfirmationViewBlockBingPreview(OsfTestCase):

    def setUp(self):

        super(TestConfirmationViewBlockBingPreview, self).setUp()
        self.user_agent = 'Mozilla/5.0 (Windows NT 6.1; WOW64) AppleWebKit/534+ (KHTML, like Gecko) BingPreview/1.0b'

    # reset password link should fail with BingPreview
    def test_reset_password_get_returns_403(self):

        user = UserFactory()
        osf_key_v2 = generate_verification_key(verification_type='password')
        user.verification_key_v2 = osf_key_v2
        user.verification_key = None
        user.save()

        reset_password_get_url = web_url_for(
            'reset_password_get',
            uid=user._id,
            token=osf_key_v2['token']
        )
        res = self.app.get(
            reset_password_get_url,
            expect_errors=True,
            headers={
                'User-Agent': self.user_agent,
            }
        )
        assert_equal(res.status_code, 403)

    # new user confirm account should fail with BingPreview
    def test_confirm_email_get_new_user_returns_403(self):

        user = OSFUser.create_unconfirmed('unconfirmed@cos.io', 'abCD12#$', 'Unconfirmed User')
        user.save()
        confirm_url = user.get_confirmation_url('unconfirmed@cos.io', external=False)
        res = self.app.get(
            confirm_url,
            expect_errors=True,
            headers={
                'User-Agent': self.user_agent,
            }
        )
        assert_equal(res.status_code, 403)

    # confirmation for adding new email should fail with BingPreview
    def test_confirm_email_add_email_returns_403(self):

        user = UserFactory()
        user.add_unconfirmed_email('unconfirmed@cos.io')
        user.save()

        confirm_url = user.get_confirmation_url('unconfirmed@cos.io', external=False) + '?logout=1'
        res = self.app.get(
            confirm_url,
            expect_errors=True,
            headers={
                'User-Agent': self.user_agent,
            }
        )
        assert_equal(res.status_code, 403)

    # confirmation for merging accounts should fail with BingPreview
    def test_confirm_email_merge_account_returns_403(self):

        user = UserFactory()
        user_to_be_merged = UserFactory()
        user.add_unconfirmed_email(user_to_be_merged.username)
        user.save()

        confirm_url = user.get_confirmation_url(user_to_be_merged.username, external=False) + '?logout=1'
        res = self.app.get(
            confirm_url,
            expect_errors=True,
            headers={
                'User-Agent': self.user_agent,
            }
        )
        assert_equal(res.status_code, 403)

    # confirmation for new user claiming contributor should fail with BingPreview
    def test_claim_user_form_new_user(self):

        referrer = AuthUserFactory()
        project = ProjectFactory(creator=referrer, is_public=True)
        given_name = fake.name()
        given_email = fake_email()
        user = project.add_unregistered_contributor(
            fullname=given_name,
            email=given_email,
            auth=Auth(user=referrer)
        )
        project.save()

        claim_url = user.get_claim_url(project._primary_key)
        res = self.app.get(
            claim_url,
            expect_errors=True,
            headers={
                'User-Agent': self.user_agent,
            }
        )
        assert_equal(res.status_code, 403)

    # confirmation for existing user claiming contributor should fail with BingPreview
    def test_claim_user_form_existing_user(self):

        referrer = AuthUserFactory()
        project = ProjectFactory(creator=referrer, is_public=True)
        auth_user = AuthUserFactory()
        pending_user = project.add_unregistered_contributor(
            fullname=auth_user.fullname,
            email=None,
            auth=Auth(user=referrer)
        )
        project.save()
        claim_url = pending_user.get_claim_url(project._primary_key)
        res = self.app.get(
            claim_url,
            auth = auth_user.auth,
            expect_errors=True,
            headers={
                'User-Agent': self.user_agent,
            }
        )
        assert_equal(res.status_code, 403)

    # account creation confirmation for ORCiD login should fail with BingPreview
    def test_external_login_confirm_email_get_create_user(self):
        name, email = fake.name(), fake_email()
        provider_id = fake.ean()
        external_identity = {
            'service': {
                provider_id: 'CREATE'
            }
        }
        user = OSFUser.create_unconfirmed(
            username=email,
            password=str(fake.password()),
            fullname=name,
            external_identity=external_identity,
        )
        user.save()
        create_url = user.get_confirmation_url(
            user.username,
            external_id_provider='service',
            destination='dashboard'
        )

        res = self.app.get(
            create_url,
            expect_errors=True,
            headers={
                'User-Agent': self.user_agent,
            }
        )
        assert_equal(res.status_code, 403)

    # account linking confirmation for ORCiD login should fail with BingPreview
    def test_external_login_confirm_email_get_link_user(self):

        user = UserFactory()
        provider_id = fake.ean()
        user.external_identity = {
            'service': {
                provider_id: 'LINK'
            }
        }
        user.add_unconfirmed_email(user.username, external_identity='service')
        user.save()

        link_url = user.get_confirmation_url(
            user.username,
            external_id_provider='service',
            destination='dashboard'
        )

        res = self.app.get(
            link_url,
            expect_errors=True,
            headers={
                'User-Agent': self.user_agent,
            }
        )
        assert_equal(res.status_code, 403)


if __name__ == '__main__':
    unittest.main()<|MERGE_RESOLUTION|>--- conflicted
+++ resolved
@@ -1872,12 +1872,9 @@
             referrer_name=self.auth.user.fullname,
             all_global_subscriptions_none=False,
             branded_service=None,
-<<<<<<< HEAD
             can_change_preferences=False,
-            logo=settings.OSF_LOGO
-=======
+            logo=settings.OSF_LOGO,
             osf_contact_email=settings.OSF_CONTACT_EMAIL
->>>>>>> c3fafa21
         )
         assert_almost_equal(contributor.contributor_added_email_records[project._id]['last_sent'], int(time.time()), delta=1)
 
@@ -2134,12 +2131,9 @@
             fullname=unreg_user.get_unclaimed_record(project._id)['name'],
             node=project,
             branded_service=None,
-<<<<<<< HEAD
             can_change_preferences=False,
-            logo=settings.OSF_LOGO
-=======
+            logo=settings.OSF_LOGO,
             osf_contact_email=settings.OSF_CONTACT_EMAIL
->>>>>>> c3fafa21
         )
 
     @mock.patch('website.project.views.contributor.mails.send_mail')
