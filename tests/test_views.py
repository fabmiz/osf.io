--- conflicted
+++ resolved
@@ -9,7 +9,6 @@
 import mock
 import httplib as http
 import math
-import datetime
 import time
 import datetime
 
@@ -30,11 +29,7 @@
 
 from website import mailchimp_utils
 from website.views import _rescale_ratio
-<<<<<<< HEAD
 from website.util import permissions, sanitize
-=======
-from website.util import permissions
->>>>>>> bad6651d
 from website.models import Node, Pointer, NodeLog, MetaSchema, DraftRegistration
 from website.project.model import ensure_schemas, has_anonymous_link
 from website.project.views.contributor import (
@@ -53,10 +48,6 @@
 from website.project.decorators import check_can_access
 from website.project.signals import contributor_added
 from website.addons.github.model import AddonGitHubOauthSettings
-<<<<<<< HEAD
-=======
-
->>>>>>> bad6651d
 
 from tests.base import (
     OsfTestCase,
@@ -4535,6 +4526,7 @@
 
         assert_equal(mock_signals.signals_sent(), set([auth.signals.user_confirmed]))
 
+
 class TestDraftRegistrationViews(OsfTestCase):
 
     def setUp(self, *args, **kwargs):
@@ -4590,247 +4582,6 @@
     def test_register_draft_registration(self, mock_register_draft):
 
         url = self.node.api_url_for('register_draft_registration', draft_id=self.draft._id)
-        self.app.post_json(url, {
-            'registrationChoice': 'Make registration public immediately'
-        }, auth=self.auth)
-        assert_equal(mock_register_draft.call_args[0][0]._id, self.draft._id)
-
-    @mock.patch('framework.tasks.handlers.enqueue_task')
-    def test_register_template_make_public_creates_public_registration(self, mock_enquque):
-        url = self.node.api_url_for('register_draft_registration', draft_id=self.draft._id)
-        self.app.post_json(url, {'registrationChoice': 'immediate'}, auth=self.auth)
-        self.node.reload()
-        # Most recent node is a registration
-        reg = Node.load(self.node.node__registrations[-1])
-        assert_true(reg.is_registration)
-        # The registration created is public
-        assert_true(reg.is_public)
-
-    @mock.patch('framework.tasks.handlers.enqueue_task')
-    def test_register_template_make_public_makes_children_public(self, mock_enquque):
-        comp1 = NodeFactory(parent=self.node)
-        NodeFactory(parent=comp1)
-
-        url = self.node.api_url_for('register_draft_registration', draft_id=self.draft._id)
-        self.app.post_json(url, {'registrationChoice': 'immediate'}, auth=self.auth)
-        self.node.reload()
-        # Most recent node is a registration
-        reg = Node.load(self.node.node__registrations[-1])
-        for node in reg.get_descendants_recursive():
-            assert_true(node.is_registration)
-            assert_true(node.is_public)
-
-    @mock.patch('framework.tasks.handlers.enqueue_task')
-    def test_register_draft_registration_with_embargo_creates_embargo(self, mock_enquque):
-        url = self.node.api_url_for('register_draft_registration', draft_id=self.draft._id)
-        self.app.post_json(
-            url,
-            {
-                'registrationChoice': 'embargo',
-                'embargoEndDate': "Fri, 01 Jan {year} 05:00:00 GMT".format(year=str(dt.date.today().year + 1))
-            },
-            auth=self.auth)
-
-        self.node.reload()
-        # Most recent node is a registration
-        reg = Node.load(self.node.node__registrations[-1])
-        assert_true(reg.is_registration)
-        # The registration created is not public
-        assert_false(reg.is_public)
-        # The registration is pending an embargo that has not been approved
-        assert_true(reg.pending_embargo)
-        assert_false(reg.embargo_end_date)
-
-    @mock.patch('framework.tasks.handlers.enqueue_task')
-    def test_register_draft_registration_with_embargo_adds_to_parent_project_logs(self, mock_enquque):
-        initial_project_logs = len(self.node.logs)
-        self.app.post(
-            self.node.api_url_for('register_draft_registration', draft_id=self.draft._id),
-            self.valid_embargo_payload,
-            content_type='application/json',
-            auth=self.user.auth
-        )
-        self.node.reload()
-        # Logs: Created, registered, embargo initiated
-        assert_equal(len(self.node.logs), initial_project_logs + 1)
-
-    @mock.patch('framework.tasks.handlers.enqueue_task')
-    def test_register_draft_registration_with_embargo_is_not_public(self, mock_enqueue):
-        res = self.app.post(
-            self.node.api_url_for('register_draft_registration', draft_id=self.draft._id),
-            self.valid_embargo_payload,
-            content_type='application/json',
-            auth=self.user.auth
-        )
-
-        assert_equal(res.status_code, 202)
-
-        registration = Node.find().sort('-registered_date')[0]
-
-        assert_true(registration.is_registration)
-        assert_false(registration.is_public)
-        assert_true(registration.pending_registration)
-        assert_is_not_none(registration.embargo)
-
-    @mock.patch('framework.tasks.handlers.enqueue_task')
-    def test_register_draft_registration_invalid_embargo_end_date_raises_HTTPError(self, mock_enqueue):
-        res = self.app.post(
-            self.node.api_url_for('register_draft_registration', draft_id=self.draft._id),
-            self.invalid_embargo_date_payload,
-            content_type='application/json',
-            auth=self.user.auth,
-            expect_errors=True
-        )
-
-        assert_equal(res.status_code, 400)
-
-    def test_get_draft_registrations_gets_drafts_for_node(self):
-
-        dummy = NodeFactory()
-        for i in range(5):
-            d = DraftRegistrationFactory(
-                initiator=self.user,
-                branched_from=dummy,
-                meta_schema=self.meta_schema,
-                schema_data={}
-            )
-            d.save()
-        found = [self.draft]
-        for i in range(3):
-            d = DraftRegistrationFactory(
-                initiator=self.user,
-                branched_from=self.node,
-                meta_schema=self.meta_schema,
-                schema_data={}
-            )
-            d.save()
-            found.append(d)
-        url = self.node.api_url_for('get_draft_registrations')
-        res = self.app.get(url, auth=self.auth).json
-        # 3 new, 1 from setUp
-        assert_equal(len(res['drafts']), 4)
-        for draft in res['drafts']:
-            assert_in(draft['pk'], [f._id for f in found])
-
-    def test_create_draft_registration(self):
-        target = NodeFactory(creator=self.user)
-        metadata = {
-            'summary': {'value': 'Some airy'}
-        }
-        payload = {
-            'schema_name': 'Open-Ended Registration',
-            'schema_version': 1,
-            'schema_data': metadata,
-        }
-        url = target.api_url_for('create_draft_registration')
-        res = self.app.post_json(url, payload, auth=self.auth)
-        assert_equal(res.status_code, 201)
-        draft = DraftRegistration.find_one(Q('branched_from', 'eq', target))
-        assert_equal(draft.registration_schema, self.meta_schema)
-        assert_equal(draft.registration_metadata, metadata)
-
-    def test_new_draft_registration(self):
-        target = NodeFactory(creator=self.user)
-        payload = {
-            'schema_name': 'Open-Ended Registration',
-            'schema_version': 1
-        }
-        url = target.web_url_for('new_draft_registration')
-        res = self.app.post(url, payload, auth=self.auth)
-        assert_equal(res.status_code, 302)
-        draft = DraftRegistration.find_one(Q('branched_from', 'eq', target))
-        assert_equal(draft.registration_schema, self.meta_schema)
-
-    def test_update_draft_registration(self):
-        metadata = {
-            'summary': {'value': 'updated'}
-        }
-        payload = {
-            'schema_data': metadata,
-            'schema_name': 'OSF-Standard Pre-Data Collection Registration',
-            'schema_version': 1
-        }
-        url = self.node.api_url_for('update_draft_registration', draft_id=self.draft._id)
-        self.app.put_json(url, payload, auth=self.auth)
-
-        open_ended_schema = MetaSchema.find_one(
-            Q('name', 'eq', 'OSF-Standard Pre-Data Collection Registration') &
-            Q('schema_version', 'eq', 1)
-        )
-        self.draft.reload()
-        assert_equal(open_ended_schema, self.draft.registration_schema)
-        assert_equal(metadata, self.draft.registration_metadata)
-
-    def test_delete_draft_registration(self):
-        assert_equal(1, DraftRegistration.find().count())
-        url = self.node.api_url_for('delete_draft_registration', draft_id=self.draft._id)
-        self.app.delete(url, auth=self.auth)
-        assert_equal(0, DraftRegistration.find().count())
-
-    def test_get_metaschemas(self):
-        url = '/api/v1/project/schema/'
-        res = self.app.get(url).json
-        schema_names = database['metaschema'].distinct('name')
-        assert_equal(len(res['meta_schemas']), len(schema_names))
-        url = '/api/v1/project/schema/?include=all'
-        res = self.app.get(url).json
-        assert_equal(len(res['meta_schemas']), MetaSchema.find().count())
-
-class TestDraftRegistrationViews(OsfTestCase):
-
-    def setUp(self, *args, **kwargs):
-        super(TestDraftRegistrationViews, self).setUp(*args, **kwargs)
-
-        self.user = AuthUserFactory()
-        self.auth = self.user.auth
-        self.node = ProjectFactory(creator=self.user)
-
-        MetaSchema.remove()
-        ensure_schemas()
-        self.meta_schema = MetaSchema.find_one(
-            Q('name', 'eq', 'Open-Ended Registration') &
-            Q('schema_version', 'eq', 1)
-        )
-        self.draft = DraftRegistrationFactory(
-            initiator=self.user,
-            branched_from=self.node,
-            registration_schema=self.meta_schema,
-            registration_metadata={
-                'summary': {'value': 'Some airy'}
-            }
-        )
-        self.draft.save()
-
-        current_month = datetime.datetime.now().strftime("%B")
-        current_year = datetime.datetime.now().strftime("%Y")
-
-        valid_date = datetime.datetime.now() + datetime.timedelta(days=180)
-        self.valid_embargo_payload = json.dumps({
-            u'embargoEndDate': unicode(valid_date.strftime('%a, %d, %B %Y %H:%M:%S')) + u' GMT',
-            u'registrationChoice': 'embargo',
-            u'summary': unicode(fake.sentence())
-        })
-        self.invalid_embargo_date_payload = json.dumps({
-            u'embargoEndDate': u"Thu, 01 {month} {year} 05:00:00 GMT".format(
-                month=current_month,
-                year=str(int(current_year) - 1)
-            ),
-            u'registrationChoice': 'embargo',
-            u'summary': unicode(fake.sentence())
-        })
-
-    def tearDown(self, *args, **kwargs):
-        super(TestDraftRegistrationViews, self).tearDown(*args, **kwargs)
-        DraftRegistration.remove()
-
-    @unittest.skip('TODO: test when we support draft review')
-    def test_submit_draft_for_review(self):
-        pass
-
-    @mock.patch('website.project.model.DraftRegistration.register', autospec=True)
-    def test_register_draft_registration(self, mock_register_draft):
-
-        url = self.node.api_url_for('register_draft_registration', draft_id=self.draft._id)
         res = self.app.post_json(url, {
             'registrationChoice': 'Make registration public immediately'
         }, auth=self.auth)
