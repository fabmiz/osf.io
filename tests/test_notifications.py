--- conflicted
+++ resolved
@@ -20,12 +20,8 @@
 from website.notifications import emails
 from website.notifications import utils
 from website.project.model import Node, Comment
-<<<<<<< HEAD
 from website import mails, settings
-=======
 from website.project.signals import contributor_removed, node_deleted
-from website import mails
->>>>>>> 6507b8e0
 from website.util import api_url_for
 from website.util import web_url_for
 
@@ -35,6 +31,7 @@
 
 
 class TestNotificationsModels(OsfTestCase):
+
     def setUp(self):
         super(TestNotificationsModels, self).setUp()
         # Create project with component
