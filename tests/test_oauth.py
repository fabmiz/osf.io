from datetime import datetime
<<<<<<< HEAD
from rest_framework import status as http_status
import logging
=======
import httplib as http
>>>>>>> 37c18cc9
import json
import logging
import mock
import time
from future.moves.urllib.parse import urlparse, urljoin, parse_qs

import responses
from nose.tools import *  # noqa
import pytz
from oauthlib.oauth2 import OAuth2Error
from requests_oauthlib import OAuth2Session

from framework.auth import authenticate
from framework.exceptions import PermissionsError, HTTPError
from framework.sessions import session
from osf.models.external import ExternalAccount, ExternalProvider, OAUTH1, OAUTH2
from website.settings import ADDONS_OAUTH_NO_REDIRECT
from website.util import api_url_for, web_url_for

from tests.base import OsfTestCase
from osf_tests.factories import (
    AuthUserFactory,
    ExternalAccountFactory,
    MockOAuth2Provider,
    UserFactory,
)

SILENT_LOGGERS = ['oauthlib', 'requests_oauthlib']

for logger in SILENT_LOGGERS:
    logging.getLogger(logger).setLevel(logging.ERROR)


class MockOAuth1Provider(ExternalProvider):
    _oauth_version = OAUTH1
    name = 'Mock OAuth 1.0a Provider'
    short_name = 'mock1a'

    client_id = 'mock1a_client_id'
    client_secret = 'mock1a_client_secret'

    auth_url_base = 'http://mock1a.com/auth'
    request_token_url = 'http://mock1a.com/request'
    callback_url = 'http://mock1a.com/callback'

    def handle_callback(self, response):
        return {
            'provider_id': 'mock_provider_id'
        }


def _prepare_mock_oauth2_handshake_response(expires_in=3600):

    responses.add(
        responses.Response(
            responses.POST,
            'https://mock2.com/callback',
            body=json.dumps({
                'access_token': 'mock_access_token',
                'expires_at': time.time() + expires_in,
                'expires_in': expires_in,
                'refresh_token': 'mock_refresh_token',
                'scope': ['all'],
                'token_type': 'bearer',
            }),
            status=200,
            content_type='application/json',
        )
    )

def _prepare_mock_500_error():
    responses.add(
        responses.Response(
            responses.POST,
            'https://mock2.com/callback',
            body='{"error": "not found"}',
            status=503,
            content_type='application/json',
        )
    )

def _prepare_mock_401_error():
    responses.add(
        responses.Response(
            responses.POST,
            'https://mock2.com/callback',
            body='{"error": "user denied access"}',
            status=401,
            content_type='application/json',
        )
    )

class TestExternalAccount(OsfTestCase):
    # Test the ExternalAccount object and associated views.
    #
    # Functionality not specific to the OAuth version used by the
    # ExternalProvider should go here.

    def setUp(self):
        super(TestExternalAccount, self).setUp()
        self.user = AuthUserFactory()
        self.provider = MockOAuth2Provider()

    def test_disconnect(self):
        # Disconnect an external account from a user
        external_account = ExternalAccountFactory(
            provider='mock2',
            provider_id='mock_provider_id',
            provider_name='Mock Provider',
        )
        self.user.external_accounts.add(external_account)
        self.user.save()

        # If the external account isn't attached, this test has no meaning
        assert_equal(ExternalAccount.objects.all().count(), 1)
        assert_in(
            external_account,
            self.user.external_accounts.all(),
        )

        response = self.app.delete(
            api_url_for('oauth_disconnect',
                        external_account_id=external_account._id),
            auth=self.user.auth
        )

        # Request succeeded
        assert_equal(
            response.status_code,
            http_status.HTTP_200_OK,
        )

        self.user.reload()
        # external_account.reload()

        # External account has been disassociated with the user
        assert_not_in(
            external_account,
            self.user.external_accounts.all(),
        )

        # External account is still in the database
        assert_equal(ExternalAccount.objects.all().count(), 1)

    def test_disconnect_with_multiple_connected(self):
        # Disconnect an account connected to multiple users from one user
        external_account = ExternalAccountFactory(
            provider='mock2',
            provider_id='mock_provider_id',
            provider_name='Mock Provider',
        )
        self.user.external_accounts.add(external_account)
        self.user.save()

        other_user = UserFactory()
        other_user.external_accounts.add(external_account)
        other_user.save()

        response = self.app.delete(
            api_url_for('oauth_disconnect',
                        external_account_id=external_account._id),
            auth=self.user.auth
        )

        # Request succeeded
        assert_equal(
            response.status_code,
            http_status.HTTP_200_OK,
        )

        self.user.reload()

        # External account has been disassociated with the user
        assert_not_in(
            external_account,
            self.user.external_accounts.all(),
        )

        # External account is still in the database
        assert_equal(ExternalAccount.objects.all().count(), 1)

        other_user.reload()

        # External account is still associated with the other user
        assert_in(
            external_account,
            other_user.external_accounts.all(),
        )


class TestExternalProviderOAuth1(OsfTestCase):
    # Test functionality of the ExternalProvider class, for OAuth 1.0a

    def setUp(self):
        super(TestExternalProviderOAuth1, self).setUp()
        self.user = UserFactory()
        self.provider = MockOAuth1Provider()

    @responses.activate
    def test_start_flow(self):
        # Request temporary credentials from provider, provide auth redirect
        responses.add(
            responses.Response(
                responses.POST,
                'http://mock1a.com/request',
                body='{"oauth_token_secret": "temp_secret", '
                       '"oauth_token": "temp_token", '
                       '"oauth_callback_confirmed": "true"}',
                status=200,
                content_type='application/json'
            )
        )

        with self.app.app.test_request_context('/oauth/connect/mock1a/'):

            # make sure the user is logged in
            authenticate(user=self.user, access_token=None, response=None)

            # auth_url is a property method - it calls out to the external
            #   service to get a temporary key and secret before returning the
            #   auth url
            url = self.provider.auth_url

            # The URL to which the user would be redirected
            assert_equal(url, 'http://mock1a.com/auth?oauth_token=temp_token')

            # Temporary credentials are added to the session
            creds = session.data['oauth_states'][self.provider.short_name]
            assert_equal(creds['token'], 'temp_token')
            assert_equal(creds['secret'], 'temp_secret')

    @responses.activate
    def test_callback(self):
        # Exchange temporary credentials for permanent credentials

        # mock a successful call to the provider to exchange temp keys for
        #   permanent keys
        responses.add(
            responses.Response(
                responses.POST,
                'http://mock1a.com/callback',
                body=(
                    'oauth_token=perm_token'
                    '&oauth_token_secret=perm_secret'
                    '&oauth_callback_confirmed=true'
                )
            )
        )

        user = UserFactory()

        # Fake a request context for the callback
        ctx = self.app.app.test_request_context(
            path='/oauth/callback/mock1a/',
            query_string='oauth_token=temp_key&oauth_verifier=mock_verifier',
        )
        with ctx:

            # make sure the user is logged in
            authenticate(user=user, access_token=None, response=None)

            session.data['oauth_states'] = {
                self.provider.short_name: {
                    'token': 'temp_key',
                    'secret': 'temp_secret',
                },
            }
            session.save()

            # do the key exchange
            self.provider.auth_callback(user=user)

        account = ExternalAccount.objects.first()
        assert_equal(account.oauth_key, 'perm_token')
        assert_equal(account.oauth_secret, 'perm_secret')
        assert_equal(account.provider_id, 'mock_provider_id')
        assert_equal(account.provider_name, 'Mock OAuth 1.0a Provider')

    @responses.activate
    def test_callback_wrong_user(self):
        # Reject temporary credentials not assigned to the user
        #
        # This prohibits users from associating their external account with
        # another user's OSF account by using XSS or similar attack vector to
        # complete the OAuth flow using the logged-in user but their own account
        # on the external service.
        #
        # If the OSF were to allow login via OAuth with the provider in question,
        # this would allow attackers to hijack OSF accounts with a simple script
        # injection.

        # mock a successful call to the provider to exchange temp keys for
        #   permanent keys
        responses.add(
            responses.Response(
                responses.POST,
                'http://mock1a.com/callback',
                body='oauth_token=perm_token'
                     '&oauth_token_secret=perm_secret'
                     '&oauth_callback_confirmed=true',
            )
        )

        user = UserFactory()
        account = ExternalAccountFactory(
            provider='mock1a',
            provider_name='Mock 1A',
            oauth_key='temp_key',
            oauth_secret='temp_secret'
        )
        account.save()
        # associate this ExternalAccount instance with the user
        user.external_accounts.add(account)
        user.save()

        malicious_user = UserFactory()

        # Fake a request context for the callback
        with self.app.app.test_request_context(
                path='/oauth/callback/mock1a/',
                query_string='oauth_token=temp_key&oauth_verifier=mock_verifier'
        ):
            # make sure the user is logged in
            authenticate(user=malicious_user, access_token=None, response=None)

            with assert_raises(PermissionsError):
                # do the key exchange
                self.provider.auth_callback(user=malicious_user)


class TestExternalProviderOAuth2(OsfTestCase):
    # Test functionality of the ExternalProvider class, for OAuth 2.0

    def setUp(self):
        super(TestExternalProviderOAuth2, self).setUp()
        self.user = UserFactory()
        self.provider = MockOAuth2Provider()

    def test_oauth_version_default(self):
        # OAuth 2.0 is the default version
        assert_is(self.provider._oauth_version, OAUTH2)

    def test_start_flow_oauth_standard(self):
        # Generate the appropriate URL and state token - addons that follow standard OAuth protocol

        # Make sure that the mock oauth2 provider is a standard one.  The test would fail early here
        # if `test_start_flow_oauth_no_redirect()` was ran before this test and failed in the middle
        # without resetting the `ADDONS_OAUTH_NO_REDIRECT` list.
        assert self.provider.short_name not in ADDONS_OAUTH_NO_REDIRECT

        with self.app.app.test_request_context('/oauth/connect/mock2/'):

            # Make sure the user is logged in
            authenticate(user=self.user, access_token=None, response=None)

            # `auth_url` is a property method - it calls out to the external service to get a
            # temporary key and secret before returning the auth url
            url = self.provider.auth_url

            # Temporary credentials are added to the session
            creds = session.data['oauth_states'][self.provider.short_name]
            assert_in('state', creds)

            # The URL to which the user would be redirected
            parsed = urlparse(url)
            params = parse_qs(parsed.query)

            # Check parameters
            expected_params = {
                'state': [creds['state']],
                'response_type': ['code'],
                'client_id': [self.provider.client_id],
                'redirect_uri': [
                    web_url_for(
                        'oauth_callback',
                        service_name=self.provider.short_name,
                        _absolute=True
                    )
                ]
            }
            assert_equal(params, expected_params)

            # Check base URL
            assert_equal(url.split('?')[0], 'https://mock2.com/auth')

    def test_start_flow_oauth_no_redirect(self):
        # Generate the appropriate URL and state token - addons that do not allow `redirect_uri`

        # Temporarily add the mock provider to the `ADDONS_OAUTH_NO_REDIRECT` list
        ADDONS_OAUTH_NO_REDIRECT.append(self.provider.short_name)

        with self.app.app.test_request_context('/oauth/connect/mock2/'):

            # Make sure the user is logged in
            authenticate(user=self.user, access_token=None, response=None)

            # `auth_url` is a property method - it calls out to the external service to get a
            # temporary key and secret before returning the auth url
            url = self.provider.auth_url

            # Temporary credentials are added to the session
            creds = session.data['oauth_states'][self.provider.short_name]
            assert_in('state', creds)

            # The URL to which the user would be redirected
            parsed = urlparse.urlparse(url)
            params = urlparse.parse_qs(parsed.query)

            # Check parameters - the only difference from standard OAuth flow is no `redirect_uri`.
            expected_params = {
                'state': [creds['state']],
                'response_type': ['code'],
                'client_id': [self.provider.client_id]
            }
            assert_equal(params, expected_params)

            # Check base URL
            assert_equal(url.split('?')[0], 'https://mock2.com/auth')

        # Reset the `ADDONS_OAUTH_NO_REDIRECT` list
        ADDONS_OAUTH_NO_REDIRECT.remove(self.provider.short_name)

    @mock.patch('osf.models.external.OAuth2Session')
    @mock.patch('osf.models.external.OAuth2Session.fetch_token')
    def test_callback_oauth_standard(self, mock_fetch_token, mock_oauth2session):
        # During token exchange, OAuth2Session is initialized w/ redirect_uri for standard addons.

        # Make sure that the mock oauth2 provider is a standard one.
        assert self.provider.short_name not in ADDONS_OAUTH_NO_REDIRECT

        # Mock OAuth2Session and its property `fetch_token`.
        mock_oauth2session.return_value = OAuth2Session(self.provider.client_id, None)
        mock_fetch_token.return_value = {'access_token': 'mock_access_token'}

        user = UserFactory()

        with self.app.app.test_request_context(path='/oauth/callback/mock2/',
                                               query_string='code=mock_code&state=mock_state'):
            authenticate(user=self.user, access_token=None, response=None)
            session.data['oauth_states'] = {self.provider.short_name: {'state': 'mock_state'}}
            session.save()
            self.provider.auth_callback(user=user)
            redirect_uri = web_url_for(
                'oauth_callback',
                service_name=self.provider.short_name,
                _absolute=True
            )

        mock_oauth2session.assert_called_with(self.provider.client_id, redirect_uri=redirect_uri)

    @mock.patch('osf.models.external.OAuth2Session')
    @mock.patch('osf.models.external.OAuth2Session.fetch_token')
    def test_callback_oauth_no_redirect(self, mock_fetch_token, mock_oauth2session):
        # During token exchange, OAuth2Session is initialize w/o redirect_uri for non-standard ones.

        # Temporarily add the mock provider to the `ADDONS_OAUTH_NO_REDIRECT` list.
        ADDONS_OAUTH_NO_REDIRECT.append(self.provider.short_name)

        # Mock OAuth2Session and its property `fetch_token`.
        mock_oauth2session.return_value = OAuth2Session(self.provider.client_id, None)
        mock_fetch_token.return_value = {'access_token': 'mock_access_token'}

        user = UserFactory()

        with self.app.app.test_request_context(path='/oauth/callback/mock2/',
                                               query_string='code=mock_code&state=mock_state'):
            authenticate(user=self.user, access_token=None, response=None)
            session.data['oauth_states'] = {self.provider.short_name: {'state': 'mock_state'}}
            session.save()
            self.provider.auth_callback(user=user)

        mock_oauth2session.assert_called_with(self.provider.client_id, redirect_uri=None)

        # Reset the `ADDONS_OAUTH_NO_REDIRECT` list.
        ADDONS_OAUTH_NO_REDIRECT.remove(self.provider.short_name)

    @responses.activate
    def test_callback(self):
        # Exchange temporary credentials for permanent credentials

        # Mock the exchange of the code for an access token
        _prepare_mock_oauth2_handshake_response()

        user = UserFactory()

        # Fake a request context for the callback
        with self.app.app.test_request_context(
                path='/oauth/callback/mock2/',
                query_string='code=mock_code&state=mock_state'
        ):

            # make sure the user is logged in
            authenticate(user=self.user, access_token=None, response=None)

            session.data['oauth_states'] = {
                self.provider.short_name: {
                    'state': 'mock_state',
                },
            }
            session.save()

            # do the key exchange

            self.provider.auth_callback(user=user)

        account = ExternalAccount.objects.first()
        assert_equal(account.oauth_key, 'mock_access_token')
        assert_equal(account.provider_id, 'mock_provider_id')

    @responses.activate
    def test_provider_down(self):

        # Create a 500 error
        _prepare_mock_500_error()

        user = UserFactory()
        # Fake a request context for the callback
        with self.app.app.test_request_context(
                path='/oauth/callback/mock2/',
                query_string='code=mock_code&state=mock_state'
        ):
            # make sure the user is logged in
            authenticate(user=user, access_token=None, response=None)

            session.data['oauth_states'] = {
                self.provider.short_name: {
                    'state': 'mock_state',
                },
            }
            session.save()

            # do the key exchange

            with assert_raises(HTTPError) as error_raised:
                self.provider.auth_callback(user=user)

            assert_equal(
                error_raised.exception.code,
                503,
            )

    @responses.activate
    def test_user_denies_access(self):

        # Create a 401 error
        _prepare_mock_401_error()

        user = UserFactory()
        # Fake a request context for the callback
        with self.app.app.test_request_context(
                path='/oauth/callback/mock2/',
                query_string='error=mock_error&code=mock_code&state=mock_state'
        ):
            # make sure the user is logged in
            authenticate(user=user, access_token=None, response=None)

            session.data['oauth_states'] = {
                self.provider.short_name: {
                    'state': 'mock_state',
                },
            }
            session.save()

            assert_false(self.provider.auth_callback(user=user))

    @responses.activate
    def test_multiple_users_associated(self):
        # Create only one ExternalAccount for multiple OSF users
        #
        # For some providers (ex: GitHub), the act of completing the OAuth flow
        # revokes previously generated credentials. In addition, there is often no
        # way to know the user's id on the external service until after the flow
        # has completed.
        #
        # Having only one ExternalAccount instance per account on the external
        # service means that connecting subsequent OSF users to the same external
        # account will not invalidate the credentials used by the OSF for users
        # already associated.
        user_a = UserFactory()
        external_account = ExternalAccountFactory(
            provider='mock2',
            provider_id='mock_provider_id',
            provider_name='Mock Provider',
        )
        user_a.external_accounts.add(external_account)
        user_a.save()

        user_b = UserFactory()

        # Mock the exchange of the code for an access token
        _prepare_mock_oauth2_handshake_response()

        # Fake a request context for the callback
        with self.app.app.test_request_context(
                path='/oauth/callback/mock2/',
                query_string='code=mock_code&state=mock_state'
        ) as ctx:

            # make sure the user is logged in
            authenticate(user=user_b, access_token=None, response=None)

            session.data['oauth_states'] = {
                self.provider.short_name: {
                    'state': 'mock_state',
                },
            }
            session.save()

            # do the key exchange
            self.provider.auth_callback(user=user_b)

        user_a.reload()
        user_b.reload()
        external_account.reload()

        assert_equal(
            list(user_a.external_accounts.values_list('pk', flat=True)),
            list(user_b.external_accounts.values_list('pk', flat=True)),
        )

        assert_equal(
            ExternalAccount.objects.all().count(),
            1
        )

    @responses.activate
    def test_force_refresh_oauth_key(self):
        external_account = ExternalAccountFactory(
            provider='mock2',
            provider_id='mock_provider_id',
            provider_name='Mock Provider',
            oauth_key='old_key',
            oauth_secret='old_secret',
            expires_at=datetime.utcfromtimestamp(time.time() - 200).replace(tzinfo=pytz.utc)
        )

        # mock a successful call to the provider to refresh tokens
        responses.add(
            responses.Response(
                responses.POST,
                self.provider.auto_refresh_url,
                body=json.dumps({
                    'access_token': 'refreshed_access_token',
                    'expires_in': 3600,
                    'refresh_token': 'refreshed_refresh_token'
                })
            )
        )

        old_expiry = external_account.expires_at
        self.provider.account = external_account
        self.provider.refresh_oauth_key(force=True)
        external_account.reload()

        assert_equal(external_account.oauth_key, 'refreshed_access_token')
        assert_equal(external_account.refresh_token, 'refreshed_refresh_token')
        assert_not_equal(external_account.expires_at, old_expiry)
        assert_true(external_account.expires_at > old_expiry)

    @responses.activate
    def test_does_need_refresh(self):
        external_account = ExternalAccountFactory(
            provider='mock2',
            provider_id='mock_provider_id',
            provider_name='Mock Provider',
            oauth_key='old_key',
            oauth_secret='old_secret',
            expires_at=datetime.utcfromtimestamp(time.time() - 200).replace(tzinfo=pytz.utc),
        )

        # mock a successful call to the provider to refresh tokens
        responses.add(
            responses.Response(
                responses.POST,
                self.provider.auto_refresh_url,
                body=json.dumps({
                    'access_token': 'refreshed_access_token',
                    'expires_in': 3600,
                    'refresh_token': 'refreshed_refresh_token'
                })
            )
        )

        old_expiry = external_account.expires_at
        self.provider.account = external_account
        self.provider.refresh_oauth_key(force=False)
        external_account.reload()

        assert_equal(external_account.oauth_key, 'refreshed_access_token')
        assert_equal(external_account.refresh_token, 'refreshed_refresh_token')
        assert_not_equal(external_account.expires_at, old_expiry)
        assert_true(external_account.expires_at > old_expiry)

    @responses.activate
    def test_does_not_need_refresh(self):
        self.provider.refresh_time = 1
        external_account = ExternalAccountFactory(
            provider='mock2',
            provider_id='mock_provider_id',
            provider_name='Mock Provider',
            oauth_key='old_key',
            oauth_secret='old_secret',
            refresh_token='old_refresh',
            expires_at=datetime.utcfromtimestamp(time.time() + 200).replace(tzinfo=pytz.utc),
        )

        # mock a successful call to the provider to refresh tokens
        responses.add(
            responses.Response(
                responses.POST,
                self.provider.auto_refresh_url,
                body=json.dumps({
                    'err_msg': 'Should not be hit'
                }),
                status=500
            )
        )

        # .reload() has the side effect of rounding the microsends down to 3 significant figures
        # (e.g. DT(YMDHMS, 365420) becomes DT(YMDHMS, 365000)),
        # but must occur after possible refresh to reload tokens.
        # Doing so before allows the `old_expiry == EA.expires_at` comparison to work.
        external_account.reload()
        old_expiry = external_account.expires_at
        self.provider.account = external_account
        self.provider.refresh_oauth_key(force=False)
        external_account.reload()

        assert_equal(external_account.oauth_key, 'old_key')
        assert_equal(external_account.refresh_token, 'old_refresh')
        assert_equal(external_account.expires_at, old_expiry)

    @responses.activate
    def test_refresh_oauth_key_does_not_need_refresh(self):
        external_account = ExternalAccountFactory(
            provider='mock2',
            provider_id='mock_provider_id',
            provider_name='Mock Provider',
            oauth_key='old_key',
            oauth_secret='old_secret',
            expires_at=datetime.utcfromtimestamp(time.time() + 9999).replace(tzinfo=pytz.utc)
        )

        # mock a successful call to the provider to refresh tokens
        responses.add(
            responses.Response(
                responses.POST,
                self.provider.auto_refresh_url,
                body=json.dumps({
                    'err_msg': 'Should not be hit'
                }),
                status=500
            )
        )

        self.provider.account = external_account
        ret = self.provider.refresh_oauth_key(force=False)
        assert_false(ret)

    @responses.activate
    def test_refresh_with_broken_provider(self):
        external_account = ExternalAccountFactory(
            provider='mock2',
            provider_id='mock_provider_id',
            provider_name='Mock Provider',
            oauth_key='old_key',
            oauth_secret='old_secret',
            expires_at=datetime.utcfromtimestamp(time.time() - 200).replace(tzinfo=pytz.utc)
        )
        self.provider.client_id = None
        self.provider.client_secret = None
        self.provider.account = external_account

        # mock a successful call to the provider to refresh tokens
        responses.add(
            responses.Response(
                responses.POST,
                self.provider.auto_refresh_url,
                body=json.dumps({
                    'err_msg': 'Should not be hit'
                }),
                status=500
            )
        )

        ret = self.provider.refresh_oauth_key(force=False)
        assert_false(ret)

    @responses.activate
    def test_refresh_without_account_or_refresh_url(self):
        external_account = ExternalAccountFactory(
            provider='mock2',
            provider_id='mock_provider_id',
            provider_name='Mock Provider',
            oauth_key='old_key',
            oauth_secret='old_secret',
            expires_at=datetime.utcfromtimestamp(time.time() + 200).replace(tzinfo=pytz.utc)
        )

        # mock a successful call to the provider to refresh tokens
        responses.add(
            responses.Response(
                responses.POST,
                self.provider.auto_refresh_url,
                body=json.dumps({
                    'err_msg': 'Should not be hit'
                }),
                status=500
            )
        )

        ret = self.provider.refresh_oauth_key(force=False)
        assert_false(ret)

    @responses.activate
    def test_refresh_with_expired_credentials(self):
        external_account = ExternalAccountFactory(
            provider='mock2',
            provider_id='mock_provider_id',
            provider_name='Mock Provider',
            oauth_key='old_key',
            oauth_secret='old_secret',
            expires_at=datetime.utcfromtimestamp(time.time() - 10000).replace(tzinfo=pytz.utc)  # Causes has_expired_credentials to be True
        )
        self.provider.account = external_account

        # mock a successful call to the provider to refresh tokens
        responses.add(
            responses.Response(
                responses.POST,
                self.provider.auto_refresh_url,
                body=json.dumps({
                    'err': 'Should not be hit'
                }),
                status=500
            )
        )

        ret = self.provider.refresh_oauth_key(force=False)
        assert_false(ret)

    @responses.activate
    def test_force_refresh_with_expired_credentials(self):
        external_account = ExternalAccountFactory(
            provider='mock2',
            provider_id='mock_provider_id',
            provider_name='Mock Provider',
            oauth_key='old_key',
            oauth_secret='old_secret',
            expires_at=datetime.utcfromtimestamp(time.time() - 10000).replace(tzinfo=pytz.utc)  # Causes has_expired_credentials to be True
        )
        self.provider.account = external_account

        # mock a failing call to the provider to refresh tokens
        responses.add(
            responses.Response(
                responses.POST,
                self.provider.auto_refresh_url,
                body=json.dumps({
                    'error': 'invalid_grant',
                }),
                status=401
            )
        )

        with assert_raises(OAuth2Error):
            self.provider.refresh_oauth_key(force=True)<|MERGE_RESOLUTION|>--- conflicted
+++ resolved
@@ -1,10 +1,6 @@
 from datetime import datetime
-<<<<<<< HEAD
 from rest_framework import status as http_status
 import logging
-=======
-import httplib as http
->>>>>>> 37c18cc9
 import json
 import logging
 import mock
