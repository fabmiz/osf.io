#!/usr/bin/env python
# -*- coding: utf-8 -*-
import unittest
from nose.tools import *  # noqa; PEP8 asserts
from webtest_plus import TestApp
import mock
import urlparse
import httplib as http

from flask import Flask
from modularodm import Q
from werkzeug.wrappers import BaseResponse

from framework import auth
from framework.auth import cas
from framework.auth.utils import validate_recaptcha
from framework.sessions import Session
from framework.exceptions import HTTPError
from tests.base import OsfTestCase, assert_is_redirect, fake
from osf_tests.factories import (
    UserFactory, UnregUserFactory, AuthFactory,
    ProjectFactory, NodeFactory, AuthUserFactory, PrivateLinkFactory
)

from framework.auth import User, Auth
from framework.auth.decorators import must_be_logged_in

from website import mails
from website import settings
from website.util import permissions
from website.project.decorators import (
    must_have_permission,
    must_be_contributor,
    must_be_contributor_or_public,
    must_be_contributor_or_public_but_not_anonymized,
    must_have_addon, must_be_addon_authorizer,
)
from website.util import api_url_for

from tests.test_cas_authentication import generate_external_user_with_resp


class TestAuthUtils(OsfTestCase):

    def test_unreg_user_can_register(self):
        user = UnregUserFactory()

        auth.register_unconfirmed(
            username=user.username,
            password='gattaca',
            fullname='Rosie',
        )

        user.reload()

        assert_true(user.get_confirmation_token(user.username))

    @mock.patch('framework.auth.views.mails.send_mail')
    def test_confirm_email(self, mock_mail):
        user = UnregUserFactory()

        auth.register_unconfirmed(
            username=user.username,
            password='gattaca',
            fullname='Rosie',
        )

        user.reload()
        token = user.get_confirmation_token(user.username)

        res = self.app.get('/confirm/{}/{}'.format(user._id, token), allow_redirects=False)
        res = res.follow()

        assert_equal(res.status_code, 302)
        assert_in('login?service=', res.location)

        user.reload()
        mock_mail.assert_called()
        assert_equal(len(mock_mail.call_args_list), 1)
        empty, kwargs = mock_mail.call_args
        kwargs['user'].reload()

        assert_equal(empty, ())
        assert_equal(kwargs, {
            'user': user,
            'mimetype': 'html',
            'mail': mails.WELCOME,
            'to_addr': user.username,
        })

        self.app.set_cookie(settings.COOKIE_NAME, user.get_or_create_cookie())
        res = self.app.get('/confirm/{}/{}'.format(user._id, token))

        res = res.follow()

        assert_equal(res.status_code, 302)
        assert_equal('/', urlparse.urlparse(res.location).path)
        assert_equal(len(mock_mail.call_args_list), 1)
        session = Session.find(
            Q('data.auth_user_id', 'eq', user._id)
        ).sort(
            '-date_modified'
        ).limit(1)[0]
        assert_equal(len(session.data['status']), 1)

    def test_get_user_by_id(self):
        user = UserFactory()
        assert_equal(User.load(user._id), user)

    def test_get_user_by_email(self):
        user = UserFactory()
        assert_equal(auth.get_user(email=user.username), user)

    def test_get_user_with_wrong_password_returns_false(self):
        user = UserFactory.build()
        user.set_password('killerqueen')
        assert_false(
            auth.get_user(email=user.username, password='wrong')
        )

    def test_get_user_by_external_info(self):
        service_url = 'http://localhost:5000/dashboard/'
        user, validated_credentials, cas_resp = generate_external_user_with_resp(service_url)
        user.save()
        assert_equal(auth.get_user(external_id_provider=validated_credentials['provider'], external_id=validated_credentials['id']), user)

    @mock.patch('framework.auth.cas.get_user_from_cas_resp')
    @mock.patch('framework.auth.cas.CasClient.service_validate')
    def test_successful_external_login_cas_redirect(self, mock_service_validate, mock_get_user_from_cas_resp):
        service_url = 'http://localhost:5000/dashboard/'
        user, validated_credentials, cas_resp = generate_external_user_with_resp(service_url)
        mock_service_validate.return_value = cas_resp
        mock_get_user_from_cas_resp.return_value = (user, validated_credentials, 'authenticate')
        ticket = fake.md5()
        resp = cas.make_response_from_ticket(ticket, service_url)
        assert_equal(resp.status_code, 302, 'redirect to CAS login')
        assert_in('/login?service=', resp.location)
        assert_in('username={}'.format(user.username), resp.location)
        assert_in('verification_key={}'.format(user.verification_key), resp.location)

    @mock.patch('framework.auth.cas.get_user_from_cas_resp')
    @mock.patch('framework.auth.cas.CasClient.service_validate')
    def test_successful_external_first_login(self, mock_service_validate, mock_get_user_from_cas_resp):
        service_url = 'http://localhost:5000/dashboard/'
        _, validated_credentials, cas_resp = generate_external_user_with_resp(service_url, user=False)
        mock_service_validate.return_value = cas_resp
        mock_get_user_from_cas_resp.return_value = (None, validated_credentials, 'external_first_login')
        ticket = fake.md5()
        resp = cas.make_response_from_ticket(ticket, service_url)
        assert_equal(resp.status_code, 302, 'redirect to external login email get')
        assert_in('/external-login/email', resp.location)

    @mock.patch('framework.auth.cas.external_first_login_authenticate')
    @mock.patch('framework.auth.cas.get_user_from_cas_resp')
    @mock.patch('framework.auth.cas.CasClient.service_validate')
    def test_successful_external_first_login_without_attributes(self, mock_service_validate, mock_get_user_from_cas_resp, mock_external_first_login_authenticate):
        service_url = 'http://localhost:5000/dashboard/'
        user, validated_credentials, cas_resp = generate_external_user_with_resp(service_url, user=False, release=False)
        mock_service_validate.return_value = cas_resp
        mock_get_user_from_cas_resp.return_value = (None, validated_credentials, 'external_first_login')
        ticket = fake.md5()
<<<<<<< HEAD
        service_url = 'http://accounts.osf.io/?ticket=' + ticket
        cas.make_response_from_ticket(ticket, service_url)
=======
        resp = cas.make_response_from_ticket(ticket, service_url)
>>>>>>> f23442b3
        assert_equal(user, mock_external_first_login_authenticate.call_args[0][0])

    @mock.patch('framework.auth.views.mails.send_mail')
    def test_password_change_sends_email(self, mock_mail):
        user = UserFactory()
        user.set_password('killerqueen')
        user.save()
        assert_equal(len(mock_mail.call_args_list), 1)
        empty, kwargs = mock_mail.call_args
        kwargs['user'].reload()

        assert_equal(empty, ())
        assert_equal(kwargs, {
            'user': user,
            'mimetype': 'plain',
            'mail': mails.PASSWORD_RESET,
            'to_addr': user.username,
        })

    @mock.patch('framework.auth.utils.requests.post')
    def test_validate_recaptcha_success(self, req_post):
        resp = mock.Mock()
        resp.status_code = http.OK
        resp.json = mock.Mock(return_value={'success': True})
        req_post.return_value = resp
        assert_true(validate_recaptcha('a valid captcha'))

    @mock.patch('framework.auth.utils.requests.post')
    def test_validate_recaptcha_valid_req_failure(self, req_post):
        resp = mock.Mock()
        resp.status_code = http.OK
        resp.json = mock.Mock(return_value={'success': False})
        req_post.return_value = resp
        assert_false(validate_recaptcha(None))

    @mock.patch('framework.auth.utils.requests.post')
    def test_validate_recaptcha_invalid_req_failure(self, req_post):
        resp = mock.Mock()
        resp.status_code = http.BAD_REQUEST
        resp.json = mock.Mock(return_value={'success': True})
        req_post.return_value = resp
        assert_false(validate_recaptcha(None))

    @mock.patch('framework.auth.utils.requests.post', side_effect=AssertionError())
    def test_validate_recaptcha_empty_response(self, req_post):
        # ensure None short circuits execution (no call to google)
        assert_false(validate_recaptcha(None))

    @mock.patch('framework.auth.views.mails.send_mail')
    def test_sign_up_twice_sends_two_confirmation_emails_only(self, mock_mail):
        # Regression test for https://openscience.atlassian.net/browse/OSF-7060
        url = api_url_for('register_user')
        sign_up_data = {
            'fullName': 'Julius Caesar',
            'email1': 'caesar@romanempire.com',
            'email2': 'caesar@romanempire.com',
            'password': 'brutusisajerk'
        }

        self.app.post_json(url, sign_up_data)
        assert_equal(len(mock_mail.call_args_list), 1)
        args, kwargs = mock_mail.call_args
        assert_equal(args, (
            'caesar@romanempire.com',
            mails.INITIAL_CONFIRM_EMAIL,
            'plain'
        ))

        self.app.post_json(url, sign_up_data)
        assert_equal(len(mock_mail.call_args_list), 2)
        args, kwargs = mock_mail.call_args
        assert_equal(args, (
            'caesar@romanempire.com',
            mails.INITIAL_CONFIRM_EMAIL,
            'plain'
        ))


class TestAuthObject(OsfTestCase):

    def test_repr(self):
        auth = AuthFactory()
        rep = repr(auth)
        assert_in(str(auth.user), rep)

    def test_factory(self):
        auth_obj = AuthFactory()
        assert_true(isinstance(auth_obj.user, auth.User))

    def test_from_kwargs(self):
        user = UserFactory()
        request_args = {'view_only': 'mykey'}
        kwargs = {'user': user}
        auth_obj = Auth.from_kwargs(request_args, kwargs)
        assert_equal(auth_obj.user, user)
        assert_equal(auth_obj.private_key, request_args['view_only'])

    def test_logged_in(self):
        user = UserFactory()
        auth_obj = Auth(user=user)
        assert_true(auth_obj.logged_in)
        auth2 = Auth(user=None)
        assert_false(auth2.logged_in)


class TestPrivateLink(OsfTestCase):

    def setUp(self):
        super(TestPrivateLink, self).setUp()
        self.flaskapp = Flask('testing_private_links')

        @self.flaskapp.route('/project/<pid>/')
        @must_be_contributor
        def project_get(**kwargs):
            return 'success', 200

        self.app = TestApp(self.flaskapp)

        self.user = AuthUserFactory()
        self.project = ProjectFactory(is_public=False)
        self.link = PrivateLinkFactory()
        self.link.nodes.add(self.project)
        self.link.save()

    @mock.patch('website.project.decorators.Auth.from_kwargs')
    def test_has_private_link_key(self, mock_from_kwargs):
        mock_from_kwargs.return_value = Auth(user=None)
        res = self.app.get('/project/{0}'.format(self.project._primary_key),
            {'view_only': self.link.key})
        res = res.follow()
        assert_equal(res.status_code, 200)
        assert_equal(res.body, 'success')

    @mock.patch('website.project.decorators.Auth.from_kwargs')
    def test_does_not_have_key(self, mock_from_kwargs):
        mock_from_kwargs.return_value = Auth(user=None)
        res = self.app.get('/project/{0}'.format(self.project._primary_key),
            {'key': None})
        assert_is_redirect(res)


# Flask app for testing view decorators
decoratorapp = Flask('decorators')


@must_be_contributor
def view_that_needs_contributor(**kwargs):
    return kwargs.get('node') or kwargs.get('parent')


class AuthAppTestCase(OsfTestCase):

    def setUp(self):
        self.ctx = decoratorapp.test_request_context()
        self.ctx.push()

    def tearDown(self):
        self.ctx.pop()


class TestMustBeContributorDecorator(AuthAppTestCase):

    def setUp(self):
        super(TestMustBeContributorDecorator, self).setUp()
        self.contrib = AuthUserFactory()
        self.non_contrib = AuthUserFactory()
        admin = UserFactory()
        self.public_project = ProjectFactory(is_public=True)
        self.public_project.add_contributor(admin, auth=Auth(self.public_project.creator), permissions=['read', 'write', 'admin'])
        self.private_project = ProjectFactory(is_public=False)
        self.public_project.add_contributor(self.contrib, auth=Auth(self.public_project.creator))
        self.private_project.add_contributor(self.contrib, auth=Auth(self.private_project.creator))
        self.private_project.add_contributor(admin, auth=Auth(self.private_project.creator), permissions=['read', 'write', 'admin'])
        self.public_project.save()
        self.private_project.save()

    def test_must_be_contributor_when_user_is_contributor_and_public_project(self):
        result = view_that_needs_contributor(
            pid=self.public_project._primary_key,
            user=self.contrib)
        assert_equal(result, self.public_project)

    @unittest.skip('Decorator function bug fails this test, skip until bug is fixed')
    def test_must_be_contributor_when_user_is_not_contributor_and_public_project_raise_error(self):
        with assert_raises(HTTPError):
            view_that_needs_contributor(
                pid=self.public_project._primary_key,
                user=self.non_contrib
            )

    def test_must_be_contributor_when_user_is_contributor_and_private_project(self):
        result = view_that_needs_contributor(
            pid=self.private_project._primary_key,
            user=self.contrib)
        assert_equal(result, self.private_project)

    def test_must_be_contributor_when_user_is_not_contributor_and_private_project_raise_error(self):
        with assert_raises(HTTPError):
            view_that_needs_contributor(
                pid=self.private_project._primary_key,
                user=self.non_contrib
            )

    def test_must_be_contributor_no_user_and_public_project_redirect(self):
        res = view_that_needs_contributor(
            pid=self.public_project._primary_key,
            user=None,
        )
        assert_is_redirect(res)
        # redirects to login url
        redirect_url = res.headers['Location']
        login_url = cas.get_login_url(service_url='http://localhost/')
        assert_equal(redirect_url, login_url)

    def test_must_be_contributor_no_user_and_private_project_redirect(self):
        res = view_that_needs_contributor(
            pid=self.private_project._primary_key,
            user=None,
        )
        assert_is_redirect(res)
        # redirects to login url
        redirect_url = res.headers['Location']
        login_url = cas.get_login_url(service_url='http://localhost/')
        assert_equal(redirect_url, login_url)

    def test_must_be_contributor_parent_admin_and_public_project(self):
        user = UserFactory()
        node = NodeFactory(parent=self.public_project, creator=user)
        res = view_that_needs_contributor(
            pid=self.public_project._id,
            nid=node._id,
            user=self.public_project.creator,
        )
        assert_equal(res, node)

    def test_must_be_contributor_parent_admin_and_private_project(self):
        user = UserFactory()
        node = NodeFactory(parent=self.private_project, creator=user)
        res = view_that_needs_contributor(
            pid=self.private_project._id,
            nid=node._id,
            user=self.private_project.creator,
        )
        assert_equal(res, node)

    def test_must_be_contributor_parent_write_public_project(self):
        user = UserFactory()
        node = NodeFactory(parent=self.public_project, creator=user)
        self.public_project.set_permissions(self.public_project.creator, ['read', 'write'])
        self.public_project.save()
        with assert_raises(HTTPError) as exc_info:
            view_that_needs_contributor(
                pid=self.public_project._id,
                nid=node._id,
                user=self.public_project.creator,
            )
        assert_equal(exc_info.exception.code, 403)

    def test_must_be_contributor_parent_write_private_project(self):
        user = UserFactory()
        node = NodeFactory(parent=self.private_project, creator=user)
        self.private_project.set_permissions(self.private_project.creator, ['read', 'write'])
        self.private_project.save()
        with assert_raises(HTTPError) as exc_info:
            view_that_needs_contributor(
                pid=self.private_project._id,
                nid=node._id,
                user=self.private_project.creator,
            )
        assert_equal(exc_info.exception.code, 403)


@must_be_contributor_or_public
def view_that_needs_contributor_or_public(**kwargs):
    return kwargs.get('node') or kwargs.get('parent')


class TestMustBeContributorOrPublicDecorator(AuthAppTestCase):

    def setUp(self):
        super(TestMustBeContributorOrPublicDecorator, self).setUp()
        self.contrib = AuthUserFactory()
        self.non_contrib = AuthUserFactory()
        self.public_project = ProjectFactory(is_public=True)
        self.private_project = ProjectFactory(is_public=False)
        self.public_project.add_contributor(self.contrib, auth=Auth(self.public_project.creator))
        self.private_project.add_contributor(self.contrib, auth=Auth(self.private_project.creator))
        self.public_project.save()
        self.private_project.save()

    def test_must_be_contributor_when_user_is_contributor_and_public_project(self):
        result = view_that_needs_contributor_or_public(
            pid=self.public_project._primary_key,
            user=self.contrib)
        assert_equal(result, self.public_project)

    def test_must_be_contributor_when_user_is_not_contributor_and_public_project(self):
        result = view_that_needs_contributor_or_public(
            pid=self.public_project._primary_key,
            user=self.non_contrib)
        assert_equal(result, self.public_project)

    def test_must_be_contributor_when_user_is_contributor_and_private_project(self):
        result = view_that_needs_contributor_or_public(
            pid=self.private_project._primary_key,
            user=self.contrib)
        assert_equal(result, self.private_project)

    def test_must_be_contributor_when_user_is_not_contributor_and_private_project_raise_error(self):
        with assert_raises(HTTPError):
            view_that_needs_contributor_or_public(
                pid=self.private_project._primary_key,
                user=self.non_contrib
            )

    def test_must_be_contributor_no_user_and_public_project(self):
        res = view_that_needs_contributor_or_public(
            pid=self.public_project._primary_key,
            user=None,
        )
        assert_equal(res, self.public_project)

    def test_must_be_contributor_no_user_and_private_project(self):
        res = view_that_needs_contributor_or_public(
            pid=self.private_project._primary_key,
            user=None,
        )
        assert_is_redirect(res)
        # redirects to login url
        redirect_url = res.headers['Location']
        login_url = cas.get_login_url(service_url='http://localhost/')
        assert_equal(redirect_url, login_url)

    def test_must_be_contributor_parent_admin_and_public_project(self):
        user = UserFactory()
        node = NodeFactory(parent=self.public_project, creator=user)
        res = view_that_needs_contributor_or_public(
            pid=self.public_project._id,
            nid=node._id,
            user=self.public_project.creator,
        )
        assert_equal(res, node)

    def test_must_be_contributor_parent_admin_and_private_project(self):
        user = UserFactory()
        node = NodeFactory(parent=self.private_project, creator=user)
        res = view_that_needs_contributor_or_public(
            pid=self.private_project._id,
            nid=node._id,
            user=self.private_project.creator,
        )
        assert_equal(res, node)

    def test_must_be_contributor_parent_write_public_project(self):
        user = UserFactory()
        node = NodeFactory(parent=self.public_project, creator=user)
        contrib = UserFactory()
        self.public_project.add_contributor(contrib, auth=Auth(self.public_project.creator), permissions=['read', 'write'])
        self.public_project.save()
        with assert_raises(HTTPError) as exc_info:
            view_that_needs_contributor_or_public(
                pid=self.public_project._id,
                nid=node._id,
                user=contrib,
            )
        assert_equal(exc_info.exception.code, 403)

    def test_must_be_contributor_parent_write_private_project(self):
        user = UserFactory()
        node = NodeFactory(parent=self.private_project, creator=user)
        contrib = UserFactory()
        self.private_project.add_contributor(contrib, auth=Auth(self.private_project.creator), permissions=['read', 'write'])
        self.private_project.save()
        with assert_raises(HTTPError) as exc_info:
            view_that_needs_contributor_or_public(
                pid=self.private_project._id,
                nid=node._id,
                user=contrib,
            )
        assert_equal(exc_info.exception.code, 403)


@must_be_contributor_or_public_but_not_anonymized
def view_that_needs_contributor_or_public_but_not_anonymized(**kwargs):
    return kwargs.get('node') or kwargs.get('parent')


class TestMustBeContributorOrPublicButNotAnonymizedDecorator(AuthAppTestCase):
    def setUp(self):
        super(TestMustBeContributorOrPublicButNotAnonymizedDecorator, self).setUp()
        self.contrib = AuthUserFactory()
        self.non_contrib = AuthUserFactory()
        admin = UserFactory()
        self.public_project = ProjectFactory(is_public=True)
        self.public_project.add_contributor(admin, auth=Auth(self.public_project.creator), permissions=['read', 'write', 'admin'])
        self.private_project = ProjectFactory(is_public=False)
        self.private_project.add_contributor(admin, auth=Auth(self.private_project.creator), permissions=['read', 'write', 'admin'])
        self.public_project.add_contributor(self.contrib, auth=Auth(self.public_project.creator))
        self.private_project.add_contributor(self.contrib, auth=Auth(self.private_project.creator))
        self.public_project.save()
        self.private_project.save()
        self.anonymized_link_to_public_project = PrivateLinkFactory(anonymous=True)
        self.anonymized_link_to_private_project = PrivateLinkFactory(anonymous=True)
        self.anonymized_link_to_public_project.nodes.add(self.public_project)
        self.anonymized_link_to_public_project.save()
        self.anonymized_link_to_private_project.nodes.add(self.private_project)
        self.anonymized_link_to_private_project.save()
        self.flaskapp = Flask('Testing decorator')

        @self.flaskapp.route('/project/<pid>/')
        @must_be_contributor_or_public_but_not_anonymized
        def project_get(**kwargs):
            return 'success', 200
        self.app = TestApp(self.flaskapp)

    def test_must_be_contributor_when_user_is_contributor_and_public_project(self):
        result = view_that_needs_contributor_or_public_but_not_anonymized(
            pid=self.public_project._primary_key,
            user=self.contrib)
        assert_equal(result, self.public_project)

    def test_must_be_contributor_when_user_is_not_contributor_and_public_project(self):
        result = view_that_needs_contributor_or_public_but_not_anonymized(
            pid=self.public_project._primary_key,
            user=self.non_contrib)
        assert_equal(result, self.public_project)

    def test_must_be_contributor_when_user_is_contributor_and_private_project(self):
        result = view_that_needs_contributor_or_public_but_not_anonymized(
            pid=self.private_project._primary_key,
            user=self.contrib)
        assert_equal(result, self.private_project)

    def test_must_be_contributor_when_user_is_not_contributor_and_private_project_raise_error(self):
        with assert_raises(HTTPError):
            view_that_needs_contributor_or_public_but_not_anonymized(
                pid=self.private_project._primary_key,
                user=self.non_contrib
            )

    def test_must_be_contributor_no_user_and_public_project(self):
        res = view_that_needs_contributor_or_public_but_not_anonymized(
            pid=self.public_project._primary_key,
            user=None,
        )
        assert_equal(res, self.public_project)

    def test_must_be_contributor_no_user_and_private_project(self):
        res = view_that_needs_contributor_or_public_but_not_anonymized(
            pid=self.private_project._primary_key,
            user=None,
        )
        assert_is_redirect(res)
        # redirects to login url
        redirect_url = res.headers['Location']
        login_url = cas.get_login_url(service_url='http://localhost/')
        assert_equal(redirect_url, login_url)

    def test_must_be_contributor_parent_admin_and_public_project(self):
        user = UserFactory()
        node = NodeFactory(parent=self.public_project, creator=user)
        res = view_that_needs_contributor_or_public_but_not_anonymized(
            pid=self.public_project._id,
            nid=node._id,
            user=self.public_project.creator,
        )
        assert_equal(res, node)

    def test_must_be_contributor_parent_admin_and_private_project(self):
        user = UserFactory()
        node = NodeFactory(parent=self.private_project, creator=user)
        res = view_that_needs_contributor_or_public_but_not_anonymized(
            pid=self.private_project._id,
            nid=node._id,
            user=self.private_project.creator,
        )
        assert_equal(res, node)

    def test_must_be_contributor_parent_write_public_project(self):
        user = UserFactory()
        node = NodeFactory(parent=self.public_project, creator=user)
        self.public_project.set_permissions(self.public_project.creator, ['read', 'write'])
        self.public_project.save()
        with assert_raises(HTTPError) as exc_info:
            view_that_needs_contributor_or_public_but_not_anonymized(
                pid=self.public_project._id,
                nid=node._id,
                user=self.public_project.creator,
            )
        assert_equal(exc_info.exception.code, 403)

    def test_must_be_contributor_parent_write_private_project(self):
        user = UserFactory()
        node = NodeFactory(parent=self.private_project, creator=user)
        self.private_project.set_permissions(self.private_project.creator, ['read', 'write'])
        self.private_project.save()
        with assert_raises(HTTPError) as exc_info:
            view_that_needs_contributor_or_public_but_not_anonymized(
                pid=self.private_project._id,
                nid=node._id,
                user=self.private_project.creator,
            )
        assert_equal(exc_info.exception.code, 403)

    @mock.patch('website.project.decorators.Auth.from_kwargs')
    def test_decorator_does_allow_anonymous_link_public_project(self, mock_from_kwargs):
        mock_from_kwargs.return_value = Auth(user=None)
        res = self.app.get('/project/{0}'.format(self.public_project._primary_key),
            {'view_only': self.anonymized_link_to_public_project.key})
        res = res.follow()
        assert_equal(res.status_code, 200)

    @mock.patch('website.project.decorators.Auth.from_kwargs')
    def test_decorator_does_not_allow_anonymous_link_private_project(self, mock_from_kwargs):
        mock_from_kwargs.return_value = Auth(user=None)
        res = self.app.get('/project/{0}'.format(self.private_project._primary_key),
                           {'view_only': self.anonymized_link_to_private_project.key})
        res = res.follow(expect_errors=True)
        assert_equal(res.status_code, 500)

@must_be_logged_in
def protected(**kwargs):
    return 'open sesame'


@must_have_permission('admin')
def thriller(**kwargs):
    return 'chiller'


class TestPermissionDecorators(AuthAppTestCase):

    @mock.patch('framework.auth.decorators.Auth.from_kwargs')
    def test_must_be_logged_in_decorator_with_user(self, mock_from_kwargs):
        user = UserFactory()
        mock_from_kwargs.return_value = Auth(user=user)
        protected()

    @mock.patch('framework.auth.decorators.Auth.from_kwargs')
    def test_must_be_logged_in_decorator_with_no_user(self, mock_from_kwargs):
        mock_from_kwargs.return_value = Auth()
        resp = protected()
        assert_true(isinstance(resp, BaseResponse))
        login_url = cas.get_login_url(service_url='http://localhost/')
        assert_equal(login_url, resp.headers.get('location'))

    @mock.patch('website.project.decorators._kwargs_to_nodes')
    @mock.patch('framework.auth.decorators.Auth.from_kwargs')
    def test_must_have_permission_true(self, mock_from_kwargs, mock_to_nodes):
        project = ProjectFactory()
        user = UserFactory()
        project.add_contributor(user, permissions=[permissions.READ, permissions.WRITE, permissions.ADMIN],
                                auth=Auth(project.creator))
        mock_from_kwargs.return_value = Auth(user=user)
        mock_to_nodes.return_value = (None, project)
        thriller(node=project)

    @mock.patch('website.project.decorators._kwargs_to_nodes')
    @mock.patch('framework.auth.decorators.Auth.from_kwargs')
    def test_must_have_permission_false(self, mock_from_kwargs, mock_to_nodes):
        project = ProjectFactory()
        mock_from_kwargs.return_value = Auth(user=project.creator)
        mock_to_nodes.return_value = (None, project)
        with assert_raises(HTTPError) as ctx:
            thriller(node=project)
        assert_equal(ctx.exception.code, http.FORBIDDEN)

    @mock.patch('website.project.decorators._kwargs_to_nodes')
    @mock.patch('framework.auth.decorators.Auth.from_kwargs')
    def test_must_have_permission_not_logged_in(self, mock_from_kwargs, mock_to_nodes):
        project = ProjectFactory()
        mock_from_kwargs.return_value = Auth()
        mock_to_nodes.return_value = (None, project)
        with assert_raises(HTTPError) as ctx:
            thriller(node=project)
        assert_equal(ctx.exception.code, http.UNAUTHORIZED)


def needs_addon_view(**kwargs):
    return 'openaddon'


class TestMustHaveAddonDecorator(AuthAppTestCase):

    def setUp(self):
        super(TestMustHaveAddonDecorator, self).setUp()
        self.project = ProjectFactory()

    @mock.patch('website.project.decorators._kwargs_to_nodes')
    def test_must_have_addon_node_true(self, mock_kwargs_to_nodes):
        mock_kwargs_to_nodes.return_value = (None, self.project)
        self.project.add_addon('github', auth=None)
        decorated = must_have_addon('github', 'node')(needs_addon_view)
        res = decorated()
        assert_equal(res, 'openaddon')

    @mock.patch('website.project.decorators._kwargs_to_nodes')
    def test_must_have_addon_node_false(self, mock_kwargs_to_nodes):
        mock_kwargs_to_nodes.return_value = (None, self.project)
        self.project.delete_addon('github', auth=None)
        decorated = must_have_addon('github', 'node')(needs_addon_view)
        with assert_raises(HTTPError):
            decorated()

    @mock.patch('framework.auth.decorators.Auth.from_kwargs')
    def test_must_have_addon_user_true(self, mock_current_user):
        mock_current_user.return_value = Auth(self.project.creator)
        self.project.creator.add_addon('github')
        decorated = must_have_addon('github', 'user')(needs_addon_view)
        res = decorated()
        assert_equal(res, 'openaddon')

    @mock.patch('framework.auth.decorators.Auth.from_kwargs')
    def test_must_have_addon_user_false(self, mock_current_user):
        mock_current_user.return_value = Auth(self.project.creator)
        self.project.creator.delete_addon('github')
        decorated = must_have_addon('github', 'user')(needs_addon_view)
        with assert_raises(HTTPError):
            decorated()


class TestMustBeAddonAuthorizerDecorator(AuthAppTestCase):

    def setUp(self):
        super(TestMustBeAddonAuthorizerDecorator, self).setUp()
        self.project = ProjectFactory()
        self.decorated = must_be_addon_authorizer('github')(needs_addon_view)

    @mock.patch('website.project.decorators._kwargs_to_nodes')
    @mock.patch('framework.auth.decorators.Auth.from_kwargs')
    def test_must_be_authorizer_true(self, mock_get_current_user, mock_kwargs_to_nodes):

        # Mock
        mock_get_current_user.return_value = Auth(self.project.creator)
        mock_kwargs_to_nodes.return_value = (None, self.project)

        # Setup
        self.project.add_addon('github', auth=None)
        node_settings = self.project.get_addon('github')
        self.project.creator.add_addon('github')
        user_settings = self.project.creator.get_addon('github')
        node_settings.user_settings = user_settings
        node_settings.save()

        # Test
        res = self.decorated()
        assert_equal(res, 'openaddon')

    def test_must_be_authorizer_false(self):

        # Setup
        self.project.add_addon('github', auth=None)
        node_settings = self.project.get_addon('github')
        user2 = UserFactory()
        user2.add_addon('github')
        user_settings = user2.get_addon('github')
        node_settings.user_settings = user_settings
        node_settings.save()

        # Test
        with assert_raises(HTTPError):
            self.decorated()

    def test_must_be_authorizer_no_user_settings(self):
        self.project.add_addon('github', auth=None)
        with assert_raises(HTTPError):
            self.decorated()

    def test_must_be_authorizer_no_node_settings(self):
        with assert_raises(HTTPError):
            self.decorated()


if __name__ == '__main__':
    unittest.main()<|MERGE_RESOLUTION|>--- conflicted
+++ resolved
@@ -159,12 +159,7 @@
         mock_service_validate.return_value = cas_resp
         mock_get_user_from_cas_resp.return_value = (None, validated_credentials, 'external_first_login')
         ticket = fake.md5()
-<<<<<<< HEAD
-        service_url = 'http://accounts.osf.io/?ticket=' + ticket
         cas.make_response_from_ticket(ticket, service_url)
-=======
-        resp = cas.make_response_from_ticket(ticket, service_url)
->>>>>>> f23442b3
         assert_equal(user, mock_external_first_login_authenticate.call_args[0][0])
 
     @mock.patch('framework.auth.views.mails.send_mail')
