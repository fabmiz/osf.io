--- conflicted
+++ resolved
@@ -26,15 +26,12 @@
 from framework.auth.utils import impute_names_model
 from framework.sessions.model import Session
 from website.addons import base as addons_base
-<<<<<<< HEAD
 from website.oauth.models import (
-   ApiOAuth2Application,
-   ExternalAccount,
-   ExternalProvider
+    ApiOAuth2Application,
+    ApiOAuth2PersonalToken,
+    ExternalAccount,
+    ExternalProvider
 )
-=======
-from website.oauth.models import ApiOAuth2Application, ApiOAuth2PersonalToken, ExternalAccount, ExternalProvider
->>>>>>> 3e7dcb01
 from website.project.model import (
     Comment, DraftRegistration, Embargo, MetaSchema, Node, NodeLog, Pointer,
     PrivateLink, RegistrationApproval, Retraction, Sanction, Tag, WatchConfig
