--- conflicted
+++ resolved
@@ -46,13 +46,8 @@
 from website.addons.wiki.model import NodeWikiPage
 from website.util import permissions
 
-<<<<<<< HEAD
-from tests.base import get_default_metaschema
-DEFAULT_METASCHEMA = get_default_metaschema()
-=======
 from tests.base import fake
 from tests.base import get_default_metaschema
->>>>>>> 209b2314
 
 # TODO: This is a hack. Check whether FactoryBoy can do this better
 def save_kwargs(**kwargs):
