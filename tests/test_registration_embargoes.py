"""Tests related to embargoes of registrations"""
import datetime

<<<<<<< HEAD
=======
import mock
>>>>>>> 60a930a4
from nose.tools import *  # noqa
from tests.base import fake, OsfTestCase
from tests.factories import (
    AuthUserFactory, EmbargoFactory, NodeFactory, ProjectFactory,
    RegistrationFactory, UserFactory, UnconfirmedUserFactory
)

from framework.exceptions import PermissionsError
from modularodm.exceptions import ValidationValueError
from website.exceptions import (
    InvalidEmbargoDisapprovalToken, InvalidEmbargoApprovalToken, NodeStateError,
)
from website.models import Embargo


class RegistrationEmbargoModelsTestCase(OsfTestCase):
    def setUp(self):
        super(RegistrationEmbargoModelsTestCase, self).setUp()
        self.user = UserFactory()
        self.project = ProjectFactory(creator=self.user)
        self.registration = RegistrationFactory(project=self.project)
        self.embargo = EmbargoFactory(user=self.user)
        self.valid_embargo_end_date = datetime.datetime.utcnow() + datetime.timedelta(days=3)

    # Validator tests
    def test_invalid_state_raises_ValidationValueError(self):
        with assert_raises(ValidationValueError):
            self.embargo.state = 'not a valid state'
            self.embargo.save()

    # Node#_initiate_embargo tests
    def test__initiate_embargo_does_not_save_embargo(self):
        initial_count = Embargo.find().count()
        self.registration._initiate_embargo(
            self.user,
            self.valid_embargo_end_date,
            for_existing_registration=True
        )
        self.assertEqual(Embargo.find().count(), initial_count)

    def test__initiate_embargo_does_not_create_tokens_for_unregistered_admin(self):
        unconfirmed_user = UnconfirmedUserFactory()
        self.registration.contributors.append(unconfirmed_user)
        self.registration.add_permission(unconfirmed_user, 'admin', save=True)
        assert_true(self.registration.has_permission(unconfirmed_user, 'admin'))

        embargo = self.registration._initiate_embargo(
            self.user,
            self.valid_embargo_end_date,
            for_existing_registration=True
        )
        assert_true(self.user._id in embargo.approval_state)
        assert_false(unconfirmed_user._id in embargo.approval_state)

    def test__initiate_embargo_with_save_does_save_embargo(self):
        initial_count = Embargo.find().count()
        self.registration._initiate_embargo(
            self.user,
            self.valid_embargo_end_date,
            for_existing_registration=True,
            save=True
        )
        self.assertEqual(Embargo.find().count(), initial_count + 1)

    # Backref tests
    def test_embargo_initiator_has_backref(self):
        self.registration.embargo_registration(
            self.user,
            self.valid_embargo_end_date
        )
        self.registration.save()
        self.registration.reload()
        assert_equal(len(self.user.embargo__embargoed), 1)

    # Node#embargo_registration tests
    def test_embargo_from_non_admin_raises_PermissionsError(self):
        self.registration.remove_permission(self.user, 'admin')
        self.registration.save()
        self.registration.reload()
        with assert_raises(PermissionsError):
            self.registration.embargo_registration(self.user, self.valid_embargo_end_date)

    def test_embargo_end_date_in_past_raises_ValidationValueError(self):
        with assert_raises(ValidationValueError):
            self.registration.embargo_registration(
                self.user,
                datetime.datetime(1999, 1, 1)
            )

    def test_embargo_end_date_today_raises_ValidationValueError(self):
        with assert_raises(ValidationValueError):
            self.registration.embargo_registration(
                self.user,
                datetime.datetime.utcnow()
            )

    def test_embargo_end_date_in_far_future_raises_ValidationValueError(self):
        with assert_raises(ValidationValueError):
            self.registration.embargo_registration(
                self.user,
                datetime.datetime(2099, 1, 1)
            )

    def test_embargo_with_valid_end_date_starts_pending_embargo(self):
        self.registration.embargo_registration(
            self.user,
            datetime.datetime.utcnow() + datetime.timedelta(days=10)
        )
        self.registration.save()
        assert_true(self.registration.pending_embargo)

    def test_embargo_public_project_makes_private_pending_embargo(self):
        self.registration.is_public = True
        assert_true(self.registration.is_public)
        self.registration.embargo_registration(
            self.user,
            datetime.datetime.utcnow() + datetime.timedelta(days=10)
        )
        self.registration.save()
        assert_true(self.registration.pending_embargo)
        assert_false(self.registration.is_public)

    def test_embargo_non_registration_raises_NodeStateError(self):
        self.registration.is_registration = False
        self.registration.save()
        with assert_raises(NodeStateError):
            self.registration.embargo_registration(
                self.user,
                datetime.datetime.utcnow() + datetime.timedelta(days=10)
            )
        assert_false(self.registration.pending_embargo)

    # Embargo#approve_embargo tests
    def test_invalid_approval_token_raises_InvalidEmbargoApprovalToken(self):
        self.registration.embargo_registration(
            self.user,
            datetime.datetime.utcnow() + datetime.timedelta(days=10)
        )
        self.registration.save()
        assert_true(self.registration.pending_embargo)

        invalid_approval_token = 'not a real token'
        with assert_raises(InvalidEmbargoApprovalToken):
            self.registration.embargo.approve_embargo(self.user, invalid_approval_token)
        assert_true(self.registration.pending_embargo)

    def test_non_admin_approval_token_raises_PermissionsError(self):
        non_admin = UserFactory()
        self.registration.embargo_registration(
            self.user,
            datetime.datetime.utcnow() + datetime.timedelta(days=10)
        )
        self.registration.save()
        assert_true(self.registration.pending_embargo)

        approval_token = self.registration.embargo.approval_state[self.user._id]['approval_token']
        with assert_raises(PermissionsError):
            self.registration.embargo.approve_embargo(non_admin, approval_token)
        assert_true(self.registration.pending_embargo)

    def test_one_approval_with_one_admin_embargoes(self):
        self.registration.embargo_registration(
            self.user,
            datetime.datetime.utcnow() + datetime.timedelta(days=10)
        )
        self.registration.save()
        assert_true(self.registration.pending_embargo)

        approval_token = self.registration.embargo.approval_state[self.user._id]['approval_token']
        self.registration.embargo.approve_embargo(self.user, approval_token)
        assert_true(self.registration.embargo_end_date)
        assert_false(self.registration.pending_embargo)

    def test_approval_adds_to_parent_projects_log(self):
        initial_project_logs = len(self.registration.registered_from.logs)
        self.registration.embargo_registration(
            self.user,
            datetime.datetime.utcnow() + datetime.timedelta(days=10)
        )
        self.registration.save()

        approval_token = self.registration.embargo.approval_state[self.user._id]['approval_token']
        self.registration.embargo.approve_embargo(self.user, approval_token)
        # Logs: Created, registered, embargo initiated, embargo approved
        assert_equal(len(self.registration.registered_from.logs), initial_project_logs + 2)

    def test_one_approval_with_two_admins_stays_pending(self):
        admin2 = UserFactory()
        self.registration.contributors.append(admin2)
        self.registration.add_permission(admin2, 'admin', save=True)
        self.registration.embargo_registration(
            self.user,
            datetime.datetime.utcnow() + datetime.timedelta(days=10)
        )
        self.registration.save()

        # First admin approves
        approval_token = self.registration.embargo.approval_state[self.user._id]['approval_token']
        self.registration.embargo.approve_embargo(self.user, approval_token)
        assert_true(self.registration.pending_embargo)
        num_of_approvals = sum([val['has_approved'] for val in self.registration.embargo.approval_state.values()])
        assert_equal(num_of_approvals, 1)

        # Second admin approves
        approval_token = self.registration.embargo.approval_state[admin2._id]['approval_token']
        self.registration.embargo.approve_embargo(admin2, approval_token)
        assert_true(self.registration.embargo_end_date)
        assert_false(self.registration.pending_embargo)
        num_of_approvals = sum([val['has_approved'] for val in self.registration.embargo.approval_state.values()])
        assert_equal(num_of_approvals, 2)

    # Embargo#disapprove_embargo tests
    def test_invalid_disapproval_token_raises_InvalidEmbargoDisapprovalToken(self):
        self.registration.embargo_registration(
            self.user,
            datetime.datetime.utcnow() + datetime.timedelta(days=10)
        )
        self.registration.save()
        assert_true(self.registration.pending_embargo)
        with assert_raises(InvalidEmbargoDisapprovalToken):
            self.registration.embargo.disapprove_embargo(self.user, fake.sentence())
        assert_true(self.registration.pending_embargo)

    def test_non_admin_disapproval_token_raises_PermissionsError(self):
        non_admin = UserFactory()
        self.registration.embargo_registration(
            self.user,
            datetime.datetime.utcnow() + datetime.timedelta(days=10)
        )
        self.registration.save()
        assert_true(self.registration.pending_embargo)

        disapproval_token = self.registration.embargo.approval_state[self.user._id]['disapproval_token']
        with assert_raises(PermissionsError):
            self.registration.embargo.disapprove_embargo(non_admin, disapproval_token)
        assert_true(self.registration.pending_embargo)

    def test_one_disapproval_cancels_embargo(self):
        self.registration.embargo_registration(
            self.user,
            datetime.datetime.utcnow() + datetime.timedelta(days=10)
        )
        self.registration.save()
        assert_true(self.registration.pending_embargo)

        disapproval_token = self.registration.embargo.approval_state[self.user._id]['disapproval_token']
        self.registration.embargo.disapprove_embargo(self.user, disapproval_token)
        assert_equal(self.registration.embargo.state, Embargo.CANCELLED)
        assert_false(self.registration.pending_embargo)

    def test_disapproval_adds_to_parent_projects_log(self):
        initial_project_logs = len(self.registration.registered_from.logs)
        self.registration.embargo_registration(
            self.user,
            datetime.datetime.utcnow() + datetime.timedelta(days=10)
        )
        self.registration.save()

        disapproval_token = self.registration.embargo.approval_state[self.user._id]['disapproval_token']
        registered_from = self.registration.registered_from
        self.registration.embargo.disapprove_embargo(self.user, disapproval_token)
        # Logs: Created, registered, embargo initiated, embargo cancelled
        assert_equal(len(registered_from.logs), initial_project_logs + 2)

    def test_cancelling_embargo_deletes_parent_registration(self):
        self.registration.embargo_registration(
            self.user,
            datetime.datetime.utcnow() + datetime.timedelta(days=10)
        )
        self.registration.save()

        disapproval_token = self.registration.embargo.approval_state[self.user._id]['disapproval_token']
        self.registration.embargo.disapprove_embargo(self.user, disapproval_token)
        assert_equal(self.registration.embargo.state, Embargo.CANCELLED)
        assert_true(self.registration.is_deleted)

    def test_cancelling_embargo_for_existing_registration_does_not_delete_registration(self):
        self.registration.embargo_registration(
            self.user,
            datetime.datetime.utcnow() + datetime.timedelta(days=10),
            for_existing_registration=True
        )
        self.registration.save()

        disapproval_token = self.registration.embargo.approval_state[self.user._id]['disapproval_token']
        self.registration.embargo.disapprove_embargo(self.user, disapproval_token)
        assert_equal(self.registration.embargo.state, Embargo.CANCELLED)
        assert_false(self.registration.is_deleted)

    # Embargo property tests
    def test_new_registration_is_pending_registration(self):
        self.registration.embargo_registration(
            self.user,
            datetime.datetime.utcnow() + datetime.timedelta(days=10)
        )
        self.registration.save()
        assert_true(self.registration.pending_registration)

    def test_existing_registration_is_not_pending_registration(self):
        self.registration.embargo_registration(
            self.user,
            datetime.datetime.utcnow() + datetime.timedelta(days=10),
            for_existing_registration=True
        )
        self.registration.save()
        assert_false(self.registration.pending_registration)


class RegistrationWithChildNodesEmbargoModelTestCase(OsfTestCase):
    def setUp(self):
        super(RegistrationWithChildNodesEmbargoModelTestCase, self).setUp()
        self.user = AuthUserFactory()
        self.auth = self.user.auth
        self.valid_embargo_end_date = datetime.datetime.utcnow() + datetime.timedelta(days=3)
        self.project = ProjectFactory(title='Root', is_public=False, creator=self.user)
        self.component = NodeFactory(
            creator=self.user,
            parent=self.project,
            title='Component'
        )
        self.subproject = ProjectFactory(
            creator=self.user,
            parent=self.project,
            title='Subproject'
        )
        self.subproject_component = NodeFactory(
            creator=self.user,
            parent=self.subproject,
            title='Subcomponent'
        )
        self.registration = RegistrationFactory(project=self.project)
        # Reload the registration; else tests won't catch failures to save
        self.registration.reload()

    def test_approval_embargoes_descendant_nodes(self):
        # Initiate embargo for parent registration
        self.registration.embargo_registration(
            self.user,
            self.valid_embargo_end_date
        )
        self.registration.save()
        assert_true(self.registration.pending_embargo)

        # Ensure descendant nodes are pending embargo
        descendants = self.registration.get_descendants_recursive()
        for node in descendants:
            assert_true(node.pending_embargo)

        # Approve parent registration's embargo
        approval_token = self.registration.embargo.approval_state[self.user._id]['approval_token']
        self.registration.embargo.approve_embargo(self.user, approval_token)
        assert_true(self.registration.embargo.embargo_end_date)

        # Ensure descendant nodes are in embargo
        descendants = self.registration.get_descendants_recursive()
        for node in descendants:
            assert_true(node.embargo_end_date)

    def test_disapproval_cancels_embargo_on_descendant_nodes(self):
        # Initiate embargo on parent registration
        self.registration.embargo_registration(
            self.user,
            self.valid_embargo_end_date
        )
        self.registration.save()
        assert_true(self.registration.pending_embargo)

        # Ensure descendant nodes are pending embargo
        descendants = self.registration.get_descendants_recursive()
        for node in descendants:
            assert_true(node.pending_embargo)

        # Disapprove parent registration's embargo
        disapproval_token = self.registration.embargo.approval_state[self.user._id]['disapproval_token']
        self.registration.embargo.disapprove_embargo(self.user, disapproval_token)
        assert_false(self.registration.pending_embargo)
        assert_equal(self.registration.embargo.state, Embargo.CANCELLED)

        # Ensure descendant nodes' embargoes are cancelled
        descendants = self.registration.get_descendants_recursive()
        for node in descendants:
            assert_false(node.pending_embargo)
            assert_false(node.embargo_end_date)


class RegistrationEmbargoApprovalDisapprovalViewsTestCase(OsfTestCase):
    def setUp(self):
        super(RegistrationEmbargoApprovalDisapprovalViewsTestCase, self).setUp()
        self.user = AuthUserFactory()
        self.registration = RegistrationFactory(creator=self.user)

    # node_registration_embargo_approve tests
    def test_GET_from_unauthorized_user_raises_HTTPForbidden(self):
        unauthorized_user = AuthUserFactory()
        res = self.app.get(
            self.registration.web_url_for('node_registration_embargo_approve', token=fake.sentence()),
            auth=unauthorized_user.auth,
            expect_errors=True
        )
        assert_equal(res.status_code, 403)

    def test_GET_approve_registration_without_embargo_raises_HTTPBad_Request(self):
        assert_false(self.registration.pending_embargo)
        res = self.app.get(
            self.registration.web_url_for('node_registration_embargo_approve', token=fake.sentence()),
            auth=self.user.auth,
            expect_errors=True
        )
        assert_equal(res.status_code, 400)

    def test_GET_approve_with_invalid_token_returns_HTTPBad_Request(self):
        self.registration.embargo_registration(
            self.user,
            datetime.datetime.utcnow() + datetime.timedelta(days=10)
        )
        self.registration.save()
        assert_true(self.registration.pending_embargo)

        res = self.app.get(
            self.registration.web_url_for('node_registration_embargo_approve', token=fake.sentence()),
            auth=self.user.auth,
            expect_errors=True
        )
        assert_equal(res.status_code, 400)

    def test_GET_approve_with_wrong_token_returns_HTTPBad_Request(self):
        admin2 = UserFactory()
        self.registration.contributors.append(admin2)
        self.registration.add_permission(admin2, 'admin', save=True)
        self.registration.embargo_registration(
            self.user,
            datetime.datetime.utcnow() + datetime.timedelta(days=10)
        )
        self.registration.save()
        assert_true(self.registration.pending_embargo)

        wrong_approval_token = self.registration.embargo.approval_state[admin2._id]['approval_token']
        res = self.app.get(
            self.registration.web_url_for('node_registration_embargo_approve', token=wrong_approval_token),
            auth=self.user.auth,
            expect_errors=True
        )
        assert_equal(res.status_code, 400)

    def test_GET_approve_with_wrong_admins_token_returns_HTTPBad_Request(self):
        admin2 = UserFactory()
        self.registration.contributors.append(admin2)
        self.registration.add_permission(admin2, 'admin', save=True)
        self.registration.embargo_registration(
            self.user,
            datetime.datetime.utcnow() + datetime.timedelta(days=10)
        )
        self.registration.save()
        assert_true(self.registration.pending_embargo)

        wrong_approval_token = self.registration.embargo.approval_state[admin2._id]['approval_token']
        res = self.app.get(
            self.registration.web_url_for('node_registration_embargo_approve', token=wrong_approval_token),
            auth=self.user.auth,
            expect_errors=True
        )
        assert_true(self.registration.pending_embargo)
        assert_equal(res.status_code, 400)

    def test_GET_approve_with_valid_token_returns_redirect(self):
        self.registration.embargo_registration(
            self.user,
            datetime.datetime.utcnow() + datetime.timedelta(days=10)
        )
        self.registration.save()
        assert_true(self.registration.pending_embargo)

        approval_token = self.registration.embargo.approval_state[self.user._id]['approval_token']
        res = self.app.get(
            self.registration.web_url_for('node_registration_embargo_approve', token=approval_token),
            auth=self.user.auth,
        )
        self.registration.embargo.reload()
        assert_true(self.registration.embargo_end_date)
        assert_false(self.registration.pending_embargo)
        assert_equal(res.status_code, 302)

    # node_registration_embargo_disapprove tests
    def test_GET_from_unauthorized_user_returns_HTTPForbidden(self):
        unauthorized_user = AuthUserFactory()
        res = self.app.get(
            self.registration.web_url_for('node_registration_embargo_disapprove', token=fake.sentence()),
            auth=unauthorized_user.auth,
            expect_errors=True
        )
        assert_equal(res.status_code, 403)

    def test_GET_disapprove_registration_without_embargo_HTTPBad_Request(self):
        assert_false(self.registration.pending_embargo)
        res = self.app.get(
            self.registration.web_url_for('node_registration_embargo_disapprove', token=fake.sentence()),
            auth=self.user.auth,
            expect_errors=True
        )
        assert_equal(res.status_code, 400)

    def test_GET_disapprove_with_invalid_token_returns_HTTPBad_Request(self):
        self.registration.embargo_registration(
            self.user,
            datetime.datetime.utcnow() + datetime.timedelta(days=10)
        )
        self.registration.save()
        assert_true(self.registration.pending_embargo)

        res = self.app.get(
            self.registration.web_url_for('node_registration_embargo_disapprove', token=fake.sentence()),
            auth=self.user.auth,
            expect_errors=True
        )
        self.registration.embargo.reload()
        assert_true(self.registration.pending_embargo)
        assert_equal(res.status_code, 400)

    def test_GET_disapprove_with_wrong_admins_token_returns_HTTPBad_Request(self):
        admin2 = UserFactory()
        self.registration.contributors.append(admin2)
        self.registration.add_permission(admin2, 'admin', save=True)
        self.registration.embargo_registration(
            self.user,
            datetime.datetime.utcnow() + datetime.timedelta(days=10)
        )
        self.registration.save()
        assert_true(self.registration.pending_embargo)

        wrong_disapproval_token = self.registration.embargo.approval_state[admin2._id]['disapproval_token']
        res = self.app.get(
            self.registration.web_url_for('node_registration_embargo_disapprove', token=wrong_disapproval_token),
            auth=self.user.auth,
            expect_errors=True
        )
        assert_true(self.registration.pending_embargo)
        assert_equal(res.status_code, 400)

    def test_GET_disapprove_with_valid_token_returns_redirect_to_parent(self):
        project = ProjectFactory(creator=self.user)
        registration = RegistrationFactory(project=project)
        registration.embargo_registration(
            self.user,
            datetime.datetime.utcnow() + datetime.timedelta(days=10)
        )
        registration.save()
        assert_true(registration.pending_embargo)

        disapproval_token = registration.embargo.approval_state[self.user._id]['disapproval_token']
        res = self.app.get(
            registration.web_url_for('node_registration_embargo_disapprove', token=disapproval_token),
            auth=self.user.auth,
        )
        registration.embargo.reload()
        assert_equal(registration.embargo.state, Embargo.CANCELLED)
        assert_false(registration.pending_embargo)
        assert_equal(res.status_code, 302)
        assert_true(project._id in res.location)

    def test_GET_disapprove_for_existing_registration_with_valid_token_returns_redirect_to_registration(self):
        self.registration.embargo_registration(
            self.user,
            datetime.datetime.utcnow() + datetime.timedelta(days=10),
            for_existing_registration=True
        )
        self.registration.save()
        assert_true(self.registration.pending_embargo)

        disapproval_token = self.registration.embargo.approval_state[self.user._id]['disapproval_token']
        res = self.app.get(
            self.registration.web_url_for('node_registration_embargo_disapprove', token=disapproval_token),
            auth=self.user.auth,
        )
        self.registration.embargo.reload()
        assert_equal(self.registration.embargo.state, Embargo.CANCELLED)
        assert_false(self.registration.pending_embargo)
        assert_equal(res.status_code, 302)
        assert_true(self.registration._id in res.location)<|MERGE_RESOLUTION|>--- conflicted
+++ resolved
@@ -1,10 +1,8 @@
 """Tests related to embargoes of registrations"""
 import datetime
-
-<<<<<<< HEAD
-=======
+import json
+
 import mock
->>>>>>> 60a930a4
 from nose.tools import *  # noqa
 from tests.base import fake, OsfTestCase
 from tests.factories import (
@@ -17,7 +15,8 @@
 from website.exceptions import (
     InvalidEmbargoDisapprovalToken, InvalidEmbargoApprovalToken, NodeStateError,
 )
-from website.models import Embargo
+from website.models import Embargo, Node
+from website.project.model import ensure_schemas
 
 
 class RegistrationEmbargoModelsTestCase(OsfTestCase):
