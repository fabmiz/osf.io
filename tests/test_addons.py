--- conflicted
+++ resolved
@@ -24,16 +24,10 @@
 from website import settings
 from website.addons.base import AddonConfig, AddonNodeSettingsBase, views
 from website.addons.github.exceptions import ApiError
-<<<<<<< HEAD
-from addons.github.tests.factories import GitHubAccountFactory
-from website.files import models
-from website.files.models.base import (PROVIDER_MAP, StoredFileNode,
-=======
 from addons.github.models import GithubFolder, GithubFile, GithubFileNode
 from addons.github.tests.factories import GitHubAccountFactory
 from osf.models import files as file_models
 from osf.models.files import (PROVIDER_MAP, StoredFileNode,
->>>>>>> 3e07bd51
                                        TrashedFileNode)
 from website.project import new_private_link
 from website.project.model import MetaSchema, ensure_schemas
