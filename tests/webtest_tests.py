#!/usr/bin/env python
# -*- coding: utf-8 -*-
'''Functional tests using WebTest.'''
import unittest
import re
import mock

from nose.tools import *  # noqa (PEP8 asserts)

from modularodm import Q

from framework.mongo.utils import to_mongo_key

from framework.auth.core import User, Auth
from tests.base import OsfTestCase, fake
from tests.factories import (UserFactory, AuthUserFactory, ProjectFactory,
                             WatchConfigFactory, ApiKeyFactory,
                             NodeFactory, NodeWikiFactory, RegistrationFactory,
                             UnregUserFactory, UnconfirmedUserFactory,
                             PrivateLinkFactory)
from tests.test_features import requires_piwik
from tests.test_addons import assert_urls_equal
from website import settings, language
from website.addons.twofactor.tests import _valid_code
from website.security import random_string
from website.project.metadata.schemas import OSF_META_SCHEMAS
from website.project.model import ensure_schemas
from website.util import web_url_for
from website.addons.twofactor.tests import _valid_code


class TestDisabledUser(OsfTestCase):

    def setUp(self):
        super(TestDisabledUser, self).setUp()
        self.user = UserFactory()
        self.user.set_password('Korben Dallas')
        self.user.is_disabled = True
        self.user.save()

    def test_profile_disabled_returns_401(self):
        res = self.app.get(self.user.url, expect_errors=True)
        assert_equal(res.status_code, 410)


class TestAnUnregisteredUser(OsfTestCase):

    def test_cant_see_profile_if_not_logged_in(self):
        res = self.app.get(web_url_for('profile_view'))
        assert_equal(res.status_code, 302)
        res = res.follow(expect_errors=True)
        assert_equal(res.status_code, 401)
        assert_in(
            'You must log in to access this resource',
            res,
        )


class TestTwoFactor(OsfTestCase):

    @mock.patch('website.addons.twofactor.models.push_status_message')
    def setUp(self, mock_push_message):
        super(TestTwoFactor, self).setUp()
        self.user = UserFactory()
        self.user.set_password('science')
        self.user.save()

        self.user.add_addon('twofactor')
        self.user_settings = self.user.get_addon('twofactor')
        self.user_settings.is_confirmed = True
        self.user_settings.save()

    def test_user_with_two_factor_redirected_to_two_factor_page(self):
        # Goes to log in page
        res = self.app.get(web_url_for('auth_login'))
        # Fills in log in form with correct username/password
        form  = res.forms['signinForm']
        form['username'] = self.user.username
        form['password'] = 'science'
        # Submits
        res = form.submit()
        res = res.follow()

        assert_equal(web_url_for('two_factor'), res.request.path)
        assert_equal(res.status_code, 200)

    def test_user_with_2fa_failure(self):
        # Goes to log in page
        res = self.app.get(web_url_for('auth_login'))
        # Fills in log in form with correct username/password
        form  = res.forms['signinForm']
        form['username'] = self.user.username
        form['password'] = 'science'
        # Submits
        res = form.submit()
        res = res.follow()
        # Fills in 2FA form with incorrect two factor code
        form = res.forms['twoFactorSignInForm']
        form['twoFactorCode'] = 0000000
        # Submits
        res = form.submit(expect_errors=True)

        assert_equal(web_url_for('two_factor'), res.request.path)
        assert_equal(res.status_code, 401)

    def test_user_with_2fa_success(self):
        # Goes to log in page
        res = self.app.get(web_url_for('auth_login'))
        # Fills in log in form with correct username/password
        form  = res.forms['signinForm']
        form['username'] = self.user.username
        form['password'] = 'science'
        # Submits
        res = form.submit()
        res = res.follow()
        # Fills in 2FA form with incorrect two factor code
        form = res.forms['twoFactorSignInForm']
        form['twoFactorCode'] = _valid_code(self.user_settings.totp_secret)
        res = form.submit()
        res.follow()

        assert_urls_equal(web_url_for('dashboard'), res.location)
        assert_equal(res.status_code, 302)


class TestAUser(OsfTestCase):

    def setUp(self):
        super(TestAUser, self).setUp()
        self.user = UserFactory()
        self.user.set_password('science')
        # Add an API key for quicker authentication
        api_key = ApiKeyFactory()
        self.user.api_keys.append(api_key)
        self.user.save()
        self.auth = ('test', api_key._primary_key)

    def _login(self, username, password):
        '''Log in a user via at the login page.'''
        res = self.app.get(web_url_for('auth_login')).maybe_follow()
        # Fills out login info
        form = res.forms['logInForm']  # Get the form from its ID
        form['username'] = username
        form['password'] = password
        # submits
        res = form.submit().maybe_follow()
        return res

    def test_can_see_profile_url(self):
        res = self.app.get(self.user.url).maybe_follow()
        assert_in(self.user.url, res)

    def test_can_see_homepage(self):
        # Goes to homepage
        res = self.app.get('/').maybe_follow()  # Redirects
        assert_equal(res.status_code, 200)

    def test_can_log_in(self):
        # Log in and out
        self._login(self.user.username, 'science')
        self.app.get('/logout/')
        # Goes to home page
        res = self.app.get('/').maybe_follow()
        # Fills out login info
        form = res.forms['signInForm']  # Get the form from its ID
        form['username'] = self.user.username
        form['password'] = 'science'
        # submits
        res = form.submit().maybe_follow()
        # Sees dashboard with projects and watched projects
        assert_in('Projects', res)
        assert_in('Watchlist', res)

    def test_sees_flash_message_on_bad_login(self):
        # Goes to log in page
        res = self.app.get('/account/').maybe_follow()
        # Fills the form with incorrect password
        form  = res.forms['logInForm']
        form['username'] = self.user.username
        form['password'] = 'thisiswrong'
        # Submits
        res = form.submit()
        # Sees a flash message
        assert_in('Log-in failed', res)

    @mock.patch('website.addons.twofactor.models.push_status_message')
    def test_user_with_two_factor_redirected_to_two_factor_page(self, mock_push_message):
        self.user.add_addon('twofactor')
        self.user_settings = self.user.get_addon('twofactor')
        self.user_settings.is_confirmed = True
        self.user_settings.save()

        # Goes to log in page
        res = self.app.get(web_url_for('auth_login'))
        # Fills the form with correct password
        form  = res.forms['logInForm']
        form['username'] = self.user.username
        form['password'] = 'science'
        # Submits
        res = form.submit()
        res = res.follow()
        assert_equal(web_url_for('two_factor'), res.request.path)
        assert_equal(res.status_code, 200)

    @mock.patch('website.addons.twofactor.models.push_status_message')
    def test_user_with_two_factor_redirected_to_two_factor_page_from_navbar_login(self, mock_push_message):
        self.user.add_addon('twofactor')
        self.user_settings = self.user.get_addon('twofactor')
        self.user_settings.is_confirmed = True
        self.user_settings.save()

        # Goes to log in page
        res = self.app.get(web_url_for('auth_login'))  # TODO(hrybacki): Is there an actual landing page route?
        # Fills in the form with correct password
        form = res.forms['signInForm']
        form['username'] = self.user.username
        form['password'] = 'science'
        # Submits
        res = form.submit()
        res = res.follow()
        assert_equal(web_url_for('two_factor'), res.request.path)
        assert_equal(res.status_code, 200)

    @mock.patch('website.addons.twofactor.models.push_status_message')
    def test_access_resource_before_two_factor_authorization(self, mock_push_message):
        # User attempts to access resource after login page but before two factor authentication
        self.user.add_addon('twofactor')
        self.user_settings = self.user.get_addon('twofactor')
        self.user_settings.is_confirmed = True
        self.user_settings.save()

        # Goes to log in page
        res = self.app.get(web_url_for('auth_login'))
        # Fills the form with correct password
<<<<<<< HEAD
        form  = res.forms['logInForm']
=======
        form = res.forms['signinForm']
>>>>>>> e6ed4a19
        form['username'] = self.user.username
        form['password'] = 'science'
        # Submits
        form.submit()
        # User attempts to access a protected resource
        res = self.app.get(web_url_for('dashboard'))
        assert_equal(res.status_code, 302)
        assert_in(web_url_for('auth_login'), res.location)
        res = res.follow(expect_errors=True)
        assert_equal(res.status_code, 401)

    @mock.patch('website.addons.twofactor.models.push_status_message')
    def test_is_redirected_to_dashboard_after_two_factor_login(self, mock_push_message):
        # User attempts to access resource after login page but before two factor authentication
        self.user.add_addon('twofactor')
        self.user_settings = self.user.get_addon('twofactor')
        self.user_settings.is_confirmed = True
        self.user_settings.save()

        # Goes to log in page
        res = self.app.get(web_url_for('auth_login'))
        # Fills the form with correct password
        form  = res.forms['signinForm']
        form['username'] = self.user.username
        form['password'] = 'science'
        # Submits
        res = form.submit()
        res = res.follow()
        # Fills the form with the correct 2FA code
        form = res.forms['twoFactorSignInForm']
        form['twoFactorCode'] = _valid_code(self.user_settings.totp_secret)
        # Submits
        res = form.submit()
        res = res.follow()
        assert_equal(res.status_code, 200)
        assert_equal(res.request.path, web_url_for('dashboard'))

    def test_is_redirected_to_dashboard_already_logged_in_at_login_page(self):
        res = self._login(self.user.username, 'science')
        res = self.app.get('/login/').follow()
        assert_equal(res.request.path, '/dashboard/')

    def test_sees_projects_in_her_dashboard(self):
        # the user already has a project
        project = ProjectFactory(creator=self.user)
        project.add_contributor(self.user)
        project.save()
        # Goes to homepage, already logged in
        res = self._login(self.user.username, 'science')
        res = self.app.get('/').maybe_follow()
        # Clicks Dashboard link in navbar
        res = res.click('Dashboard', index=0)
        assert_in('Projects', res)  # Projects heading
        # The project title is listed
        # TODO: (bgeiger) figure out how to make this assertion work with hgrid view
        #assert_in(project.title, res)

    def test_does_not_see_osffiles_in_user_addon_settings(self):
        res = self._login(self.user.username, 'science')
        res = self.app.get('/settings/addons/', auth=self.auth, auto_follow=True)
        assert_not_in('OSF Storage', res)

    def test_sees_osffiles_in_project_addon_settings(self):
        project = ProjectFactory(creator=self.user)
        project.add_contributor(
            self.user,
            permissions=['read', 'write', 'admin'],
            save=True)
        res = self.app.get('/{0}/settings/'.format(project._primary_key), auth=self.auth, auto_follow=True)
        assert_in('OSF Storage', res)

    @unittest.skip("Can't test this, since logs are dynamically loaded")
    def test_sees_log_events_on_watched_projects(self):
        # Another user has a public project
        u2 = UserFactory(username='bono@u2.com', fullname='Bono')
        key = ApiKeyFactory()
        u2.api_keys.append(key)
        u2.save()
        project = ProjectFactory(creator=u2, is_public=True)
        project.add_contributor(u2)
        auth = Auth(user=u2, api_key=key)
        project.save()
        # User watches the project
        watch_config = WatchConfigFactory(node=project)
        self.user.watch(watch_config)
        self.user.save()
        # Goes to her dashboard, already logged in
        res = self.app.get('/dashboard/', auth=self.auth, auto_follow=True)
        # Sees logs for the watched project
        assert_in('Watched Projects', res)  # Watched Projects header
        # The log action is in the feed
        assert_in(project.title, res)

    def test_sees_correct_title_home_page(self):
        # User goes to homepage
        res = self.app.get('/', auto_follow=True)
        title = res.html.title.string
        # page title is correct
        assert_equal('OSF | Home', title)

    def test_sees_correct_title_on_dashboard(self):
        # User goes to dashboard
        res = self.app.get('/dashboard/', auth=self.auth, auto_follow=True)
        title = res.html.title.string
        assert_equal('OSF | Dashboard', title)

    def test_can_see_make_public_button_if_admin(self):
        # User is a contributor on a project
        project = ProjectFactory()
        project.add_contributor(
            self.user,
            permissions=['read', 'write', 'admin'],
            save=True)
        # User goes to the project page
        res = self.app.get(project.url, auth=self.auth).maybe_follow()
        assert_in('Make Public', res)

    def test_cant_see_make_public_button_if_not_admin(self):
        # User is a contributor on a project
        project = ProjectFactory()
        project.add_contributor(
            self.user,
            permissions=['read', 'write'],
            save=True)
        # User goes to the project page
        res = self.app.get(project.url, auth=self.auth).maybe_follow()
        assert_not_in('Make Public', res)

    def test_can_see_make_private_button_if_admin(self):
        # User is a contributor on a project
        project = ProjectFactory(is_public=True)
        project.add_contributor(
            self.user,
            permissions=['read', 'write', 'admin'],
            save=True)
        # User goes to the project page
        res = self.app.get(project.url, auth=self.auth).maybe_follow()
        assert_in('Make Private', res)

    def test_cant_see_make_private_button_if_not_admin(self):
        # User is a contributor on a project
        project = ProjectFactory(is_public=True)
        project.add_contributor(
            self.user,
            permissions=['read', 'write'],
            save=True)
        # User goes to the project page
        res = self.app.get(project.url, auth=self.auth).maybe_follow()
        assert_not_in('Make Private', res)

    def test_sees_logs_on_a_project(self):
        project = ProjectFactory(is_public=True)
        # User goes to the project's page
        res = self.app.get(project.url, auth=self.auth).maybe_follow()
        # Can see log event
        assert_in('created', res)

    def test_no_wiki_content_message(self):
        project = ProjectFactory(creator=self.user)
        # Goes to project's wiki, where there is no content
        res = self.app.get('/{0}/wiki/home/'.format(project._primary_key), auth=self.auth)
        # Sees a message indicating no content
        assert_in('No wiki content', res)

    def test_wiki_content(self):
        project = ProjectFactory(creator=self.user)
        wiki_page = 'home'
        wiki_content = 'Kittens'
        NodeWikiFactory(user=self.user, node=project, content=wiki_content, page_name=wiki_page)
        res = self.app.get('/{0}/wiki/{1}/'.format(
            project._primary_key,
            wiki_page,
        ), auth=self.auth)
        assert_not_in('No wiki content', res)
        assert_in(wiki_content, res)

    def test_wiki_page_name_non_ascii(self):
        project = ProjectFactory(creator=self.user)
        non_ascii = to_mongo_key('WöRlÐé')
        self.app.get('/{0}/wiki/{1}/'.format(
            project._primary_key,
            non_ascii
        ), auth=self.auth, expect_errors=True)
        project.update_node_wiki(non_ascii, 'new content', Auth(self.user))
        assert_in(non_ascii, project.wiki_pages_current)

    def test_noncontributor_cannot_see_wiki_if_no_content(self):
        user2 = UserFactory()
        # user2 creates a public project and adds no wiki content
        project = ProjectFactory(creator=user2, is_public=True)
        # self navigates to project
        res = self.app.get(project.url).maybe_follow()
        # Should not see wiki widget (since non-contributor and no content)
        assert_not_in('No wiki content', res)

    def test_wiki_does_not_exist(self):
        project = ProjectFactory(creator=self.user)
        res = self.app.get('/{0}/wiki/{1}/'.format(
            project._primary_key,
            'not a real page yet',
        ), auth=self.auth, expect_errors=True)
        assert_in('No wiki content', res)

    def test_sees_own_profile(self):
        res = self.app.get('/profile/', auth=self.auth)
        td1 = res.html.find('td', text=re.compile(r'Public(.*?)Profile'))
        td2 = td1.find_next_sibling('td')
        assert_equal(td2.text, self.user.display_absolute_url)

    def test_sees_another_profile(self):
        user2 = UserFactory()
        res = self.app.get(user2.url, auth=self.auth)
        td1 = res.html.find('td', text=re.compile(r'Public(.*?)Profile'))
        td2 = td1.find_next_sibling('td')
        assert_equal(td2.text, user2.display_absolute_url)

    # Regression test for https://github.com/CenterForOpenScience/osf.io/issues/1320
    @mock.patch('framework.auth.views.mails.send_mail')
    def test_can_reset_password(self, mock_send_mail):
        # A registered user
        user = UserFactory()
        # goes to the login page
        url = web_url_for('_forgot_password')
        res = self.app.get(url)
        # and fills out forgot password form
        form = res.forms['forgotPasswordForm']
        form['forgot_password-email'] = user.username
        # submits
        res = form.submit()
        # mail was sent
        mock_send_mail.assert_called
        # gets 200 response
        assert_equal(res.status_code, 200)
        # URL is /forgotpassword
        assert_equal(res.request.path, web_url_for('forgot_password'))


class TestRegistrations(OsfTestCase):

    def setUp(self):
        super(TestRegistrations, self).setUp()
        ensure_schemas()
        self.user = UserFactory()
        # Add an API key for quicker authentication
        api_key = ApiKeyFactory()
        self.user.api_keys.append(api_key)
        self.user.save()
        self.auth = ('test', api_key._primary_key)
        self.original = ProjectFactory(creator=self.user, is_public=True)
        # A registration
        self.project = RegistrationFactory(
            creator=self.user,
            project=self.original,
            user=self.user,
        )

    def test_can_see_contributor(self):
        # Goes to project's page
        res = self.app.get(self.project.url, auth=self.auth).maybe_follow()
        # Settings is not in the project navigation bar
        subnav = res.html.select('#projectSubnav')[0]
        assert_in('Sharing', subnav.text)

    def test_sees_registration_templates(self):
        # Browse to original project
        res = self.app.get(
            '{}register/'.format(self.original.url),
            auth=self.auth
        ).maybe_follow()

        # Find registration options
        options = res.html.find(
            'select', id='select-registration-template'
        ).find_all('option')

        # Should see number of options equal to number of registration
        # templates, plus one for 'Select...'
        assert_equal(
            len(options),
            len(OSF_META_SCHEMAS) + 1
        )

        # First option should have empty value
        assert_equal(options[0].get('value'), '')

        # All registration templates should be listed in <option>
        option_values = [
            option.get('value')
            for option in options[1:]
        ]
        for schema in OSF_META_SCHEMAS:
            assert_in(
                schema['name'],
                option_values
            )

    def test_registration_nav_not_seen(self):
        # Goes to project's page
        res = self.app.get(self.project.url, auth=self.auth).maybe_follow()
        # Settings is not in the project navigation bar
        subnav = res.html.select('#projectSubnav')[0]
        assert_not_in('Registrations', subnav.text)

    def test_settings_nav_not_seen(self):
        # Goes to project's page
        res = self.app.get(self.project.url, auth=self.auth).maybe_follow()
        # Settings is not in the project navigation bar
        subnav = res.html.select('#projectSubnav')[0]
        assert_not_in('Settings', subnav.text)


class TestComponents(OsfTestCase):

    def setUp(self):
        super(TestComponents, self).setUp()
        self.user = AuthUserFactory()
        self.consolidate_auth = Auth(user=self.user)
        self.project = ProjectFactory(creator=self.user)
        self.project.add_contributor(contributor=self.user, auth=self.consolidate_auth)
        # A non-project componenet
        self.component = NodeFactory(
            category='hypothesis',
            creator=self.user,
            project=self.project,
        )
        self.component.save()
        self.component.set_privacy('public', self.consolidate_auth)
        self.component.set_privacy('private', self.consolidate_auth)
        self.project.save()
        self.project_url = self.project.web_url_for('view_project')

    def test_can_create_component_from_a_project(self):
        res = self.app.get(self.project.url, auth=self.user.auth).maybe_follow()
        assert_in('Add Component', res)

    def test_cannot_create_component_from_a_component(self):
        res = self.app.get(self.component.url, auth=self.user.auth).maybe_follow()
        assert_not_in('Add Component', res)

    def test_sees_parent(self):
        res = self.app.get(self.component.url, auth=self.user.auth).maybe_follow()
        parent_title = res.html.find_all('h2', class_='node-parent-title')
        assert_equal(len(parent_title), 1)
        assert_in(self.project.title, parent_title[0].text)

    def test_delete_project(self):
        res = self.app.get(
            self.component.url + 'settings/',
            auth=self.user.auth
        ).maybe_follow()
        assert_in(
            'Delete {0}'.format(self.component.project_or_component),
            res
        )

    def test_cant_delete_project_if_not_admin(self):
        non_admin = AuthUserFactory()
        self.component.add_contributor(
            non_admin,
            permissions=['read', 'write'],
            auth=self.consolidate_auth,
            save=True,
        )
        res = self.app.get(
            self.component.url + 'settings/',
            auth=non_admin.auth
        ).maybe_follow()
        assert_not_in(
            'Delete {0}'.format(self.component.project_or_component),
            res
        )

    def test_can_configure_comments_if_admin(self):
        res = self.app.get(
            self.component.url + 'settings/',
            auth=self.user.auth,
        ).maybe_follow()
        assert_in('Configure Commenting', res)

    def test_cant_configure_comments_if_not_admin(self):
        non_admin = AuthUserFactory()
        self.component.add_contributor(
            non_admin,
            permissions=['read', 'write'],
            auth=self.consolidate_auth,
            save=True,
        )
        res = self.app.get(
            self.component.url + 'settings/',
            auth=non_admin.auth
        ).maybe_follow()
        assert_not_in('Configure commenting', res)

    def test_components_shouldnt_have_component_list(self):
        res = self.app.get(self.component.url, auth=self.user.auth)
        assert_not_in('Components', res)

    def test_do_not_show_registration_button(self):
        # No registrations on the component
        url = self.component.web_url_for('node_registrations')
        res = self.app.get(url, auth=self.user.auth)
        # New registration button is hidden
        assert_not_in('New Registration', res)


class TestPrivateLinkView(OsfTestCase):

    def setUp(self):
        super(TestPrivateLinkView, self).setUp()
        self.user = AuthUserFactory()  # Is NOT a contributor
        self.project = ProjectFactory(is_public=False)
        self.link = PrivateLinkFactory(anonymous=True)
        self.link.nodes.append(self.project)
        self.link.save()
        self.project_url = self.project.web_url_for('view_project')

    def test_anonymous_link_hide_contributor(self):
        res = self.app.get(self.project_url, {'view_only': self.link.key})
        assert_in("Anonymous Contributors", res.body)
        assert_not_in(self.user.fullname, res)

    def test_anonymous_link_hides_citations(self):
        res = self.app.get(self.project_url, {'view_only': self.link.key})
        assert_not_in('Citation:', res)

    def test_no_warning_for_read_only_user_with_valid_link(self):
        link2 = PrivateLinkFactory(anonymous=False)
        link2.nodes.append(self.project)
        link2.save()
        self.project.add_contributor(
            self.user,
            permissions=['read'],
            save=True,
        )
        res = self.app.get(self.project_url, {'view_only': link2.key},
                           auth=self.user.auth)
        assert_not_in(
            "is being viewed through a private, view-only link. "
            "Anyone with the link can view this project. Keep "
            "the link safe.",
            res.body
        )

    def test_no_warning_for_read_only_user_with_invalid_link(self):
        self.project.add_contributor(
            self.user,
            permissions=['read'],
            save=True,
        )
        res = self.app.get(self.project_url, {'view_only': "not_valid"},
                           auth=self.user.auth)
        assert_not_in(
            "is being viewed through a private, view-only link. "
            "Anyone with the link can view this project. Keep "
            "the link safe.",
            res.body
        )

class TestMergingAccounts(OsfTestCase):

    def setUp(self):
        super(TestMergingAccounts, self).setUp()
        self.user = UserFactory.build()
        self.user.set_password('science')
        self.user.save()
        self.dupe = UserFactory.build()
        self.dupe.set_password('example')
        self.dupe.save()

    def _login(self, username, password):
        '''Log in a user via at the login page.'''
        res = self.app.get(web_url_for('auth_login')).maybe_follow()
        # Fills out login info
        form = res.forms['logInForm']
        form['username'] = self.user.username
        form['password'] = 'science'
        # submits
        res = form.submit().maybe_follow()
        return res

    @unittest.skip('Disabled for now')
    def test_can_merge_accounts(self):
        res = self._login(self.user.username, 'science')
        # Goes to settings
        res = self.app.get('/settings/').maybe_follow()
        # Clicks merge link
        res = res.click('Merge with duplicate account')
        # Fills out form
        form = res.forms['mergeAccountsForm']
        form['merged_username'] = self.dupe.username
        form['merged_password'] = 'example'
        form['user_password'] = 'science'
        # Submits
        res = form.submit().maybe_follow()
        # Back at the settings page
        assert_equal(res.request.path, '/settings/')
        # Sees a flash message
        assert_in(
            'Successfully merged {0} with this account'.format(
                self.dupe.username
            ),
            res
        )
        # User is merged in database
        self.dupe.reload()
        assert_true(self.dupe.is_merged)

    def test_sees_error_message_when_merged_password_is_wrong(self):
        # User logs in
        res = self._login(self.user.username, 'science')
        res = self.app.get('/user/merge/')
        # Fills out form
        form = res.forms['mergeAccountsForm']
        form['merged_username'] = self.dupe.username
        form['merged_password'] = 'WRONG'
        form['user_password'] = 'science'
        # Submits
        res = form.submit().maybe_follow()
        # Sees flash message
        assert_in(
            'Could not find that user. Please check the username and '
            'password.',
            res
        )

    @unittest.skip('Disabled for now')
    def test_sees_error_message_when_own_password_is_wrong(self):
        # User logs in
        res = self._login(self.user.username, 'science')
        # Goes to settings
        res = self.app.get('/settings/').maybe_follow()
        # Clicks merge link
        res = res.click('Merge with duplicate account')
        # Fills out form
        form = res.forms['mergeAccountsForm']
        form['merged_username'] = self.dupe.username
        form['merged_password'] = 'example'
        form['user_password'] = 'BAD'
        # Submits
        res = form.submit().maybe_follow()
        # Sees flash message
        assert_in(
            'Could not authenticate. Please check your username and password.',
            res
        )

    def test_merged_user_is_not_shown_as_a_contributor(self):
        project = ProjectFactory(is_public=True)
        # Both the master and dupe are contributors
        project.add_contributor(self.dupe, log=False)
        project.add_contributor(self.user, log=False)
        project.save()
        # At the project page, both are listed as contributors
        res = self.app.get(project.url).maybe_follow()
        assert_in(self.user.fullname, res)
        assert_in(self.dupe.fullname, res)
        # The accounts are merged
        self.user.merge_user(self.dupe)
        self.user.save()
        # Now only the master user is shown at the project page
        res = self.app.get(project.url).maybe_follow()
        assert_in(self.user.fullname, res)
        assert_true(self.dupe.is_merged)
        assert_not_in(self.dupe.fullname, res)

    def test_merged_user_has_alert_message_on_profile(self):
        # Master merges dupe
        self.user.merge_user(self.dupe)
        self.user.save()
        # At the dupe user's profile there is an alert message at the top
        # indicating that the user is merged
        res = self.app.get('/profile/{0}/'.format(self.dupe._primary_key)).maybe_follow()
        assert_in('This account has been merged', res)


# FIXME: These affect search in development environment. So need to migrate solr after running.
# # Remove this side effect.
@unittest.skipIf(not settings.SEARCH_ENGINE, 'Skipping because search is disabled')
class TestSearching(OsfTestCase):
    '''Test searching using the search bar. NOTE: These may affect the
    Solr database. May need to migrate after running these.
    '''

    def setUp(self):
        super(TestSearching, self).setUp()
        import website.search.search as search
        search.delete_all()
        self.user = UserFactory()
        # Add an API key for quicker authentication
        api_key = ApiKeyFactory()
        self.user.api_keys.append(api_key)
        self.user.save()
        self.auth = ('test', api_key._primary_key)

    @unittest.skip(reason='¯\_(ツ)_/¯ knockout.')
    def test_a_user_from_home_page(self):
        user = UserFactory()
        # Goes to home page
        res = self.app.get('/').maybe_follow()
        # Fills search form
        form = res.forms['searchBar']
        form['q'] = user.fullname
        res = form.submit().maybe_follow()
        # The username shows as a search result
        assert_in(user.fullname, res)

    @unittest.skip(reason='¯\_(ツ)_/¯ knockout.')
    def test_a_public_project_from_home_page(self):
        project = ProjectFactory(title='Foobar Project', is_public=True)
        # Searches a part of the name
        res = self.app.get('/').maybe_follow()
        project.reload()
        form = res.forms['searchBar']
        form['q'] = 'Foobar'
        res = form.submit().maybe_follow()
        # A link to the project is shown as a result
        assert_in('Foobar Project', res)

    @unittest.skip(reason='¯\_(ツ)_/¯ knockout.')
    def test_a_public_component_from_home_page(self):
        component = NodeFactory(title='Foobar Component', is_public=True)
        # Searches a part of the name
        res = self.app.get('/').maybe_follow()
        component.reload()
        form = res.forms['searchBar']
        form['q'] = 'Foobar'
        res = form.submit().maybe_follow()
        # A link to the component is shown as a result
        assert_in('Foobar Component', res)


class TestShortUrls(OsfTestCase):

    def setUp(self):
        super(TestShortUrls, self).setUp()
        self.user = UserFactory()
        # Add an API key for quicker authentication
        api_key = ApiKeyFactory()
        self.user.api_keys.append(api_key)
        self.user.save()
        self.auth = ('test', api_key._primary_key)
        self.consolidate_auth=Auth(user=self.user, api_key=api_key)
        self.project = ProjectFactory(creator=self.user)
        # A non-project componenet
        self.component = NodeFactory(category='hypothesis', creator=self.user)
        self.project.nodes.append(self.component)
        self.component.save()
        # Hack: Add some logs to component; should be unnecessary pending
        # improvements to factories from @rliebz
        self.component.set_privacy('public', auth=self.consolidate_auth)
        self.component.set_privacy('private', auth=self.consolidate_auth)
        self.wiki = NodeWikiFactory(user=self.user, node=self.component)

    def _url_to_body(self, url):
        return self.app.get(
            url,
            auth=self.auth
        ).maybe_follow(
            auth=self.auth,
        ).normal_body

    def test_profile_url(self):
        res1 = self.app.get('/{}/'.format(self.user._primary_key)).maybe_follow()
        res2 = self.app.get('/profile/{}/'.format(self.user._primary_key)).maybe_follow()
        assert_equal(
            res1.normal_body,
            res2.normal_body
        )

    def test_project_url(self):
        assert_equal(
            self._url_to_body(self.project.deep_url),
            self._url_to_body(self.project.url),
        )

    def test_component_url(self):
        assert_equal(
            self._url_to_body(self.component.deep_url),
            self._url_to_body(self.component.url),
        )

    def test_wiki_url(self):
        assert_equal(
            self._url_to_body(self.wiki.deep_url),
            self._url_to_body(self.wiki.url),
        )


@requires_piwik
class TestPiwik(OsfTestCase):

    def setUp(self):
        super(TestPiwik, self).setUp()
        self.users = [
            AuthUserFactory()
            for _ in range(3)
        ]
        self.consolidate_auth = Auth(user=self.users[0])
        self.project = ProjectFactory(creator=self.users[0], is_public=True)
        self.project.add_contributor(contributor=self.users[1])
        self.project.save()

    def test_contains_iframe_and_src(self):
        res = self.app.get(
            '/{0}/statistics/'.format(self.project._primary_key),
            auth=self.users[0].auth
        ).maybe_follow()
        assert_in('iframe', res)
        assert_in('src', res)
        assert_in(settings.PIWIK_HOST, res)

    def test_anonymous_no_token(self):
        res = self.app.get(
            '/{0}/statistics/'.format(self.project._primary_key),
            auth=self.users[2].auth
        ).maybe_follow()
        assert_in('token_auth=anonymous', res)

    def test_contributor_token(self):
        res = self.app.get(
            '/{0}/statistics/'.format(self.project._primary_key),
            auth=self.users[1].auth
        ).maybe_follow()
        assert_in(self.users[1].piwik_token, res)

    def test_no_user_token(self):
        res = self.app.get(
            '/{0}/statistics/'.format(self.project._primary_key)
        ).maybe_follow()
        assert_in('token_auth=anonymous', res)

    def test_private_alert(self):
        self.project.set_privacy('private', auth=self.consolidate_auth)
        self.project.save()
        res = self.app.get(
            '/{0}/statistics/'.format(self.project._primary_key),
            auth=self.users[0].auth
        ).maybe_follow().normal_body
        assert_in(
            'Usage statistics are collected only for public resources.',
            res
        )


class TestClaiming(OsfTestCase):

    def setUp(self):
        super(TestClaiming, self).setUp()
        self.referrer = AuthUserFactory()
        self.project = ProjectFactory(creator=self.referrer, is_public=True)

    def test_correct_name_shows_in_contributor_list(self):
        name1, email = fake.name(), fake.email()
        UnregUserFactory(fullname=name1, email=email)
        name2, email = fake.name(), fake.email()
        # Added with different name
        self.project.add_unregistered_contributor(fullname=name2,
            email=email, auth=Auth(self.referrer))
        self.project.save()

        res = self.app.get(self.project.url, auth=self.referrer.auth)
        # Correct name is shown
        assert_in(name2, res)
        assert_not_in(name1, res)

    def test_user_can_set_password_on_claim_page(self):
        name, email = fake.name(), fake.email()
        new_user = self.project.add_unregistered_contributor(
            email=email,
            fullname=name,
            auth=Auth(self.referrer)
        )
        self.project.save()
        claim_url = new_user.get_claim_url(self.project._primary_key)
        res = self.app.get(claim_url)
        self.project.reload()
        assert_in('Set Password', res)
        form = res.forms['setPasswordForm']
        #form['username'] = new_user.username #Removed as long as E-mail can't be updated.
        form['password'] = 'killerqueen'
        form['password2'] = 'killerqueen'
        res = form.submit().maybe_follow()
        new_user.reload()
        # at settings page
        assert_equal(res.request.path, '/settings/')
        assert_in('Welcome to the OSF', res)

    def test_sees_is_redirected_if_user_already_logged_in(self):
        name, email = fake.name(), fake.email()
        new_user = self.project.add_unregistered_contributor(
            email=email,
            fullname=name,
            auth=Auth(self.referrer)
        )
        self.project.save()
        existing = AuthUserFactory()
        claim_url = new_user.get_claim_url(self.project._primary_key)
        # a user is already logged in
        res = self.app.get(claim_url, auth=existing.auth, expect_errors=True)
        assert_equal(res.status_code, 302)

    def test_unregistered_users_names_are_project_specific(self):
        name1, name2, email = fake.name(), fake.name(), fake.email()
        project2 = ProjectFactory(creator=self.referrer)
        # different projects use different names for the same unreg contributor
        self.project.add_unregistered_contributor(
            email=email,
            fullname=name1,
            auth=Auth(self.referrer)
        )
        self.project.save()
        project2.add_unregistered_contributor(
            email=email,
            fullname=name2,
            auth=Auth(self.referrer)
        )
        project2.save()
        self.app.authenticate(*self.referrer.auth)
        # Each project displays a different name in the contributor list
        res = self.app.get(self.project.url)
        assert_in(name1, res)

        res2 = self.app.get(project2.url)
        assert_in(name2, res2)

    def test_cannot_go_to_claim_url_after_setting_password(self):
        name, email = fake.name(), fake.email()
        new_user = self.project.add_unregistered_contributor(
            email=email,
            fullname=name,
            auth=Auth(self.referrer)
        )
        self.project.save()
        # Goes to claim url and successfully claims account
        claim_url = new_user.get_claim_url(self.project._primary_key)
        res = self.app.get(claim_url)
        self.project.reload()
        assert_in('Set Password', res)
        form = res.forms['setPasswordForm']
        #form['username'] = new_user.username #Removed as long as the E-mail can't be changed
        form['password'] = 'killerqueen'
        form['password2'] = 'killerqueen'
        res = form.submit().maybe_follow()

        # logs out
        res = self.app.get('/logout/').maybe_follow()
        # tries to go to claim url again
        res = self.app.get(claim_url, expect_errors=True)
        assert_equal(res.status_code, 400)
        assert_in('already been claimed', res)

    @unittest.skip("as long as E-mails cannot be changed")
    def test_cannot_set_email_to_a_user_that_already_exists(self):
        reg_user = UserFactory()
        name, email = fake.name(), fake.email()
        new_user = self.project.add_unregistered_contributor(
            email=email,
            fullname=name,
            auth=Auth(self.referrer)
        )
        self.project.save()
        # Goes to claim url and successfully claims account
        claim_url = new_user.get_claim_url(self.project._primary_key)
        res = self.app.get(claim_url)
        self.project.reload()
        assert_in('Set Password', res)
        form = res.forms['setPasswordForm']
        # Fills out an email that is the username of another user
        form['username'] = reg_user.username
        form['password'] = 'killerqueen'
        form['password2'] = 'killerqueen'
        res = form.submit().maybe_follow(expect_errors=True)
        assert_in(
            language.ALREADY_REGISTERED.format(email=reg_user.username),
            res
        )

    def test_correct_display_name_is_shown_at_claim_page(self):
        original_name = fake.name()
        unreg = UnregUserFactory(fullname=original_name)

        different_name = fake.name()
        new_user = self.project.add_unregistered_contributor(
            email=unreg.username,
            fullname=different_name,
            auth=Auth(self.referrer),
        )
        self.project.save()
        claim_url = new_user.get_claim_url(self.project._primary_key)
        res = self.app.get(claim_url)
        # Correct name (different_name) should be on page
        assert_in(different_name, res)


class TestConfirmingEmail(OsfTestCase):

    def setUp(self):
        super(TestConfirmingEmail, self).setUp()
        self.user = UnconfirmedUserFactory()
        self.confirmation_url = self.user.get_confirmation_url(
            self.user.username,
            external=False,
        )
        self.confirmation_token = self.user.get_confirmation_token(
            self.user.username
        )

    def test_redirects_to_settings(self):
        res = self.app.get(self.confirmation_url).follow()
        assert_equal(
            res.request.path,
            '/settings/',
            'redirected to settings page'
        )
        assert_in('Welcome to the OSF!', res, 'shows flash message')
        assert_in('Please update the following settings.', res)

    def test_error_page_if_confirm_link_is_expired(self):
        self.user.confirm_email(self.confirmation_token)
        self.user.save()
        res = self.app.get(self.confirmation_url, expect_errors=True)
        assert_in('Link Expired', res)

    def test_flash_message_does_not_break_page_if_email_unconfirmed(self):
        # set a password for user
        self.user.set_password('bicycle')
        self.user.save()
        # Goes to log in page
        res = self.app.get(web_url_for('auth_login')).maybe_follow()
        # Fills the form with correct password
        form = res.forms['logInForm']
        form['username'] = self.user.username
        form['password'] = 'bicycle'
        res = form.submit().maybe_follow()
        assert_in(language.UNCONFIRMED, res, 'shows flash message')

    @mock.patch('framework.auth.views.send_confirm_email')
    def test_resend_form(self, send_confirm_email):
        res = self.app.get('/resend/')
        form = res.forms['resendForm']
        form['email'] = self.user.username
        res = form.submit()
        assert_true(send_confirm_email.called)
        assert_in('Resent email to', res)

    def test_resend_form_does_nothing_if_not_in_db(self):
        res = self.app.get('/resend/')
        form = res.forms['resendForm']
        form['email'] = 'nowheretobefound@foo.com'
        res = form.submit()
        assert_equal(res.request.path, '/resend/')

    def test_resend_form_shows_alert_if_email_already_confirmed(self):
        user = UnconfirmedUserFactory()
        url = user.get_confirmation_url(user.username, external=False)
        # User confirms their email address
        self.app.get(url).maybe_follow()
        # tries to resend confirmation
        res = self.app.get('/resend/')
        form = res.forms['resendForm']
        form['email'] = user.username
        res = form.submit()
        # Sees alert message
        assert_in('already been confirmed', res)


class TestClaimingAsARegisteredUser(OsfTestCase):

    def setUp(self):
        super(TestClaimingAsARegisteredUser, self).setUp()
        self.referrer = AuthUserFactory()
        self.project = ProjectFactory(creator=self.referrer, is_public=True)
        name, email = fake.name(), fake.email()
        self.user = self.project.add_unregistered_contributor(
            fullname=name,
            email=email,
            auth=Auth(user=self.referrer)
        )
        self.project.save()

    @mock.patch('website.project.views.contributor.session')
    def test_user_can_log_in_with_a_different_account(self, mock_session):
        # Assume that the unregistered user data is already stored in the session
        mock_session.data = {
            'unreg_user': {
                'uid': self.user._primary_key,
                'pid': self.project._primary_key,
                'token': self.user.get_unclaimed_record(
                    self.project._primary_key)['token']
            }
        }
        right_user = AuthUserFactory.build(fullname="Right User")
        right_user.set_password('science')
        right_user.save()
        # User goes to the claim page, but a different user (lab_user) is logged in
        lab_user = AuthUserFactory(fullname="Lab Comp")

        url = self.user.get_claim_url(self.project._primary_key)
        res = self.app.get(url, auth=lab_user.auth).follow(auth=lab_user.auth)

        # verify that the "Claim Account" form is returned
        assert_in('Claim Contributor', res.body)

        # Clicks "I am not Lab Comp"
        # Taken to login/register page
        res2 = res.click(linkid='signOutLink', auth=lab_user.auth)
        # Fills in log in form
        form = res2.forms['logInForm']
        form['username'] = right_user.username
        form['password'] = 'science'
        # submits
        res3 = form.submit().follow()

        # Back at claim contributor page
        assert_in('Claim Contributor', res3)
        # Verifies their password
        form = res3.forms['claimContributorForm']
        form['password'] = 'science'
        form.submit()

        self.project.reload()
        right_user.reload()
        self.user.reload()
        # user is now a contributor to self.project
        assert_in(right_user._primary_key, self.project.contributors)

        # lab user is not a contributor
        assert_not_in(lab_user._primary_key, self.project.contributors)

    def test_claim_user_registered_with_correct_password(self):
        reg_user = AuthUserFactory()
        reg_user.set_password('killerqueen')
        reg_user.save()
        url = self.user.get_claim_url(self.project._primary_key)
        # Follow to password re-enter page
        res = self.app.get(url, auth=reg_user.auth).follow(auth=reg_user.auth)

        # verify that the "Claim Account" form is returned
        assert_in('Claim Contributor', res.body)

        form = res.forms['claimContributorForm']
        form['password'] = 'killerqueen'
        res = form.submit(auth=reg_user.auth).follow(auth=reg_user.auth)

        self.project.reload()
        self.user.reload()
        # user is now a contributor to the project
        assert_in(reg_user._primary_key, self.project.contributors)

        # the unregistered user (self.user) is removed as a contributor, and their
        assert_not_in(self.user._primary_key, self.project.contributors)

        # unclaimed record for the project has been deleted
        assert_not_in(self.project._primary_key, self.user.unclaimed_records)


class TestExplorePublicActivity(OsfTestCase):

    def setUp(self):
        super(TestExplorePublicActivity, self).setUp()
        self.project = ProjectFactory(is_public=True)
        self.registration = RegistrationFactory(project=self.project)
        self.private_project = ProjectFactory(title="Test private project")

    def test_newest_public_project_and_registrations_show_in_explore_activity(self):
        url = self.project.web_url_for('activity')
        res = self.app.get(url)

        assert_in(str(self.project.title), res)
        assert_in(str(self.project.date_created.date()), res)
        assert_in(str(self.registration.title), res)
        assert_in(str(self.registration.registered_date.date()), res)
        assert_not_in(str(self.private_project.title), res)


class TestForgotAndResetPasswordViews(OsfTestCase):

    def setUp(self):
        super(TestForgotAndResetPasswordViews, self).setUp()
        self.user = AuthUserFactory()
        self.key = random_string(20)
        # manually set verifification key
        self.user.verification_key = self.key
        self.user.save()

        self.url = web_url_for('reset_password', verification_key=self.key)

    def test_reset_password_view_returns_200(self):
        res = self.app.get(self.url)
        assert_equal(res.status_code, 200)

    def test_can_reset_password_if_form_success(self):
        res = self.app.get(self.url)
        form = res.forms['resetPasswordForm']
        form['password'] = 'newpassword'
        form['password2'] = 'newpassword'
        res = form.submit()

        # password was updated
        self.user.reload()
        assert_true(self.user.check_password('newpassword'))

    def test_reset_password_logs_out_user(self):
        another_user = AuthUserFactory()
        # visits reset password link while another user is logged in
        res = self.app.get(self.url, auth=another_user.auth)
        assert_equal(res.status_code, 200)
        # We check if another_user is logged in by checking if
        # their full name appears on the page (it should be in the navbar).
        # Yes, this is brittle.
        assert_not_in(another_user.fullname, res)
        # make sure the form is on the page
        assert_true(res.forms['resetPasswordForm'])


if __name__ == '__main__':
    unittest.main()<|MERGE_RESOLUTION|>--- conflicted
+++ resolved
@@ -232,11 +232,7 @@
         # Goes to log in page
         res = self.app.get(web_url_for('auth_login'))
         # Fills the form with correct password
-<<<<<<< HEAD
         form  = res.forms['logInForm']
-=======
-        form = res.forms['signinForm']
->>>>>>> e6ed4a19
         form['username'] = self.user.username
         form['password'] = 'science'
         # Submits
