--- conflicted
+++ resolved
@@ -792,8 +792,6 @@
         self.popular_links_registrations._id = settings.POPULAR_LINKS_REGISTRATIONS
         self.popular_links_registrations.add_pointer(self.popular_registration, auth=Auth(self.popular_links_registrations.creator), save=True)
 
-<<<<<<< HEAD
-=======
     def tearDown(self):
         super(TestExplorePublicActivity, self).tearDown()
         Node.remove()
@@ -812,7 +810,6 @@
 
         settings.POPULAR_LINKS_NODE, settings.NEW_AND_NOTEWORTHY_LINKS_NODE, settings.POPULAR_LINKS_REGISTRATIONS = old_settings_values
 
->>>>>>> 4a38fd3e
     def test_new_and_noteworthy_and_popular_nodes_show_in_explore_activity(self):
 
         url = self.project.web_url_for('activity')
