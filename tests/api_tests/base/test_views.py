# -*- coding: utf-8 -*-
import httplib as http
import sys
import inspect
import pkgutil

import mock

<<<<<<< HEAD
=======
from nose import SkipTest
>>>>>>> 3bedc2ed
from nose.tools import *  # flake8: noqa

from tests.base import ApiTestCase
from tests import factories

from api.base.settings.defaults import API_BASE
from rest_framework.permissions import IsAuthenticatedOrReadOnly, IsAuthenticated
from api.base.permissions import TokenHasScope
<<<<<<< HEAD
=======
from website.settings import DEBUG_MODE
>>>>>>> 3bedc2ed

from framework.auth.oauth_scopes import CoreScopes

class TestApiBaseViews(ApiTestCase):

    def test_root_returns_200(self):
        res = self.app.get('/{}'.format(API_BASE))
        assert_equal(res.status_code, 200)

<<<<<<< HEAD
=======
    def test_does_not_exist_returns_404(self):
        res = self.app.get('/{}{}'.format(API_BASE,"notapage"), expect_errors=True)
        assert_equal(res.status_code, 404)

    def test_does_not_exist_formatting(self):
        if DEBUG_MODE:
            raise SkipTest
        else:
            url = '/{}{}/'.format(API_BASE, 'notapage')
            res = self.app.get(url, expect_errors=True)
            errors = res.json['errors']
            assert(isinstance(errors, list))
            assert_equal(errors[0], {'detail': 'Not found.'})        

>>>>>>> 3bedc2ed
    def test_view_classes_have_minimal_set_of_permissions_classes(self):
        base_permissions = [            
            TokenHasScope,
            (IsAuthenticated, IsAuthenticatedOrReadOnly)
        ]
        view_modules = [name for _, name, _ in pkgutil.iter_modules(['api'])]
        for module in view_modules:
            for name, view in inspect.getmembers(sys.modules['api.{}.views'.format(module)], inspect.isclass):
                if hasattr(view, 'permission_classes'):
                    for cls in base_permissions:
                        if isinstance(cls, tuple):
                            has_cls = any([c in view.permission_classes for c in cls])
                            assert_true(has_cls, "{0} lacks the appropriate permission classes".format(name))
                        else:
                            assert_in(cls, view.permission_classes, "{0} lacks the appropriate permission classes".format(name))
                        for key in ['read', 'write']:                            
                            scopes = getattr(view, 'required_{}_scopes'.format(key), None)
                            assert_true(bool(scopes))
                            for scope in scopes:
                                assert_is_not_none(scope)                        

    @mock.patch('framework.auth.core.User.is_confirmed', mock.PropertyMock(return_value=False))
    def test_unconfirmed_user_gets_error(self):

        user = factories.AuthUserFactory()

        res = self.app.get('/{}nodes/'.format(API_BASE), auth=user.auth, expect_errors=True)
        assert_equal(res.status_code, http.BAD_REQUEST)
        
    @mock.patch('framework.auth.core.User.is_disabled', mock.PropertyMock(return_value=True))
    def test_disabled_user_gets_error(self):

        user = factories.AuthUserFactory()

        res = self.app.get('/{}nodes/'.format(API_BASE), auth=user.auth, expect_errors=True)
        assert_equal(res.status_code, http.BAD_REQUEST)
        <|MERGE_RESOLUTION|>--- conflicted
+++ resolved
@@ -6,10 +6,7 @@
 
 import mock
 
-<<<<<<< HEAD
-=======
 from nose import SkipTest
->>>>>>> 3bedc2ed
 from nose.tools import *  # flake8: noqa
 
 from tests.base import ApiTestCase
@@ -18,10 +15,7 @@
 from api.base.settings.defaults import API_BASE
 from rest_framework.permissions import IsAuthenticatedOrReadOnly, IsAuthenticated
 from api.base.permissions import TokenHasScope
-<<<<<<< HEAD
-=======
 from website.settings import DEBUG_MODE
->>>>>>> 3bedc2ed
 
 from framework.auth.oauth_scopes import CoreScopes
 
@@ -31,8 +25,6 @@
         res = self.app.get('/{}'.format(API_BASE))
         assert_equal(res.status_code, 200)
 
-<<<<<<< HEAD
-=======
     def test_does_not_exist_returns_404(self):
         res = self.app.get('/{}{}'.format(API_BASE,"notapage"), expect_errors=True)
         assert_equal(res.status_code, 404)
@@ -47,7 +39,6 @@
             assert(isinstance(errors, list))
             assert_equal(errors[0], {'detail': 'Not found.'})        
 
->>>>>>> 3bedc2ed
     def test_view_classes_have_minimal_set_of_permissions_classes(self):
         base_permissions = [            
             TokenHasScope,
