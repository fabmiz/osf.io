# -*- coding: utf-8 -*-
from nose.tools import *  # flake8: noqa

from website.models import Node
from tests.base import ApiTestCase
from api.base.settings.defaults import API_BASE
from tests.factories import UserFactory, ProjectFactory, FolderFactory, DashboardFactory
from website.util.sanitize import strip_html


class TestUsers(ApiTestCase):

    def setUp(self):
        super(TestUsers, self).setUp()
        self.user_one = UserFactory.build()
        self.user_one.save()
        self.user_two = UserFactory.build()
        self.user_two.save()

    def tearDown(self):
        super(TestUsers, self).tearDown()

    def test_returns_200(self):
        res = self.app.get('/{}users/'.format(API_BASE))
        assert_equal(res.status_code, 200)

    def test_find_user_in_users(self):
        url = "/{}users/".format(API_BASE)

        res = self.app.get(url)
        user_son = res.json['data']

        ids = [each['id'] for each in user_son]
        assert_in(self.user_two._id, ids)

    def test_all_users_in_users(self):
        url = "/{}users/".format(API_BASE)

        res = self.app.get(url)
        user_son = res.json['data']

        ids = [each['id'] for each in user_son]
        assert_in(self.user_one._id, ids)
        assert_in(self.user_two._id, ids)

    def test_find_multiple_in_users(self):
        url = "/{}users/?filter[fullname]=fred".format(API_BASE)

        res = self.app.get(url)
        user_json = res.json['data']
        ids = [each['id'] for each in user_json]
        assert_in(self.user_one._id, ids)
        assert_in(self.user_two._id, ids)

    def test_find_single_user_in_users(self):
        url = "/{}users/?filter[fullname]=my".format(API_BASE)
        self.user_one.fullname = 'My Mom'
        self.user_one.save()
        res = self.app.get(url)
        user_json = res.json['data']
        ids = [each['id'] for each in user_json]
        assert_in(self.user_one._id, ids)
        assert_not_in(self.user_two._id, ids)

    def test_find_no_user_in_users(self):
        url = "/{}users/?filter[fullname]=NotMyMom".format(API_BASE)
        res = self.app.get(url)
        user_json = res.json['data']
        ids = [each['id'] for each in user_json]
        assert_not_in(self.user_one._id, ids)
        assert_not_in(self.user_two._id, ids)


class TestUserDetail(ApiTestCase):

    def setUp(self):
        super(TestUserDetail, self).setUp()
        self.user_one = UserFactory.build()
        self.user_one.set_password('justapoorboy')
        self.user_one.social['twitter'] = 'howtopizza'
        self.user_one.save()
        self.auth_one = (self.user_one.username, 'justapoorboy')
        self.user_two = UserFactory.build()
        self.user_two.set_password('justapoorboy')
        self.user_two.save()
        self.auth_two = (self.user_two.username, 'justapoorboy')

    def tearDown(self):
        super(TestUserDetail, self).tearDown()

    def test_gets_200(self):
        url = "/{}users/{}/".format(API_BASE, self.user_one._id)
        res = self.app.get(url)
        assert_equal(res.status_code, 200)

    def test_get_correct_pk_user(self):
        url = "/{}users/{}/".format(API_BASE, self.user_one._id)
        res = self.app.get(url)
        user_json = res.json['data']
        assert_equal(user_json['fullname'], self.user_one.fullname)
        assert_equal(user_json['twitter'], 'howtopizza')

    def test_get_incorrect_pk_user_logged_in(self):
        url = "/{}users/{}/".format(API_BASE, self.user_two._id)
        res = self.app.get(url)
        user_json = res.json['data']
        assert_not_equal(user_json['fullname'], self.user_one.fullname)

    def test_get_incorrect_pk_user_not_logged_in(self):
        url = "/{}users/{}/".format(API_BASE, self.user_two._id)
        res = self.app.get(url, auth=self.auth_one)
        user_json = res.json['data']
        assert_not_equal(user_json['fullname'], self.user_one.fullname)
        assert_equal(user_json['fullname'], self.user_two.fullname)


class TestUserNodes(ApiTestCase):

    def setUp(self):
        super(TestUserNodes, self).setUp()
        self.user_one = UserFactory.build()
        self.user_one.set_password('justapoorboy')
        self.user_one.social['twitter'] = 'howtopizza'
        self.user_one.save()
        self.auth_one = (self.user_one.username, 'justapoorboy')
        self.user_two = UserFactory.build()
        self.user_two.set_password('justapoorboy')
        self.user_two.save()
        self.auth_two = (self.user_two.username, 'justapoorboy')
        self.public_project_user_one = ProjectFactory(title="Public Project User One",
                                                      is_public=True,
                                                      creator=self.user_one)
        self.private_project_user_one = ProjectFactory(title="Private Project User One",
                                                       is_public=False,
                                                       creator=self.user_one)
        self.public_project_user_two = ProjectFactory(title="Public Project User Two",
                                                      is_public=True,
                                                      creator=self.user_two)
        self.private_project_user_two = ProjectFactory(title="Private Project User Two",
                                                       is_public=False,
                                                       creator=self.user_two)
        self.deleted_project_user_one = FolderFactory(title="Deleted Project User One",
                                                      is_public=False,
                                                      creator=self.user_one,
                                                      is_deleted=True)
        self.folder = FolderFactory()
        self.deleted_folder = FolderFactory(title="Deleted Folder User One",
                                            is_public=False,
                                            creator=self.user_one,
                                            is_deleted=True)
        self.dashboard = DashboardFactory()

    def tearDown(self):
        super(TestUserNodes, self).tearDown()

    def test_authorized_in_gets_200(self):
        url = "/{}users/{}/nodes/".format(API_BASE, self.user_one._id)
        res = self.app.get(url, auth=self.auth_one)
        assert_equal(res.status_code, 200)

    def test_anonymous_gets_200(self):
        url = "/{}users/{}/nodes/".format(API_BASE, self.user_one._id)
        res = self.app.get(url)
        assert_equal(res.status_code, 200)

    def test_get_projects_logged_in(self):
        url = "/{}users/{}/nodes/".format(API_BASE, self.user_one._id)
        res = self.app.get(url, auth=self.auth_one)
        node_json = res.json['data']

        ids = [each['id'] for each in node_json]
        assert_in(self.public_project_user_one._id, ids)
        assert_in(self.private_project_user_one._id, ids)
        assert_not_in(self.public_project_user_two._id, ids)
        assert_not_in(self.private_project_user_two._id, ids)
        assert_not_in(self.folder._id, ids)
        assert_not_in(self.deleted_folder._id, ids)
        assert_not_in(self.deleted_project_user_one._id, ids)

    def test_get_projects_not_logged_in(self):
        url = "/{}users/{}/nodes/".format(API_BASE, self.user_one._id)
        res = self.app.get(url)
        node_json = res.json['data']

        ids = [each['id'] for each in node_json]
        assert_in(self.public_project_user_one._id, ids)
        assert_not_in(self.private_project_user_one._id, ids)
        assert_not_in(self.public_project_user_two._id, ids)
        assert_not_in(self.private_project_user_two._id, ids)
        assert_not_in(self.folder._id, ids)
        assert_not_in(self.deleted_project_user_one._id, ids)

    def test_get_projects_logged_in_as_different_user(self):
        url = "/{}users/{}/nodes/".format(API_BASE, self.user_two._id)
        res = self.app.get(url, auth=self.auth_one)
        node_json = res.json['data']

        ids = [each['id'] for each in node_json]
        assert_in(self.public_project_user_two._id, ids)
        assert_not_in(self.public_project_user_one._id, ids)
        assert_not_in(self.private_project_user_one._id, ids)
        assert_not_in(self.private_project_user_two._id, ids)
        assert_not_in(self.folder._id, ids)
        assert_not_in(self.deleted_project_user_one._id, ids)


<<<<<<< HEAD
class TestUserUpdate(ApiTestCase):

    def setUp(self):
        ApiTestCase.setUp(self)
        self.user_one = UserFactory.build()
        self.user_one.set_password('justapoorboy')
        self.user_one.fullname = 'Martin Luther King Jr.'
        self.user_one.given_name = 'Martin'
        self.user_one.family_name = 'King'
        self.user_one.suffix = 'Jr.'
        self.user_one.social['github'] = 'userOneGithub'
        self.user_one.social['scholar'] = 'userOneScholar'
        self.user_one.social['personal'] = 'http://www.useronepersonalwebsite.com'
        self.user_one.social['twitter'] = 'userOneTwitter'
        self.user_one.social['linkedIn'] = 'userOneLinkedIn'
        self.user_one.social['impactStory'] = 'userOneImpactStory'
        self.user_one.social['orcid'] = 'userOneOrcid'
        self.user_one.social['researcherId'] = 'userOneResearcherId'

        self.user_one.jobs = [
            {
                'startYear': '1995',
                'title': '',
                'startMonth': 1,
                'endMonth': None,
                'endYear': None,
                'ongoing': False,
                'department': '',
                'institution': 'Waffle House'
            }
        ]
        self.user_one.save()
        self.auth_one = (self.user_one.username, 'justapoorboy')
        self.user_one_url = "/v2/users/{}/".format(self.user_one._id)

=======
class TestUserRoutesNodeRoutes(ApiTestCase):

    def setUp(self):
        super(TestUserRoutesNodeRoutes, self).setUp()
        self.user_one = UserFactory.build()
        self.user_one.set_password('justapoorboy')
        self.user_one.social['twitter'] = 'howtopizza'
        self.user_one.save()
        self.auth_one = (self.user_one.username, 'justapoorboy')
>>>>>>> fbe50be9
        self.user_two = UserFactory.build()
        self.user_two.set_password('justapoorboy')
        self.user_two.save()
        self.auth_two = (self.user_two.username, 'justapoorboy')
<<<<<<< HEAD

        self.new_fullname = 'el-Hajj Malik el-Shabazz'
        self.new_given_name = 'Malcolm'
        self.new_family_name = 'X'
        self.new_suffix = 'Sr.'
        self.new_employment_institutions = [
            {
                'startYear': '1982',
                'title': '',
                'startMonth': 1,
                'endMonth': 4,
                'endYear': 1999,
                'ongoing': True,
                'department': 'department of revolution',
                'institution': 'IHop'
            }
        ]

        self.new_educational_institutions = [
            {
                "startYear": '',
                "degree": '',
                "startMonth": None,
                "endMonth": None,
                "endYear": '2000',
                "ongoing": False,
                "department": 'Mom',
                "institution": 'Heeyyyy'
            }
        ]

        self.newGithub = 'newGithub'
        self.newScholar = 'newScholar'
        self.newPersonal_website = 'http://www.newpersonalwebsite.com'
        self.newTwitter = 'newTwitter'
        self.newLinkedIn = 'newLinkedIn'
        self.newImpactStory = 'newImpactStory'
        self.newOrcid = 'newOrcid'
        self.newResearcherId = 'newResearcherId'

    def test_patch_user_logged_out(self):
        res = self.app.patch_json(self.user_one_url, {
            'fullname': self.new_fullname,
        }, expect_errors=True)
        # This is 403 instead of 401 because basic authentication is only for unit tests and, in order to keep from
        # presenting a basic authentication dialog box in the front end. We may change this as we understand CAS
        # a little better
        assert_equal(res.status_code, 403)

    def test_patch_user_read_only_field(self):
        # Logged in user updates their user information via patch
        res = self.app.patch_json(self.user_one_url, {
            'employment_institutions': self.new_employment_institutions,
            'educational_institutions': self.new_educational_institutions,
            'fullname': self.new_fullname,

        }, auth=self.auth_one)
        assert_equal(res.status_code, 200)
        assert_not_equal(res.json['data']['employment_institutions'], self.new_employment_institutions)
        assert_not_equal(res.json['data']['educational_institutions'], self.new_educational_institutions)
        # assert_equal(res.json['data']['employment_institutions'], self.user_one.employment_institutions)
        assert_equal(res.json['data']['fullname'], self.new_fullname)

    def test_put_user_logged_in(self):
        # Logged in user updates their user information via patch
        res = self.app.put_json(self.user_one_url, {
            'id': self.user_one._id,
            'fullname': self.new_fullname,
            'given_name': self.new_given_name,
            'family_name': self.new_family_name,
            'suffix': self.new_suffix,
            'github': self.newGithub,
            'personal_website': self.newPersonal_website,
            'twitter': self.newTwitter,
            'linkedIn': self.newLinkedIn,
            'impactStory': self.newImpactStory,
            'orcid': self.newOrcid,
            'researcherId': self.newResearcherId,
        }, auth=self.auth_one)
        assert_equal(res.status_code, 200)
        assert_equal(res.json['data']['fullname'], self.new_fullname)
        assert_equal(res.json['data']['given_name'], self.new_given_name)
        assert_equal(res.json['data']['family_name'], self.new_family_name)
        assert_equal(res.json['data']['suffix'], self.new_suffix)
        assert_equal(res.json['data']['github'], self.newGithub)
        assert_equal(res.json['data']['personal_website'], self.newPersonal_website)
        assert_equal(res.json['data']['twitter'], self.newTwitter)
        assert_equal(res.json['data']['linkedIn'], self.newLinkedIn)
        assert_equal(res.json['data']['impactStory'], self.newImpactStory)
        assert_equal(res.json['data']['orcid'], self.newOrcid)
        assert_equal(res.json['data']['researcherId'], self.newResearcherId)

    def test_put_user_logged_out(self):
        put = self.app.put_json(self.user_one_url, {
            'id': self.user_one._id,
            'fullname': self.new_fullname,
            'given_name': self.new_given_name,
            'family_name': self.new_family_name,
            'suffix': self.new_suffix,
            'github': self.newGithub,
            'personal_website': self.newPersonal_website,
            'twitter': self.newTwitter,
            'linkedIn': self.newLinkedIn,
            'impactStory': self.newImpactStory,
            'orcid': self.newOrcid,
            'researcherId': self.newResearcherId,
        }, expect_errors=True)
        # This is 403 instead of 401 because basic authentication is only for unit tests and, in order to keep from
        # presenting a basic authentication dialog box in the front end. We may change this as we understand CAS
        # a little better
        assert_equal(put.status_code, 403)
        res = self.app.get(self.user_one_url)
        assert_not_equal(res.json['data']['fullname'], self.new_fullname)
        assert_not_equal(res.json['data']['given_name'], self.new_given_name)
        assert_not_equal(res.json['data']['family_name'], self.new_family_name)
        assert_not_equal(res.json['data']['suffix'], self.new_suffix)
        assert_not_equal(res.json['data']['github'], self.newGithub)
        assert_not_equal(res.json['data']['personal_website'], self.newPersonal_website)
        assert_not_equal(res.json['data']['twitter'], self.newTwitter)
        assert_not_equal(res.json['data']['linkedIn'], self.newLinkedIn)
        assert_not_equal(res.json['data']['impactStory'], self.newImpactStory)
        assert_not_equal(res.json['data']['orcid'], self.newOrcid)
        assert_not_equal(res.json['data']['researcherId'], self.newResearcherId)




    def test_put_wrong_user(self):
        # User tries to update someone else's user information via put
        put = self.app.put_json(self.user_one_url, {
            'id': self.user_one._id,
            'fullname': self.new_fullname,
            'given_name': self.new_given_name,
            'family_name': self.new_family_name,
            'suffix': self.new_suffix,
            'github': self.newGithub,
            'personal_website': self.newPersonal_website,
            'twitter': self.newTwitter,
            'linkedIn': self.newLinkedIn,
            'impactStory': self.newImpactStory,
            'orcid': self.newOrcid,
            'researcherId': self.newResearcherId,
        }, auth=self.auth_two, expect_errors=True)
        # This is 403 instead of 401 because basic authentication is only for unit tests and, in order to keep from
        # presenting a basic authentication dialog box in the front end. We may change this as we understand CAS
        # a little better
        assert_equal(put.status_code, 403)
        res = self.app.get(self.user_one_url)
        assert_not_equal(res.json['data']['fullname'], self.new_fullname)
        assert_not_equal(res.json['data']['given_name'], self.new_given_name)
        assert_not_equal(res.json['data']['family_name'], self.new_family_name)
        assert_not_equal(res.json['data']['suffix'], self.new_suffix)
        assert_not_equal(res.json['data']['github'], self.newGithub)
        assert_not_equal(res.json['data']['personal_website'], self.newPersonal_website)
        assert_not_equal(res.json['data']['twitter'], self.newTwitter)
        assert_not_equal(res.json['data']['linkedIn'], self.newLinkedIn)
        assert_not_equal(res.json['data']['impactStory'], self.newImpactStory)
        assert_not_equal(res.json['data']['orcid'], self.newOrcid)
        assert_not_equal(res.json['data']['researcherId'], self.newResearcherId)


    def test_patch_wrong_user(self):
        # User tries to update someone else's user information via patch
        patch = self.app.patch_json(self.user_one_url, {
            'fullname': self.new_fullname,
        }, auth=self.auth_two, expect_errors=True)
        # This is 403 instead of 401 because basic authentication is only for unit tests and, in order to keep from
        # presenting a basic authentication dialog box in the front end. We may change this as we understand CAS
        # a little better
        assert_equal(patch.status_code, 403)
        res = self.app.get(self.user_one_url)
        assert_not_equal(res.json['data']['fullname'], self.new_fullname)
        assert_not_equal(res.json['data']['given_name'], self.new_given_name)
        assert_not_equal(res.json['data']['family_name'], self.new_family_name)
        assert_not_equal(res.json['data']['suffix'], self.new_suffix)
        assert_not_equal(res.json['data']['github'], self.newGithub)
        assert_not_equal(res.json['data']['personal_website'], self.newPersonal_website)
        assert_not_equal(res.json['data']['twitter'], self.newTwitter)
        assert_not_equal(res.json['data']['linkedIn'], self.newLinkedIn)
        assert_not_equal(res.json['data']['impactStory'], self.newImpactStory)
        assert_not_equal(res.json['data']['orcid'], self.newOrcid)
        assert_not_equal(res.json['data']['researcherId'], self.newResearcherId)

    def test_update_user_sanitizes_html_properly(self):
        """Post request should update resource, and any HTML in fields should be stripped"""
        bad_fullname = 'Malcolm <strong>X</strong>'
        bad_family_name = 'X <script>alert("is")</script> a cool name'
        res = self.app.patch_json(self.user_one_url, {
            'fullname': bad_fullname,
            'family_name': bad_family_name,
        }, auth=self.auth_one)
        assert_equal(res.status_code, 200)
        assert_equal(res.json['data']['fullname'], strip_html(bad_fullname))
        assert_equal(res.json['data']['family_name'], strip_html(bad_family_name))
=======
        self.public_project_user_one = ProjectFactory(title="Public Project User One", is_public=True, creator=self.user_one)
        self.private_project_user_one = ProjectFactory(title="Private Project User One", is_public=False, creator=self.user_one)
        self.public_project_user_two = ProjectFactory(title="Public Project User Two", is_public=True, creator=self.user_two)
        self.private_project_user_two = ProjectFactory(title="Private Project User Two", is_public=False, creator=self.user_two)
        self.deleted_project_user_one = FolderFactory(title="Deleted Project User One", is_public=False, creator=self.user_one, is_deleted=True)
        self.folder = FolderFactory()
        self.deleted_folder = FolderFactory(title="Deleted Folder User One", is_public=False, creator=self.user_one, is_deleted=True)
        self.dashboard = DashboardFactory()

    def tearDown(self):
        super(TestUserRoutesNodeRoutes, self).tearDown()
        Node.remove()

    def test_path_Users_User_id_Nodes_user_not_logged_in(self):  #~WORK
        url = "/{}users/{}/nodes/".format(API_BASE, self.user_one._id)
        res = self.app.get(url)
        node_json = res.json['data']

        ids = [each['id'] for each in node_json]
        assert_in(self.public_project_user_one._id, ids)
        assert_not_in(self.private_project_user_one._id, ids)
        assert_not_in(self.public_project_user_two._id, ids)
        assert_not_in(self.private_project_user_two._id, ids)
        assert_not_in(self.folder._id, ids)
        assert_not_in(self.deleted_project_user_one._id, ids)

    def test_get_404_path_users_user_id_user_not_logged_in(self):
        url = "/{}users/{}/".format(API_BASE, self.private_project_user_two._id)
        res = self.app.get(url, auth=self.auth_one, expect_errors=True)
        assert_equal(res.status_code, 404)

    def test_get_404_path_nodes_me_user_logged_in(self):
        url = "/{}nodes/me/".format(API_BASE, self.user_one._id)
        res = self.app.get(url, auth=self.auth_one, expect_errors=True)
        assert_equal(res.status_code, 404)

    def test_get_200_path_users_user_id_user_logged_in(self):
        url = "/{}users/{}/".format(API_BASE, self.user_one._id)
        res = self.app.get(url, auth=self.auth_one)
        assert_equal(res.status_code, 200)

    def test_get_200_path_users_me_user_logged_in(self):
        url = "/{}users/me/".format(API_BASE, self.user_one._id)
        res = self.app.get(url, auth=self.auth_one)
        assert_equal(res.status_code, 200)

    def test_path_users_me_nodes_user_logged_in(self):
        url = "/{}users/me/nodes/".format(API_BASE, self.user_one._id)
        res = self.app.get(url, auth=self.auth_one)
        assert_equal(res.status_code, 200)

        ids = {each['id'] for each in res.json['data']}
        assert_in(self.public_project_user_one._id, ids)
        assert_in(self.private_project_user_one._id, ids)
        assert_not_in(self.public_project_user_two._id, ids)
        assert_not_in(self.private_project_user_two._id, ids)
        assert_not_in(self.folder._id, ids)
        assert_not_in(self.deleted_folder._id, ids)
        assert_not_in(self.deleted_project_user_one._id, ids)

    def test_path_users_user_id_nodes_user_logged_in(self):
        url = "/{}users/{}/nodes/".format(API_BASE, self.user_one._id)
        res = self.app.get(url, auth=self.auth_one)
        assert_equal(res.status_code, 200)

        node_json = res.json['data']

        ids = [each['id'] for each in node_json]
        assert_in(self.public_project_user_one._id, ids)
        assert_in(self.private_project_user_one._id, ids)
        assert_not_in(self.public_project_user_two._id, ids)
        assert_not_in(self.private_project_user_two._id, ids)
        assert_not_in(self.folder._id, ids)
        assert_not_in(self.deleted_folder._id, ids)
        assert_not_in(self.deleted_project_user_one._id, ids)

    def test_get_404_path_users_user_id_me_user_logged_in(self):
        url = "/{}users/{}/me/".format(API_BASE, self.user_one._id)
        res = self.app.get(url, auth=self.auth_one, expect_errors=True)
        assert_equal(res.status_code, 404)

    def test_get_404_path_users_user_id_me_user_not_logged_in(self):
        url = "/{}users/{}/me/".format(API_BASE, self.user_one._id)
        res = self.app.get(url, auth=self.auth_two, expect_errors=True)
        assert_equal(res.status_code, 404)

    def test_get_404_path_users_user_id_nodes_me_user_logged_in(self):
        url = "/{}users/{}/nodes/me/".format(API_BASE, self.user_one._id)
        res = self.app.get(url, auth=self.auth_one, expect_errors=True)
        assert_equal(res.status_code, 404)

    def test_get_404_path_users_user_id_nodes_me_user_not_logged_in(self):
        url = "/{}users/{}/nodes/me/".format(API_BASE, self.user_one._id)
        res = self.app.get(url, auth=self.auth_two, expect_errors=True)
        assert_equal(res.status_code, 404)

    def test_get_404_path_nodes_user_id_user_logged_in(self):
        url = "/{}nodes/{}/".format(API_BASE, self.user_one._id)
        res = self.app.get(url, auth=self.auth_one, expect_errors=True)
        assert_equal(res.status_code, 404)

    def test_get_404_path_nodes_user_id_user_not_logged_in(self):
        url = "/{}nodes/{}/".format(API_BASE, self.user_one._id)
        res = self.app.get(url, auth=self.auth_two, expect_errors=True)
        assert_equal(res.status_code, 404)

    def test_get_404_path_nodes_me_user_not_logged_in(self):
        url = "/{}nodes/me/".format(API_BASE, self.user_one._id)
        res = self.app.get(url, auth=self.auth_two, expect_errors=True)
        assert_equal(res.status_code, 404)

    def test_get_404_path_users_me_no_user(self):
        url = "/users/me/".format(API_BASE)
        res = self.app.get(url, expect_errors=True)
        assert_equal(res.status_code, 404)

    def test_get_400_path_nodes_me_no_user(self):
        url = "/nodes/me/".format(API_BASE)
        res = self.app.get(url, auth=self.auth_one, expect_errors=True)
        assert_equal(res.status_code, 404)
>>>>>>> fbe50be9
<|MERGE_RESOLUTION|>--- conflicted
+++ resolved
@@ -19,6 +19,7 @@
 
     def tearDown(self):
         super(TestUsers, self).tearDown()
+        Node.remove()
 
     def test_returns_200(self):
         res = self.app.get('/{}users/'.format(API_BASE))
@@ -87,6 +88,7 @@
 
     def tearDown(self):
         super(TestUserDetail, self).tearDown()
+        Node.remove()
 
     def test_gets_200(self):
         url = "/{}users/{}/".format(API_BASE, self.user_one._id)
@@ -204,7 +206,6 @@
         assert_not_in(self.deleted_project_user_one._id, ids)
 
 
-<<<<<<< HEAD
 class TestUserUpdate(ApiTestCase):
 
     def setUp(self):
@@ -240,22 +241,10 @@
         self.auth_one = (self.user_one.username, 'justapoorboy')
         self.user_one_url = "/v2/users/{}/".format(self.user_one._id)
 
-=======
-class TestUserRoutesNodeRoutes(ApiTestCase):
-
-    def setUp(self):
-        super(TestUserRoutesNodeRoutes, self).setUp()
-        self.user_one = UserFactory.build()
-        self.user_one.set_password('justapoorboy')
-        self.user_one.social['twitter'] = 'howtopizza'
-        self.user_one.save()
-        self.auth_one = (self.user_one.username, 'justapoorboy')
->>>>>>> fbe50be9
         self.user_two = UserFactory.build()
         self.user_two.set_password('justapoorboy')
         self.user_two.save()
         self.auth_two = (self.user_two.username, 'justapoorboy')
-<<<<<<< HEAD
 
         self.new_fullname = 'el-Hajj Malik el-Shabazz'
         self.new_given_name = 'Malcolm'
@@ -450,7 +439,21 @@
         assert_equal(res.status_code, 200)
         assert_equal(res.json['data']['fullname'], strip_html(bad_fullname))
         assert_equal(res.json['data']['family_name'], strip_html(bad_family_name))
-=======
+
+
+class TestUserRoutesNodeRoutes(ApiTestCase):
+
+    def setUp(self):
+        super(TestUserRoutesNodeRoutes, self).setUp()
+        self.user_one = UserFactory.build()
+        self.user_one.set_password('justapoorboy')
+        self.user_one.social['twitter'] = 'howtopizza'
+        self.user_one.save()
+        self.auth_one = (self.user_one.username, 'justapoorboy')
+        self.user_two = UserFactory.build()
+        self.user_two.set_password('justapoorboy')
+        self.user_two.save()
+        self.auth_two = (self.user_two.username, 'justapoorboy')
         self.public_project_user_one = ProjectFactory(title="Public Project User One", is_public=True, creator=self.user_one)
         self.private_project_user_one = ProjectFactory(title="Private Project User One", is_public=False, creator=self.user_one)
         self.public_project_user_two = ProjectFactory(title="Public Project User Two", is_public=True, creator=self.user_two)
@@ -570,5 +573,4 @@
     def test_get_400_path_nodes_me_no_user(self):
         url = "/nodes/me/".format(API_BASE)
         res = self.app.get(url, auth=self.auth_one, expect_errors=True)
-        assert_equal(res.status_code, 404)
->>>>>>> fbe50be9
+        assert_equal(res.status_code, 404)