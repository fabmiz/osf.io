# -*- coding: utf-8 -*-
import mock
import urlparse
from nose.tools import *  # flake8: noqa

from website.models import Node
from framework.auth.core import Auth
from website.util.sanitize import strip_html
from api.base.settings.defaults import API_BASE
from website.settings import API_DOMAIN

from tests.base import ApiTestCase, fake
from tests.factories import (
    AuthUserFactory,
    DashboardFactory,
    FolderFactory,
    NodeFactory,
    ProjectFactory,
    RegistrationFactory,
    UserFactory,
    AuthUserFactory
)

class TestWelcomeToApi(ApiTestCase):
    def setUp(self):
        super(TestWelcomeToApi, self).setUp()
        self.user = AuthUserFactory()
        self.url = '/{}'.format(API_BASE)

    def test_returns_200_for_logged_out_user(self):
        res = self.app.get(self.url)
        assert_equal(res.status_code, 200)
        assert_equal(res.json['meta']['current_user'], None)

    def test_returns_current_user_info_when_logged_in(self):
        res = self.app.get(self.url, auth=self.user.auth)
        assert_equal(res.status_code, 200)
        assert_equal(res.json['meta']['current_user']['data']['given_name'], self.user.given_name)


class TestNodeList(ApiTestCase):
    def setUp(self):
        super(TestNodeList, self).setUp()
        self.user = AuthUserFactory()

        self.non_contrib = AuthUserFactory()

        self.deleted = ProjectFactory(is_deleted=True)
        self.private = ProjectFactory(is_public=False, creator=self.user)
        self.public = ProjectFactory(is_public=True, creator=self.user)

        self.url = '/{}nodes/'.format(API_BASE)

    def test_only_returns_non_deleted_public_projects(self):
        res = self.app.get(self.url)
        node_json = res.json['data']

        ids = [each['id'] for each in node_json]
        assert_in(self.public._id, ids)
        assert_not_in(self.deleted._id, ids)
        assert_not_in(self.private._id, ids)

    def test_return_public_node_list_logged_out_user(self):
        res = self.app.get(self.url)
        assert_equal(res.status_code, 200)
        ids = [each['id'] for each in res.json['data']]
        assert_in(self.public._id, ids)
        assert_not_in(self.private._id, ids)

    def test_return_public_node_list_logged_in_user(self):
        res = self.app.get(self.url, auth=self.non_contrib)
        assert_equal(res.status_code, 200)
        ids = [each['id'] for each in res.json['data']]
        assert_in(self.public._id, ids)
        assert_not_in(self.private._id, ids)

    def test_return_private_node_list_logged_out_user(self):
        res = self.app.get(self.url)
        ids = [each['id'] for each in res.json['data']]
        assert_in(self.public._id, ids)
        assert_not_in(self.private._id, ids)

    def test_return_private_node_list_logged_in_contributor(self):
        res = self.app.get(self.url, auth=self.user.auth)
        assert_equal(res.status_code, 200)
        ids = [each['id'] for each in res.json['data']]
        assert_in(self.public._id, ids)
        assert_in(self.private._id, ids)

    def test_return_private_node_list_logged_in_non_contributor(self):
        res = self.app.get(self.url, auth=self.non_contrib.auth)
        ids = [each['id'] for each in res.json['data']]
        assert_in(self.public._id, ids)
        assert_not_in(self.private._id, ids)



class TestNodeFiltering(ApiTestCase):

    def setUp(self):
        super(TestNodeFiltering, self).setUp()
        self.user_one = AuthUserFactory()
        self.user_two = AuthUserFactory()
        self.project_one = ProjectFactory(title="Project One", is_public=True)
        self.project_two = ProjectFactory(title="Project Two", description="One Three", is_public=True)
        self.project_three = ProjectFactory(title="Three", is_public=True)
        self.private_project_user_one = ProjectFactory(title="Private Project User One",
                                                       is_public=False,
                                                       creator=self.user_one)
        self.private_project_user_two = ProjectFactory(title="Private Project User Two",
                                                       is_public=False,
                                                       creator=self.user_two)
        self.folder = FolderFactory()
        self.dashboard = DashboardFactory()

        self.url = "/{}nodes/".format(API_BASE)

    def tearDown(self):
        super(TestNodeFiltering, self).tearDown()
        Node.remove()

    def test_get_all_projects_with_no_filter_logged_in(self):
        res = self.app.get(self.url, auth=self.user_one.auth)
        node_json = res.json['data']

        ids = [each['id'] for each in node_json]
        assert_in(self.project_one._id, ids)
        assert_in(self.project_two._id, ids)
        assert_in(self.project_three._id, ids)
        assert_in(self.private_project_user_one._id, ids)
        assert_not_in(self.private_project_user_two._id, ids)
        assert_not_in(self.folder._id, ids)
        assert_not_in(self.dashboard._id, ids)

    def test_get_all_projects_with_no_filter_not_logged_in(self):
        res = self.app.get(self.url)
        node_json = res.json['data']
        ids = [each['id'] for each in node_json]
        assert_in(self.project_one._id, ids)
        assert_in(self.project_two._id, ids)
        assert_in(self.project_three._id, ids)
        assert_not_in(self.private_project_user_one._id, ids)
        assert_not_in(self.private_project_user_two._id, ids)
        assert_not_in(self.folder._id, ids)
        assert_not_in(self.dashboard._id, ids)

    def test_get_one_project_with_exact_filter_logged_in(self):
        url = "/{}nodes/?filter[title]=Project%20One".format(API_BASE)

        res = self.app.get(url, auth=self.user_one.auth)
        node_json = res.json['data']

        ids = [each['id'] for each in node_json]
        assert_in(self.project_one._id, ids)
        assert_not_in(self.project_two._id, ids)
        assert_not_in(self.project_three._id, ids)
        assert_not_in(self.private_project_user_one._id, ids)
        assert_not_in(self.private_project_user_two._id, ids)
        assert_not_in(self.folder._id, ids)
        assert_not_in(self.dashboard._id, ids)

    def test_get_one_project_with_exact_filter_not_logged_in(self):
        url = "/{}nodes/?filter[title]=Project%20One".format(API_BASE)

        res = self.app.get(url)
        node_json = res.json['data']

        ids = [each['id'] for each in node_json]
        assert_in(self.project_one._id, ids)
        assert_not_in(self.project_two._id, ids)
        assert_not_in(self.project_three._id, ids)
        assert_not_in(self.private_project_user_one._id, ids)
        assert_not_in(self.private_project_user_two._id, ids)
        assert_not_in(self.folder._id, ids)
        assert_not_in(self.dashboard._id, ids)

    def test_get_some_projects_with_substring_logged_in(self):
        url = "/{}nodes/?filter[title]=Two".format(API_BASE)

        res = self.app.get(url, auth=self.user_one.auth)
        node_json = res.json['data']

        ids = [each['id'] for each in node_json]
        assert_not_in(self.project_one._id, ids)
        assert_in(self.project_two._id, ids)
        assert_not_in(self.project_three._id, ids)
        assert_not_in(self.private_project_user_one._id, ids)
        assert_not_in(self.private_project_user_two._id, ids)
        assert_not_in(self.folder._id, ids)
        assert_not_in(self.dashboard._id, ids)

    def test_get_some_projects_with_substring_not_logged_in(self):
        url = "/{}nodes/?filter[title]=Two".format(API_BASE)

        res = self.app.get(url, auth=self.user_one.auth)
        node_json = res.json['data']

        ids = [each['id'] for each in node_json]
        assert_not_in(self.project_one._id, ids)
        assert_in(self.project_two._id, ids)
        assert_not_in(self.project_three._id, ids)
        assert_not_in(self.private_project_user_one._id, ids)
        assert_not_in(self.private_project_user_two._id, ids)
        assert_not_in(self.folder._id, ids)
        assert_not_in(self.dashboard._id, ids)

    def test_get_only_public_or_my_projects_with_filter_logged_in(self):
        url = "/{}nodes/?filter[title]=Project".format(API_BASE)

        res = self.app.get(url, auth=self.user_one.auth)
        node_json = res.json['data']

        ids = [each['id'] for each in node_json]
        assert_in(self.project_one._id, ids)
        assert_in(self.project_two._id, ids)
        assert_not_in(self.project_three._id, ids)
        assert_in(self.private_project_user_one._id, ids)
        assert_not_in(self.private_project_user_two._id, ids)
        assert_not_in(self.folder._id, ids)
        assert_not_in(self.dashboard._id, ids)

    def test_get_only_public_projects_with_filter_not_logged_in(self):
        url = "/{}nodes/?filter[title]=Project".format(API_BASE)

        res = self.app.get(url)
        node_json = res.json['data']

        ids = [each['id'] for each in node_json]
        assert_in(self.project_one._id, ids)
        assert_in(self.project_two._id, ids)
        assert_not_in(self.project_three._id, ids)
        assert_not_in(self.private_project_user_one._id, ids)
        assert_not_in(self.private_project_user_two._id, ids)
        assert_not_in(self.folder._id, ids)
        assert_not_in(self.dashboard._id, ids)

    def test_alternate_filtering_field_logged_in(self):
        url = "/{}nodes/?filter[description]=Three".format(API_BASE)

        res = self.app.get(url, auth=self.user_one.auth)
        node_json = res.json['data']

        ids = [each['id'] for each in node_json]
        assert_not_in(self.project_one._id, ids)
        assert_in(self.project_two._id, ids)
        assert_not_in(self.project_three._id, ids)
        assert_not_in(self.private_project_user_one._id, ids)
        assert_not_in(self.private_project_user_two._id, ids)
        assert_not_in(self.folder._id, ids)
        assert_not_in(self.dashboard._id, ids)

    def test_alternate_filtering_field_not_logged_in(self):
        url = "/{}nodes/?filter[description]=Three".format(API_BASE)

        res = self.app.get(url)
        node_json = res.json['data']

        ids = [each['id'] for each in node_json]
        assert_not_in(self.project_one._id, ids)
        assert_in(self.project_two._id, ids)
        assert_not_in(self.project_three._id, ids)
        assert_not_in(self.private_project_user_one._id, ids)
        assert_not_in(self.private_project_user_two._id, ids)
        assert_not_in(self.folder._id, ids)
        assert_not_in(self.dashboard._id, ids)

    def test_incorrect_filtering_field_logged_in(self):
        # TODO Change to check for error when the functionality changes. Currently acts as though it doesn't exist
        url = '/{}nodes/?filter[notafield]=bogus'.format(API_BASE)

        res = self.app.get(url, auth=self.user_one.auth)
        node_json = res.json['data']

        ids = [each['id'] for each in node_json]
        assert_in(self.project_one._id, ids)
        assert_in(self.project_two._id, ids)
        assert_in(self.project_three._id, ids)
        assert_in(self.private_project_user_one._id, ids)
        assert_not_in(self.private_project_user_two._id, ids)
        assert_not_in(self.folder._id, ids)
        assert_not_in(self.dashboard._id, ids)

    def test_incorrect_filtering_field_not_logged_in(self):
        # TODO Change to check for error when the functionality changes. Currently acts as though it doesn't exist
        url = '/{}nodes/?filter[notafield]=bogus'.format(API_BASE)

        res = self.app.get(url)
        node_json = res.json['data']

        ids = [each['id'] for each in node_json]
        assert_in(self.project_one._id, ids)
        assert_in(self.project_two._id, ids)
        assert_in(self.project_three._id, ids)
        assert_not_in(self.private_project_user_one._id, ids)
        assert_not_in(self.private_project_user_two._id, ids)
        assert_not_in(self.folder._id, ids)
        assert_not_in(self.dashboard._id, ids)


class TestNodeCreate(ApiTestCase):

    def setUp(self):
        super(TestNodeCreate, self).setUp()
        self.user_one = AuthUserFactory()
        self.url = '/{}nodes/'.format(API_BASE)

        self.title = 'Cool Project'
        self.description = 'A Properly Cool Project'
        self.category = 'data'

        self.user_two = AuthUserFactory()

        self.public_project = {'title': self.title,
                               'description': self.description,
                               'category': self.category,
                               'public': True}
        self.private_project = {'title': self.title,
                                'description': self.description,
                                'category': self.category,
                                'public': False}

    def test_creates_public_project_logged_out(self):
        res = self.app.post_json(self.url, self.public_project, expect_errors=True)
        # This is 403 instead of 401 because basic authentication is only for unit tests and, in order to keep from
        # presenting a basic authentication dialog box in the front end. We may change this as we understand CAS
        # a little better
        assert_equal(res.status_code, 403)

    def test_creates_public_project_logged_in(self):
        res = self.app.post_json(self.url, self.public_project, auth=self.user_one.auth)
        assert_equal(res.status_code, 201)
        assert_equal(res.json['data']['title'], self.public_project['title'])
        assert_equal(res.json['data']['description'], self.public_project['description'])
        assert_equal(res.json['data']['category'], self.public_project['category'])

    def test_creates_private_project_logged_out(self):
        res = self.app.post_json(self.url, self.private_project, expect_errors=True)
        # This is 403 instead of 401 because basic authentication is only for unit tests and, in order to keep from
        # presenting a basic authentication dialog box in the front end. We may change this as we understand CAS
        # a little better
        assert_equal(res.status_code, 403)

    def test_creates_private_project_logged_in_contributor(self):
        res = self.app.post_json(self.url, self.private_project, auth=self.user_one.auth)
        assert_equal(res.status_code, 201)
        assert_equal(res.json['data']['title'], self.private_project['title'])
        assert_equal(res.json['data']['description'], self.private_project['description'])
        assert_equal(res.json['data']['category'], self.private_project['category'])

    def test_creates_project_creates_project_and_sanitizes_html(self):
        title = '<em>Cool</em> <strong>Project</strong>'
        description = 'An <script>alert("even cooler")</script> project'

        res = self.app.post_json(self.url, {
            'title': title,
            'description': description,
            'category': self.category,
            'public': True,
        }, auth=self.user_one.auth)
        project_id = res.json['data']['id']
        assert_equal(res.status_code, 201)
        url = '/{}nodes/{}/'.format(API_BASE, project_id)

        res = self.app.get(url, auth=self.user_one.auth)
        assert_equal(res.json['data']['title'], strip_html(title))
        assert_equal(res.json['data']['description'], strip_html(description))
        assert_equal(res.json['data']['category'], self.category)


class TestNodeDetail(ApiTestCase):
    def setUp(self):
        super(TestNodeDetail, self).setUp()
        self.user = AuthUserFactory()

        self.user_two = AuthUserFactory()

        self.public_project = ProjectFactory(title="Project One", is_public=True, creator=self.user)
        self.private_project = ProjectFactory(title="Project Two", is_public=False, creator=self.user)
        self.public_url = '/{}nodes/{}/'.format(API_BASE, self.public_project._id)
        self.private_url = '/{}nodes/{}/'.format(API_BASE, self.private_project._id)

    def test_return_public_project_details_logged_out(self):
        res = self.app.get(self.public_url)
        assert_equal(res.status_code, 200)
        assert_equal(res.json['data']['title'], self.public_project.title)
        assert_equal(res.json['data']['description'], self.public_project.description)
        assert_equal(res.json['data']['category'], self.public_project.category)

    def test_return_public_project_details_logged_in(self):
        res = self.app.get(self.public_url, auth=self.user.auth)
        assert_equal(res.status_code, 200)
        assert_equal(res.json['data']['title'], self.public_project.title)
        assert_equal(res.json['data']['description'], self.public_project.description)
        assert_equal(res.json['data']['category'], self.public_project.category)

    def test_return_private_project_details_logged_out(self):
        res = self.app.get(self.private_url, expect_errors=True)
        # This is 403 instead of 401 because basic authentication is only for unit tests and, in order to keep from
        # presenting a basic authentication dialog box in the front end. We may change this as we understand CAS
        # a little better
        assert_equal(res.status_code, 403)

    def test_return_private_project_details_logged_in_contributor(self):
        res = self.app.get(self.private_url, auth=self.user.auth)
        assert_equal(res.status_code, 200)
        assert_equal(res.json['data']['title'], self.private_project.title)
        assert_equal(res.json['data']['description'], self.private_project.description)
        assert_equal(res.json['data']['category'], self.private_project.category)

    def test_return_private_project_details_logged_in_non_contributor(self):
        res = self.app.get(self.private_url, auth=self.user_two.auth, expect_errors=True)
        assert_equal(res.status_code, 403)

    def test_top_level_project_has_no_parent(self):
        res = self.app.get(self.public_url)
        assert_equal(res.status_code, 200)
        assert_equal(res.json['data']['links']['parent']['self'], None)

    def test_child_project_has_parent(self):
        public_component = NodeFactory(parent=self.public_project, creator=self.user, is_public=True)
        public_component_url = '/{}nodes/{}/'.format(API_BASE, public_component._id)
        res = self.app.get(public_component_url)
        assert_equal(res.status_code, 200)
        assert_equal(res.json['data']['links']['parent']['self'], urlparse.urljoin(API_DOMAIN, self.public_url))

class TestNodeUpdate(ApiTestCase):

    def setUp(self):
        super(TestNodeUpdate, self).setUp()
        self.user = AuthUserFactory()

        self.title = 'Cool Project'
        self.new_title = 'Super Cool Project'
        self.description = 'A Properly Cool Project'
        self.new_description = 'An even cooler project'
        self.category = 'data'
        self.new_category = 'project'

        self.user_two = AuthUserFactory()

        self.public_project = ProjectFactory(title=self.title,
                                             description=self.description,
                                             category=self.category,
                                             is_public=True,
                                             creator=self.user)
        self.public_url = '/{}nodes/{}/'.format(API_BASE, self.public_project._id)

        self.private_project = ProjectFactory(title=self.title,
                                              description=self.description,
                                              category=self.category,
                                              is_public=False,
                                              creator=self.user)
        self.private_url = '/{}nodes/{}/'.format(API_BASE, self.private_project._id)

    def test_update_public_project_logged_out(self):
        res = self.app.put_json(self.public_url, {
            'title': self.new_title,
            'description': self.new_description,
            'category': self.new_category,
            'public': True,
        }, expect_errors=True)
        # This is 403 instead of 401 because basic authentication is only for unit tests and, in order to keep from
        # presenting a basic authentication dialog box in the front end. We may change this as we understand CAS
        # a little better
        assert_equal(res.status_code, 403)

    def test_update_public_project_logged_in(self):
        # Public project, logged in, contrib
        res = self.app.put_json(self.public_url, {
            'title': self.new_title,
            'description': self.new_description,
            'category': self.new_category,
            'public': True,
        }, auth=self.user.auth)
        assert_equal(res.status_code, 200)
        assert_equal(res.json['data']['title'], self.new_title)
        assert_equal(res.json['data']['description'], self.new_description)
        assert_equal(res.json['data']['category'], self.new_category)

        # Public project, logged in, unauthorized
        res = self.app.put_json(self.public_url, {
            'title': self.new_title,
            'description': self.new_description,
            'category': self.new_category,
            'public': True,
        }, auth=self.user_two.auth, expect_errors=True)
        assert_equal(res.status_code, 403)

    def test_update_private_project_logged_out(self):
        res = self.app.put_json(self.private_url, {
            'title': self.new_title,
            'description': self.new_description,
            'category': self.new_category,
            'public': False,
        }, expect_errors=True)
        # This is 403 instead of 401 because basic authentication is only for unit tests and, in order to keep from
        # presenting a basic authentication dialog box in the front end. We may change this as we understand CAS
        # a little better
        assert_equal(res.status_code, 403)

    def test_update_private_project_logged_in_contributor(self):
        res = self.app.put_json(self.private_url, {
            'title': self.new_title,
            'description': self.new_description,
            'category': self.new_category,
            'public': False,
        }, auth=self.user.auth)
        assert_equal(res.status_code, 200)
        assert_equal(res.json['data']['title'], self.new_title)
        assert_equal(res.json['data']['description'], self.new_description)
        assert_equal(res.json['data']['category'], self.new_category)

    def test_update_private_project_logged_in_non_contributor(self):
        res = self.app.put_json(self.private_url, {
            'title': self.new_title,
            'description': self.new_description,
            'category': self.new_category,
            'public': False,
        }, auth=self.user_two.auth, expect_errors=True)
        assert_equal(res.status_code, 403)

    def test_update_project_sanitizes_html_properly(self):
        """Post request should update resource, and any HTML in fields should be stripped"""
        new_title = '<strong>Super</strong> Cool Project'
        new_description = 'An <script>alert("even cooler")</script> project'
        project = self.project = ProjectFactory(
            title=self.title, description=self.description, category=self.category, is_public=True, creator=self.user)

        url = '/{}nodes/{}/'.format(API_BASE, project._id)
        res = self.app.put_json(url, {
            'title': new_title,
            'description': new_description,
            'category': self.new_category,
            'public': True,
        }, auth=self.user.auth)
        assert_equal(res.status_code, 200)
        assert_equal(res.json['data']['title'], strip_html(new_title))
        assert_equal(res.json['data']['description'], strip_html(new_description))

    def test_partial_update_project_updates_project_correctly_and_sanitizes_html(self):
        new_title = 'An <script>alert("even cooler")</script> project'
        project = self.project = ProjectFactory(
            title=self.title, description=self.description, category=self.category, is_public=True, creator=self.user)

        url = '/{}nodes/{}/'.format(API_BASE, project._id)
        res = self.app.patch_json(url, {
            'title': new_title,
        }, auth=self.user.auth)
        assert_equal(res.status_code, 200)

        res = self.app.get(url)
        assert_equal(res.status_code, 200)
        assert_equal(res.json['data']['title'], strip_html(new_title))
        assert_equal(res.json['data']['description'], self.description)
        assert_equal(res.json['data']['category'], self.category)

    def test_writing_to_public_field(self):
        title = "Cool project"
        description = 'A Properly Cool Project'
        category = 'data'
        project = self.project = ProjectFactory(
            title=title, description=description, category=category, is_public=True, creator=self.user)
        # Test non-contrib writing to public field
        url = '/{}nodes/{}/'.format(API_BASE, project._id)
        res = self.app.patch_json(url, {
            'is_public': False,
        }, auth=self.user_two.auth, expect_errors=True)
        assert_equal(res.status_code, 403)
        # Test creator writing to public field (supposed to be read-only)
        res = self.app.patch_json(url, {
            'is_public': False,
        }, auth=self.user.auth, expect_errors=True)
        assert_true(res.json['data']['public'])
        # TODO: Figure out why the validator isn't raising when attempting to write to a read-only field
        # assert_equal(res.status_code, 403)

    def test_partial_update_public_project_logged_out(self):
        res = self.app.patch_json(self.public_url, {'title': self.new_title}, expect_errors=True)
        # This is 403 instead of 401 because basic authentication is only for unit tests and, in order to keep from
        # presenting a basic authentication dialog box in the front end. We may change this as we understand CAS
        # a little better
        assert_equal(res.status_code, 403)

    def test_partial_update_public_project_logged_in(self):
        res = self.app.patch_json(self.public_url, {
            'title': self.new_title,
        }, auth=self.user.auth)
        assert_equal(res.status_code, 200)
        assert_equal(res.json['data']['title'], self.new_title)
        assert_equal(res.json['data']['description'], self.description)
        assert_equal(res.json['data']['category'], self.category)

        # Public resource, logged in, unauthorized
        res = self.app.patch_json(self.public_url, {
            'title': self.new_title,
        }, auth=self.user_two.auth, expect_errors=True)
        assert_equal(res.status_code, 403)

    def test_partial_update_private_project_logged_out(self):
        res = self.app.patch_json(self.private_url, {'title': self.new_title}, expect_errors=True)
        # This is 403 instead of 401 because basic authentication is only for unit tests and, in order to keep from
        # presenting a basic authentication dialog box in the front end. We may change this as we understand CAS
        # a little better
        assert_equal(res.status_code, 403)

    def test_partial_update_private_project_logged_in_contributor(self):
        res = self.app.patch_json(self.private_url, {'title': self.new_title}, auth=self.user.auth)
        assert_equal(res.status_code, 200)
        assert_equal(res.json['data']['title'], self.new_title)
        assert_equal(res.json['data']['description'], self.description)
        assert_equal(res.json['data']['category'], self.category)

    def test_partial_update_private_project_logged_in_non_contributor(self):
        res = self.app.patch_json(self.private_url,
                                  {'title': self.new_title},
                                  auth=self.user_two.auth,
                                  expect_errors=True)
        assert_equal(res.status_code, 403)


class TestNodeDelete(ApiTestCase):

    def setUp(self):
        super(TestNodeDelete, self).setUp()
        self.user = AuthUserFactory()

        self.project = ProjectFactory(creator=self.user, is_public=False)
        self.private_url = '/{}nodes/{}/'.format(API_BASE, self.project._id)

        self.user_two = AuthUserFactory()

        self.public_project = ProjectFactory(is_public=True, creator=self.user)
        self.public_url = '/{}nodes/{}/'.format(API_BASE, self.public_project._id)

        self.fake_url = '/{}nodes/{}/'.format(API_BASE, '12345')

    def test_deletes_public_node_logged_out(self):
        res = self.app.delete(self.public_url, expect_errors=True)
        # This is 403 instead of 401 because basic authentication is only for unit tests and, in order to keep from
        # presenting a basic authentication dialog box in the front end. We may change this as we understand CAS
        # a little better
        assert_equal(res.status_code, 403)

    def test_deletes_public_node_fails_if_bad_auth(self):
        res = self.app.delete_json(self.public_url, auth=self.user_two.auth, expect_errors=True)
        self.public_project.reload()
        assert_equal(res.status_code, 403)
        assert_equal(self.public_project.is_deleted, False)

    def test_deletes_public_node_succeeds_as_owner(self):
        res = self.app.delete_json(self.public_url, auth=self.user.auth, expect_errors=True)
        self.public_project.reload()
        assert_equal(res.status_code, 204)
        assert_equal(self.public_project.is_deleted, True)

    def test_deletes_private_node_logged_out(self):
        res = self.app.delete(self.private_url, expect_errors=True)
        # This is 403 instead of 401 because basic authentication is only for unit tests and, in order to keep from
        # presenting a basic authentication dialog box in the front end. We may change this as we understand CAS
        # a little better
        assert_equal(res.status_code, 403)

    def test_deletes_private_node_logged_in_contributor(self):
        res = self.app.delete(self.private_url, auth=self.user.auth, expect_errors=True)
        self.project.reload()
        assert_equal(res.status_code, 204)
        assert_equal(self.project.is_deleted, True)

    def test_deletes_private_node_logged_in_non_contributor(self):
        res = self.app.delete(self.private_url, auth=self.user_two.auth, expect_errors=True)
        self.project.reload()
        assert_equal(res.status_code, 403)
        assert_equal(self.project.is_deleted, False)

    def test_deletes_private_node_logged_in_read_only_contributor(self):
        self.project.add_contributor(self.user_two, permissions=['read'])
        self.project.save()
        res = self.app.delete(self.private_url, auth=self.user_two.auth, expect_errors=True)
        self.project.reload()
        assert_equal(res.status_code, 403)
        assert_equal(self.project.is_deleted, False)

    def test_deletes_invalid_node(self):
        res = self.app.delete(self.fake_url, auth=self.user.auth, expect_errors=True)
        assert_equal(res.status_code, 404)


class TestNodeContributorList(ApiTestCase):

    def setUp(self):
        super(TestNodeContributorList, self).setUp()
        self.user = AuthUserFactory()

        self.user_two = AuthUserFactory()

        self.private_project = ProjectFactory(is_public=False, creator=self.user)
        self.private_url = '/{}nodes/{}/contributors/'.format(API_BASE, self.private_project._id)
        self.public_project = ProjectFactory(is_public=True, creator=self.user)
        self.public_url = '/{}nodes/{}/contributors/'.format(API_BASE, self.public_project._id)

    def test_return_public_contributor_list_logged_out(self):
        self.public_project.add_contributor(self.user_two)
        self.public_project.save()

        res = self.app.get(self.public_url)
        assert_equal(res.status_code, 200)
        assert_equal(len(res.json['data']), 2)
        assert_equal(res.json['data'][0]['id'], self.user._id)
        assert_equal(res.json['data'][1]['id'], self.user_two._id)

    def test_return_public_contributor_list_logged_in(self):
        res = self.app.get(self.public_url, auth=self.user_two.auth)
        assert_equal(res.status_code, 200)
        assert_equal(len(res.json['data']), 1)
        assert_equal(res.json['data'][0]['id'], self.user._id)

    def test_return_private_contributor_list_logged_out(self):
        res = self.app.get(self.private_url, expect_errors=True)
        # This is 403 instead of 401 because basic authentication is only for unit tests and, in order to keep from
        # presenting a basic authentication dialog box in the front end. We may change this as we understand CAS
        # a little better
        assert_equal(res.status_code, 403)

    def test_return_private_contributor_list_logged_in_contributor(self):
        self.private_project.add_contributor(self.user_two)
        self.private_project.save()

        res = self.app.get(self.private_url, auth=self.user.auth)
        assert_equal(res.status_code, 200)
        assert_equal(len(res.json['data']), 2)
        assert_equal(res.json['data'][0]['id'], self.user._id)
        assert_equal(res.json['data'][1]['id'], self.user_two._id)

    def test_return_private_contributor_list_logged_in_non_contributor(self):
        res = self.app.get(self.private_url, auth=self.user_two.auth, expect_errors=True)
        assert_equal(res.status_code, 403)

class TestNodeContributorFiltering(ApiTestCase):

    def setUp(self):
        super(TestNodeContributorFiltering, self).setUp()
        self.project = ProjectFactory()
        self.password = fake.password()
        self.project.creator.set_password(self.password)
        self.project.creator.save()
        self.basic_auth = (self.project.creator.username, self.password)

    def test_filtering_node_with_only_bibliographic_contributors(self):

        base_url = '/{}nodes/{}/contributors/'.format(API_BASE, self.project._id)
        # no filter
        res = self.app.get(base_url, auth=self.basic_auth)
        assert_equal(len(res.json['data']), 1)

        # filter for bibliographic contributors
        url = base_url + '?filter[bibliographic]=True'
        res = self.app.get(url, auth=self.basic_auth)
        assert_equal(len(res.json['data']), 1)
        assert_true(res.json['data'][0].get('bibliographic', None))

        # filter for non-bibliographic contributors
        url = base_url + '?filter[bibliographic]=False'
        res = self.app.get(url, auth=self.basic_auth)
        assert_equal(len(res.json['data']), 0)

    def test_filtering_node_with_non_bibliographic_contributor(self):
        non_bibliographic_contrib = UserFactory()
        self.project.add_contributor(non_bibliographic_contrib, visible=False)
        self.project.save()

        base_url = '/{}nodes/{}/contributors/'.format(API_BASE, self.project._id)

        # no filter
        res = self.app.get(base_url, auth=self.basic_auth)
        assert_equal(len(res.json['data']), 2)

        # filter for bibliographic contributors
        url = base_url + '?filter[bibliographic]=True'
        res = self.app.get(url, auth=self.basic_auth)
        assert_equal(len(res.json['data']), 1)
        assert_true(res.json['data'][0].get('bibliographic', None))

        # filter for non-bibliographic contributors
        url = base_url + '?filter[bibliographic]=False'
        res = self.app.get(url, auth=self.basic_auth)
        assert_equal(len(res.json['data']), 1)
        assert_false(res.json['data'][0].get('bibliographic', None))

<<<<<<< HEAD

class TestNodeContributorAdd(ApiTestCase):
    def setUp(self):
        super(TestNodeContributorAdd, self).setUp()
        self.user = AuthUserFactory()
        self.user_two = AuthUserFactory()
        self.user_three = AuthUserFactory()

        self.private_project = ProjectFactory(creator=self.user, is_public=False)
        self.private_url = '/{}nodes/{}/contributors/'.format(API_BASE, self.private_project._id)

        self.public_project = ProjectFactory(creator=self.user, is_public=True)
        self.public_url = '/{}nodes/{}/contributors/'.format(API_BASE, self.public_project._id)

        self.data_default = {
            'id': self.user_two._id,
            'bibliographic': True
        }

        self.data_user_three = {
            'id': self.user_three._id,
            'bibliographic': True
        }

    def test_adds_contributor_public_project_admin(self):
        res = self.app.post_json(self.public_url, self.data_default, auth=self.user.auth)
        assert_equal(res.status_code, 201)
        assert_equal(res.json['data']['id'], self.user_two._id)

        self.public_project.reload()
        assert_in(self.user_two, self.public_project.contributors)

    def test_adds_contributor_public_project_non_admin(self):
        self.public_project.add_contributor(self.user_two, permissions=['read', 'write'], auth=Auth(self.user))
        self.public_project.reload()

        res = self.app.post_json(self.public_url, self.data_user_three,
                                 auth=self.user_two.auth, expect_errors=True)
        assert_equal(res.status_code, 403)

    def test_adds_contributor_public_project_non_contributor(self):
        res = self.app.post_json(self.public_url, self.data_default,
                                 auth=self.user_two.auth, expect_errors=True)
        assert_equal(res.status_code, 403)

    def test_adds_contributor_public_project_not_logged_in(self):
        res = self.app.post_json(self.public_url, self.data_default, expect_errors=True)
        # This is 403 instead of 401 because basic authentication is only for unit tests and, in order to keep from
        # presenting a basic authentication dialog box in the front end. We may change this as we understand CAS
        # a little better
        assert_equal(res.status_code, 403)

    def test_adds_contributor_private_project_admin(self):
        res = self.app.post_json(self.private_url, self.data_default, auth=self.user.auth)
        assert_equal(res.status_code, 201)
        assert_equal(res.json['data']['id'], self.user_two._id)

        self.private_project.reload()
        assert_in(self.user_two, self.private_project.contributors)

    def test_adds_bibliographic_contributor_private_project_admin(self):
        data = {
            'id': self.user_two._id,
            'bibliographic': True
        }
        res = self.app.post_json(self.private_url, data, auth=self.user.auth, expect_errors=True)
        assert_equal(res.status_code, 201)
        assert_equal(res.json['data']['id'], self.user_two._id)

        self.private_project.reload()
        assert_in(self.user_two, self.private_project.contributors)
        assert_true(self.private_project.get_visible(self.user_two))

    def test_adds_non_bibliographic_contributor_private_project_admin(self):
        data = {
            'id': self.user_two._id,
            'bibliographic': False
        }
        res = self.app.post_json(self.private_url, data, auth=self.user.auth, expect_errors=True)
        assert_equal(res.status_code, 201)
        assert_equal(res.json['data']['id'], self.user_two._id)

        self.private_project.reload()
        assert_in(self.user_two, self.private_project.contributors)
        assert_false(self.private_project.get_visible(self.user_two))

    def test_adds_contributor_without_bibliographic_private_project_admin(self):
        data = {
            'id': self.user_two._id,
        }
        res = self.app.post_json(self.private_url, data, auth=self.user.auth, expect_errors=True)
        assert_equal(res.status_code, 400)

    def test_adds_admin_contributor_private_project_admin(self):
        data = {
            'id': self.user_two._id,
            'permission': 'admin',
            'bibliographic': True
        }
        res = self.app.post_json(self.private_url, data, auth=self.user.auth)
        assert_equal(res.status_code, 201)
        assert_equal(res.json['data']['id'], self.user_two._id)

        self.private_project.reload()
        assert_in(self.user_two, self.private_project.contributors)
        assert_equal(self.private_project.get_permissions(self.user_two), ['read', 'write', 'admin'])

    def test_adds_write_contributor_private_project_admin(self):
        data = {
            'id': self.user_two._id,
            'permission': 'write',
            'bibliographic': True
        }
        res = self.app.post_json(self.private_url, data, auth=self.user.auth)
        assert_equal(res.status_code, 201)
        assert_equal(res.json['data']['id'], self.user_two._id)

        self.private_project.reload()
        assert_in(self.user_two, self.private_project.contributors)
        assert_equal(self.private_project.get_permissions(self.user_two), ['read', 'write'])

    def test_adds_read_contributor_private_project_admin(self):
        data = {
            'id': self.user_two._id,
            'permission': 'read',
            'bibliographic': True
        }
        res = self.app.post_json(self.private_url, data, auth=self.user.auth)
        assert_equal(res.status_code, 201)
        assert_equal(res.json['data']['id'], self.user_two._id)

        self.private_project.reload()
        assert_in(self.user_two, self.private_project.contributors)
        assert_equal(self.private_project.get_permissions(self.user_two), ['read'])

    def test_adds_invalid_permission_contributor_private_project_admin(self):
        data = {
            'id': self.user_two._id,
            'permission': 'invalid',
            'bibliographic': True
        }
        res = self.app.post_json(self.private_url, data, auth=self.user.auth, expect_errors=True)
        assert_equal(res.status_code, 400)

    def test_adds_already_existing_contributor_private_project_admin(self):
        self.private_project.add_contributor(self.user_two, auth=Auth(self.user), save=True)
        self.private_project.reload()

        res = self.app.post_json(self.private_url, self.data_default,
                                 auth=self.user.auth, expect_errors=True)
        assert_equal(res.status_code, 400)

    def test_adds_non_existing_user_private_project_admin(self):
        data = {
            'id': 'Fake',
            'bibliographic': True
        }
        res = self.app.post_json(self.private_url, data, auth=self.user.auth, expect_errors=True)
        assert_equal(res.status_code, 404)

    def test_adds_contributor_private_project_non_admin(self):
        self.private_project.add_contributor(self.user_two, permissions=['read', 'write'], auth=Auth(self.user))
        res = self.app.post_json(self.private_url, self.data_user_three,
                                 auth=self.user_two.auth, expect_errors=True)
        assert_equal(res.status_code, 403)

    def test_adds_contributor_private_project_non_contributor(self):
        res = self.app.post_json(self.private_url, self.data_user_three,
                                 auth=self.user_two.auth, expect_errors=True)
        assert_equal(res.status_code, 403)

    def test_adds_contributor_private_project_not_logged_in(self):
        res = self.app.post_json(self.private_url, self.data_default, expect_errors=True)
        # This is 403 instead of 401 because basic authentication is only for unit tests and, in order to keep from
        # presenting a basic authentication dialog box in the front end. We may change this as we understand CAS
        # a little better
        assert_equal(res.status_code, 403)


class TestContributorDetail(ApiTestCase):
    def setUp(self):
        super(TestContributorDetail, self).setUp()
        self.user = AuthUserFactory()
        self.user_two = AuthUserFactory()

        self.public_project = ProjectFactory(creator=self.user, is_public=True)
        self.public_url = '/{}nodes/{}/contributors/{}/'.format(API_BASE, self.public_project, self.user._id)

        self.private_project = ProjectFactory(creator=self.user, is_public=False)
        self.private_url = '/{}nodes/{}/contributors/{}/'.format(API_BASE, self.private_project, self.user._id)

    def test_get_public_node_user_detail(self):
        res = self.app.get(self.public_url)
        assert_equal(res.status_code, 200)
        assert_equal(res.json['data']['id'], self.user._id)

    def test_get_private_node_user_detail_contributor(self):
        res = self.app.get(self.private_url, auth=self.user.auth)
        assert_equal(res.status_code, 200)
        assert_equal(res.json['data']['id'], self.user._id)

    def test_get_private_node_user_detail_non_contributor(self):
        res = self.app.get(self.private_url, auth=self.user_two.auth, expect_errors=True)
        assert_equal(res.status_code, 403)

    def test_get_private_node_user_detail_not_logged_in(self):
        res = self.app.get(self.private_url, expect_errors=True)
        # This is 403 instead of 401 because basic authentication is only for unit tests and, in order to keep from
        # presenting a basic authentication dialog box in the front end. We may change this as we understand CAS
        # a little better
        assert_equal(res.status_code, 403)


class TestNodeContributorUpdate(ApiTestCase):
    def setUp(self):
        super(TestNodeContributorUpdate, self).setUp()
        self.user = AuthUserFactory()
        self.user_two = AuthUserFactory()

        self.project = ProjectFactory(creator=self.user)
        self.project.add_contributor(self.user_two, permissions=['read', 'write'], visible=True, save=True)
        self.project.reload()

        self.url_creator = '/{}nodes/{}/contributors/{}/'.format(API_BASE, self.project._id, self.user._id)
        self.url_contributor = '/{}nodes/{}/contributors/{}/'.format(API_BASE, self.project._id, self.user_two._id)

    def test_change_contributor_permissions(self):
        data = {
            'permission': 'admin',
            'bibliographic': True
        }
        res = self.app.put_json(self.url_contributor, data, auth=self.user.auth)
        assert_equal(res.status_code, 200)

        self.project.reload()
        assert_equal(self.project.get_permissions(self.user_two), ['read', 'write', 'admin'])

        data = {
            'permission': 'write',
            'bibliographic': True
        }
        res = self.app.put_json(self.url_contributor, data, auth=self.user.auth)
        assert_equal(res.status_code, 200)

        self.project.reload()
        assert_equal(self.project.get_permissions(self.user_two), ['read', 'write'])

        data = {
            'permission': 'read',
            'bibliographic': True
        }
        res = self.app.put_json(self.url_contributor, data, auth=self.user.auth)
        assert_equal(res.status_code, 200)

        self.project.reload()
        assert_equal(self.project.get_permissions(self.user_two), ['read'])

    def test_change_contributor_bibliographic(self):
        data = {
            'bibliographic': False
        }
        res = self.app.put_json(self.url_contributor, data, auth=self.user.auth)
        assert_equal(res.status_code, 200)

        self.project.reload()
        assert_false(self.project.get_visible(self.user_two))

        data = {
            'bibliographic': True
        }
        res = self.app.put_json(self.url_contributor, data, auth=self.user.auth)
        assert_equal(res.status_code, 200)

        self.project.reload()
        assert_true(self.project.get_visible(self.user_two))

    def test_change_contributor_permission_and_bibliographic(self):
        data = {
            'permission': 'read',
            'bibliographic': False
        }
        res = self.app.put_json(self.url_contributor, data, auth=self.user.auth)
        assert_equal(res.status_code, 200)

        self.project.reload()
        assert_equal(self.project.get_permissions(self.user_two), ['read'])
        assert_false(self.project.get_visible(self.user_two))

    def test_not_change_contributor(self):
        data = {
            'bibliographic': True,
            'permission': None
        }
        res = self.app.put_json(self.url_contributor, data, auth=self.user.auth)
        assert_equal(res.status_code, 200)

        self.project.reload()
        assert_equal(self.project.get_permissions(self.user_two), ['read', 'write'])
        assert_true(self.project.get_visible(self.user_two))

    def test_invalid_change_inputs_contributor(self):
        data = {
            'permission': 'invalid',
            'bibliographic': 'invalid'
        }
        res = self.app.put_json(self.url_contributor, data, auth=self.user.auth, expect_errors=True)
        assert_equal(res.status_code, 400)
        assert_equal(self.project.get_permissions(self.user_two), ['read', 'write'])
        assert_true(self.project.get_visible(self.user_two))

    def test_change_admin_self_with_other_admin(self):
        self.project.add_permission(self.user_two, 'admin', save=True)
        self.project.reload()

        data = {
            'permission': 'write',
            'bibliographic': True
        }
        res = self.app.put_json(self.url_creator, data, auth=self.user.auth)
        assert_equal(res.status_code, 200)

        self.project.reload()
        assert_equal(self.project.get_permissions(self.user), ['read', 'write'])

    def test_change_admin_self_without_other_admin(self):
        data = {
            'id': self.user._id,
            'permission': 'write',
            'bibliographic': True
        }
        res = self.app.put_json(self.url_creator, data, auth=self.user.auth, expect_errors=True)
        assert_equal(res.status_code, 400)

        self.project.reload()
        assert_equal(self.project.get_permissions(self.user), ['read', 'write', 'admin'])

    def test_remove_all_bibliographic_statuses_contributors(self):
        self.project.set_visible(self.user_two, False, save=True)
        self.project.reload()
        
        data = {
            'bibliographic': False
        }
        res = self.app.put_json(self.url_creator, data, auth=self.user.auth, expect_errors=True)
        assert_equal(res.status_code, 400)

        self.project.reload()
        assert_true(self.project.get_visible(self.user))

    def test_change_contributor_non_admin_auth(self):
        data = {
            'permission': 'read',
            'bibliographic': False
        }
        res = self.app.put_json(self.url_contributor, data, auth=self.user_two.auth, expect_errors=True)
        assert_equal(res.status_code, 403)

        self.project.reload()
        assert_equal(self.project.get_permissions(self.user_two), ['read', 'write'])
        assert_true(self.project.get_visible(self.user_two))

    def test_change_contributor_not_logged_in(self):
        data = {
            'permission': 'read',
            'bibliographic': False
        }
        res = self.app.put_json(self.url_contributor, data, expect_errors=True)
        # This is 403 instead of 401 because basic authentication is only for unit tests and, in order to keep from
        # presenting a basic authentication dialog box in the front end. We may change this as we understand CAS
        # a little better
        assert_equal(res.status_code, 403)

        self.project.reload()
        assert_equal(self.project.get_permissions(self.user_two), ['read', 'write'])
        assert_true(self.project.get_visible(self.user_two))


class TestNodeContributorDelete(ApiTestCase):
    def setUp(self):
        super(TestNodeContributorDelete, self).setUp()
        self.user = AuthUserFactory()
        self.user_two = AuthUserFactory()
        self.user_three = AuthUserFactory()

        self.project = ProjectFactory(creator=self.user)
        self.project.add_contributor(self.user_two, permissions=['read', 'write'], visible=True, save=True)
        self.project.reload()

        self.url_user = '/{}nodes/{}/contributors/{}/'.format(API_BASE, self.project._id, self.user._id)
        self.url_user_two = '/{}nodes/{}/contributors/{}/'.format(API_BASE, self.project._id, self.user_two._id)
        self.url_user_three = '/{}nodes/{}/contributors/{}/'.format(API_BASE, self.project._id, self.user_three._id)

    def test_remove_contributor_admin(self):
        res = self.app.delete(self.url_user_two, auth=self.user.auth)
        assert_equal(res.status_code, 204)

        self.project.reload()
        assert_not_in(self.user_two, self.project.contributors)

    def test_remove_contributor_non_admin(self):
        self.project.add_contributor(self.user_three, permissions=['read', 'write'], visible=True, save=True)
        self.project.reload()

        res = self.app.delete(self.url_user_three, auth=self.user_two.auth, expect_errors=True)
        assert_equal(res.status_code, 403)

        self.project.reload()
        assert_in(self.user_three, self.project.contributors)

    def test_remove_contributor_non_contributor(self):
        res = self.app.delete(self.url_user_two, auth=self.user_three.auth, expect_errors=True)
        assert_equal(res.status_code, 403)

        self.project.reload()
        assert_in(self.user_two, self.project.contributors)

    def test_remove_contributor_not_logged_in(self):
        res = self.app.delete(self.url_user_two, expect_errors=True)
        # This is 403 instead of 401 because basic authentication is only for unit tests and, in order to keep from
        # presenting a basic authentication dialog box in the front end. We may change this as we understand CAS
        # a little better
        assert_equal(res.status_code, 403)

        self.project.reload()
        assert_in(self.user_two, self.project.contributors)

    def test_remove_non_contributor_admin(self):
        res = self.app.delete(self.url_user_three, auth=self.user.auth, expect_errors=True)
        assert_equal(res.status_code, 404)

    def test_remove_non_existing_user_admin(self):
        url_user_fake = '/{}nodes/{}/contributors/{}/'.format(API_BASE, self.project._id, 'fake')
        res = self.app.delete(url_user_fake, auth=self.user.auth, expect_errors=True)
        assert_equal(res.status_code, 404)

    def test_remove_self_contributor_not_unique_admin(self):
        self.project.add_permission(self.user_two, 'admin', save=True)
        self.project.reload()

        res = self.app.delete(self.url_user, auth=self.user.auth)
        assert_equal(res.status_code, 204)

        self.project.reload()
        assert_not_in(self.user, self.project.contributors)

    def test_remove_self_contributor_unique_admin(self):
        res = self.app.delete(self.url_user, auth=self.user.auth, expect_errors=True)
        assert_equal(res.status_code, 400)

        self.project.reload()
        assert_in(self.user, self.project.contributors)

    def test_remove_only_bibliographic_contributor(self):
        self.project.set_visible(self.user_two, False)

        res = self.app.delete(self.url_user, auth=self.user.auth, expect_errors=True)
        assert_equal(res.status_code, 400)

        self.project.reload()
        assert_in(self.user, self.project.contributors)


=======
>>>>>>> 0c8be907
class TestNodeRegistrationList(ApiTestCase):
    def setUp(self):
        super(TestNodeRegistrationList, self).setUp()
        self.user = AuthUserFactory()

        self.project = ProjectFactory(is_public=False, creator=self.user)
        self.registration_project = RegistrationFactory(creator=self.user, project=self.project)
        self.project.save()
        self.private_url = '/{}nodes/{}/registrations/'.format(API_BASE, self.project._id)

        self.public_project = ProjectFactory(is_public=True, creator=self.user)
        self.public_registration_project = RegistrationFactory(creator=self.user, project=self.public_project)
        self.public_project.save()
        self.public_url = '/{}nodes/{}/registrations/'.format(API_BASE, self.public_project._id)

        self.user_two = AuthUserFactory()

    def test_return_public_registrations_logged_out(self):
        res = self.app.get(self.public_url)
        assert_equal(res.status_code, 200)
        assert_equal(res.json['data'][0]['title'], self.public_project.title)

    def test_return_public_registrations_logged_in(self):
        res = self.app.get(self.public_url, auth=self.user.auth)
        assert_equal(res.status_code, 200)
        assert_equal(res.json['data'][0]['category'], self.public_project.category)

    def test_return_private_registrations_logged_out(self):
        res = self.app.get(self.private_url, expect_errors=True)
        # This is 403 instead of 401 because basic authentication is only for unit tests and, in order to keep from
        # presenting a basic authentication dialog box in the front end. We may change this as we understand CAS
        # a little better
        assert_equal(res.status_code, 403)

    def test_return_private_registrations_logged_in_contributor(self):
        res = self.app.get(self.private_url, auth=self.user.auth)
        assert_equal(res.status_code, 200)
        assert_equal(res.json['data'][0]['category'], self.project.category)

    def test_return_private_registrations_logged_in_non_contributor(self):
        res = self.app.get(self.private_url, auth=self.user_two.auth, expect_errors=True)
        assert_equal(res.status_code, 403)


class TestNodeChildrenList(ApiTestCase):
    def setUp(self):
        super(TestNodeChildrenList, self).setUp()
        self.user = AuthUserFactory()
        self.project = ProjectFactory()
        self.project.add_contributor(self.user, permissions=['read', 'write'])
        self.project.save()
        self.component = NodeFactory(parent=self.project, creator=self.user)
        self.pointer = ProjectFactory()
        self.project.add_pointer(self.pointer, auth=Auth(self.user), save=True)
        self.private_project_url = '/{}nodes/{}/children/'.format(API_BASE, self.project._id)

        self.public_project = ProjectFactory(is_public=True, creator=self.user)
        self.public_project.save()
        self.public_component = NodeFactory(parent=self.public_project, creator=self.user, is_public=True)
        self.public_project_url = '/{}nodes/{}/children/'.format(API_BASE, self.public_project._id)

        self.user_two = AuthUserFactory()

    def test_node_children_list_does_not_include_pointers(self):
        res = self.app.get(self.private_project_url, auth=self.user.auth)
        assert_equal(len(res.json['data']), 1)

    def test_return_public_node_children_list_logged_out(self):
        res = self.app.get(self.public_project_url)
        assert_equal(res.status_code, 200)
        assert_equal(len(res.json['data']), 1)
        assert_equal(res.json['data'][0]['id'], self.public_component._id)

    def test_return_public_node_children_list_logged_in(self):
        res = self.app.get(self.public_project_url, auth=self.user_two.auth)
        assert_equal(res.status_code, 200)
        assert_equal(len(res.json['data']), 1)
        assert_equal(res.json['data'][0]['id'], self.public_component._id)

    def test_return_private_node_children_list_logged_out(self):
        res = self.app.get(self.private_project_url, expect_errors=True)
        # This is 403 instead of 401 because basic authentication is only for unit tests and, in order to keep from
        # presenting a basic authentication dialog box in the front end. We may change this as we understand CAS
        # a little better
        assert_equal(res.status_code, 403)

    def test_return_private_node_children_list_logged_in_contributor(self):
        res = self.app.get(self.private_project_url, auth=self.user.auth)
        assert_equal(res.status_code, 200)
        assert_equal(len(res.json['data']), 1)
        assert_equal(res.json['data'][0]['id'], self.component._id)

    def test_return_private_node_children_list_logged_in_non_contributor(self):
        res = self.app.get(self.private_project_url, auth=self.user_two.auth, expect_errors=True)
        assert_equal(res.status_code, 403)

    def test_node_children_list_does_not_include_unauthorized_projects(self):
        private_component = NodeFactory(parent=self.project)
        res = self.app.get(self.private_project_url, auth=self.user.auth)
        assert_equal(len(res.json['data']), 1)


class TestNodeChildCreate(ApiTestCase):

    def setUp(self):
        super(TestNodeChildCreate, self).setUp()
        self.user = AuthUserFactory()
        self.user_two = AuthUserFactory()

        self.project = ProjectFactory(creator=self.user, is_publc=True)

        self.url = '/{}nodes/{}/children/'.format(API_BASE, self.project._id)
        self.child = {
            'title': 'child',
            'description': 'this is a child project',
            'category': 'project',
        }

    def test_creates_child_logged_out_user(self):
        res = self.app.post_json(self.url, self.child, expect_errors=True)
        # This is 403 instead of 401 because basic authentication is only for unit tests and, in order to keep from
        # presenting a basic authentication dialog box in the front end. We may change this as we understand CAS
        # a little better
        assert_equal(res.status_code, 403)

        self.project.reload()
        assert_equal(len(self.project.nodes), 0)

    def test_creates_child_logged_in_owner(self):
        res = self.app.post_json(self.url, self.child, auth=self.user.auth)
        assert_equal(res.status_code, 201)
        assert_equal(res.json['data']['title'], self.child['title'])
        assert_equal(res.json['data']['description'], self.child['description'])
        assert_equal(res.json['data']['category'], self.child['category'])

        self.project.reload()
        assert_equal(res.json['data']['id'], self.project.nodes[0]._id)

    def test_creates_child_logged_in_write_contributor(self):
        self.project.add_contributor(self.user_two, permissions=['read', 'write'], auth=Auth(self.user), save=True)

        res = self.app.post_json(self.url, self.child, auth=self.user_two.auth)
        assert_equal(res.status_code, 201)
        assert_equal(res.json['data']['title'], self.child['title'])
        assert_equal(res.json['data']['description'], self.child['description'])
        assert_equal(res.json['data']['category'], self.child['category'])

        self.project.reload()
        assert_equal(res.json['data']['id'], self.project.nodes[0]._id)

    def test_creates_child_logged_in_read_contributor(self):
        self.project.add_contributor(self.user_two, permissions=['read'], auth=Auth(self.user), save=True)
        self.project.reload()

        res = self.app.post_json(self.url, self.child, auth=self.user_two.auth, expect_errors=True)
        assert_equal(res.status_code, 403)

        self.project.reload()
        assert_equal(len(self.project.nodes), 0)

    def test_creates_child_logged_in_non_contributor(self):
        res = self.app.post_json(self.url, self.child, auth=self.user_two.auth, expect_errors=True)
        assert_equal(res.status_code, 403)

        self.project.reload()
        assert_equal(len(self.project.nodes), 0)

    def test_creates_child_creates_child_and_sanitizes_html_logged_in_owner(self):
        title = '<em>Cool</em> <strong>Project</strong>'
        description = 'An <script>alert("even cooler")</script> child'

        res = self.app.post_json(self.url, {
            'title': title,
            'description': description,
            'category': 'project',
            'public': True,
        }, auth=self.user.auth)
        child_id = res.json['data']['id']
        assert_equal(res.status_code, 201)
        url = '/{}nodes/{}/'.format(API_BASE, child_id)

        res = self.app.get(url, auth=self.user.auth)
        assert_equal(res.json['data']['title'], strip_html(title))
        assert_equal(res.json['data']['description'], strip_html(description))
        assert_equal(res.json['data']['category'], 'project')

        self.project.reload()
        assert_equal(res.json['data']['id'], self.project.nodes[0]._id)


class TestNodePointersList(ApiTestCase):

    def setUp(self):
        super(TestNodePointersList, self).setUp()
        self.user = AuthUserFactory()
        self.project = ProjectFactory(is_public=False, creator=self.user)
        self.pointer_project = ProjectFactory(is_public=False, creator=self.user)
        self.project.add_pointer(self.pointer_project, auth=Auth(self.user))
        self.private_url = '/{}nodes/{}/pointers/'.format(API_BASE, self.project._id)

        self.public_project = ProjectFactory(is_public=True, creator=self.user)
        self.public_pointer_project = ProjectFactory(is_public=True, creator=self.user)
        self.public_project.add_pointer(self.public_pointer_project, auth=Auth(self.user))
        self.public_url = '/{}nodes/{}/pointers/'.format(API_BASE, self.public_project._id)

        self.user_two = AuthUserFactory()

    def test_return_public_node_pointers_logged_out(self):
        res = self.app.get(self.public_url)
        res_json = res.json['data']
        assert_equal(len(res_json), 1)
        assert_equal(res.status_code, 200)
        assert_in(res_json[0]['target_node_id'], self.public_pointer_project._id)

    def test_return_public_node_pointers_logged_in(self):
        res = self.app.get(self.public_url, auth=self.user_two.auth)
        res_json = res.json['data']
        assert_equal(len(res_json), 1)
        assert_equal(res.status_code, 200)
        assert_in(res_json[0]['target_node_id'], self.public_pointer_project._id)

    def test_return_private_node_pointers_logged_out(self):
        res = self.app.get(self.private_url, expect_errors=True)
        # This is 403 instead of 401 because basic authentication is only for unit tests and, in order to keep from
        # presenting a basic authentication dialog box in the front end. We may change this as we understand CAS
        # a little better
        assert_equal(res.status_code, 403)

    def test_return_private_node_pointers_logged_in_contributor(self):
        res = self.app.get(self.private_url, auth=self.user.auth)
        res_json = res.json['data']
        assert_equal(res.status_code, 200)
        assert_equal(len(res_json), 1)
        assert_in(res_json[0]['target_node_id'], self.pointer_project._id)

    def test_return_private_node_pointers_logged_in_non_contributor(self):
        res = self.app.get(self.private_url, auth=self.user_two.auth, expect_errors=True)
        assert_equal(res.status_code, 403)


class TestCreateNodePointer(ApiTestCase):
    def setUp(self):
        super(TestCreateNodePointer, self).setUp()
        self.user = AuthUserFactory()
        self.project = ProjectFactory(is_public=False, creator=self.user)
        self.pointer_project = ProjectFactory(is_public=False, creator=self.user)
        self.private_url = '/{}nodes/{}/pointers/'.format(API_BASE, self.project._id)
        self.private_payload = {'target_node_id': self.pointer_project._id}

        self.public_project = ProjectFactory(is_public=True, creator=self.user)
        self.public_pointer_project = ProjectFactory(is_public=True, creator=self.user)
        self.public_url = '/{}nodes/{}/pointers/'.format(API_BASE, self.public_project._id)
        self.public_payload = {'target_node_id': self.public_pointer_project._id}
        self.fake_url = '/{}nodes/{}/pointers/'.format(API_BASE, 'fdxlq')
        self.fake_payload = {'target_node_id': 'fdxlq'}
        self.point_to_itself_payload = {'target_node_id': self.public_project._id}

        self.user_two = AuthUserFactory()
        self.user_two_project = ProjectFactory(is_public=True, creator=self.user_two)
        self.user_two_url = '/{}nodes/{}/pointers/'.format(API_BASE, self.user_two_project._id)
        self.user_two_payload = {'target_node_id': self.user_two_project._id}

    def test_creates_public_node_pointer_logged_out(self):
        res = self.app.post(self.public_url, self.public_payload, expect_errors=True)
        # This is 403 instead of 401 because basic authentication is only for unit tests and, in order to keep from
        # presenting a basic authentication dialog box in the front end. We may change this as we understand CAS
        # a little better
        assert_equal(res.status_code, 403)

    def test_creates_public_node_pointer_logged_in(self):
        res = self.app.post(self.public_url, self.public_payload, auth=self.user_two.auth, expect_errors=True)
        assert_equal(res.status_code, 403)

        res = self.app.post(self.public_url, self.public_payload, auth=self.user.auth)
        assert_equal(res.status_code, 201)
        assert_equal(res.json['data']['target_node_id'], self.public_pointer_project._id)

    def test_creates_private_node_pointer_logged_out(self):
        res = self.app.post(self.private_url, self.private_payload, expect_errors=True)
        # This is 403 instead of 401 because basic authentication is only for unit tests and, in order to keep from
        # presenting a basic authentication dialog box in the front end. We may change this as we understand CAS
        # a little better
        assert_equal(res.status_code, 403)

    def test_creates_private_node_pointer_logged_in_contributor(self):
        res = self.app.post(self.private_url, self.private_payload, auth=self.user.auth)
        assert_equal(res.status_code, 201)
        assert_equal(res.json['data']['target_node_id'], self.pointer_project._id)

    def test_creates_private_node_pointer_logged_in_non_contributor(self):
        res = self.app.post(self.private_url, self.private_payload, auth=self.user_two.auth, expect_errors=True)
        assert_equal(res.status_code, 403)

    def test_create_node_pointer_non_contributing_node_to_contributing_node(self):
        res = self.app.post(self.private_url, self.user_two_payload, auth=self.user_two.auth, expect_errors=True)
        assert_equal(res.status_code, 403)

    def test_create_node_pointer_contributing_node_to_non_contributing_node(self):
        res = self.app.post(self.private_url, self.user_two_payload, auth=self.user.auth)
        assert_equal(res.status_code, 201)
        assert_equal(res.json['data']['target_node_id'], self.user_two_project._id)

    def test_create_pointer_non_contributing_node_to_fake_node(self):
        res = self.app.post(self.private_url, self.fake_payload, auth=self.user_two.auth, expect_errors=True)
        assert_equal(res.status_code, 403)

    def test_create_pointer_contributing_node_to_fake_node(self):
        res = self.app.post(self.private_url, self.fake_payload, auth=self.user.auth, expect_errors=True)
        assert_equal(res.status_code, 404)

    def test_create_fake_node_pointing_to_contributing_node(self):
        res = self.app.post(self.fake_url, self.private_payload, auth=self.user.auth, expect_errors=True)
        assert_equal(res.status_code, 404)

        res = self.app.post(self.fake_url, self.private_payload, auth=self.user_two.auth, expect_errors=True)
        assert_equal(res.status_code, 404)

    def test_create_node_pointer_to_itself(self):
        res = self.app.post(self.public_url, self.point_to_itself_payload, auth=self.user_two.auth, expect_errors=True)
        assert_equal(res.status_code, 403)

        res = self.app.post(self.public_url, self.point_to_itself_payload, auth=self.user.auth)
        assert_equal(res.status_code, 201)
        assert_equal(res.json['data']['target_node_id'], self.public_project._id)

    def test_create_node_pointer_already_connected(self):
        res = self.app.post(self.public_url, self.public_payload, auth=self.user.auth)
        assert_equal(res.status_code, 201)
        assert_equal(res.json['data']['target_node_id'], self.public_pointer_project._id)

        res = self.app.post(self.public_url, self.public_payload, auth=self.user.auth, expect_errors=True)
        assert_equal(res.status_code, 400)


class TestNodeFilesList(ApiTestCase):

    def setUp(self):
        super(TestNodeFilesList, self).setUp()
        self.user = AuthUserFactory()
        self.project = ProjectFactory(creator=self.user)
        self.private_url = '/{}nodes/{}/files/'.format(API_BASE, self.project._id)

        self.user_two = AuthUserFactory()

        self.public_project = ProjectFactory(creator=self.user, is_public=True)
        self.public_url = '/{}nodes/{}/files/'.format(API_BASE, self.public_project._id)

    def test_returns_public_files_logged_out(self):
        res = self.app.get(self.public_url, expect_errors=True)
        assert_equal(res.status_code, 200)
        assert_equal(res.json['data'][0]['provider'], 'osfstorage')

    def test_returns_public_files_logged_in(self):
        res = self.app.get(self.public_url, auth=self.user.auth)
        assert_equal(res.status_code, 200)
        assert_equal(res.json['data'][0]['provider'], 'osfstorage')

    def test_returns_private_files_logged_out(self):
        res = self.app.get(self.private_url, expect_errors=True)
        # This is 403 instead of 401 because basic authentication is only for unit tests and, in order to keep from
        # presenting a basic authentication dialog box in the front end. We may change this as we understand CAS
        # a little better
        assert_equal(res.status_code, 403)

    def test_returns_private_files_logged_in_contributor(self):
        res = self.app.get(self.private_url, auth=self.user.auth)
        assert_equal(res.status_code, 200)
        assert_equal(len(res.json['data']), 1)
        assert_equal(res.json['data'][0]['provider'], 'osfstorage')

    def test_returns_private_files_logged_in_non_contributor(self):
        res = self.app.get(self.private_url, auth=self.user_two.auth, expect_errors=True)
        assert_equal(res.status_code, 403)

    def test_returns_addon_folders(self):
        user_auth = Auth(self.user)
        res = self.app.get(self.private_url, auth=self.user.auth)
        assert_equal(len(res.json['data']), 1)
        assert_equal(res.json['data'][0]['provider'], 'osfstorage')

        self.project.add_addon('github', auth=user_auth)
        self.project.save()
        res = self.app.get(self.private_url, auth=self.user.auth)
        data = res.json['data']
        providers = [item['provider'] for item in data]
        assert_equal(len(data), 2)
        assert_in('github', providers)
        assert_in('osfstorage', providers)

    @mock.patch('api.nodes.views.requests.get')
    def test_returns_node_files_list(self, mock_waterbutler_request):
        mock_res = mock.MagicMock()
        mock_res.status_code = 200
        mock_res.json.return_value = {
            u'data': [{
                u'contentType': None,
                u'extra': {u'downloads': 0, u'version': 1},
                u'kind': u'file',
                u'modified': None,
                u'name': u'NewFile',
                u'path': u'/',
                u'provider': u'osfstorage',
                u'size': None
            }]
        }
        mock_waterbutler_request.return_value = mock_res

        url = '/{}nodes/{}/files/?path=%2F&provider=osfstorage'.format(API_BASE, self.project._id)
        res = self.app.get(url, auth=self.user.auth)
        assert_equal(res.json['data'][0]['name'], 'NewFile')
        assert_equal(res.json['data'][0]['provider'], 'osfstorage')

    @mock.patch('api.nodes.views.requests.get')
    def test_handles_unauthenticated_waterbutler_request(self, mock_waterbutler_request):
        url = '/{}nodes/{}/files/?path=%2F&provider=osfstorage'.format(API_BASE, self.project._id)
        mock_res = mock.MagicMock()
        mock_res.status_code = 401
        mock_waterbutler_request.return_value = mock_res
        res = self.app.get(url, auth=self.user.auth, expect_errors=True)
        assert_equal(res.status_code, 403)

    @mock.patch('api.nodes.views.requests.get')
    def test_handles_bad_waterbutler_request(self, mock_waterbutler_request):
        url = '/{}nodes/{}/files/?path=%2F&provider=osfstorage'.format(API_BASE, self.project._id)
        mock_res = mock.MagicMock()
        mock_res.status_code = 418
        mock_res.json.return_value = {}
        mock_waterbutler_request.return_value = mock_res
        res = self.app.get(url, auth=self.user.auth, expect_errors=True)
        assert_equal(res.status_code, 400)


class TestNodePointerDetail(ApiTestCase):

    def setUp(self):
        super(TestNodePointerDetail, self).setUp()
        self.user = AuthUserFactory()
        self.private_project = ProjectFactory(creator=self.user, is_public=False)
        self.pointer_project = ProjectFactory(creator=self.user, is_public=False)
        self.pointer = self.private_project.add_pointer(self.pointer_project, auth=Auth(self.user), save=True)
        self.private_url = '/{}nodes/{}/pointers/{}/'.format(API_BASE, self.private_project._id, self.pointer._id)

        self.user_two = AuthUserFactory()

        self.public_project = ProjectFactory(is_public=True)
        self.public_pointer_project = ProjectFactory(is_public=True)
        self.public_pointer = self.public_project.add_pointer(self.public_pointer_project,
                                                              auth=Auth(self.user),
                                                              save=True)
        self.public_url = '/{}nodes/{}/pointers/{}/'.format(API_BASE, self.public_project._id, self.public_pointer._id)

    def test_returns_public_node_pointer_detail_logged_out(self):
        res = self.app.get(self.public_url)
        assert_equal(res.status_code, 200)
        res_json = res.json['data']
        assert_equal(res_json['target_node_id'], self.public_pointer_project._id)

    def test_returns_public_node_pointer_detail_logged_in(self):
        res = self.app.get(self.public_url, auth=self.user.auth)
        res_json = res.json['data']
        assert_equal(res.status_code, 200)
        assert_equal(res_json['target_node_id'], self.public_pointer_project._id)

    def test_returns_private_node_pointer_detail_logged_out(self):
        res = self.app.get(self.private_url, expect_errors=True)
        # This is 403 instead of 401 because basic authentication is only for unit tests and, in order to keep from
        # presenting a basic authentication dialog box in the front end. We may change this as we understand CAS
        # a little better
        assert_equal(res.status_code, 403)

    def test_returns_private_node_pointer_detail_logged_in_contributor(self):
        res = self.app.get(self.private_url, auth=self.user.auth)
        res_json = res.json['data']
        assert_equal(res.status_code, 200)
        assert_equal(res_json['target_node_id'], self.pointer_project._id)

    def returns_private_node_pointer_detail_logged_in_non_contributor(self):
        res = self.app.get(self.private_url, auth=self.user_two.auth, expect_errors=True)
        assert_equal(res.status_code, 403)


class TestDeleteNodePointer(ApiTestCase):

    def setUp(self):
        super(TestDeleteNodePointer, self).setUp()
        self.user = AuthUserFactory()
        self.project = ProjectFactory(creator=self.user, is_public=False)
        self.pointer_project = ProjectFactory(creator=self.user, is_public=True)
        self.pointer = self.project.add_pointer(self.pointer_project, auth=Auth(self.user), save=True)
        self.private_url = '/{}nodes/{}/pointers/{}'.format(API_BASE, self.project._id, self.pointer._id)

        self.user_two = AuthUserFactory()

        self.public_project = ProjectFactory(is_public=True, creator=self.user)
        self.public_pointer_project = ProjectFactory(is_public=True, creator=self.user)
        self.public_pointer = self.public_project.add_pointer(self.public_pointer_project,
                                                              auth=Auth(self.user),
                                                              save=True)
        self.public_url = '/{}nodes/{}/pointers/{}'.format(API_BASE, self.public_project._id, self.public_pointer._id)

    def test_deletes_public_node_pointer_logged_out(self):
        res = self.app.delete(self.public_url, expect_errors=True)
        # This is 403 instead of 401 because basic authentication is only for unit tests and, in order to keep from
        # presenting a basic authentication dialog box in the front end. We may change this as we understand CAS
        # a little better
        assert_equal(res.status_code, 403)

    def test_deletes_public_node_pointer_fails_if_bad_auth(self):
        node_count_before = len(self.public_project.nodes_pointer)
        res = self.app.delete(self.public_url, auth=self.user_two.auth, expect_errors=True)
        self.public_project.reload()
        # This is could arguably be a 405, but we don't need to go crazy with status codes
        assert_equal(res.status_code, 403)
        assert_equal(node_count_before, len(self.public_project.nodes_pointer))

    def test_deletes_public_node_pointer_succeeds_as_owner(self):
        node_count_before = len(self.public_project.nodes_pointer)
        res = self.app.delete(self.public_url, auth=self.user.auth)
        self.public_project.reload()
        assert_equal(res.status_code, 204)
        assert_equal(node_count_before - 1, len(self.public_project.nodes_pointer))

    def test_deletes_private_node_pointer_logged_out(self):
        res = self.app.delete(self.private_url, expect_errors=True)
        # This is 403 instead of 401 because basic authentication is only for unit tests and, in order to keep from
        # presenting a basic authentication dialog box in the front end. We may change this as we understand CAS
        # a little better
        assert_equal(res.status_code, 403)

    def test_deletes_private_node_pointer_logged_in_contributor(self):
        res = self.app.delete(self.private_url, auth=self.user.auth)
        self.project.reload()  # Update the model to reflect changes made by post request
        assert_equal(res.status_code, 204)
        assert_equal(len(self.project.nodes_pointer), 0)

    def test_deletes_private_node_pointer_logged_in_non_contributor(self):
        res = self.app.delete(self.private_url, auth=self.user_two.auth, expect_errors=True)
        assert_equal(res.status_code, 403)


    def test_return_deleted_public_node_pointer(self):
        res = self.app.delete(self.public_url, auth=self.user.auth)
        self.public_project.reload() # Update the model to reflect changes made by post request
        assert_equal(res.status_code, 204)

        #check that deleted pointer can not be returned
        res = self.app.get(self.public_url, auth=self.user.auth, expect_errors=True)
        assert_equal(res.status_code, 404)

    def test_return_deleted_private_node_pointer(self):
        res = self.app.delete(self.private_url, auth=self.user.auth)
        self.project.reload()  # Update the model to reflect changes made by post request
        assert_equal(res.status_code, 204)

        #check that deleted pointer can not be returned
        res = self.app.get(self.private_url, auth=self.user.auth, expect_errors=True)
        assert_equal(res.status_code, 404)<|MERGE_RESOLUTION|>--- conflicted
+++ resolved
@@ -11,7 +11,6 @@
 
 from tests.base import ApiTestCase, fake
 from tests.factories import (
-    AuthUserFactory,
     DashboardFactory,
     FolderFactory,
     NodeFactory,
@@ -786,7 +785,6 @@
         assert_equal(len(res.json['data']), 1)
         assert_false(res.json['data'][0].get('bibliographic', None))
 
-<<<<<<< HEAD
 
 class TestNodeContributorAdd(ApiTestCase):
     def setUp(self):
@@ -1248,9 +1246,6 @@
         self.project.reload()
         assert_in(self.user, self.project.contributors)
 
-
-=======
->>>>>>> 0c8be907
 class TestNodeRegistrationList(ApiTestCase):
     def setUp(self):
         super(TestNodeRegistrationList, self).setUp()
