--- conflicted
+++ resolved
@@ -37,12 +37,8 @@
     def test_returns_current_user_info_when_logged_in(self):
         res = self.app.get(self.url, auth=self.basic_auth)
         assert_equal(res.status_code, 200)
-<<<<<<< HEAD
+        assert_equal(res.content_type, 'application/vnd.api+json')
         assert_equal(res.json['meta']['current_user']['data']['attributes']['given_name'], self.user.given_name)
-=======
-        assert_equal(res.content_type, 'application/vnd.api+json')
-        assert_equal(res.json['meta']['current_user']['data']['given_name'], self.user.given_name)
->>>>>>> 7e0a09c7
 
 
 class TestNodeList(ApiTestCase):
@@ -360,17 +356,11 @@
     def test_creates_public_project_logged_in(self):
         res = self.app.post_json(self.url, self.public_project, auth=self.basic_auth)
         assert_equal(res.status_code, 201)
-<<<<<<< HEAD
         assert_equal(res.json['data']['attributes']['title'], self.public_project['title'])
         assert_equal(res.json['data']['attributes']['description'], self.public_project['description'])
         assert_equal(res.json['data']['attributes']['category'], self.public_project['category'])
-=======
-        assert_equal(res.content_type, 'application/vnd.api+json')
-        assert_equal(res.json['data']['title'], self.public_project['title'])
-        assert_equal(res.json['data']['description'], self.public_project['description'])
-        assert_equal(res.json['data']['category'], self.public_project['category'])
->>>>>>> 7e0a09c7
-
+        assert_equal(res.content_type, 'application/vnd.api+json')
+       
     def test_creates_private_project_logged_out(self):
         res = self.app.post_json(self.url, self.private_project, expect_errors=True)
         # This is 403 instead of 401 because basic authentication is only for unit tests and, in order to keep from
@@ -382,16 +372,10 @@
     def test_creates_private_project_logged_in_contributor(self):
         res = self.app.post_json(self.url, self.private_project, auth=self.basic_auth)
         assert_equal(res.status_code, 201)
-<<<<<<< HEAD
+        assert_equal(res.content_type, 'application/vnd.api+json')
         assert_equal(res.json['data']['attributes']['title'], self.private_project['title'])
         assert_equal(res.json['data']['attributes']['description'], self.private_project['description'])
         assert_equal(res.json['data']['attributes']['category'], self.private_project['category'])
-=======
-        assert_equal(res.content_type, 'application/vnd.api+json')
-        assert_equal(res.json['data']['title'], self.private_project['title'])
-        assert_equal(res.json['data']['description'], self.private_project['description'])
-        assert_equal(res.json['data']['category'], self.private_project['category'])
->>>>>>> 7e0a09c7
 
     def test_creates_project_creates_project_and_sanitizes_html(self):
         title = '<em>Cool</em> <strong>Project</strong>'
@@ -435,30 +419,18 @@
     def test_return_public_project_details_logged_out(self):
         res = self.app.get(self.public_url)
         assert_equal(res.status_code, 200)
-<<<<<<< HEAD
+        assert_equal(res.content_type, 'application/vnd.api+json')
         assert_equal(res.json['data']['attributes']['title'], self.public_project.title)
         assert_equal(res.json['data']['attributes']['description'], self.public_project.description)
         assert_equal(res.json['data']['attributes']['category'], self.public_project.category)
-=======
-        assert_equal(res.content_type, 'application/vnd.api+json')
-        assert_equal(res.json['data']['title'], self.public_project.title)
-        assert_equal(res.json['data']['description'], self.public_project.description)
-        assert_equal(res.json['data']['category'], self.public_project.category)
->>>>>>> 7e0a09c7
 
     def test_return_public_project_details_logged_in(self):
         res = self.app.get(self.public_url, auth=self.basic_auth)
         assert_equal(res.status_code, 200)
-<<<<<<< HEAD
+        assert_equal(res.content_type, 'application/vnd.api+json')
         assert_equal(res.json['data']['attributes']['title'], self.public_project.title)
         assert_equal(res.json['data']['attributes']['description'], self.public_project.description)
         assert_equal(res.json['data']['attributes']['category'], self.public_project.category)
-=======
-        assert_equal(res.content_type, 'application/vnd.api+json')
-        assert_equal(res.json['data']['title'], self.public_project.title)
-        assert_equal(res.json['data']['description'], self.public_project.description)
-        assert_equal(res.json['data']['category'], self.public_project.category)
->>>>>>> 7e0a09c7
 
     def test_return_private_project_details_logged_out(self):
         res = self.app.get(self.private_url, expect_errors=True)
@@ -472,16 +444,10 @@
     def test_return_private_project_details_logged_in_contributor(self):
         res = self.app.get(self.private_url, auth=self.basic_auth)
         assert_equal(res.status_code, 200)
-<<<<<<< HEAD
+        assert_equal(res.content_type, 'application/vnd.api+json')
         assert_equal(res.json['data']['attributes']['title'], self.private_project.title)
         assert_equal(res.json['data']['attributes']['description'], self.private_project.description)
         assert_equal(res.json['data']['attributes']['category'], self.private_project.category)
-=======
-        assert_equal(res.content_type, 'application/vnd.api+json')
-        assert_equal(res.json['data']['title'], self.private_project.title)
-        assert_equal(res.json['data']['description'], self.private_project.description)
-        assert_equal(res.json['data']['category'], self.private_project.category)
->>>>>>> 7e0a09c7
 
     def test_return_private_project_details_logged_in_non_contributor(self):
         res = self.app.get(self.private_url, auth=self.basic_auth_two, expect_errors=True)
@@ -491,24 +457,16 @@
     def test_top_level_project_has_no_parent(self):
         res = self.app.get(self.public_url)
         assert_equal(res.status_code, 200)
-<<<<<<< HEAD
         assert_equal(res.json['data']['relationships']['parent']['links']['self'], None)
-=======
-        assert_equal(res.content_type, 'application/vnd.api+json')
-        assert_equal(res.json['data']['links']['parent']['self'], None)
->>>>>>> 7e0a09c7
+        assert_equal(res.content_type, 'application/vnd.api+json')
 
     def test_child_project_has_parent(self):
         public_component = NodeFactory(parent=self.public_project, creator=self.user, is_public=True)
         public_component_url = '/{}nodes/{}/'.format(API_BASE, public_component._id)
         res = self.app.get(public_component_url)
         assert_equal(res.status_code, 200)
-<<<<<<< HEAD
+        assert_equal(res.content_type, 'application/vnd.api+json')
         assert_equal(res.json['data']['relationships']['parent']['links']['self'], urlparse.urljoin(API_DOMAIN, self.public_url))
-=======
-        assert_equal(res.content_type, 'application/vnd.api+json')
-        assert_equal(res.json['data']['links']['parent']['self'], urlparse.urljoin(API_DOMAIN, self.public_url))
->>>>>>> 7e0a09c7
 
 
 class TestNodeUpdate(ApiTestCase):
@@ -569,16 +527,10 @@
             'public': True,
         }, auth=self.basic_auth)
         assert_equal(res.status_code, 200)
-<<<<<<< HEAD
+        assert_equal(res.content_type, 'application/vnd.api+json')
         assert_equal(res.json['data']['attributes']['title'], self.new_title)
         assert_equal(res.json['data']['attributes']['description'], self.new_description)
         assert_equal(res.json['data']['attributes']['category'], self.new_category)
-=======
-        assert_equal(res.content_type, 'application/vnd.api+json')
-        assert_equal(res.json['data']['title'], self.new_title)
-        assert_equal(res.json['data']['description'], self.new_description)
-        assert_equal(res.json['data']['category'], self.new_category)
->>>>>>> 7e0a09c7
 
         # Public project, logged in, unauthorized
         res = self.app.put_json(self.public_url, {
@@ -611,16 +563,10 @@
             'public': False,
         }, auth=self.basic_auth)
         assert_equal(res.status_code, 200)
-<<<<<<< HEAD
+        assert_equal(res.content_type, 'application/vnd.api+json')
         assert_equal(res.json['data']['attributes']['title'], self.new_title)
         assert_equal(res.json['data']['attributes']['description'], self.new_description)
         assert_equal(res.json['data']['attributes']['category'], self.new_category)
-=======
-        assert_equal(res.content_type, 'application/vnd.api+json')
-        assert_equal(res.json['data']['title'], self.new_title)
-        assert_equal(res.json['data']['description'], self.new_description)
-        assert_equal(res.json['data']['category'], self.new_category)
->>>>>>> 7e0a09c7
 
     def test_update_private_project_logged_in_non_contributor(self):
         res = self.app.put_json(self.private_url, {
@@ -647,14 +593,9 @@
             'public': True,
         }, auth=self.basic_auth)
         assert_equal(res.status_code, 200)
-<<<<<<< HEAD
+        assert_equal(res.content_type, 'application/vnd.api+json')
         assert_equal(res.json['data']['attributes']['title'], strip_html(new_title))
         assert_equal(res.json['data']['attributes']['description'], strip_html(new_description))
-=======
-        assert_equal(res.content_type, 'application/vnd.api+json')
-        assert_equal(res.json['data']['title'], strip_html(new_title))
-        assert_equal(res.json['data']['description'], strip_html(new_description))
->>>>>>> 7e0a09c7
 
     def test_partial_update_project_updates_project_correctly_and_sanitizes_html(self):
         new_title = 'An <script>alert("even cooler")</script> project'
@@ -670,16 +611,10 @@
 
         res = self.app.get(url)
         assert_equal(res.status_code, 200)
-<<<<<<< HEAD
+        assert_equal(res.content_type, 'application/vnd.api+json')
         assert_equal(res.json['data']['attributes']['title'], strip_html(new_title))
         assert_equal(res.json['data']['attributes']['description'], self.description)
         assert_equal(res.json['data']['attributes']['category'], self.category)
-=======
-        assert_equal(res.content_type, 'application/vnd.api+json')
-        assert_equal(res.json['data']['title'], strip_html(new_title))
-        assert_equal(res.json['data']['description'], self.description)
-        assert_equal(res.json['data']['category'], self.category)
->>>>>>> 7e0a09c7
 
     def test_writing_to_public_field(self):
         title = "Cool project"
@@ -711,22 +646,15 @@
         assert_equal(res.status_code, 403)
         assert 'detail' in res.json['errors'][0].keys()
 
-
     def test_partial_update_public_project_logged_in(self):
         res = self.app.patch_json(self.public_url, {
             'title': self.new_title,
         }, auth=self.basic_auth)
         assert_equal(res.status_code, 200)
-<<<<<<< HEAD
+        assert_equal(res.content_type, 'application/vnd.api+json')
         assert_equal(res.json['data']['attributes']['title'], self.new_title)
         assert_equal(res.json['data']['attributes']['description'], self.description)
         assert_equal(res.json['data']['attributes']['category'], self.category)
-=======
-        assert_equal(res.content_type, 'application/vnd.api+json')
-        assert_equal(res.json['data']['title'], self.new_title)
-        assert_equal(res.json['data']['description'], self.description)
-        assert_equal(res.json['data']['category'], self.category)
->>>>>>> 7e0a09c7
 
         # Public resource, logged in, unauthorized
         res = self.app.patch_json(self.public_url, {
@@ -735,7 +663,6 @@
         assert_equal(res.status_code, 403)
         assert 'detail' in res.json['errors'][0].keys()
 
-
     def test_partial_update_private_project_logged_out(self):
         res = self.app.patch_json(self.private_url, {'title': self.new_title}, expect_errors=True)
         # This is 403 instead of 401 because basic authentication is only for unit tests and, in order to keep from
@@ -744,20 +671,13 @@
         assert_equal(res.status_code, 403)
         assert 'detail' in res.json['errors'][0].keys()
 
-
     def test_partial_update_private_project_logged_in_contributor(self):
         res = self.app.patch_json(self.private_url, {'title': self.new_title}, auth=self.basic_auth)
         assert_equal(res.status_code, 200)
-<<<<<<< HEAD
+        assert_equal(res.content_type, 'application/vnd.api+json')
         assert_equal(res.json['data']['attributes']['title'], self.new_title)
         assert_equal(res.json['data']['attributes']['description'], self.description)
         assert_equal(res.json['data']['attributes']['category'], self.category)
-=======
-        assert_equal(res.content_type, 'application/vnd.api+json')
-        assert_equal(res.json['data']['title'], self.new_title)
-        assert_equal(res.json['data']['description'], self.description)
-        assert_equal(res.json['data']['category'], self.category)
->>>>>>> 7e0a09c7
 
     def test_partial_update_private_project_logged_in_non_contributor(self):
         res = self.app.patch_json(self.private_url,
@@ -766,7 +686,6 @@
                                   expect_errors=True)
         assert_equal(res.status_code, 403)
         assert 'detail' in res.json['errors'][0].keys()
-
 
 
 class TestNodeDelete(ApiTestCase):
@@ -916,7 +835,6 @@
         res = self.app.get(self.private_url, auth=self.basic_auth_two, expect_errors=True)
         assert_equal(res.status_code, 403)
         assert 'detail' in res.json['errors'][0].keys()
-
 
 
 class TestNodeContributorFiltering(ApiTestCase):
@@ -998,22 +916,14 @@
     def test_return_public_registrations_logged_out(self):
         res = self.app.get(self.public_url)
         assert_equal(res.status_code, 200)
-<<<<<<< HEAD
+        assert_equal(res.content_type, 'application/vnd.api+json')
         assert_equal(res.json['data'][0]['attributes']['title'], self.public_project.title)
-=======
-        assert_equal(res.content_type, 'application/vnd.api+json')
-        assert_equal(res.json['data'][0]['title'], self.public_project.title)
->>>>>>> 7e0a09c7
 
     def test_return_public_registrations_logged_in(self):
         res = self.app.get(self.public_url, auth=self.basic_auth)
         assert_equal(res.status_code, 200)
-<<<<<<< HEAD
         assert_equal(res.json['data'][0]['attributes']['category'], self.public_project.category)
-=======
-        assert_equal(res.content_type, 'application/vnd.api+json')
-        assert_equal(res.json['data'][0]['category'], self.public_project.category)
->>>>>>> 7e0a09c7
+        assert_equal(res.content_type, 'application/vnd.api+json')
 
     def test_return_private_registrations_logged_out(self):
         res = self.app.get(self.private_url, expect_errors=True)
@@ -1023,16 +933,11 @@
         assert_equal(res.status_code, 403)
         assert 'detail' in res.json['errors'][0].keys()
 
-
     def test_return_private_registrations_logged_in_contributor(self):
         res = self.app.get(self.private_url, auth=self.basic_auth)
         assert_equal(res.status_code, 200)
-<<<<<<< HEAD
         assert_equal(res.json['data'][0]['attributes']['category'], self.project.category)
-=======
-        assert_equal(res.content_type, 'application/vnd.api+json')
-        assert_equal(res.json['data'][0]['category'], self.project.category)
->>>>>>> 7e0a09c7
+        assert_equal(res.content_type, 'application/vnd.api+json')
 
     def test_return_private_registrations_logged_in_non_contributor(self):
         res = self.app.get(self.private_url, auth=self.basic_auth_two, expect_errors=True)
@@ -1107,7 +1012,6 @@
         assert_equal(res.status_code, 403)
         assert 'detail' in res.json['errors'][0].keys()
 
-
     def test_node_children_list_does_not_include_unauthorized_projects(self):
         private_component = NodeFactory(parent=self.project)
         res = self.app.get(self.private_project_url, auth=self.basic_auth)
@@ -1144,24 +1048,16 @@
         res_json = res.json['data']
         assert_equal(len(res_json), 1)
         assert_equal(res.status_code, 200)
-<<<<<<< HEAD
+        assert_equal(res.content_type, 'application/vnd.api+json')
         assert_in(res_json[0]['attributes']['node_id'], self.public_pointer_project._id)
-=======
-        assert_equal(res.content_type, 'application/vnd.api+json')
-        assert_in(res_json[0]['node_id'], self.public_pointer_project._id)
->>>>>>> 7e0a09c7
 
     def test_return_public_node_pointers_logged_in(self):
         res = self.app.get(self.public_url, auth=self.basic_auth_two)
         res_json = res.json['data']
         assert_equal(len(res_json), 1)
         assert_equal(res.status_code, 200)
-<<<<<<< HEAD
+        assert_equal(res.content_type, 'application/vnd.api+json')
         assert_in(res_json[0]['attributes']['node_id'], self.public_pointer_project._id)
-=======
-        assert_equal(res.content_type, 'application/vnd.api+json')
-        assert_in(res_json[0]['node_id'], self.public_pointer_project._id)
->>>>>>> 7e0a09c7
 
     def test_return_private_node_pointers_logged_out(self):
         res = self.app.get(self.private_url, expect_errors=True)
@@ -1230,15 +1126,10 @@
         assert_equal(res.status_code, 403)
         assert 'detail' in res.json['errors'][0].keys()
 
-
         res = self.app.post(self.public_url, self.public_payload, auth=self.basic_auth)
         assert_equal(res.status_code, 201)
-<<<<<<< HEAD
+        assert_equal(res.content_type, 'application/vnd.api+json')
         assert_equal(res.json['data']['attributes']['node_id'], self.public_pointer_project._id)
-=======
-        assert_equal(res.content_type, 'application/vnd.api+json')
-        assert_equal(res.json['data']['node_id'], self.public_pointer_project._id)
->>>>>>> 7e0a09c7
 
     def test_creates_private_node_pointer_logged_out(self):
         res = self.app.post(self.private_url, self.private_payload, expect_errors=True)
@@ -1252,58 +1143,44 @@
     def test_creates_private_node_pointer_logged_in_contributor(self):
         res = self.app.post(self.private_url, self.private_payload, auth=self.basic_auth)
         assert_equal(res.status_code, 201)
-<<<<<<< HEAD
         assert_equal(res.json['data']['attributes']['node_id'], self.pointer_project._id)
-=======
-        assert_equal(res.content_type, 'application/vnd.api+json')
-        assert_equal(res.json['data']['node_id'], self.pointer_project._id)
->>>>>>> 7e0a09c7
+        assert_equal(res.content_type, 'application/vnd.api+json')
 
     def test_creates_private_node_pointer_logged_in_non_contributor(self):
         res = self.app.post(self.private_url, self.private_payload, auth=self.basic_auth_two, expect_errors=True)
         assert_equal(res.status_code, 403)
         assert 'detail' in res.json['errors'][0].keys()
 
-
     def test_create_node_pointer_non_contributing_node_to_contributing_node(self):
         res = self.app.post(self.private_url, self.user_two_payload, auth=self.basic_auth_two, expect_errors=True)
         assert_equal(res.status_code, 403)
         assert 'detail' in res.json['errors'][0].keys()
-
 
     def test_create_node_pointer_contributing_node_to_non_contributing_node(self):
         res = self.app.post(self.private_url, self.user_two_payload, auth=self.basic_auth)
         assert_equal(res.status_code, 201)
-<<<<<<< HEAD
+        assert_equal(res.content_type, 'application/vnd.api+json')
         assert_equal(res.json['data']['attributes']['node_id'], self.user_two_project._id)
-=======
-        assert_equal(res.content_type, 'application/vnd.api+json')
-        assert_equal(res.json['data']['node_id'], self.user_two_project._id)
->>>>>>> 7e0a09c7
 
     def test_create_pointer_non_contributing_node_to_fake_node(self):
         res = self.app.post(self.private_url, self.fake_payload, auth=self.basic_auth_two, expect_errors=True)
         assert_equal(res.status_code, 403)
         assert 'detail' in res.json['errors'][0].keys()
-
 
     def test_create_pointer_contributing_node_to_fake_node(self):
         res = self.app.post(self.private_url, self.fake_payload, auth=self.basic_auth, expect_errors=True)
         assert_equal(res.status_code, 404)
         assert 'detail' in res.json['errors'][0].keys()
 
-
     def test_create_fake_node_pointing_to_contributing_node(self):
         res = self.app.post(self.fake_url, self.private_payload, auth=self.basic_auth, expect_errors=True)
         assert_equal(res.status_code, 404)
         assert 'detail' in res.json['errors'][0].keys()
 
-
         res = self.app.post(self.fake_url, self.private_payload, auth=self.basic_auth_two, expect_errors=True)
         assert_equal(res.status_code, 404)
         assert 'detail' in res.json['errors'][0].keys()
 
-
     def test_create_node_pointer_to_itself(self):
         res = self.app.post(self.public_url, self.point_to_itself_payload, auth=self.basic_auth_two, expect_errors=True)
         assert_equal(res.status_code, 403)
@@ -1312,27 +1189,18 @@
 
         res = self.app.post(self.public_url, self.point_to_itself_payload, auth=self.basic_auth)
         assert_equal(res.status_code, 201)
-<<<<<<< HEAD
+        assert_equal(res.content_type, 'application/vnd.api+json')
         assert_equal(res.json['data']['attributes']['node_id'], self.public_project._id)
-=======
-        assert_equal(res.content_type, 'application/vnd.api+json')
-        assert_equal(res.json['data']['node_id'], self.public_project._id)
->>>>>>> 7e0a09c7
 
     def test_create_node_pointer_already_connected(self):
         res = self.app.post(self.public_url, self.public_payload, auth=self.basic_auth)
         assert_equal(res.status_code, 201)
-<<<<<<< HEAD
+        assert_equal(res.content_type, 'application/vnd.api+json')
         assert_equal(res.json['data']['attributes']['node_id'], self.public_pointer_project._id)
-=======
-        assert_equal(res.content_type, 'application/vnd.api+json')
-        assert_equal(res.json['data']['node_id'], self.public_pointer_project._id)
->>>>>>> 7e0a09c7
 
         res = self.app.post(self.public_url, self.public_payload, auth=self.basic_auth, expect_errors=True)
         assert_equal(res.status_code, 400)
         assert 'detail' in res.json['errors'][0].keys()
-
 
 
 class TestNodeFilesList(ApiTestCase):
@@ -1357,22 +1225,14 @@
     def test_returns_public_files_logged_out(self):
         res = self.app.get(self.public_url, expect_errors=True)
         assert_equal(res.status_code, 200)
-<<<<<<< HEAD
         assert_equal(res.json['data'][0]['attributes']['provider'], 'osfstorage')
-=======
-        assert_equal(res.content_type, 'application/vnd.api+json')
-        assert_equal(res.json['data'][0]['provider'], 'osfstorage')
->>>>>>> 7e0a09c7
+        assert_equal(res.content_type, 'application/vnd.api+json')
 
     def test_returns_public_files_logged_in(self):
         res = self.app.get(self.public_url, auth=self.basic_auth)
         assert_equal(res.status_code, 200)
-<<<<<<< HEAD
+        assert_equal(res.content_type, 'application/vnd.api+json')
         assert_equal(res.json['data'][0]['attributes']['provider'], 'osfstorage')
-=======
-        assert_equal(res.content_type, 'application/vnd.api+json')
-        assert_equal(res.json['data'][0]['provider'], 'osfstorage')
->>>>>>> 7e0a09c7
 
     def test_returns_private_files_logged_out(self):
         res = self.app.get(self.private_url, expect_errors=True)
@@ -1457,7 +1317,6 @@
         assert 'detail' in res.json['errors'][0].keys()
 
 
-
 class TestNodePointerDetail(ApiTestCase):
 
     def setUp(self):
@@ -1494,12 +1353,8 @@
         res = self.app.get(self.public_url, auth=self.basic_auth)
         res_json = res.json['data']
         assert_equal(res.status_code, 200)
-<<<<<<< HEAD
+        assert_equal(res.content_type, 'application/vnd.api+json')
         assert_equal(res_json['attributes']['node_id'], self.public_pointer_project._id)
-=======
-        assert_equal(res.content_type, 'application/vnd.api+json')
-        assert_equal(res_json['node_id'], self.public_pointer_project._id)
->>>>>>> 7e0a09c7
 
     def test_returns_private_node_pointer_detail_logged_out(self):
         res = self.app.get(self.private_url, expect_errors=True)
@@ -1514,18 +1369,13 @@
         res = self.app.get(self.private_url, auth=self.basic_auth)
         res_json = res.json['data']
         assert_equal(res.status_code, 200)
-<<<<<<< HEAD
+        assert_equal(res.content_type, 'application/vnd.api+json')
         assert_equal(res_json['attributes']['node_id'], self.pointer_project._id)
-=======
-        assert_equal(res.content_type, 'application/vnd.api+json')
-        assert_equal(res_json['node_id'], self.pointer_project._id)
->>>>>>> 7e0a09c7
 
     def returns_private_node_pointer_detail_logged_in_non_contributor(self):
         res = self.app.get(self.private_url, auth=self.basic_auth_two, expect_errors=True)
         assert_equal(res.status_code, 403)
         assert 'detail' in res.json['errors'][0].keys()
-
 
 
 class TestDeleteNodePointer(ApiTestCase):
