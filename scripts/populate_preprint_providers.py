#!/usr/bin/env python
# -*- coding: utf-8 -*-
"""Populate development database with Preprint Provicer elements"""

import logging

from modularodm import Q
from framework.transactions.context import TokuTransaction
from website.app import init_app
from website.models import Subject, PreprintProvider

logger = logging.getLogger(__name__)
logging.basicConfig(level=logging.INFO)

SUBJECTS_CACHE = {}

def get_subject_id(name):
    if not name in SUBJECTS_CACHE:
        SUBJECTS_CACHE[name] = Subject.find(Q('text', 'eq', name))[0]._id

    return SUBJECTS_CACHE[name]

def update_or_create(provider_data):
    provider = PreprintProvider.load(provider_data['_id'])
    if provider:
        provider_data['subjects_acceptable'] = map(
            lambda rule: (map(get_subject_id, rule[0]), rule[1]),
            provider_data['subjects_acceptable']
        )
        for key, val in provider_data.iteritems():
            setattr(provider, key, val)
        changed_fields = provider.save()
        if changed_fields:
            print('Updated {}: {}'.format(provider.name, changed_fields))
        return provider, False
    else:
        new_provider = PreprintProvider(**provider_data)
        new_provider.save()
        provider = PreprintProvider.load(new_provider._id)
        print('Added new preprint provider: {}'.format(provider._id))
        return new_provider, True

def main():
    PREPRINT_PROVIDERS = [
        {
            '_id': 'osf',
            'name': 'Open Science Framework',
            'logo_name': 'cos-logo.png',
            'description': 'A scholarly commons to connect the entire research cycle',
            'banner_name': 'cos-banner.png',
            'external_url': 'https://osf.io/preprints/',
            'example': 'khbvy',
            'advisory_board': '',
            'email_contact': '',
            'email_support': '',
            'social_twitter': '',
            'social_facebook': '',
            'social_instagram': '',
            'licenses_acceptable': [],
            'header_text': '',
            'subjects_acceptable': [],
        },
        {
            '_id': 'engrxiv',
            'name': 'engrXiv',
            'logo_name': 'engrxiv-logo.png',
            'description': 'The open archive of engineering.',
            'banner_name': 'engrxiv-banner.png',
            'external_url': 'http://engrxiv.org',
            'example': '',
            'advisory_board': '''
                <div class="col-xs-12">
                    <h2>Steering Committee</h2>
                    <p class="m-b-lg">engrXiv is directed by a steering committee of engineers and members of the engineering librarian community. They are:</p>
                </div>
                <div class="col-xs-6">
                    <ul>
                        <li><a href="http://libguides.mit.edu/profiles/psayers">Phoebe Ayers</a>, librarian, Massachusetts Institute of Technology</li>
                        <li><a href="http://stem.gwu.edu/lorena-barba">Lorena A. Barba</a>, aerospace engineer, The George Washington University</li>
                        <li><a href="http://www.devinberg.com/">Devin R. Berg</a>, mechanical engineer, University of Wisconsin-Stout</li>
                        <li><a href="http://mime.oregonstate.edu/people/dupont">Bryony Dupont</a>, mechanical engineer, Oregon State University</li>
                    </ul>
                </div>
                <div class="col-xs-6">
                    <ul>
                        <li><a href="http://directory.uark.edu/people/dcjensen">David Jensen</a>, mechanical engineer, University of Arkansas</li>
                        <li><a href="http://biomech.media.mit.edu/people/">Kevin Moerman</a>, biomechanical engineer, Massachusetts Institute of Technology</li>
                        <li><a href="http://mime.oregonstate.edu/people/kyle-niemeyer">Kyle Niemeyer</a>, mechanical engineer, Oregon State University</li>
                        <li><a href="http://www.douglasvanbossuyt.com/">Douglas Van Bossuyt</a>, mechanical engineer, Colorado School of Mines</li>
                    </ul>
                </div>
            ''',
            'email_contact': 'contact+engrxiv@osf.io',
            'email_support': 'support+engrxiv@osf.io',
            'social_twitter': 'engrxiv',
            'social_facebook': 'engrXiv',
            'social_instagram': 'engrxiv',
            'licenses_acceptable': [],
            'header_text': '',
<<<<<<< HEAD
            'subjects_acceptable': [],
=======
            'subjects_acceptable': [
                (['Computer and information sciences', 'Software engineering'], True),
                (['Engineering and technology'], True)
            ],
>>>>>>> f6dbc125
        },
        {
            '_id': 'psyarxiv',
            'name': 'PsyArXiv',
            'logo_name': 'psyarxiv-logo.png',
            'description': 'A free preprint service for the psychological sciences.',
            'banner_name': 'psyarxiv-banner.png',
            'external_url': 'http://psyarxiv.com',
            'example': '',
            'advisory_board': '''
                <div class="col-xs-12">
                    <h2>Steering Committee</h2>
                    <p class="m-b-lg"></p>
                </div>
                <div class="col-xs-6">
                    <ul>
                        <li><b>Jack Arnal</b>, McDaniel College</li>
                        <li><b>David Barner</b>, University of California, San Diego</li>
                        <li><b>Benjamin Brown</b>, Georgia Gwinnett College</li>
                        <li><b>David Condon</b>, Northwestern University</li>
                        <li><b>Will Cross</b>, North Carolina State University Libraries</li>
                        <li><b>Anita Eerland</b>, Utrecht University</li>
                    </ul>
                </div>
                <div class="col-xs-6">
                    <ul>
                        <li><b>Chris Hartgerink</b>, Tilburg University</li>
                        <li><b>Alex Holcombe</b>, University of Sydney</li>
                        <li><b>Jeff Hughes</b>, University of Waterloo</li>
                        <li><b>Don Moore</b>, University of California, Berkeley</li>
                        <li><b>Sean Rife</b>, Murray State University</li>
                    </ul>
                </div>
            ''',
            'email_contact': 'contact+psyarxiv@osf.io',
            'email_support': 'support+psyarxiv@osf.io',
            'social_twitter': 'psyarxiv',
            'social_facebook': 'PsyArXiv',
            'social_instagram': 'psyarxiv',
            'licenses_acceptable': [],
            'header_text': '',
<<<<<<< HEAD
            'subjects_acceptable': [],
=======
            'subjects_acceptable': [
                (['Social and behavioral sciences'], True),
                (['Arts and Humanities'], True)
            ],
>>>>>>> f6dbc125
        },
        {
            '_id': 'socarxiv',
            'name': 'SocArXiv',
            'logo_name': 'socarxiv-logo.png',
            'description': 'Open archive of the social sciences',
            'banner_name': 'socarxiv-banner.png',
            'external_url': 'http://socarxiv.org',
            'example': '',
            'advisory_board': '''
                <div class="col-xs-12">
                    <h2>Steering Committee</h2>
                    <p class="m-b-lg"></p>
                </div>
                <div class="col-xs-6">
                    <ul>
                        <li><b>Elizabeth Popp Berman</b>, University at Albany SUNY</li>
                        <li><b>Chris Bourg</b>, Massachusetts Institute of Technology</li>
                        <li><b>Neal Caren</b>, University of North Carolina at Chapel Hill</li>
                        <li><b>Philip N. Cohen</b>, University of Maryland, College Park</li>
                        <li><b>Tressie McMillan Cottom</b>, Virginia Commonwealth University</li>
                    </ul>
                </div>
                <div class="col-xs-6">
                    <ul>
                        <li><b>Tina Fetner</b>, McMaster University</li>
                        <li><b>Dan Hirschman</b>, Brown University</li>
                        <li><b>Rebecca Kennison</b>, K|N Consultants</li>
                        <li><b>Judy Ruttenberg</b>, Association of Research Libraries</li>
                    </ul>
                </div>
            ''',
            'email_contact': 'contact+socarxiv@osf.io',
            'email_support': 'support+socarxiv@osf.io',
            'social_twitter': 'socarxiv',
            'social_facebook': 'socarxiv',
            'social_instagram': 'socarxiv',
            'licenses_acceptable': [],
            'header_text': '',
<<<<<<< HEAD
            'subjects_acceptable': [],
=======
            'subjects_acceptable': [
                (['Social and behavioral sciences'], True),
                (['Law'], True),
                (['Education'], True),
                (['Arts and Humanities'], True)
            ],
>>>>>>> f6dbc125
        },
    ]

    with TokuTransaction():
        for provider_data in PREPRINT_PROVIDERS:
            update_or_create(provider_data)


if __name__ == '__main__':
    init_app(set_backends=True, routes=False)
    main()<|MERGE_RESOLUTION|>--- conflicted
+++ resolved
@@ -97,14 +97,10 @@
             'social_instagram': 'engrxiv',
             'licenses_acceptable': [],
             'header_text': '',
-<<<<<<< HEAD
-            'subjects_acceptable': [],
-=======
             'subjects_acceptable': [
                 (['Computer and information sciences', 'Software engineering'], True),
                 (['Engineering and technology'], True)
             ],
->>>>>>> f6dbc125
         },
         {
             '_id': 'psyarxiv',
@@ -146,14 +142,10 @@
             'social_instagram': 'psyarxiv',
             'licenses_acceptable': [],
             'header_text': '',
-<<<<<<< HEAD
-            'subjects_acceptable': [],
-=======
             'subjects_acceptable': [
                 (['Social and behavioral sciences'], True),
                 (['Arts and Humanities'], True)
             ],
->>>>>>> f6dbc125
         },
         {
             '_id': 'socarxiv',
@@ -193,16 +185,12 @@
             'social_instagram': 'socarxiv',
             'licenses_acceptable': [],
             'header_text': '',
-<<<<<<< HEAD
-            'subjects_acceptable': [],
-=======
             'subjects_acceptable': [
                 (['Social and behavioral sciences'], True),
                 (['Law'], True),
                 (['Education'], True),
                 (['Arts and Humanities'], True)
             ],
->>>>>>> f6dbc125
         },
     ]
 
