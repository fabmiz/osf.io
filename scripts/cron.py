--- conflicted
+++ resolved
@@ -26,61 +26,11 @@
 
     cron = crontab.CronTab(user=settings.CRON_USER)
 
-<<<<<<< HEAD
-=======
-    analytics = ensure_item(cron, 'bash {}'.format(app_prefix('scripts/analytics.sh')))
-    analytics.hour.on(2)
-    analytics.minute.on(0)  # Daily 2:00 a.m.
-
-    box = ensure_item(cron, 'bash {}'.format(app_prefix('scripts/refresh_box_tokens.sh')))
-    box.hour.on(2)
-    box.minute.on(0)  # Daily 2:00 a.m.
-
-    retractions = ensure_item(cron, 'bash {}'.format(app_prefix('scripts/retract_registrations.sh')))
-    retractions.hour.on(0)
-    retractions.minute.on(0)  # Daily 12 a.m.
-
-    embargoes = ensure_item(cron, 'bash {}'.format(app_prefix('scripts/embargo_registrations.sh')))
-    embargoes.hour.on(0)
-    embargoes.minute.on(0)  # Daily 12 a.m.
-
-    registration_approvals = ensure_item(cron, 'bash {}'.format(app_prefix('scripts/approve_registrations.sh')))
-    registration_approvals.hour.on(0)
-    registration_approvals.minute.on(0)  # Daily 12 a.m.
-
-    files_audit = ensure_item(cron, 'bash {}'.format(app_prefix('scripts/osfstorage/files_audit.sh')))
-    files_audit.dow.on(0)
-    files_audit.hour.on(2)
-    files_audit.minute.on(0)  # Sunday 2:00 a.m.
-
-    glacier_inventory = ensure_item(cron, 'bash {}'.format(app_prefix('scripts/osfstorage/glacier_inventory.sh')))
-    glacier_inventory.dow.on(0)
-    glacier_inventory.hour.on(0)
-    glacier_inventory.minute.on(0)  # Sunday 12:00 a.m.
-
-    glacier_audit = ensure_item(cron, 'bash {}'.format(app_prefix('scripts/osfstorage/glacier_audit.sh')))
-    glacier_audit.dow.on(0)
-    glacier_audit.hour.on(6)
-    glacier_audit.minute.on(0)  # Sunday 6:00 a.m.
-
-    triggered_mails = ensure_item(cron, 'bash {}'.format(app_prefix('scripts/triggered_mails.sh')))
-    triggered_mails.hour.on(0)
-    triggered_mails.minute.on(0)  # Daily 12 a.m.
-
-    send_queued_mails = ensure_item(cron, 'bash {}'.format(app_prefix('scripts/send_queued_mails.sh')))
-    send_queued_mails.hour.on(12)
-    send_queued_mails.minute.on(0)  # Daily 12 p.m.
-
-    usage_audit = ensure_item(cron, 'bash {}'.format(app_prefix('scripts/osfstorage/usage_audit.sh')))
-    usage_audit.hour.on(0)
-    usage_audit.minute.on(0)  # Daily 12 a.m.
-
     new_and_noteworthy = ensure_item(cron, 'bash {}'.format(app_prefix('scripts/populate_new_and_noteworthy_projects.sh')))
     new_and_noteworthy.dow.on(6)
     new_and_noteworthy.hour.on(0)
     new_and_noteworthy.minute.on(0)  # Saturday 12:00 a.m.
 
->>>>>>> 96a3e762
     logger.info('Updating crontab file:')
     logger.info(cron.render())
 
