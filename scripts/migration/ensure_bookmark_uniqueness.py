--- conflicted
+++ resolved
@@ -10,21 +10,13 @@
 from osf.modm_compat import Q
 from scripts import utils as script_utils
 from website.app import init_app
-<<<<<<< HEAD
-=======
-from website.project.model import Node
->>>>>>> 74b6fc19
 
 
 logger = logging.getLogger(__name__)
 
 def get_targets():
     logger.info('Acquiring targets...')
-<<<<<<< HEAD
     targets = [u for u in OSFUser.find() if Collection.find(Q('is_bookmark_collection', 'eq', True) & Q('is_deleted', 'eq', False) & Q('creator', 'eq', u)).count() > 1]
-=======
-    targets = [u for u in User.find() if Node.find(Q('is_bookmark_collection', 'eq', True) & Q('is_deleted', 'eq', False) & Q('creator', 'eq', u._id)).count() > 1]
->>>>>>> 74b6fc19
     logger.info('Found {} target users.'.format(len(targets)))
     return targets
 
@@ -33,14 +25,9 @@
     total = len(targets)
     for i, user in enumerate(targets):
         logger.info('({}/{}) Preparing to migrate User {}'.format(i + 1, total, user._id))
-<<<<<<< HEAD
         bookmarks = Collection.find(Q('is_bookmark_collection', 'eq', True) & Q('creator', 'eq', user))
         if sum([bool(n.nodes) for n in bookmarks]) > 1:
             logger.warn('Expected no users to have more than one bookmark with .nodes, {} violated. Selecting first one'.format(user._id))
-=======
-        bookmarks = Node.find(Q('is_bookmark_collection', 'eq', True) & Q('creator', 'eq', user._id)).sort('-date_modified')
-
->>>>>>> 74b6fc19
         bookmark_to_keep = None
         for n in bookmarks:
             if n.nodes:
