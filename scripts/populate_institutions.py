#!/usr/bin/env python
# -*- coding: utf-8 -*-
"""Populate development database with Institution fixtures."""
import sys
import urllib

from website import settings
from website.app import init_app
from website.models import Institution
from framework.transactions.context import TokuTransaction

ENVS = ['prod', 'nonprod']
TARGET_URL = '/login?service={}&auto=true'.format(urllib.quote(settings.DOMAIN, safe='~()*!.\''))
SHIBBOLETH_SP = '{}/Shibboleth.sso/Login?entityID={{}}&target={}'.format(settings.CAS_SERVER_URL, urllib.quote(TARGET_URL, safe='~()*!.\''))

def update_or_create(inst_data):
    inst = Institution.load(inst_data['_id'])
    if inst:
        for key, val in inst_data.iteritems():
            setattr(inst, key, val)
        changed_fields = inst.save()
        if changed_fields:
            print('Updated {}: {}'.format(inst.name, changed_fields))
        return inst, False
    else:
        new_inst = Institution(**inst_data)
        new_inst.save()
        print('Added new institution: {}'.format(new_inst._id))
        return new_inst, True


def main(env):
    INSTITUTIONS = [
        {
            'name': 'Virginia Tech',
            '_id': 'vt',
            'logo_name': 'virginia-tech.jpg',
            'auth_url': SHIBBOLETH_SP.format(
                urllib.quote('https://shib-pprd.middleware.vt.edu', safe='~()*!.\'')
            ),
            'domain': ['osf.vt.edu:5000'],
<<<<<<< HEAD
            'description': 'this is vt'
=======
>>>>>>> bcec5f7b
        },
        {
            'name': 'Notre Dame',
            '_id': 'nd',
            'logo_name': 'notre-dame.jpg',
            'auth_url': SHIBBOLETH_SP.format(
                urllib.quote('https://login.nd.edu/idp/shibboleth', safe='~()*!.\'') if env == 'prod' else urllib.quote('https://login-test.cc.nd.edu/idp/shibboleth', safe='~()*!.\'')
            ),
            'domain': ['osf.nd.edu:5000'],
<<<<<<< HEAD
            'description': 'this is nd'
=======
>>>>>>> bcec5f7b
        }
    ]

    init_app(routes=False)
    for inst_data in INSTITUTIONS:
        with TokuTransaction():
            new_inst, inst_created = update_or_create(inst_data)


if __name__ == '__main__':
    env = str(sys.argv[1]).lower() if len(sys.argv) >= 1 else None
    if env not in ENVS:
        print('An environment must be specified : {}', ENVS)
        sys.exit(1)
    main(env)<|MERGE_RESOLUTION|>--- conflicted
+++ resolved
@@ -39,10 +39,7 @@
                 urllib.quote('https://shib-pprd.middleware.vt.edu', safe='~()*!.\'')
             ),
             'domain': ['osf.vt.edu:5000'],
-<<<<<<< HEAD
             'description': 'this is vt'
-=======
->>>>>>> bcec5f7b
         },
         {
             'name': 'Notre Dame',
@@ -52,10 +49,7 @@
                 urllib.quote('https://login.nd.edu/idp/shibboleth', safe='~()*!.\'') if env == 'prod' else urllib.quote('https://login-test.cc.nd.edu/idp/shibboleth', safe='~()*!.\'')
             ),
             'domain': ['osf.nd.edu:5000'],
-<<<<<<< HEAD
             'description': 'this is nd'
-=======
->>>>>>> bcec5f7b
         }
     ]
 
