--- conflicted
+++ resolved
@@ -30,29 +30,15 @@
         timestamp_datetime = datetime(date.year, date.month, date.day).replace(tzinfo=pytz.UTC)
         query_datetime = timestamp_datetime + timedelta(days=1)
 
-        node_query = Q(is_deleted=False, date_created__lte=query_datetime)
-        project_query = node_query & Q(parent_nodes__isnull=True)
+        node_qs = Node.objects.filter(is_deleted=False, created__lte=query_datetime)
+        registration_qs = Registration.objects.filter(is_deleted=False, created__lte=query_datetime)
 
         public_query = Q(is_public=True)
         private_query = Q(is_public=False)
 
-<<<<<<< HEAD
         # node_query encompasses lte query_datetime
-        daily_query = Q(date_created__gte=timestamp_datetime)
+        daily_query = Q(created__gte=timestamp_datetime)
         retracted_query = Q(retraction__isnull=False)
-=======
-        node_query = {'is_deleted': False, 'created__lte': query_datetime}
-        project_query = node_query
->>>>>>> 7eb161ef
-
-        node_public_query = node_query & public_query
-        node_private_query = node_query & private_query
-        node_daily_query = node_query & public_query
-
-        node_retracted_query = node_query & retracted_query
-        project_public_query = project_query & public_query
-        project_private_query = project_query & private_query
-        project_retracted_query = project_query & retracted_query
 
         # `embargoed` used private status to determine embargoes, but old registrations could be private and unapproved registrations can also be private
         # `embargoed_v2` uses future embargo end dates on root
@@ -64,61 +50,48 @@
             },
             # Nodes - the number of projects and components
             'nodes': {
-                'total': Node.objects.filter(node_query).count(),
-                'public': Node.objects.filter(node_public_query).count(),
-                'private': Node.objects.filter(node_private_query).count(),
-                'total_daily': Node.objects.filter(node_query & daily_query).count(),
-                'public_daily': Node.objects.filter(node_public_query & daily_query).count(),
-                'private_daily': Node.objects.filter(node_private_query & daily_query).count(),
+                'total': node_qs.count(),
+                'public': node_qs.filter(public_query).count(),
+                'private': node_qs.filter(private_query).count(),
+                'total_daily': node_qs.filter(daily_query).count(),
+                'public_daily': node_qs.filter(public_query & daily_query).count(),
+                'private_daily': node_qs.filter(private_query & daily_query).count(),
             },
             # Projects - the number of top-level only projects
             'projects': {
-<<<<<<< HEAD
-                'total': Node.objects.filter(project_query).count(),
-                'public': Node.objects.filter(project_public_query).count(),
-                'private': Node.objects.filter(project_private_query).count(),
-                'total_daily': Node.objects.filter(project_query & daily_query).count(),
-                'public_daily': Node.objects.filter(project_public_query & daily_query).count(),
-                'private_daily': Node.objects.filter(project_private_query & daily_query).count(),
-=======
-                'total': Node.objects.filter(**project_query).get_roots().count(),
-                'public': Node.objects.filter(**project_public_query).get_roots().count(),
-                'private': Node.objects.filter(**project_private_query).get_roots().count(),
->>>>>>> 7eb161ef
+                'total': node_qs.get_roots().count(),
+                'public': node_qs.filter(public_query).get_roots().count(),
+                'private': node_qs.filter(private_query).get_roots().count(),
+                'total_daily': node_qs.filter(daily_query).get_roots().count(),
+                'public_daily': node_qs.filter(public_query & daily_query).get_roots().count(),
+                'private_daily': node_qs.filter(private_query & daily_query).get_roots().count(),
             },
             # Registered Nodes - the number of registered projects and components
             'registered_nodes': {
-                'total': Registration.objects.filter(node_query).count(),
-                'public': Registration.objects.filter(node_public_query).count(),
-                'embargoed': Registration.objects.filter(node_private_query).count(),
-                'embargoed_v2': Registration.objects.filter(node_private_query & embargo_v2_query).count(),
-                'withdrawn': Registration.objects.filter(node_retracted_query).count(),
-                'total_daily': Registration.objects.filter(node_query & daily_query).count(),
-                'public_daily': Registration.objects.filter(node_public_query & daily_query).count(),
-                'embargoed_daily': Registration.objects.filter(node_private_query & daily_query).count(),
-                'embargoed_v2_daily': Registration.objects.filter(node_private_query & daily_query & embargo_v2_query).count(),
-                'withdrawn_daily': Registration.objects.filter(node_retracted_query & daily_query).count(),
+                'total': registration_qs.count(),
+                'public': registration_qs.filter(public_query).count(),
+                'embargoed': registration_qs.filter(private_query).count(),
+                'embargoed_v2': registration_qs.filter(private_query & embargo_v2_query).count(),
+                'withdrawn': registration_qs.filter(retracted_query).count(),
+                'total_daily': registration_qs.filter(daily_query).count(),
+                'public_daily': registration_qs.filter(public_query & daily_query).count(),
+                'embargoed_daily': registration_qs.filter(private_query & daily_query).count(),
+                'embargoed_v2_daily': registration_qs.filter(private_query & daily_query & embargo_v2_query).count(),
+                'withdrawn_daily': registration_qs.filter(retracted_query & daily_query).count(),
 
             },
             # Registered Projects - the number of registered top level projects
             'registered_projects': {
-<<<<<<< HEAD
-                'total': Registration.objects.filter(project_query).count(),
-                'public': Registration.objects.filter(project_public_query).count(),
-                'embargoed': Registration.objects.filter(project_private_query).count(),
-                'embargoed_v2': Registration.objects.filter(project_private_query & embargo_v2_query).count(),
-                'withdrawn': Registration.objects.filter(project_retracted_query).count(),
-                'total_daily': Registration.objects.filter(project_query & daily_query).count(),
-                'public_daily': Registration.objects.filter(project_public_query & daily_query).count(),
-                'embargoed_daily': Registration.objects.filter(project_private_query & daily_query).count(),
-                'embargoed_v2_daily': Registration.objects.filter(project_private_query & daily_query & embargo_v2_query).count(),
-                'withdrawn_daily': Registration.objects.filter(project_retracted_query & daily_query).count(),
-=======
-                'total': Registration.objects.filter(**project_query).get_roots().count(),
-                'public': Registration.objects.filter(**project_public_query).get_roots().count(),
-                'embargoed': Registration.objects.filter(**project_private_query).get_roots().count(),
-                'withdrawn': Registration.objects.filter(**project_retracted_query).get_roots().count(),
->>>>>>> 7eb161ef
+                'total': registration_qs.get_roots().count(),
+                'public': registration_qs.filter(public_query).get_roots().count(),
+                'embargoed': registration_qs.filter(private_query).get_roots().count(),
+                'embargoed_v2': registration_qs.filter(private_query & embargo_v2_query).get_roots().count(),
+                'withdrawn': registration_qs.filter(retracted_query).get_roots().count(),
+                'total_daily': registration_qs.filter(daily_query).get_roots().count(),
+                'public_daily': registration_qs.filter(public_query & daily_query).get_roots().count(),
+                'embargoed_daily': registration_qs.filter(private_query & daily_query).get_roots().count(),
+                'embargoed_v2_daily': registration_qs.filter(private_query & daily_query & embargo_v2_query).get_roots().count(),
+                'withdrawn_daily': registration_qs.filter(retracted_query & daily_query).get_roots().count(),
             }
         }
 
