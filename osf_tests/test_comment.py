--- conflicted
+++ resolved
@@ -2,10 +2,6 @@
 from collections import OrderedDict
 
 from django.core.exceptions import ValidationError
-<<<<<<< HEAD
-=======
-
->>>>>>> 035c667d
 
 from addons.box.models import BoxFile
 from addons.dropbox.models import DropboxFile
