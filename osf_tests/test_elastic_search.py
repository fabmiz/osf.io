--- conflicted
+++ resolved
@@ -16,11 +16,6 @@
 import website.search.search as search
 from website.search import elastic_search
 from website.search.util import build_query
-<<<<<<< HEAD
-from website.search_migration.migrate import migrate
-from osf.models import Retraction, NodeLicense, Tag, QuickFilesNode
-from addons.wiki.models import WikiPage
-=======
 from website.search_migration.migrate import migrate, migrate_collected_metadata
 from osf.models import (
     Retraction,
@@ -29,7 +24,7 @@
     QuickFilesNode,
     CollectedGuidMetadata,
 )
->>>>>>> 2f079fc9
+from addons.wiki.models import WikiPage
 from addons.osfstorage.models import OsfStorageFile
 
 from scripts.populate_institutions import main as populate_institutions
