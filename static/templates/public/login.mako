--- conflicted
+++ resolved
@@ -17,13 +17,8 @@
                     "submit_btn_class": "btn-success"
                 },
                 "replace": true
-<<<<<<< HEAD
             }'>
         </div>
-=======
-            }'></div>
-
->>>>>>> 2addfb34
     </div>
     <div class="col-md-5 col-md-offset-2">
         <h2>Sign-In</h2>
@@ -60,14 +55,8 @@
             }'></div>
 
     </div>
-<<<<<<< HEAD
     <div class="col-md-1">&nbsp;</div>
-</div>
-=======
-
-    <div class="span1">&nbsp;</div>
 
 </div>
 
-<div mod-meta='{"tpl": "footer.mako", "replace": true}'></div>
->>>>>>> 2addfb34
+<div mod-meta='{"tpl": "footer.mako", "replace": true}'></div>