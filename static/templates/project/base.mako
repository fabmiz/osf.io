--- conflicted
+++ resolved
@@ -18,7 +18,7 @@
 
     <div class="row">
 
-        <div class="btn-toolbar span4" style="float:right;">
+        <div class="btn-toolbar" style="float:right;">
 
             <div class="btn-group">
             %if not node_is_public:
@@ -41,13 +41,14 @@
                     <a rel="tooltip" title="Watch" class="btn disabled" href="#">
                 % endif
 
-                <i class="icon-eye-open"></i>
-                % if not user_is_watching:
-                    <span id="watchCount">Watch&nbsp;${node_watched_count}</span>
-                % else:
-                    <span id="watchCount">Unwatch&nbsp;${node_watched_count}</span>
-                % endif
-                  </a>
+                    <i class="icon-eye-open"></i>
+                    % if not user_is_watching:
+                        <span id="watchCount">Watch&nbsp;${node_watched_count}</span>
+                    % else:
+                        <span id="watchCount">Unwatch&nbsp;${node_watched_count}</span>
+                    % endif
+
+                </a>
 
                 <a
                     rel="tooltip"
@@ -62,7 +63,9 @@
                 >
                     <i class="icon-fork"></i>&nbsp;${node_fork_count}
                 </a>
+
             </div>
+
         </div>
 
         %if user_can_edit:
@@ -97,38 +100,6 @@
             %endif
             <h1 id="${'node-title-editable' if user_can_edit else 'node-title'}" class='node-title' style="display:inline-block">${node_title}</h1>
 
-<<<<<<< HEAD
-=======
-            <p id="contributors">Contributors:
-                <div mod-meta='{
-                        "tpl": "util/render_contributors.mako",
-                        "uri": "${node_api_url}get_contributors/",
-                        "replace": true
-                    }'></div>
-            % if node_is_fork:
-                <br />Forked from <a class='node-forked-from' href="${node_forked_from_url}">${node_forked_from_url}</a> on ${node_forked_date}
-            %endif
-            % if node_is_registration and node_registered_meta:
-                <br />Registration Supplement:
-                % for meta in node_registered_meta:
-                    <a href="${node_url}register/${meta['name_no_ext']}">${meta['name_clean']}</a>
-                % endfor
-            %endif
-            <br />Date Created:
-                <span class="date node-date-created">${node_date_created}</span>
-            | Last Updated:
-                <span class="date node-last-modified-date">${node_date_modified}</span>
-
-            %if node:
-                <br />Category: <span class='node-category'>${node_category}</span>
-            %else:
-                %if node_description:
-                <br />Description: <span class='node-description'>${node_description}</span>
-                %endif
-            %endif
-            </p>
-
->>>>>>> 5f273aec
         </div>
 
     </div>
@@ -140,7 +111,7 @@
                 "replace": true
             }'></div>
         % if node_is_fork:
-            <br />Forked from <a href="${node_forked_from_url}">${node_forked_from_url}</a> on ${node_forked_date}
+            <br />Forked from <a class="node-forked-from" href="${node_forked_from_url}">${node_forked_from_url}</a> on ${node_forked_date}
         % endif
         % if node_is_registration and node_registered_meta:
             <br />Registration Supplement:
@@ -149,19 +120,15 @@
             % endfor
         % endif
         <br />Date Created:
-            <span class="date">${node_date_created}</span>
+            <span class="date node-date-created">${node_date_created}</span>
         | Last Updated:
-        % if not node:
-            <span class="date">${node_date_modified}</span>
-        % else:
-            <span class="date">${node_date_modified}</span>
-        % endif
+        <span class="date node-last-modified-date">${node_date_modified}</span>
 
         % if node:
-            <br />Category: ${node_category}
+            <br />Category: <span class="node-category">${node_category}</span>
         % else:
             % if node_description:
-                <br />Description: ${node_description}
+                <br />Description: <span class="node-description">${node_description}</span>
             % endif
         % endif
     </p>
