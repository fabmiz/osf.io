--- conflicted
+++ resolved
@@ -1,10 +1,6 @@
 {
   "name": "OSF",
-<<<<<<< HEAD
-  "version": "0.108.0",
-=======
   "version": "0.109.0",
->>>>>>> 7263a6f8
   "description": "Facilitating Open Science",
   "repository": "https://github.com/CenterForOpenScience/osf.io",
   "author": "Center for Open Science",
