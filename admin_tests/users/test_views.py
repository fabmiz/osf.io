--- conflicted
+++ resolved
@@ -6,18 +6,8 @@
 from admin_tests.utilities import setup_view
 from admin.users.views import UserView
 
-<<<<<<< HEAD
-from admin.users.views import UserView
-=======
->>>>>>> 8202d31f
 
 class TestUserView(AdminTestCase):
-
-<<<<<<< HEAD
-class TestUserView(AdminTestCase):
-
-=======
->>>>>>> 8202d31f
     def test_no_guid(self):
         request = RequestFactory().get('/fake_path')
         view = UserView()
