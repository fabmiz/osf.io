#!/usr/bin/env python
# -*- coding: utf-8 -*-
"""Invoke tasks. To run a task, run ``$ invoke <COMMAND>``. To see a list of
commands, run ``$ invoke --list``.
"""
import os
import sys
import code
import platform
import subprocess
import logging

from invoke import task, run
from invoke.exceptions import Failure

from website import settings
from website.app import init_app

logging.getLogger('invoke').setLevel(logging.CRITICAL)

def get_bin_path():
    """Get parent path of current python binary.
    """
    return os.path.dirname(sys.executable)


def bin_prefix(cmd):
    """Prefix command with current binary path.
    """
    return os.path.join(get_bin_path(), cmd)


try:
    run('pip freeze | grep rednose', hide='both')
    TEST_CMD = 'nosetests --rednose'
except Failure:
    TEST_CMD = 'nosetests'


@task
<<<<<<< HEAD
def server():
    from website.app import init_app
    app = init_app('website.settings', set_backends=True, routes=True)
    app.run('0.0.0.0', port=5000)
=======
def server(host=None, port=5000, debug=True):
    """Run the app server."""
    app = init_app(set_backends=True, routes=True)
    app.run(host=host, port=port, debug=debug)
>>>>>>> 6a19188d


SHELL_BANNER = """
{version}

+--------------------------------------------------+
|cccccccccccccccccccccccccccccccccccccccccccccccccc|
|ccccccccccccccccccccccOOOOOOOccccccccccccccccccccc|
|ccccccccccccccccccccOOOOOOOOOOcccccccccccccccccccc|
|cccccccccccccccccccOOOOOOOOOOOOccccccccccccccccccc|
|cccccccccOOOOOOOcccOOOOOOOOOOOOcccOOOOOOOccccccccc|
|cccccccOOOOOOOOOOccOOOOOsssOOOOcOOOOOOOOOOOccccccc|
|ccccccOOOOOOOOOOOOccOOssssssOOccOOOOOOOOOOOccccccc|
|ccccccOOOOOOOOOOOOOcOssssssssOcOOOOOOOOOOOOOcccccc|
|ccccccOOOOOOOOOOOOsOcOssssssOOOOOOOOOOOOOOOccccccc|
|cccccccOOOOOOOOOOOssccOOOOOOcOssOOOOOOOOOOcccccccc|
|cccccccccOOOOOOOsssOccccccccccOssOOOOOOOcccccccccc|
|cccccOOOccccOOssssOccccccccccccOssssOccccOOOcccccc|
|ccOOOOOOOOOOOOOccccccccccccccccccccOOOOOOOOOOOOccc|
|cOOOOOOOOssssssOcccccccccccccccccOOssssssOOOOOOOOc|
|cOOOOOOOssssssssOccccccccccccccccOsssssssOOOOOOOOc|
|cOOOOOOOOsssssssOccccccccccccccccOsssssssOOOOOOOOc|
|cOOOOOOOOOssssOOccccccccccccccccccOsssssOOOOOOOOcc|
|cccOOOOOOOOOOOOOOOccccccccccccccOOOOOOOOOOOOOOOccc|
|ccccccccccccOOssssOOccccccccccOssssOOOcccccccccccc|
|ccccccccOOOOOOOOOssOccccOOcccOsssOOOOOOOOccccccccc|
|cccccccOOOOOOOOOOOsOcOOssssOcOssOOOOOOOOOOOccccccc|
|ccccccOOOOOOOOOOOOOOOsssssssOcOOOOOOOOOOOOOOcccccc|
|ccccccOOOOOOOOOOOOOcOssssssssOcOOOOOOOOOOOOOcccccc|
|ccccccOOOOOOOOOOOOcccOssssssOcccOOOOOOOOOOOccccccc|
|ccccccccOOOOOOOOOcccOOOOOOOOOOcccOOOOOOOOOcccccccc|
|ccccccccccOOOOcccccOOOOOOOOOOOcccccOOOOccccccccccc|
|ccccccccccccccccccccOOOOOOOOOOcccccccccccccccccccc|
|cccccccccccccccccccccOOOOOOOOOcccccccccccccccccccc|
|cccccccccccccccccccccccOOOOccccccccccccccccccccccc|
|cccccccccccccccccccccccccccccccccccccccccccccccccc|
+--------------------------------------------------+

Welcome to the OSF Python Shell. Happy hacking!

Available variables:

{context}
"""


def make_shell_context():
    from modularodm import Q
    from framework.auth import User, Auth
    from framework.mongo import database
    from website.app import init_app
    from website.project.model import Node
    from website import models  # all models
    from website import settings
    import requests
    app = init_app()
    context = {
        'app': app,
        'db': database,
        'User': User,
        'Auth': Auth,
        'Node': Node,
        'Q': Q,
        'models': models,
        'run_tests': test,
        'rget': requests.get,
        'rpost': requests.post,
        'rdelete': requests.delete,
        'rput': requests.put,
        'settings': settings,
    }
    try:  # Add a fake factory for generating fake names, emails, etc.
        from faker import Factory
        fake = Factory.create()
        context['fake'] = fake
    except ImportError:
        pass
    return context


def format_context(context):
    lines = []
    for name, obj in context.items():
        line = "{name}: {obj!r}".format(**locals())
        lines.append(line)
    return '\n'.join(lines)

# Shell command adapted from Flask-Script. See NOTICE for license info.
@task
def shell():
    context = make_shell_context()
    banner = SHELL_BANNER.format(version=sys.version,
        context=format_context(context)
    )
    try:
        try:
            # 0.10.x
            from IPython.Shell import IPShellEmbed
            ipshell = IPShellEmbed(banner=banner)
            ipshell(global_ns={}, local_ns=context)
        except ImportError:
            # 0.12+
            from IPython import embed
            embed(banner1=banner, user_ns=context)
        return
    except ImportError:
        pass
    # fallback to basic python shell
    code.interact(banner, local=context)
    return

@task(aliases=['mongo'])
def mongoserver(daemon=False, config=None):
    """Run the mongod process.
    """
    if not config:
        platform_configs = {
            'darwin': '/usr/local/etc/tokumx.conf',  # default for homebrew install
            'linux': '/etc/tokumx.conf',
        }
        platform = str(sys.platform).lower()
        config = platform_configs.get(platform)
    port = settings.DB_PORT
    cmd = 'mongod --port {0}'.format(port)
    if config:
        cmd += ' --config {0}'.format(config)
    if daemon:
        cmd += " --fork"
    run(cmd, echo=True)


@task(aliases=['mongoshell'])
def mongoclient():
    """Run the mongo shell for the OSF database."""
    db = settings.DB_NAME
    port = settings.DB_PORT
    run("mongo {db} --port {port}".format(db=db, port=port), pty=True)


@task
def mongodump(path):
    """Back up the contents of the running OSF database"""
    db = settings.DB_NAME
    port = settings.DB_PORT

    cmd = "mongodump --db {db} --port {port} --out {path}".format(
        db=db,
        port=port,
        path=path,
        pty=True)

    if settings.DB_USER:
        cmd += ' --username {0}'.format(settings.DB_USER)
    if settings.DB_PASS:
        cmd += ' --password {0}'.format(settings.DB_PASS)

    run(cmd, echo=True)

    print()
    print("To restore from the dumped database, run `invoke mongorestore {0}`".format(
        os.path.join(path, settings.DB_NAME)))


@task
def mongorestore(path, drop=False):
    """Restores the running OSF database with the contents of the database at
    the location given its argument.

    By default, the contents of the specified database are added to
    the existing database. The `--drop` option will cause the existing database
    to be dropped.

    A caveat: if you `invoke mongodump {path}`, you must restore with
    `invoke mongorestore {path}/{settings.DB_NAME}, as that's where the
    database dump will be stored.
    """
    db = settings.DB_NAME
    port = settings.DB_PORT

    cmd = "mongorestore --db {db} --port {port}".format(
        db=db,
        port=port,
        pty=True)

    if settings.DB_USER:
        cmd += ' --username {0}'.format(settings.DB_USER)
    if settings.DB_PASS:
        cmd += ' --password {0}'.format(settings.DB_PASS)

    if drop:
        cmd += " --drop"

    cmd += " " + path
    run(cmd, echo=True)


@task(aliases=['celery'])
def celery_worker(level="debug"):
    """Run the Celery process."""
    cmd = 'celery worker -A framework.tasks -l {0}'.format(level)
    run(bin_prefix(cmd))


@task
def rabbitmq():
    """Start a local rabbitmq server.

    NOTE: this is for development only. The production environment should start
    the server as a daemon.
    """
    run("rabbitmq-server", pty=True)


@task
def elasticsearch():
    """Start a local elasticsearch server

    NOTE: Requires that elasticsearch is installed. See README for instructions
    """
    import platform
    if platform.linux_distribution()[0] == 'Ubuntu':
        run("sudo service elasticsearch start")
    elif platform.system() == 'Darwin':  # Mac OSX
        run('elasticsearch')
    else:
        print("Your system is not recognized, you will have to start elasticsearch manually")

@task
def migrate_search(python='python'):
    '''Migrate the search-enabled models.'''
    cmd = '{0} -m website.search_migration.migrate'.format(python)
    run(bin_prefix(cmd))

@task
def mailserver(port=1025):
    """Run a SMTP test server."""
    cmd = 'python -m smtpd -n -c DebuggingServer localhost:{port}'.format(port=port)
    run(bin_prefix(cmd), pty=True)


@task
def flake():
    run('flake8 .')


@task
def requirements(all=False, download_cache=None):
    """Install dependencies."""
    cmd = "pip install --upgrade -r dev-requirements.txt"
    if download_cache:
        cmd += ' --download-cache {0}'.format(download_cache)
    run(bin_prefix(cmd), echo=True)
    if all:
        addon_requirements(download_cache=download_cache)
        mfr_requirements()


@task
def test_module(module=None, verbosity=2):
    """Helper for running tests.
    """
    # Allow selecting specific submodule
    module_fmt = ' '.join(module) if isinstance(module, list) else module
    args = " --verbosity={0} -s {1}".format(verbosity, module_fmt)
    # Use pty so the process buffers "correctly"
    run(bin_prefix(TEST_CMD) + args, pty=True)


@task
def test_osf():
    """Run the OSF test suite."""
    test_module(module="tests/")


@task
def test_addons():
    """Run all the tests in the addons directory.
    """
    modules = []
    for addon in settings.ADDONS_REQUESTED:
        module = os.path.join(settings.BASE_PATH, 'addons', addon)
        modules.append(module)
    test_module(module=modules)


@task
def test():
    """Alias of `invoke test_osf`.
    """
    test_osf()


@task
def test_all():
    test_osf()
    test_addons()

@task
def addon_requirements(download_cache=None):
    """Install all addon requirements."""
    for directory in os.listdir(settings.ADDON_PATH):
        path = os.path.join(settings.ADDON_PATH, directory)
        if os.path.isdir(path):
            try:
                requirements_file = os.path.join(path, 'requirements.txt')
                open(requirements_file)
                print('Installing requirements for {0}'.format(directory))
                cmd = 'pip install --upgrade -r {0}'.format(requirements_file)
                if download_cache:
                    cmd += ' --download-cache {0}'.format(download_cache)
                run(bin_prefix(cmd))
            except IOError:
                pass
    print('Finished')


@task
def mfr_requirements(download_cache=None):
    """Install modular file renderer requirements"""
    print('Installing mfr requirements')
    cmd = 'pip install --upgrade -r mfr/requirements.txt'
    if download_cache:
        cmd += ' --download-cache {0}'.format(download_cache)
    run(bin_prefix(cmd), echo=True)


@task
def encryption(owner=None):
    """Generate GnuPG key.

    For local development:
    > invoke encryption
    On Linode:
    > sudo env/bin/invoke encryption --owner www-data

    """
    if not settings.USE_GNUPG:
        print('GnuPG is not enabled. No GnuPG key will be generated.')
        return

    import gnupg
    gpg = gnupg.GPG(gnupghome=settings.GNUPG_HOME, gpgbinary=settings.GNUPG_BINARY)
    keys = gpg.list_keys()
    if keys:
        print('Existing GnuPG key found')
        return
    print('Generating GnuPG key')
    input_data = gpg.gen_key_input(name_real='OSF Generated Key')
    gpg.gen_key(input_data)
    if owner:
        run('sudo chown -R {0} {1}'.format(owner, settings.GNUPG_HOME))


@task
def travis_addon_settings():
    for directory in os.listdir(settings.ADDON_PATH):
        path = os.path.join(settings.ADDON_PATH, directory, 'settings')
        if os.path.isdir(path):
            try:
                open(os.path.join(path, 'local-travis.py'))
                run('cp {path}/local-travis.py {path}/local.py'.format(path=path))
            except IOError:
                pass


@task
def copy_addon_settings():
    for directory in os.listdir(settings.ADDON_PATH):
        path = os.path.join(settings.ADDON_PATH, directory, 'settings')
        if os.path.isdir(path) and not os.path.isfile(os.path.join(path, 'local.py')):
            try:
                open(os.path.join(path, 'local-dist.py'))
                run('cp {path}/local-dist.py {path}/local.py'.format(path=path))
            except IOError:
                pass


@task
def copy_settings(addons=False):
    # Website settings
    if not os.path.isfile('website/settings/local.py'):
        print('Creating local.py file')
        run('cp website/settings/local-dist.py website/settings/local.py')

    # Addon settings
    if addons:
        copy_addon_settings()


@task
def packages():
    if platform.system() == 'Darwin':
        print('Running brew bundle')
        run('brew bundle')
    elif platform.system() == 'Linux':
        # TODO: Write a script similar to brew bundle for Ubuntu
        # e.g., run('sudo apt-get install [list of packages]')
        pass


@task
def npm_bower():
    print('Installing bower')
    run('npm install -g bower', echo=True)


@task
def bower_install():
    print('Installing bower-managed packages')
    run('bower install', echo=True)


@task
def setup():
    """Creates local settings, installs requirements, and generates encryption key"""
    copy_settings(addons=True)
    packages()
    requirements(all=True)
    encryption()
    npm_bower()
    bower_install()


@task
def analytics():
    from scripts.analytics import (
        logs, addons, comments, links, watch, email_invites,
        permissions, profile, benchmarks
    )
    modules = (
        logs, addons, comments, links, watch, email_invites,
        permissions, profile, benchmarks
    )
    for module in modules:
        module.main()


@task
def clear_sessions(months=1, dry_run=False):
    from website.app import init_app
    init_app(routes=False, set_backends=True)
    from scripts import clear_sessions
    clear_sessions.clear_sessions_relative(months=months, dry_run=dry_run)


@task
def clear_mfr_cache():
    run('rm -rf {0}/*'.format(settings.MFR_CACHE_PATH), echo=True)


# Release tasks

@task
def hotfix(name, finish=False, push=False):
    """Rename hotfix branch to hotfix/<next-patch-version> and optionally
    finish hotfix.
    """
    print('Checking out master to calculate curent version')
    run('git checkout master')
    latest_version = latest_tag_info()['current_version']
    print('Current version is: {}'.format(latest_version))
    major, minor, patch = latest_version.split('.')
    next_patch_version = '.'.join([major, minor, str(int(patch) + 1)])
    print('Bumping to next patch version: {}'.format(next_patch_version))
    print('Renaming branch...')

    new_branch_name = 'hotfix/{}'.format(next_patch_version)
    run('git checkout {}'.format(name), echo=True)
    run('git branch -m {}'.format(new_branch_name), echo=True)
    if finish:
        run('git flow hotfix finish {}'.format(next_patch_version), echo=True, pty=True)
    if push:
        run('git push origin master', echo=True)
        run('git push origin develop', echo=True)


@task
def feature(name, finish=False, push=False):
    """Rename the current branch to a feature branch and optionally finish it."""
    print('Renaming branch...')
    run('git br -m feature/{}'.format(name), echo=True)
    if finish:
        run('git flow feature finish {}'.format(name), echo=True)
    if push:
        run('git push origin develop', echo=True)


# Adapted from bumpversion
def latest_tag_info():
    try:
        # git-describe doesn't update the git-index, so we do that
        # subprocess.check_output(["git", "update-index", "--refresh"])

        # get info about the latest tag in git
        describe_out = subprocess.check_output([
            "git",
            "describe",
            "--dirty",
            "--tags",
            "--long",
            "--abbrev=40"
        ], stderr=subprocess.STDOUT
        ).decode().split("-")
    except subprocess.CalledProcessError as err:
        raise err
        # logger.warn("Error when running git describe")
        return {}

    info = {}

    if describe_out[-1].strip() == "dirty":
        info["dirty"] = True
        describe_out.pop()

    info["commit_sha"] = describe_out.pop().lstrip("g")
    info["distance_to_latest_tag"] = int(describe_out.pop())
    info["current_version"] = describe_out.pop().lstrip("v")

    # assert type(info["current_version"]) == str
    assert 0 == len(describe_out)

    return info


# Tasks for generating and bundling SSL certificates
# See http://cosdev.readthedocs.org/en/latest/osf/ops.html for details

@task
def generate_key(domain, bits=2048):
    cmd = 'openssl genrsa -des3 -out {0}.key {1}'.format(domain, bits)
    run(cmd)


@task
def generate_key_nopass(domain):
    cmd = 'openssl rsa -in {domain}.key -out {domain}.key.nopass'.format(
        domain=domain
    )
    run(cmd)


@task
def generate_csr(domain):
    cmd = 'openssl req -new -key {domain}.key.nopass -out {domain}.csr'.format(
        domain=domain
    )
    run(cmd)


@task
def request_ssl_cert(domain):
    """Generate a key, a key with password removed, and a signing request for
    the specified domain.

    Usage:
    > invoke request_ssl_cert pizza.osf.io
    """
    generate_key(domain)
    generate_key_nopass(domain)
    generate_csr(domain)


@task
def bundle_certs(domain, cert_path):
    """Concatenate certificates from NameCheap in the correct order. Certificate
    files must be in the same directory.
    """
    cert_files = [
        '{0}.crt'.format(domain),
        'COMODORSADomainValidationSecureServerCA.crt',
        'COMODORSAAddTrustCA.crt',
        'AddTrustExternalCARoot.crt',
    ]
    certs = ' '.join(
        os.path.join(cert_path, cert_file)
        for cert_file in cert_files
    )
    cmd = 'cat {certs} > {domain}.bundle.crt'.format(
        certs=' '.join(certs),
        domain=domain,
    )
    run(cmd)


@task
def generate_self_signed(domain):
    """Generate self-signed SSL key and certificate.
    """
    cmd = (
        'openssl req -x509 -nodes -days 365 -newkey rsa:2048'
        ' -keyout {0}.key -out {0}.crt'
    ).format(domain)
    run(cmd)<|MERGE_RESOLUTION|>--- conflicted
+++ resolved
@@ -38,17 +38,10 @@
 
 
 @task
-<<<<<<< HEAD
-def server():
-    from website.app import init_app
-    app = init_app('website.settings', set_backends=True, routes=True)
-    app.run('0.0.0.0', port=5000)
-=======
 def server(host=None, port=5000, debug=True):
     """Run the app server."""
     app = init_app(set_backends=True, routes=True)
     app.run(host=host, port=port, debug=debug)
->>>>>>> 6a19188d
 
 
 SHELL_BANNER = """
