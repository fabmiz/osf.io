--- conflicted
+++ resolved
@@ -1875,19 +1875,9 @@
             # Fork child nodes
             if not node_relation.is_node_link:
                 try:  # Catch the potential PermissionsError above
-<<<<<<< HEAD
                     node_contained.fork_node(
                         auth=auth,
                         title='',
-=======
-                    forked_node = node_contained.fork_node(auth=auth, title='', parent=forked)
-                except PermissionsError:
-                    pass  # If this exception is thrown omit the node from the result set
-                    forked_node = None
-                if forked_node is not None:
-                    NodeRelation.objects.get_or_create(
-                        is_node_link=False,
->>>>>>> 41510e2b
                         parent=forked,
                     )
                 except PermissionsError:
