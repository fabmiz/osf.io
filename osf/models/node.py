--- conflicted
+++ resolved
@@ -1747,154 +1747,6 @@
                     else:
                         yield (contrib, node)
 
-<<<<<<< HEAD
-=======
-    # TODO: Optimize me
-    def manage_contributors(self, user_dicts, auth, save=False):
-        """Reorder and remove contributors.
-
-        :param list user_dicts: Ordered list of contributors represented as
-            dictionaries of the form:
-            {'id': <id>, 'permission': <One of 'read', 'write', 'admin'>, 'visible': bool}
-        :param Auth auth: Consolidated authentication information
-        :param bool save: Save changes
-        :raises: ValueError if any users in `users` not in contributors or if
-            no admin contributors remaining
-        """
-        with transaction.atomic():
-            users = []
-            user_ids = []
-            permissions_changed = {}
-            visibility_removed = []
-            to_retain = []
-            to_remove = []
-            for user_dict in user_dicts:
-                user = OSFUser.load(user_dict['id'])
-                if user is None:
-                    raise ValueError('User not found')
-                if not self.contributors.filter(id=user.id).exists():
-                    raise ValueError(
-                        'User {0} not in contributors'.format(user.fullname)
-                    )
-                permissions = expand_permissions(user_dict['permission'])
-                if set(permissions) != set(self.get_permissions(user)):
-                    # Validate later
-                    self.set_permissions(user, permissions, validate=False, save=False)
-                    permissions_changed[user._id] = permissions
-                # visible must be added before removed to ensure they are validated properly
-                if user_dict['visible']:
-                    self.set_visible(user,
-                                     visible=True,
-                                     auth=auth)
-                else:
-                    visibility_removed.append(user)
-                users.append(user)
-                user_ids.append(user_dict['id'])
-
-            for user in visibility_removed:
-                self.set_visible(user,
-                                 visible=False,
-                                 auth=auth)
-
-            for user in self.contributors.all():
-                if user._id in user_ids:
-                    to_retain.append(user)
-                else:
-                    to_remove.append(user)
-
-            if users is None or not self._get_admin_contributors_query(users).exists():
-                raise NodeStateError(
-                    'Must have at least one registered admin contributor'
-                )
-
-            if to_retain != users:
-                # Ordered Contributor PKs, sorted according to the passed list of user IDs
-                sorted_contrib_ids = [
-                    each.id for each in sorted(self.contributor_set.all(), key=lambda c: user_ids.index(c.user._id))
-                ]
-                self.set_contributor_order(sorted_contrib_ids)
-                self.add_log(
-                    action=NodeLog.CONTRIB_REORDERED,
-                    params={
-                        'project': self.parent_id,
-                        'node': self._id,
-                        'contributors': [
-                            user._id
-                            for user in users
-                        ],
-                    },
-                    auth=auth,
-                    save=False,
-                )
-
-            if to_remove:
-                self.remove_contributors(to_remove, auth=auth, save=False)
-
-            if permissions_changed:
-                self.add_log(
-                    action=NodeLog.PERMISSIONS_UPDATED,
-                    params={
-                        'project': self.parent_id,
-                        'node': self._id,
-                        'contributors': permissions_changed,
-                    },
-                    auth=auth,
-                    save=False,
-                )
-            if save:
-                self.save()
-
-            self.save_node_preprints()
-
-        with transaction.atomic():
-            if to_remove or permissions_changed and ['read'] in permissions_changed.values():
-                project_signals.write_permissions_revoked.send(self)
-
-    # TODO: optimize me
-    def update_contributor(self, user, permission, visible, auth, save=False):
-        """ TODO: this method should be updated as a replacement for the main loop of
-        Node#manage_contributors. Right now there are redundancies, but to avoid major
-        feature creep this will not be included as this time.
-
-        Also checks to make sure unique admin is not removing own admin privilege.
-        """
-        if not self.has_permission(auth.user, ADMIN):
-            raise PermissionsError('Only admins can modify contributor permissions')
-
-        if permission:
-            permissions = expand_permissions(permission)
-            admins = self.contributor_set.filter(admin=True)
-            if not admins.count() > 1:
-                # has only one admin
-                admin = admins.first()
-                if admin.user == user and ADMIN not in permissions:
-                    raise NodeStateError('{} is the only admin.'.format(user.fullname))
-            if not self.contributor_set.filter(user=user).exists():
-                raise ValueError(
-                    'User {0} not in contributors'.format(user.fullname)
-                )
-            if set(permissions) != set(self.get_permissions(user)):
-                self.set_permissions(user, permissions, save=save)
-                permissions_changed = {
-                    user._id: permissions
-                }
-                self.add_log(
-                    action=NodeLog.PERMISSIONS_UPDATED,
-                    params={
-                        'project': self.parent_id,
-                        'node': self._id,
-                        'contributors': permissions_changed,
-                    },
-                    auth=auth,
-                    save=save
-                )
-                with transaction.atomic():
-                    if ['read'] in permissions_changed.values():
-                        project_signals.write_permissions_revoked.send(self)
-        if visible is not None:
-            self.set_visible(user, visible, auth=auth)
-            self.save_node_preprints()
-
     def set_access_requests_enabled(self, access_requests_enabled, auth, save=False):
         user = auth.user
         if not self.has_permission(user, ADMIN):
@@ -1923,7 +1775,6 @@
         if save:
             self.save()
 
->>>>>>> 577051fd
     def save(self, *args, **kwargs):
         first_save = not bool(self.pk)
         if 'old_subjects' in kwargs.keys():
