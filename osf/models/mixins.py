--- conflicted
+++ resolved
@@ -17,7 +17,7 @@
 from framework.auth.core import get_user
 from framework.analytics import increment_user_activity_counters
 from framework.exceptions import PermissionsError
-from osf.exceptions import InvalidTriggerError, ValidationValueError
+from osf.exceptions import InvalidTriggerError, ValidationValueError, UserStateError
 from osf.models.node_relation import NodeRelation
 from osf.models.nodelog import NodeLog
 from osf.models.subject import Subject
@@ -26,17 +26,12 @@
 from osf.models.validators import validate_subject_hierarchy
 from osf.utils.fields import NonNaiveDateTimeField
 from osf.utils.machines import ReviewsMachine, NodeRequestMachine, PreprintRequestMachine
-<<<<<<< HEAD
 from osf.utils.permissions import ADMIN, READ, WRITE, reduce_permissions, expand_permissions, REVIEW_GROUPS
-=======
-from osf.utils.permissions import ADMIN, REVIEW_GROUPS
->>>>>>> e1baf604
 from osf.utils.workflows import DefaultStates, DefaultTriggers, ReviewStates, ReviewTriggers
 from osf.utils.requests import get_request_and_user_id
 from website.exceptions import NodeStateError
 from website.project import signals as project_signals
-from website import settings
-from website import mails
+from website import settings, mails, language
 
 
 logger = logging.getLogger(__name__)
@@ -689,7 +684,7 @@
         qs = getattr(self, self.REVIEWABLE_RELATION_NAME)
         if isinstance(qs, IncludeQuerySet):
             qs = qs.include(None)
-        qs = qs.filter(node__isnull=False, node__is_deleted=False, node__is_public=True).values('machine_state').annotate(count=models.Count('*'))
+        qs = qs.filter(deleted__isnull=True, is_public=True).values('machine_state').annotate(count=models.Count('*'))
         counts = {state.value: 0 for state in ReviewStates}
         counts.update({row['machine_state']: row['count'] for row in qs if row['machine_state'] in counts})
         return counts
@@ -890,6 +885,10 @@
         contrib_to_add = contributor.merged_by if contributor.is_merged else contributor
         if contrib_to_add.is_disabled:
             raise ValidationValueError('Deactivated users cannot be added as contributors.')
+
+        if not contrib_to_add.is_registered and not contrib_to_add.unclaimed_records:
+            raise UserStateError('This contributor cannot be added. If the problem persists please report it '
+                                       'to ' + language.SUPPORT_LINK)
 
         if self.is_contributor(contrib_to_add):
             if permissions is None:
@@ -1037,9 +1036,10 @@
                                  permissions=permissions, send_email=send_email, save=True)
         else:
             contributor = get_user(email=email)
-            if contributor:
-                if self.contributor_set.filter(user=contributor).exists():
-                    raise ValidationValueError('{} is already a contributor.'.format(contributor.fullname))
+            if contributor and self.contributor_set.filter(user=contributor).exists():
+                raise ValidationValueError('{} is already a contributor.'.format(contributor.fullname))
+
+            if contributor and contributor.is_registered:
                 self.add_contributor(contributor=contributor, auth=auth, visible=bibliographic,
                                     send_email=send_email, permissions=permissions, save=True)
             else:
