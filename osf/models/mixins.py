--- conflicted
+++ resolved
@@ -751,13 +751,8 @@
         :return: None
         """
         AbstractNode = apps.get_model('osf.AbstractNode')
-<<<<<<< HEAD
         Preprint = apps.get_model('osf.Preprint')
-        CollectedGuidMetadata = apps.get_model('osf.CollectedGuidMetadata')
-=======
-        PreprintService = apps.get_model('osf.PreprintService')
         CollectionSubmission = apps.get_model('osf.CollectionSubmission')
->>>>>>> 7f4e3557
         if getattr(self, 'is_registration', False):
             raise PermissionsError('Registrations may not be modified.')
         if isinstance(self, (AbstractNode, Preprint)):
@@ -1521,22 +1516,9 @@
 
     def _get_spam_content(self, saved_fields):
         spam_fields = self.get_spam_fields(saved_fields)
-
         content = []
         for field in spam_fields:
-            if field == 'wiki_pages_latest':
-                newest_wiki_page = None
-                for wiki_page in self.get_wiki_pages_latest():
-                    if not newest_wiki_page:
-                        newest_wiki_page = wiki_page
-                    elif wiki_page.created > newest_wiki_page.created:
-                        newest_wiki_page = wiki_page
-                if newest_wiki_page:
-                    content.append(newest_wiki_page.raw_text(self).encode('utf-8'))
-            else:
-                content.append((getattr(self, field, None) or '').encode('utf-8'))
-        if self.all_tags.exists():
-            content.extend(map(lambda name: name.encode('utf-8'), self.all_tags.values_list('name', flat=True)))
+            content.append((getattr(self, field, None) or '').encode('utf-8'))
         if not content:
             return None
         return ' '.join(content)
