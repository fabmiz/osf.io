import datetime as dt
import logging
import re
import urllib
import urlparse
import uuid
from copy import deepcopy
from os.path import splitext

from flask import Request as FlaskRequest
from framework import analytics

# OSF imports
import itsdangerous
import pytz
from dirtyfields import DirtyFieldsMixin

from django.conf import settings
from django.contrib.auth.base_user import AbstractBaseUser, BaseUserManager
from django.contrib.auth.hashers import check_password
from django.contrib.auth.models import PermissionsMixin
from django.dispatch import receiver
from django.db.models.signals import post_save
from django.db import models
from django.utils import timezone

from framework.auth import Auth, signals, utils
from framework.auth.core import generate_verification_key
from framework.auth.exceptions import (ChangePasswordError, ExpiredTokenError,
                                       InvalidTokenError,
                                       MergeConfirmedRequiredError,
                                       MergeConflictError)
from framework.exceptions import PermissionsError
from framework.sessions.utils import remove_sessions_for_user
from osf.utils.requests import get_current_request
from osf.exceptions import reraise_django_validation_errors, MaxRetriesError
from osf.models.base import BaseModel, GuidMixin, GuidMixinQuerySet
from osf.models.contributor import Contributor, RecentlyAddedContributor
from osf.models.institution import Institution
from osf.models.mixins import AddonModelMixin
from osf.models.session import Session
from osf.models.tag import Tag
from osf.models.validators import validate_email, validate_social, validate_history_item
from osf.utils.datetime_aware_jsonfield import DateTimeAwareJSONField
from osf.utils.fields import NonNaiveDateTimeField, LowercaseEmailField
from osf.utils.names import impute_names
from osf.utils.requests import check_select_for_update
from website import settings as website_settings
from website import filters, mails
from website.project import new_bookmark_collection

logger = logging.getLogger(__name__)

MAX_QUICKFILES_MERGE_RENAME_ATTEMPTS = 1000

def get_default_mailing_lists():
    return {'Open Science Framework Help': True}


name_formatters = {
    'long': lambda user: user.fullname,
    'surname': lambda user: user.family_name if user.family_name else user.fullname,
    'initials': lambda user: u'{surname}, {initial}.'.format(
        surname=user.family_name,
        initial=user.given_name_initial,
    ),
}


class OSFUserManager(BaseUserManager):

    def create_user(self, username, password=None):
        if not username:
            raise ValueError('Users must have a username')

        user = self.model(
            username=self.normalize_email(username),
            is_active=True,
            date_registered=timezone.now()
        )

        user.set_password(password)
        user.save(using=self._db)
        return user

    _queryset_class = GuidMixinQuerySet

    def all(self):
        return self.get_queryset().all()

    def eager(self, *fields):
        fk_fields = set(self.model.get_fk_field_names()) & set(fields)
        m2m_fields = set(self.model.get_m2m_field_names()) & set(fields)
        return self.select_related(*fk_fields).prefetch_related(*m2m_fields)

    def create_superuser(self, username, password):
        user = self.create_user(username, password=password)
        user.is_superuser = True
        user.is_staff = True
        user.is_active = True
        user.save(using=self._db)
        return user


class Email(BaseModel):
    address = LowercaseEmailField(unique=True, db_index=True, validators=[validate_email])
    user = models.ForeignKey('OSFUser', related_name='emails', on_delete=models.CASCADE)

    def __unicode__(self):
        return self.address


class OSFUser(DirtyFieldsMixin, GuidMixin, BaseModel, AbstractBaseUser, PermissionsMixin, AddonModelMixin):
    FIELD_ALIASES = {
        '_id': 'guids___id',
        'system_tags': 'tags',
    }
    settings_type = 'user'  # Needed for addons
    USERNAME_FIELD = 'username'

    # Node fields that trigger an update to the search engine on save
    SEARCH_UPDATE_FIELDS = {
        'fullname',
        'given_name',
        'middle_names',
        'family_name',
        'suffix',
        'merged_by',
        'date_disabled',
        'date_confirmed',
        'jobs',
        'schools',
        'social',
    }
    TRACK_FIELDS = SEARCH_UPDATE_FIELDS.copy()
    TRACK_FIELDS.update({'password', 'last_login'})

    # TODO: Add SEARCH_UPDATE_NODE_FIELDS, for fields that should trigger a
    #   search update for all nodes to which the user is a contributor.

    SOCIAL_FIELDS = {
        'orcid': u'http://orcid.org/{}',
        'github': u'http://github.com/{}',
        'scholar': u'http://scholar.google.com/citations?user={}',
        'twitter': u'http://twitter.com/{}',
        'profileWebsites': [],
        'linkedIn': u'https://www.linkedin.com/{}',
        'impactStory': u'https://impactstory.org/u/{}',
        'researcherId': u'http://researcherid.com/rid/{}',
        'researchGate': u'https://researchgate.net/profile/{}',
        'academiaInstitution': u'https://{}',
        'academiaProfileID': u'.academia.edu/{}',
        'baiduScholar': u'http://xueshu.baidu.com/scholarID/{}',
        'ssrn': u'http://papers.ssrn.com/sol3/cf_dev/AbsByAuth.cfm?per_id={}'
    }

    # The primary email address for the account.
    # This value is unique, but multiple "None" records exist for:
    #   * unregistered contributors where an email address was not provided.
    # TODO: Update mailchimp subscription on username change in user.save()
    # TODO: Consider making this a FK to Email with to_field='address'
    #   Django supports this (https://docs.djangoproject.com/en/1.11/topics/auth/customizing/#django.contrib.auth.models.CustomUser.USERNAME_FIELD)
    #   but some third-party apps may not.
    username = models.CharField(max_length=255, db_index=True, unique=True)

    # Hashed. Use `User.set_password` and `User.check_password`
    # password = models.CharField(max_length=255)

    fullname = models.CharField(max_length=255)

    # user has taken action to register the account
    is_registered = models.BooleanField(db_index=True, default=False)

    # user has claimed the account
    # TODO: This should be retired - it always reflects is_registered.
    #   While a few entries exist where this is not the case, they appear to be
    #   the result of a bug, as they were all created over a small time span.
    is_claimed = models.BooleanField(default=False, db_index=True)

    # for internal use
    tags = models.ManyToManyField('Tag', blank=True)

    # security emails that have been sent
    # TODO: This should be removed and/or merged with system_tags
    security_messages = DateTimeAwareJSONField(default=dict, blank=True)
    # Format: {
    #   <message label>: <datetime>
    #   ...
    # }

    # user was invited (as opposed to registered unprompted)
    is_invited = models.BooleanField(default=False, db_index=True)

    # Per-project unclaimed user data:
    # TODO: add validation
    unclaimed_records = DateTimeAwareJSONField(default=dict, blank=True)
    # Format: {
    #   <project_id>: {
    #       'name': <name that referrer provided>,
    #       'referrer_id': <user ID of referrer>,
    #       'token': <token used for verification urls>,
    #       'email': <email the referrer provided or None>,
    #       'claimer_email': <email the claimer entered or None>,
    #       'last_sent': <timestamp of last email sent to referrer or None>
    #   }
    #   ...
    # }

    # Time of last sent notification email to newly added contributors
    # Format : {
    #   <project_id>: {
    #       'last_sent': time.time()
    #   }
    #   ...
    # }
    contributor_added_email_records = DateTimeAwareJSONField(default=dict, blank=True)

    # The user into which this account was merged
    merged_by = models.ForeignKey('self', null=True, blank=True, related_name='merger')

    # verification key v1: only the token string, no expiration time
    # used for cas login with username and verification key
    verification_key = models.CharField(max_length=255, null=True, blank=True)

    # verification key v2: token, and expiration time
    # used for password reset, confirm account/email, claim account/contributor-ship
    verification_key_v2 = DateTimeAwareJSONField(default=dict, blank=True, null=True)
    # Format: {
    #   'token': <verification token>
    #   'expires': <verification expiration time>
    # }

    email_last_sent = NonNaiveDateTimeField(null=True, blank=True)

    # email verification tokens
    #   see also ``unconfirmed_emails``
    email_verifications = DateTimeAwareJSONField(default=dict, blank=True)
    # Format: {
    #   <token> : {'email': <email address>,
    #              'expiration': <datetime>}
    # }

    # email lists to which the user has chosen a subscription setting
    mailchimp_mailing_lists = DateTimeAwareJSONField(default=dict, blank=True)
    # Format: {
    #   'list1': True,
    #   'list2: False,
    #    ...
    # }

    # email lists to which the user has chosen a subscription setting,
    # being sent from osf, rather than mailchimp
    osf_mailing_lists = DateTimeAwareJSONField(default=get_default_mailing_lists, blank=True)
    # Format: {
    #   'list1': True,
    #   'list2: False,
    #    ...
    # }

    # the date this user was registered
    date_registered = NonNaiveDateTimeField(db_index=True, auto_now_add=True)

    # list of collaborators that this user recently added to nodes as a contributor
    # recently_added = fields.ForeignField("user", list=True)
    recently_added = models.ManyToManyField('self',
                                            through=RecentlyAddedContributor,
                                            through_fields=('user', 'contributor'),
                                            symmetrical=False)

    # Attached external accounts (OAuth)
    # external_accounts = fields.ForeignField("externalaccount", list=True)
    external_accounts = models.ManyToManyField('ExternalAccount', blank=True)

    # CSL names
    given_name = models.CharField(max_length=255, blank=True)
    middle_names = models.CharField(max_length=255, blank=True)
    family_name = models.CharField(max_length=255, blank=True)
    suffix = models.CharField(max_length=255, blank=True)

    # identity for user logged in through external idp
    external_identity = DateTimeAwareJSONField(default=dict, blank=True)
    # Format: {
    #   <external_id_provider>: {
    #       <external_id>: <status from ('VERIFIED, 'CREATE', 'LINK')>,
    #       ...
    #   },
    #   ...
    # }

    # Employment history
    jobs = DateTimeAwareJSONField(default=list, blank=True, validators=[validate_history_item])
    # Format: list of {
    #     'title': <position or job title>,
    #     'institution': <institution or organization>,
    #     'department': <department>,
    #     'location': <location>,
    #     'startMonth': <start month>,
    #     'startYear': <start year>,
    #     'endMonth': <end month>,
    #     'endYear': <end year>,
    #     'ongoing: <boolean>
    # }

    # Educational history
    schools = DateTimeAwareJSONField(default=list, blank=True, validators=[validate_history_item])
    # Format: list of {
    #     'degree': <position or job title>,
    #     'institution': <institution or organization>,
    #     'department': <department>,
    #     'location': <location>,
    #     'startMonth': <start month>,
    #     'startYear': <start year>,
    #     'endMonth': <end month>,
    #     'endYear': <end year>,
    #     'ongoing: <boolean>
    # }

    # Social links
    social = DateTimeAwareJSONField(default=dict, blank=True, validators=[validate_social])
    # Format: {
    #     'profileWebsites': <list of profile websites>
    #     'twitter': <twitter id>,
    # }

    # date the user last sent a request
    date_last_login = NonNaiveDateTimeField(null=True, blank=True)

    # date the user first successfully confirmed an email address
    date_confirmed = NonNaiveDateTimeField(db_index=True, null=True, blank=True)

    # When the user was disabled.
    date_disabled = NonNaiveDateTimeField(db_index=True, null=True, blank=True)

    # when comments were last viewed
    comments_viewed_timestamp = DateTimeAwareJSONField(default=dict, blank=True)
    # Format: {
    #   'Comment.root_target._id': 'timestamp',
    #   ...
    # }

    # timezone for user's locale (e.g. 'America/New_York')
    timezone = models.CharField(blank=True, default='Etc/UTC', max_length=255)

    # user language and locale data (e.g. 'en_US')
    locale = models.CharField(blank=True, max_length=255, default='en_US')

    # whether the user has requested to deactivate their account
    requested_deactivation = models.BooleanField(default=False)

    affiliated_institutions = models.ManyToManyField('Institution', blank=True)

    notifications_configured = DateTimeAwareJSONField(default=dict, blank=True)

    objects = OSFUserManager()

    is_active = models.BooleanField(default=False)
    is_staff = models.BooleanField(default=False)

    def __repr__(self):
        return '<OSFUser({0!r}) with guid {1!r}>'.format(self.username, self._id)

    @property
    def deep_url(self):
        """Used for GUID resolution."""
        return '/profile/{}/'.format(self._primary_key)

    @property
    def url(self):
        return '/{}/'.format(self._id)

    @property
    def absolute_url(self):
        return urlparse.urljoin(website_settings.DOMAIN, self.url)

    @property
    def absolute_api_v2_url(self):
        from website import util
        return util.api_v2_url('users/{}/'.format(self._id))

    @property
    def api_url(self):
        return '/api/v1/profile/{}/'.format(self._id)

    @property
    def profile_url(self):
        return '/{}/'.format(self._id)

    @property
    def is_disabled(self):
        return self.date_disabled is not None

    @is_disabled.setter
    def is_disabled(self, val):
        """Set whether or not this account has been disabled."""
        if val and not self.date_disabled:
            self.date_disabled = timezone.now()
        elif val is False:
            self.date_disabled = None

    @property
    def is_confirmed(self):
        return bool(self.date_confirmed)

    @property
    def is_merged(self):
        """Whether or not this account has been merged into another account.
        """
        return self.merged_by is not None

    @property
    def unconfirmed_emails(self):
        # Handle when email_verifications field is None
        email_verifications = self.email_verifications or {}
        return [
            each['email']
            for each
            in email_verifications.values()
        ]

    @property
    def social_links(self):
        social_user_fields = {}
        for key, val in self.social.items():
            if val and key in self.SOCIAL_FIELDS:
                if not isinstance(val, basestring):
                    social_user_fields[key] = val
                else:
                    social_user_fields[key] = self.SOCIAL_FIELDS[key].format(val)
        return social_user_fields

    @property
    def given_name_initial(self):
        """
        The user's preferred initialization of their given name.

        Some users with common names may choose to distinguish themselves from
        their colleagues in this way. For instance, there could be two
        well-known researchers in a single field named "Robert Walker".
        "Walker, R" could then refer to either of them. "Walker, R.H." could
        provide easy disambiguation.

        NOTE: The internal representation for this should never end with a
              period. "R" and "R.H" would be correct in the prior case, but
              "R.H." would not.
        """
        return self.given_name[0]

    @property
    def email(self):
        if self.has_usable_username():
            return self.username
        else:
            return None

    @property
    def all_tags(self):
        """Return a queryset containing all of this user's tags (incl. system tags)."""
        # Tag's default manager only returns non-system tags, so we can't use self.tags
        return Tag.all_tags.filter(osfuser=self)

    @property
    def system_tags(self):
        """The system tags associated with this node. This currently returns a list of string
        names for the tags, for compatibility with v1. Eventually, we can just return the
        QuerySet.
        """
        return self.all_tags.filter(system=True).values_list('name', flat=True)

    @property
    def csl_given_name(self):
        return utils.generate_csl_given_name(self.given_name, self.middle_names, self.suffix)

    def csl_name(self, node_id=None):
        # disabled users are set to is_registered = False but have a fullname
        if self.is_registered or self.is_disabled:
            name = self.fullname
        else:
            name = self.get_unclaimed_record(node_id)['name']

        if self.family_name and self.given_name:
            """If the user has a family and given name, use those"""
            return {
                'family': self.family_name,
                'given': self.csl_given_name,
            }
        else:
            """ If the user doesn't autofill his family and given name """
            parsed = utils.impute_names(name)
            given_name = parsed['given']
            middle_names = parsed['middle']
            family_name = parsed['family']
            suffix = parsed['suffix']
            csl_given_name = utils.generate_csl_given_name(given_name, middle_names, suffix)
            return {
                'family': family_name,
                'given': csl_given_name,
            }

    @property
    def contributor_to(self):
        return self.nodes.filter(is_deleted=False, type__in=['osf.node', 'osf.registration'])

    @property
    def visible_contributor_to(self):
        return self.nodes.filter(is_deleted=False, contributor__visible=True, type__in=['osf.node', 'osf.registration'])

    def set_unusable_username(self):
        """Sets username to an unusable value. Used for, e.g. for invited contributors
        and merged users.

        NOTE: This is necessary because Django does not allow the username column to be nullable.
        """
        if self._id:
            self.username = self._id
        else:
            self.username = str(uuid.uuid4())
        return self.username

    def has_usable_username(self):
        return '@' in self.username

    @property
    def is_authenticated(self):  # Needed for django compat
        return True

    @property
    def is_anonymous(self):
        return False

    def get_absolute_url(self):
        return self.absolute_api_v2_url

    def get_addon_names(self):
        return []

    # django methods
    def get_full_name(self):
        return self.fullname

    def get_short_name(self):
        return self.username

    def __unicode__(self):
        return self.get_short_name()

    def __str__(self):
        return self.get_short_name()

    @property
    def contributed(self):
        return self.nodes.all()

    @property
    def can_be_merged(self):
        """The ability of the `merge_user` method to fully merge the user"""
        return all((addon.can_be_merged for addon in self.get_addons()))

    def merge_user(self, user):
        """Merge a registered user into this account. This user will be
        a contributor on any project. if the registered user and this account
        are both contributors of the same project. Then it will remove the
        registered user and set this account to the highest permission of the two
        and set this account to be visible if either of the two are visible on
        the project.

        :param user: A User object to be merged.
        """

        # Attempt to prevent self merges which end up removing self as a contributor from all projects
        if self == user:
            raise ValueError('Cannot merge a user into itself')

        # Fail if the other user has conflicts.
        if not user.can_be_merged:
            raise MergeConflictError('Users cannot be merged')
        # Move over the other user's attributes
        # TODO: confirm
        for system_tag in user.system_tags.all():
            self.add_system_tag(system_tag)

        self.is_claimed = self.is_claimed or user.is_claimed
        self.is_invited = self.is_invited or user.is_invited

        # copy over profile only if this user has no profile info
        if user.jobs and not self.jobs:
            self.jobs = user.jobs

        if user.schools and not self.schools:
            self.schools = user.schools

        if user.social and not self.social:
            self.social = user.social

        unclaimed = user.unclaimed_records.copy()
        unclaimed.update(self.unclaimed_records)
        self.unclaimed_records = unclaimed
        # - unclaimed records should be connected to only one user
        user.unclaimed_records = {}

        security_messages = user.security_messages.copy()
        security_messages.update(self.security_messages)
        self.security_messages = security_messages

        notifications_configured = user.notifications_configured.copy()
        notifications_configured.update(self.notifications_configured)
        self.notifications_configured = notifications_configured
        if not website_settings.RUNNING_MIGRATION:
            for key, value in user.mailchimp_mailing_lists.iteritems():
                # subscribe to each list if either user was subscribed
                subscription = value or self.mailchimp_mailing_lists.get(key)
                signals.user_merged.send(self, list_name=key, subscription=subscription)

                # clear subscriptions for merged user
                signals.user_merged.send(user, list_name=key, subscription=False, send_goodbye=False)

        for target_id, timestamp in user.comments_viewed_timestamp.iteritems():
            if not self.comments_viewed_timestamp.get(target_id):
                self.comments_viewed_timestamp[target_id] = timestamp
            elif timestamp > self.comments_viewed_timestamp[target_id]:
                self.comments_viewed_timestamp[target_id] = timestamp

        # Give old user's emails to self
        user.emails.update(user=self)

        for k, v in user.email_verifications.iteritems():
            email_to_confirm = v['email']
            if k not in self.email_verifications and email_to_confirm != user.username:
                self.email_verifications[k] = v
        user.email_verifications = {}

        self.affiliated_institutions.add(*user.affiliated_institutions.values_list('pk', flat=True))

        for service in user.external_identity:
            for service_id in user.external_identity[service].iterkeys():
                if not (
                    service_id in self.external_identity.get(service, '') and
                    self.external_identity[service][service_id] == 'VERIFIED'
                ):
                    # Prevent 'CREATE', merging user has already been created.
                    external = user.external_identity[service][service_id]
                    status = 'VERIFIED' if external == 'VERIFIED' else 'LINK'
                    if self.external_identity.get(service):
                        self.external_identity[service].update(
                            {service_id: status}
                        )
                    else:
                        self.external_identity[service] = {
                            service_id: status
                        }
        user.external_identity = {}

        # FOREIGN FIELDS
        self.external_accounts.add(*user.external_accounts.values_list('pk', flat=True))

        # - addons
        # Note: This must occur before the merged user is removed as a
        #       contributor on the nodes, as an event hook is otherwise fired
        #       which removes the credentials.
        for addon in user.get_addons():
            user_settings = self.get_or_add_addon(addon.config.short_name)
            user_settings.merge(addon)
            user_settings.save()

        # - projects where the user was a contributor
        for node in user.contributed:
            # Skip bookmark collection node
            if node.is_bookmark_collection or node.is_quickfiles:
                continue
            # if both accounts are contributor of the same project
            if node.is_contributor(self) and node.is_contributor(user):
                user_permissions = node.get_permissions(user)
                self_permissions = node.get_permissions(self)
                permissions = max([user_permissions, self_permissions])
                node.set_permissions(user=self, permissions=permissions)

                visible1 = self._id in node.visible_contributor_ids
                visible2 = user._id in node.visible_contributor_ids
                if visible1 != visible2:
                    node.set_visible(user=self, visible=True, log=True, auth=Auth(user=self))

                node.contributor_set.filter(user=user).delete()
            else:
                node.contributor_set.filter(user=user).update(user=self)

            node.save()

        from osf.models import QuickFilesNode
        from osf.models import BaseFileNode

        # - projects where the user was the creator
        user.nodes_created.filter(is_bookmark_collection=False).exclude(type=QuickFilesNode._typedmodels_type).update(creator=self)

        # - file that the user has checked_out, import done here to prevent import error
        for file_node in BaseFileNode.files_checked_out(user=user):
            file_node.checkout = self
            file_node.save()

        # - move files in the merged user's quickfiles node, checking for name conflicts
        from addons.osfstorage.models import OsfStorageFileNode
        primary_quickfiles = QuickFilesNode.objects.get(creator=self)
        merging_user_quickfiles = QuickFilesNode.objects.get(creator=user)

        files_in_merging_user_quickfiles = merging_user_quickfiles.files.filter(type='osf.osfstoragefile')
        for merging_user_file in files_in_merging_user_quickfiles:
            if OsfStorageFileNode.objects.filter(node=primary_quickfiles, name=merging_user_file.name).exists():
                digit = 1
                split_filename = splitext(merging_user_file.name)
                name_without_extension = split_filename[0]
                extension = split_filename[1]
                found_digit_in_parens = re.findall('(?<=\()(\d)(?=\))', name_without_extension)
                if found_digit_in_parens:
                    found_digit = int(found_digit_in_parens[0])
                    digit = found_digit + 1
                    name_without_extension = name_without_extension.replace('({})'.format(found_digit), '').strip()
                new_name_format = '{} ({}){}'
                new_name = new_name_format.format(name_without_extension, digit, extension)

                # check if new name conflicts, update til it does not (try up to 1000 times)
                rename_count = 0
                while OsfStorageFileNode.objects.filter(node=primary_quickfiles, name=new_name).exists():
                    digit += 1
                    new_name = new_name_format.format(name_without_extension, digit, extension)
                    rename_count += 1
                    if rename_count >= MAX_QUICKFILES_MERGE_RENAME_ATTEMPTS:
                        raise MaxRetriesError('Maximum number of rename attempts has been reached')

                merging_user_file.name = new_name
                merging_user_file.save()

            merging_user_file.node = primary_quickfiles
            merging_user_file.save()

        # finalize the merge

        remove_sessions_for_user(user)

        # - username is set to the GUID so the merging user can set it primary
        #   in the future (note: it cannot be set to None due to non-null constraint)
        user.set_unusable_username()
        user.set_unusable_password()
        user.verification_key = None
        user.osf_mailing_lists = {}
        user.merged_by = self

        user.save()

    def disable_account(self):
        """
        Disables user account, making is_disabled true, while also unsubscribing user
        from mailchimp emails, remove any existing sessions.

        Ported from framework/auth/core.py
        """
        from website import mailchimp_utils
        from framework.auth import logout

        try:
            mailchimp_utils.unsubscribe_mailchimp(
                list_name=website_settings.MAILCHIMP_GENERAL_LIST,
                user_id=self._id,
                username=self.username
            )
        except mailchimp_utils.mailchimp.ListNotSubscribedError:
            pass
        except mailchimp_utils.mailchimp.InvalidApiKeyError:
            if not website_settings.ENABLE_EMAIL_SUBSCRIPTIONS:
                pass
            else:
                raise
        except mailchimp_utils.mailchimp.EmailNotExistsError:
            pass
        # Call to `unsubscribe` above saves, and can lead to stale data
        self.reload()
        self.is_disabled = True

        # we must call both methods to ensure the current session is cleared and all existing
        # sessions are revoked.
        req = get_current_request()
        if isinstance(req, FlaskRequest):
            logout()
        remove_sessions_for_user(self)

    def update_is_active(self):
        """Update ``is_active`` to be consistent with the fields that
        it depends on.
        """
        # The user can log in if they have set a password OR
        # have a verified external ID, e.g an ORCID
        can_login = self.has_usable_password() or (
            'VERIFIED' in sum([each.values() for each in self.external_identity.values()], [])
        )
        self.is_active = (
            self.is_registered and
            self.is_confirmed and
            can_login and
            not self.is_merged and
            not self.is_disabled
        )

    # Overrides BaseModel
    def save(self, *args, **kwargs):
        self.update_is_active()
        self.username = self.username.lower().strip() if self.username else None
        dirty_fields = set(self.get_dirty_fields(check_relationship=True))
        ret = super(OSFUser, self).save(*args, **kwargs)
        if self.SEARCH_UPDATE_FIELDS.intersection(dirty_fields) and self.is_confirmed:
            self.update_search()
            self.update_search_nodes_contributors()
        if 'fullname' in dirty_fields:
            from osf.models.quickfiles import get_quickfiles_project_title, QuickFilesNode

            quickfiles = QuickFilesNode.objects.filter(creator=self).first()
            if quickfiles:
                quickfiles.title = get_quickfiles_project_title(self)
                quickfiles.save()
        return ret

    # Legacy methods

    @classmethod
    def create(cls, username, password, fullname):
        validate_email(username)  # Raises ValidationError if spam address

        user = cls(
            username=username,
            fullname=fullname,
        )
        user.update_guessed_names()
        user.set_password(password)
        return user

    def set_password(self, raw_password, notify=True):
        """Set the password for this user to the hash of ``raw_password``.
        If this is a new user, we're done. If this is a password change,
        then email the user about the change and clear all the old sessions
        so that users will have to log in again with the new password.

        :param raw_password: the plaintext value of the new password
        :param notify: Only meant for unit tests to keep extra notifications from being sent
        :rtype: list
        :returns: Changed fields from the user save
        """
        had_existing_password = bool(self.has_usable_password() and self.is_confirmed)
        if self.username == raw_password:
            raise ChangePasswordError(['Password cannot be the same as your email address'])
        super(OSFUser, self).set_password(raw_password)
        if had_existing_password and notify:
            mails.send_mail(
                to_addr=self.username,
                mail=mails.PASSWORD_RESET,
<<<<<<< HEAD
                mimetype='html',
                user=self,
                can_change_preferences=False,
=======
                mimetype='plain',
                user=self,
                osf_contact_email=website_settings.OSF_CONTACT_EMAIL
>>>>>>> c3fafa21
            )
            remove_sessions_for_user(self)

    @classmethod
    def create_unconfirmed(cls, username, password, fullname, external_identity=None,
                           do_confirm=True, campaign=None):
        """Create a new user who has begun registration but needs to verify
        their primary email address (username).
        """
        user = cls.create(username, password, fullname)
        user.add_unconfirmed_email(username, external_identity=external_identity)
        user.is_registered = False
        if external_identity:
            user.external_identity.update(external_identity)
        if campaign:
            # needed to prevent cirular import
            from framework.auth.campaigns import system_tag_for_campaign  # skipci
            # User needs to be saved before adding system tags (due to m2m relationship)
            user.save()
            user.add_system_tag(system_tag_for_campaign(campaign))
        return user

    @classmethod
    def create_confirmed(cls, username, password, fullname):
        user = cls.create(username, password, fullname)
        user.is_registered = True
        user.is_claimed = True
        user.save()  # Must save before using auto_now_add field
        user.date_confirmed = user.date_registered
        user.emails.create(address=username.lower().strip())
        return user

    def get_unconfirmed_email_for_token(self, token):
        """Return email if valid.
        :rtype: bool
        :raises: ExpiredTokenError if trying to access a token that is expired.
        :raises: InvalidTokenError if trying to access a token that is invalid.

        """
        if token not in self.email_verifications:
            raise InvalidTokenError

        verification = self.email_verifications[token]
        # Not all tokens are guaranteed to have expiration dates
        if (
            'expiration' in verification and
            verification['expiration'].replace(tzinfo=pytz.utc) < timezone.now()
        ):
            raise ExpiredTokenError

        return verification['email']

    def get_unconfirmed_emails_exclude_external_identity(self):
        """Return a list of unconfirmed emails that are not related to external identity."""

        unconfirmed_emails = []
        if self.email_verifications:
            for token, value in self.email_verifications.iteritems():
                if not value.get('external_identity'):
                    unconfirmed_emails.append(value.get('email'))
        return unconfirmed_emails

    @property
    def unconfirmed_email_info(self):
        """Return a list of dictionaries containing information about each of this
        user's unconfirmed emails.
        """
        unconfirmed_emails = []
        email_verifications = self.email_verifications or []
        for token in email_verifications:
            if self.email_verifications[token].get('confirmed', False):
                try:
                    user_merge = OSFUser.objects.get(emails__address__iexact=self.email_verifications[token]['email'])
                except OSFUser.DoesNotExist:
                    user_merge = False

                unconfirmed_emails.append({'address': self.email_verifications[token]['email'],
                                        'token': token,
                                        'confirmed': self.email_verifications[token]['confirmed'],
                                        'user_merge': user_merge.email if user_merge else False})
        return unconfirmed_emails

    def clean_email_verifications(self, given_token=None):
        email_verifications = deepcopy(self.email_verifications or {})
        for token in self.email_verifications or {}:
            try:
                self.get_unconfirmed_email_for_token(token)
            except (KeyError, ExpiredTokenError):
                email_verifications.pop(token)
                continue
            if token == given_token:
                email_verifications.pop(token)
        self.email_verifications = email_verifications

    def verify_password_token(self, token):
        """
        Verify that the password reset token for this user is valid.

        :param token: the token in verification key
        :return `True` if valid, otherwise `False`
        """

        if token and self.verification_key_v2:
            try:
                return (self.verification_key_v2['token'] == token and
                        self.verification_key_v2['expires'] > timezone.now())
            except AttributeError:
                return False
        return False

    def verify_claim_token(self, token, project_id):
        """Return whether or not a claim token is valid for this user for
        a given node which they were added as a unregistered contributor for.
        """
        try:
            record = self.get_unclaimed_record(project_id)
        except ValueError:  # No unclaimed record for given pid
            return False
        return record['token'] == token

    @classmethod
    def create_unregistered(cls, fullname, email=None):
        """Create a new unregistered user.
        """
        user = cls(
            username=email,
            fullname=fullname,
            is_invited=True,
            is_registered=False,
        )
        if not email:
            user.set_unusable_username()
        user.set_unusable_password()
        user.update_guessed_names()

        return user

    def update_guessed_names(self):
        """Updates the CSL name fields inferred from the the full name.
        """
        parsed = impute_names(self.fullname)
        self.given_name = parsed['given']
        self.middle_names = parsed['middle']
        self.family_name = parsed['family']
        self.suffix = parsed['suffix']

    def add_unconfirmed_email(self, email, expiration=None, external_identity=None):
        """
        Add an email verification token for a given email.

        :param email: the email to confirm
        :param email: overwrite default expiration time
        :param external_identity: the user's external identity
        :return: a token
        :raises: ValueError if email already confirmed, except for login through external idp.
        """

        # Note: This is technically not compliant with RFC 822, which requires
        #       that case be preserved in the "local-part" of an address. From
        #       a practical standpoint, the vast majority of email servers do
        #       not preserve case.
        #       ref: https://tools.ietf.org/html/rfc822#section-6
        email = email.lower().strip()

        with reraise_django_validation_errors():
            validate_email(email)

        if not external_identity and self.emails.filter(address=email).exists():
            raise ValueError('Email already confirmed to this user.')

        # If the unconfirmed email is already present, refresh the token
        if email in self.unconfirmed_emails:
            self.remove_unconfirmed_email(email)

        verification_key = generate_verification_key(verification_type='confirm')

        # handle when email_verifications is None
        if not self.email_verifications:
            self.email_verifications = {}

        self.email_verifications[verification_key['token']] = {
            'email': email,
            'confirmed': False,
            'expiration': expiration if expiration else verification_key['expires'],
            'external_identity': external_identity,
        }

        return verification_key['token']

    def remove_unconfirmed_email(self, email):
        """Remove an unconfirmed email addresses and their tokens."""
        for token, value in self.email_verifications.iteritems():
            if value.get('email') == email:
                del self.email_verifications[token]
                return True

        return False

    def remove_email(self, email):
        """Remove a confirmed email"""
        if email == self.username:
            raise PermissionsError("Can't remove primary email")
        if self.emails.filter(address=email):
            self.emails.filter(address=email).delete()
            signals.user_email_removed.send(self, email=email, osf_contact_email=website_settings.OSF_CONTACT_EMAIL)

    def get_confirmation_token(self, email, force=False, renew=False):
        """Return the confirmation token for a given email.

        :param str email: The email to get the token for.
        :param bool force: If an expired token exists for the given email, generate a new one and return it.
        :param bool renew: Generate a new token and return it.
        :return Return the confirmation token.
        :raises: ExpiredTokenError if trying to access a token that is expired and force=False.
        :raises: KeyError if there no token for the email.
        """
        # TODO: Refactor "force" flag into User.get_or_add_confirmation_token
        for token, info in self.email_verifications.items():
            if info['email'].lower() == email.lower():
                # Old records will not have an expiration key. If it's missing,
                # assume the token is expired
                expiration = info.get('expiration')
                if renew:
                    new_token = self.add_unconfirmed_email(email)
                    self.save()
                    return new_token
                if not expiration or (expiration and expiration < timezone.now()):
                    if not force:
                        raise ExpiredTokenError('Token for email "{0}" is expired'.format(email))
                    else:
                        new_token = self.add_unconfirmed_email(email)
                        self.save()
                        return new_token
                return token
        raise KeyError('No confirmation token for email "{0}"'.format(email))

    def get_confirmation_url(self, email,
                             external=True,
                             force=False,
                             renew=False,
                             external_id_provider=None,
                             destination=None):
        """Return the confirmation url for a given email.

        :param email: The email to confirm.
        :param external: Use absolute or relative url.
        :param force: If an expired token exists for the given email, generate a new one and return it.
        :param renew: Generate a new token and return it.
        :param external_id_provider: The external identity provider that authenticates the user.
        :param destination: The destination page to redirect after confirmation
        :return: Return the confirmation url.
        :raises: ExpiredTokenError if trying to access a token that is expired.
        :raises: KeyError if there is no token for the email.
        """

        base = website_settings.DOMAIN if external else '/'
        token = self.get_confirmation_token(email, force=force, renew=renew)
        external = 'external/' if external_id_provider else ''
        destination = '?{}'.format(urllib.urlencode({'destination': destination})) if destination else ''
        return '{0}confirm/{1}{2}/{3}/{4}'.format(base, external, self._primary_key, token, destination)

    def register(self, username, password=None):
        """Registers the user.
        """
        self.username = username
        if password:
            self.set_password(password)
        if not self.emails.filter(address=username):
            self.emails.create(address=username)
        self.is_registered = True
        self.is_claimed = True
        self.date_confirmed = timezone.now()
        self.update_search()
        self.update_search_nodes()

        # Emit signal that a user has confirmed
        signals.user_confirmed.send(self)

        return self

    def confirm_email(self, token, merge=False):
        """Confirm the email address associated with the token"""
        email = self.get_unconfirmed_email_for_token(token)

        # If this email is confirmed on another account, abort
        try:
            if check_select_for_update():
                user_to_merge = OSFUser.objects.filter(emails__address=email).select_for_update().get()
            else:
                user_to_merge = OSFUser.objects.get(emails__address=email)
        except OSFUser.DoesNotExist:
            user_to_merge = None

        if user_to_merge and merge:
            self.merge_user(user_to_merge)
        elif user_to_merge:
            raise MergeConfirmedRequiredError(
                'Merge requires confirmation',
                user=self,
                user_to_merge=user_to_merge,
            )

        # If another user has this email as its username, get it
        try:
            unregistered_user = OSFUser.objects.exclude(guids___id=self._id).get(username=email)
        except OSFUser.DoesNotExist:
            unregistered_user = None

        if unregistered_user:
            self.merge_user(unregistered_user)
            self.save()
            unregistered_user.username = None

        if not self.emails.filter(address=email).exists():
            self.emails.create(address=email)

        # Complete registration if primary email
        if email.lower() == self.username.lower():
            self.register(self.username)
            self.date_confirmed = timezone.now()
        # Revoke token
        del self.email_verifications[token]

        # TODO: We can't assume that all unclaimed records are now claimed.
        # Clear unclaimed records, so user's name shows up correctly on
        # all projects
        self.unclaimed_records = {}
        self.save()

        self.update_search_nodes()

        return True

    def update_search(self):
        from website.search.search import update_user
        update_user(self)

    def update_search_nodes_contributors(self):
        """
        Bulk update contributor name on all nodes on which the user is
        a contributor.
        :return:
        """
        from website.search import search
        search.update_contributors_async(self.id)

    def update_search_nodes(self):
        """Call `update_search` on all nodes on which the user is a
        contributor. Needed to add self to contributor lists in search upon
        registration or claiming.

        """
        for node in self.contributor_to:
            node.update_search()

    def update_date_last_login(self):
        self.date_last_login = timezone.now()

    def get_summary(self, formatter='long'):
        return {
            'user_fullname': self.fullname,
            'user_profile_url': self.profile_url,
            'user_display_name': name_formatters[formatter](self),
            'user_is_claimed': self.is_claimed
        }

    def check_password(self, raw_password):
        """
        Return a boolean of whether the raw_password was correct. Handles
        hashing formats behind the scenes.

        Source: https://github.com/django/django/blob/master/django/contrib/auth/base_user.py#L104
        """
        def setter(raw_password):
            self.set_password(raw_password, notify=False)
            # Password hash upgrades shouldn't be considered password changes.
            self._password = None
            self.save(update_fields=['password'])
        return check_password(raw_password, self.password, setter)

    def change_password(self, raw_old_password, raw_new_password, raw_confirm_password):
        """Change the password for this user to the hash of ``raw_new_password``."""
        raw_old_password = (raw_old_password or '').strip()
        raw_new_password = (raw_new_password or '').strip()
        raw_confirm_password = (raw_confirm_password or '').strip()

        # TODO: Move validation to set_password
        issues = []
        if not self.check_password(raw_old_password):
            issues.append('Old password is invalid')
        elif raw_old_password == raw_new_password:
            issues.append('Password cannot be the same')
        elif raw_new_password == self.username:
            issues.append('Password cannot be the same as your email address')
        if not raw_old_password or not raw_new_password or not raw_confirm_password:
            issues.append('Passwords cannot be blank')
        elif len(raw_new_password) < 8:
            issues.append('Password should be at least eight characters')
        elif len(raw_new_password) > 256:
            issues.append('Password should not be longer than 256 characters')

        if raw_new_password != raw_confirm_password:
            issues.append('Password does not match the confirmation')

        if issues:
            raise ChangePasswordError(issues)
        self.set_password(raw_new_password)

    def profile_image_url(self, size=None):
        """A generalized method for getting a user's profile picture urls.
        We may choose to use some service other than gravatar in the future,
        and should not commit ourselves to using a specific service (mostly
        an API concern).

        As long as we use gravatar, this is just a proxy to User.gravatar_url
        """
        return self._gravatar_url(size)

    def _gravatar_url(self, size):
        return filters.gravatar(
            self,
            use_ssl=True,
            size=size
        )

    @property
    def display_absolute_url(self):
        url = self.absolute_url
        if url is not None:
            return re.sub(r'https?:', '', url).strip('/')

    def display_full_name(self, node=None):
        """Return the full name , as it would display in a contributor list for a
        given node.

        NOTE: Unclaimed users may have a different name for different nodes.
        """
        if node:
            unclaimed_data = self.unclaimed_records.get(str(node._id), None)
            if unclaimed_data:
                return unclaimed_data['name']
        return self.fullname

    def add_system_tag(self, tag):
        if not isinstance(tag, Tag):
            tag_instance, created = Tag.all_tags.get_or_create(name=tag.lower(), system=True)
        else:
            tag_instance = tag
        if not tag_instance.system:
            raise ValueError('Non-system tag passed to add_system_tag')
        if not self.all_tags.filter(id=tag_instance.id).exists():
            self.tags.add(tag_instance)
        return tag_instance

    def get_recently_added(self):
        return (
            each.contributor
            for each in self.recentlyaddedcontributor_set.order_by('-date_added')
        )

    def _projects_in_common_query(self, other_user):
        sqs = Contributor.objects.filter(node=models.OuterRef('pk'), user=other_user)
        return (self.nodes
                 .filter(is_deleted=False)
                 .exclude(type='osf.collection')
                 .annotate(contrib=models.Exists(sqs))
                 .filter(contrib=True))

    def get_projects_in_common(self, other_user):
        """Returns either a collection of "shared projects" (projects that both users are contributors for)
        or just their primary keys
        """
        query = self._projects_in_common_query(other_user)
        return set(query.all())

    def n_projects_in_common(self, other_user):
        """Returns number of "shared projects" (projects that both users are contributors for)"""
        return self._projects_in_common_query(other_user).count()

    def add_unclaimed_record(self, node, referrer, given_name, email=None):
        """Add a new project entry in the unclaimed records dictionary.

        :param Node node: Node this unclaimed user was added to.
        :param User referrer: User who referred this user.
        :param str given_name: The full name that the referrer gave for this user.
        :param str email: The given email address.
        :returns: The added record
        """
        if not node.can_edit(user=referrer):
            raise PermissionsError(
                'Referrer does not have permission to add a contributor to project {0}'.format(node._primary_key)
            )
        project_id = str(node._id)
        referrer_id = str(referrer._id)
        if email:
            clean_email = email.lower().strip()
        else:
            clean_email = None
        verification_key = generate_verification_key(verification_type='claim')
        try:
            record = self.unclaimed_records[node._id]
        except KeyError:
            record = None
        if record:
            del record
        record = {
            'name': given_name,
            'referrer_id': referrer_id,
            'token': verification_key['token'],
            'expires': verification_key['expires'],
            'email': clean_email,
        }
        self.unclaimed_records[project_id] = record
        return record

    def get_unclaimed_record(self, project_id):
        """Get an unclaimed record for a given project_id.

        :raises: ValueError if there is no record for the given project.
        """
        try:
            return self.unclaimed_records[project_id]
        except KeyError:  # reraise as ValueError
            raise ValueError('No unclaimed record for user {self._id} on node {project_id}'
                                .format(**locals()))

    def get_claim_url(self, project_id, external=False):
        """Return the URL that an unclaimed user should use to claim their
        account. Return ``None`` if there is no unclaimed_record for the given
        project ID.

        :param project_id: The project ID for the unclaimed record
        :raises: ValueError if a record doesn't exist for the given project ID
        :rtype: dict
        :returns: The unclaimed record for the project
        """
        uid = self._primary_key
        base_url = website_settings.DOMAIN if external else '/'
        unclaimed_record = self.get_unclaimed_record(project_id)
        token = unclaimed_record['token']
        return '{base_url}user/{uid}/{project_id}/claim/?token={token}'\
                    .format(**locals())

    def is_affiliated_with_institution(self, institution):
        """Return if this user is affiliated with ``institution``."""
        return self.affiliated_institutions.filter(id=institution.id).exists()

    def update_affiliated_institutions_by_email_domain(self):
        """
        Append affiliated_institutions by email domain.
        :return:
        """
        try:
            email_domains = [email.split('@')[1].lower() for email in self.emails.values_list('address', flat=True)]
            insts = Institution.objects.filter(email_domains__overlap=email_domains)
            if insts.exists():
                self.affiliated_institutions.add(*insts)
        except IndexError:
            pass

    def remove_institution(self, inst_id):
        try:
            inst = self.affiliated_institutions.get(_id=inst_id)
        except Institution.DoesNotExist:
            return False
        else:
            self.affiliated_institutions.remove(inst)
            return True

    def get_activity_points(self):
        return analytics.get_total_activity_count(self._id)

    def get_or_create_cookie(self, secret=None):
        """Find the cookie for the given user
        Create a new session if no cookie is found

        :param str secret: The key to sign the cookie with
        :returns: The signed cookie
        """
        secret = secret or settings.SECRET_KEY
        user_session = Session.objects.filter(
            data__auth_user_id=self._id
        ).order_by(
            '-modified'
        ).first()

        if not user_session:
            user_session = Session(data={
                'auth_user_id': self._id,
                'auth_user_username': self.username,
                'auth_user_fullname': self.fullname,
            })
            user_session.save()

        signer = itsdangerous.Signer(secret)
        return signer.sign(user_session._id)

    @classmethod
    def from_cookie(cls, cookie, secret=None):
        """Attempt to load a user from their signed cookie
        :returns: None if a user cannot be loaded else User
        """
        if not cookie:
            return None

        secret = secret or settings.SECRET_KEY

        try:
            token = itsdangerous.Signer(secret).unsign(cookie)
        except itsdangerous.BadSignature:
            return None

        user_session = Session.load(token)

        if user_session is None:
            return None

        return cls.load(user_session.data.get('auth_user_id'))

    def get_node_comment_timestamps(self, target_id):
        """ Returns the timestamp for when comments were last viewed on a node, file or wiki.
        """
        default_timestamp = dt.datetime(1970, 1, 1, 12, 0, 0, tzinfo=pytz.utc)
        return self.comments_viewed_timestamp.get(target_id, default_timestamp)

    class Meta:
        # custom permissions for use in the OSF Admin App
        permissions = (
            ('view_osfuser', 'Can view user details'),
        )

@receiver(post_save, sender=OSFUser)
def create_bookmark_collection(sender, instance, created, **kwargs):
    if created:
        new_bookmark_collection(instance)


@receiver(post_save, sender=OSFUser)
def create_quickfiles_project(sender, instance, created, **kwargs):
    from osf.models.quickfiles import QuickFilesNode

    if created:
        QuickFilesNode.objects.create_for_user(instance)<|MERGE_RESOLUTION|>--- conflicted
+++ resolved
@@ -848,15 +848,10 @@
             mails.send_mail(
                 to_addr=self.username,
                 mail=mails.PASSWORD_RESET,
-<<<<<<< HEAD
                 mimetype='html',
                 user=self,
                 can_change_preferences=False,
-=======
-                mimetype='plain',
-                user=self,
                 osf_contact_email=website_settings.OSF_CONTACT_EMAIL
->>>>>>> c3fafa21
             )
             remove_sessions_for_user(self)
 
