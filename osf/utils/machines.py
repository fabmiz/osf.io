from django.utils import timezone
from transitions import Machine

from api.providers.workflows import Workflows
from framework.auth import Auth
from osf.exceptions import InvalidTransitionError
from osf.models.action import ReviewAction, NodeRequestAction
from osf.models.nodelog import NodeLog
from osf.utils import permissions
from osf.utils.workflows import DefaultStates, DefaultTriggers, ReviewStates, DEFAULT_TRANSITIONS, REVIEWABLE_TRANSITIONS
from website.mails import mails
from website.reviews import signals as reviews_signals
from website.settings import DOMAIN, OSF_SUPPORT_EMAIL, OSF_CONTACT_EMAIL


class BaseMachine(Machine):

    action = None
    from_state = None

    def __init__(self, machineable, state_attr, **kwargs):
        self.machineable = machineable
        self.__state_attr = state_attr
        states = kwargs.get('states', [s.value for s in DefaultStates])
        transitions = kwargs.get('transitions', DEFAULT_TRANSITIONS)
        self._validate_transitions(transitions)

        super(BaseMachine, self).__init__(
            states=states,
            transitions=transitions,
            initial=self.state,
            send_event=True,
            prepare_event=['initialize_machine'],
            ignore_invalid_triggers=True,
        )

    @property
    def state(self):
        return getattr(self.machineable, self.__state_attr)

    @state.setter
    def state(self, value):
        setattr(self.machineable, self.__state_attr, value)

    @property
    def ActionClass(self):
        raise NotImplementedError()

    def _validate_transitions(self, transitions):
        for transition in set(sum([t['after'] for t in transitions], [])):
            if not hasattr(self, transition):
                raise InvalidTransitionError(self, transition)

    def initialize_machine(self, ev):
        self.action = None
        self.from_state = ev.state

    def save_action(self, ev):
        user = ev.kwargs.get('user')
        self.action = self.ActionClass.objects.create(
            target=self.machineable,
            creator=user,
            trigger=ev.event.name,
            from_state=self.from_state.name,
            to_state=ev.state.name,
            comment=ev.kwargs.get('comment', ''),
        )

    def update_last_transitioned(self, ev):
        now = self.action.created if self.action is not None else timezone.now()
        self.machineable.date_last_transitioned = now

class ReviewsMachine(BaseMachine):
    ActionClass = ReviewAction

    def __init__(self, *args, **kwargs):
        kwargs['transitions'] = kwargs.get('transitions', REVIEWABLE_TRANSITIONS)
        kwargs['states'] = kwargs.get('states', [s.value for s in ReviewStates])
        super(ReviewsMachine, self).__init__(*args, **kwargs)

    def save_changes(self, ev):
        node = self.machineable.node
        node._has_abandoned_preprint = False
        now = self.action.created if self.action is not None else timezone.now()
        should_publish = self.machineable.in_public_reviews_state
<<<<<<< HEAD
        if should_publish and not self.machineable.is_published:
            if not (self.machineable.node.preprint_file and self.machineable.node.preprint_file.target == self.machineable.node):
=======
        if self.machineable.is_retracted:
            pass  # Do not alter published state
        elif should_publish and not self.machineable.is_published:
            if not (self.machineable.node.preprint_file and self.machineable.node.preprint_file.node == self.machineable.node):
>>>>>>> 05b4f48f
                raise ValueError('Preprint node is not a valid preprint; cannot publish.')
            if not self.machineable.provider:
                raise ValueError('Preprint provider not specified; cannot publish.')
            if not self.machineable.subjects.exists():
                raise ValueError('Preprint must have at least one subject to be published.')
            self.machineable.date_published = now
            self.machineable.is_published = True
            self.machineable.ever_public = True
        elif not should_publish and self.machineable.is_published:
            self.machineable.is_published = False
        self.machineable.save()
        node.save()

    def resubmission_allowed(self, ev):
        return self.machineable.provider.reviews_workflow == Workflows.PRE_MODERATION.value

    def perform_withdraw(self, ev):
        self.machineable.date_withdrawn = self.action.created if self.action is not None else timezone.now()
        self.machineable.withdrawal_justification = ev.kwargs.get('comment', '')

    def notify_submit(self, ev):
        context = self.get_context()
        context['referrer'] = ev.kwargs.get('user')
        user = ev.kwargs.get('user')
        auth = Auth(user)
        self.machineable.node.add_log(
            action=NodeLog.PREPRINT_INITIATED,
            params={
                'preprint': self.machineable._id
            },
            auth=auth,
            save=False,
        )
        recipients = list(self.machineable.node.contributors)
        reviews_signals.reviews_email_submit.send(context=context, recipients=recipients)
        reviews_signals.reviews_email_submit_moderators_notifications.send(timestamp=timezone.now(), context=context)

    def notify_resubmit(self, ev):
        context = self.get_context()
        reviews_signals.reviews_email.send(creator=ev.kwargs.get('user'), context=context,
                                           template='reviews_resubmission_confirmation',
                                           action=self.action)

    def notify_accept_reject(self, ev):
        context = self.get_context()
        context['notify_comment'] = not self.machineable.provider.reviews_comments_private and self.action.comment
        context['is_rejected'] = self.action.to_state == DefaultStates.REJECTED.value
        context['was_pending'] = self.action.from_state == DefaultStates.PENDING.value
        reviews_signals.reviews_email.send(creator=ev.kwargs.get('user'), context=context,
                                           template='reviews_submission_status',
                                           action=self.action)
    def notify_edit_comment(self, ev):
        context = self.get_context()
        if not self.machineable.provider.reviews_comments_private and self.action.comment:
            reviews_signals.reviews_email.send(creator=ev.kwargs.get('user'), context=context,
                                               template='reviews_update_comment',
                                               action=self.action)

    def notify_withdraw(self, ev):
        # TODO [IN-284]: language
        pass

    def get_context(self):
        return {
            'domain': DOMAIN,
            'reviewable': self.machineable,
            'workflow': self.machineable.provider.reviews_workflow,
            'provider_url': self.machineable.provider.domain or '{domain}preprints/{provider_id}'.format(domain=DOMAIN, provider_id=self.machineable.provider._id),
            'provider_contact_email': self.machineable.provider.email_contact or OSF_CONTACT_EMAIL,
            'provider_support_email': self.machineable.provider.email_support or OSF_SUPPORT_EMAIL,
        }

class RequestMachine(BaseMachine):
    ActionClass = NodeRequestAction

    def save_changes(self, ev):
        """ Handles contributorship changes and state transitions
        """
        if ev.event.name == DefaultTriggers.EDIT_COMMENT.value and self.action is not None:
            self.machineable.comment = self.action.comment
        self.machineable.save()

        if ev.event.name == DefaultTriggers.ACCEPT.value:
            if not self.machineable.target.is_contributor(self.machineable.creator):
                contributor_permissions = ev.kwargs.get('permissions', permissions.READ)
                self.machineable.target.add_contributor(
                    self.machineable.creator,
                    auth=Auth(ev.kwargs['user']),
                    permissions=permissions.expand_permissions(contributor_permissions),
                    visible=ev.kwargs.get('visible', True),
                    send_email='{}_request'.format(self.machineable.request_type))

    def resubmission_allowed(self, ev):
        # TODO: [PRODUCT-395]
        return False

    def notify_submit(self, ev):
        """ Notify admins that someone is requesting access
        """
        context = self.get_context()
        context['contributors_url'] = '{}contributors/'.format(self.machineable.target.absolute_url)
        context['project_settings_url'] = '{}settings/'.format(self.machineable.target.absolute_url)
        for admin in self.machineable.target.contributors.filter(contributor__admin=True, contributor__node=self.machineable.target):
            mails.send_mail(
                admin.username,
                mails.ACCESS_REQUEST_SUBMITTED,
                admin=admin,
                mimetype='html',
                osf_contact_email=OSF_CONTACT_EMAIL,
                **context
            )

    def notify_resubmit(self, ev):
        """ Notify admins that someone is requesting access again
        """
        # TODO: [PRODUCT-395]
        raise NotImplementedError()

    def notify_accept_reject(self, ev):
        """ Notify requester that admins have approved/denied
        """
        if ev.event.name == DefaultTriggers.REJECT.value:
            context = self.get_context()
            mails.send_mail(
                self.machineable.creator.username,
                mails.ACCESS_REQUEST_DENIED,
                mimetype='html',
                osf_contact_email=OSF_CONTACT_EMAIL,
                **context
            )
        else:
            # add_contributor sends approval notification email
            pass

    def notify_edit_comment(self, ev):
        """ Not presently required to notify for this event
        """
        pass

    def get_context(self):
        return {
            'node': self.machineable.target,
            'requester': self.machineable.creator
        }<|MERGE_RESOLUTION|>--- conflicted
+++ resolved
@@ -83,15 +83,10 @@
         node._has_abandoned_preprint = False
         now = self.action.created if self.action is not None else timezone.now()
         should_publish = self.machineable.in_public_reviews_state
-<<<<<<< HEAD
-        if should_publish and not self.machineable.is_published:
-            if not (self.machineable.node.preprint_file and self.machineable.node.preprint_file.target == self.machineable.node):
-=======
         if self.machineable.is_retracted:
             pass  # Do not alter published state
         elif should_publish and not self.machineable.is_published:
-            if not (self.machineable.node.preprint_file and self.machineable.node.preprint_file.node == self.machineable.node):
->>>>>>> 05b4f48f
+            if not (self.machineable.node.preprint_file and self.machineable.node.preprint_file.target == self.machineable.node):
                 raise ValueError('Preprint node is not a valid preprint; cannot publish.')
             if not self.machineable.provider:
                 raise ValueError('Preprint provider not specified; cannot publish.')
