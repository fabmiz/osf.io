import datetime

from django.utils import timezone
from django.core.exceptions import ValidationError as DjangoValidationError
from modularodm import Q
from modularodm.exceptions import ValidationError as MODMValidationError
import mock
import pytest
import pytz

from framework.exceptions import PermissionsError
from website.util.permissions import READ, WRITE, ADMIN, expand_permissions
from website.project.signals import contributor_added
from website.exceptions import NodeStateError
from website.util import permissions

from osf_models.models import Node, Tag, NodeLog, Contributor, Sanction
from osf_models.exceptions import ValidationError
from osf_models.utils.auth import Auth

from .factories import (
    ProjectFactory,
    NodeFactory,
    UserFactory,
    UnregUserFactory,
    RegistrationFactory,
    NodeLicenseRecordFactory,
    PrivateLinkFactory,
    CollectionFactory,
)
from .utils import capture_signals, assert_datetime_equal, mock_archive


@pytest.fixture()
def user():
    return UserFactory()

@pytest.fixture()
def node(user):
    return NodeFactory(creator=user)

@pytest.fixture()
def auth(user):
    return Auth(user)


@pytest.mark.django_db
def test_top_level_node_has_parent_node_none():
    project = ProjectFactory()
    assert project.parent_node is None

@pytest.mark.django_db
def test_component_has_parent_node():
    node = NodeFactory()
    assert type(node.parent_node) is Node


@pytest.mark.django_db
def test_license_searches_parent_nodes():
    license_record = NodeLicenseRecordFactory()
    project = ProjectFactory(node_license=license_record)
    node = NodeFactory(parent=project)
    assert project.license == license_record
    assert node.license == license_record

@pytest.mark.django_db
class TestNodeMODMCompat:

    def test_basic_querying(self):
        node_1 = ProjectFactory(is_public=False)
        node_2 = ProjectFactory(is_public=True)

        results = Node.find()
        assert len(results) == 2

        private = Node.find(Q('is_public', 'eq', False))
        assert node_1 in private
        assert node_2 not in private

    def test_compound_query(self):
        node = NodeFactory(is_public=True, title='foo')

        assert node in Node.find(Q('is_public', 'eq', True) & Q('title', 'eq', 'foo'))
        assert node not in Node.find(Q('is_public', 'eq', False) & Q('title', 'eq', 'foo'))

    def test_title_validation(self):
        node = NodeFactory.build(title='')
        with pytest.raises(MODMValidationError):
            node.save()
        with pytest.raises(DjangoValidationError) as excinfo:
            node.save()
        assert excinfo.value.message_dict == {'title': ['This field cannot be blank.']}

        too_long = 'a' * 201
        node = NodeFactory.build(title=too_long)
        with pytest.raises(DjangoValidationError) as excinfo:
            node.save()
        assert excinfo.value.message_dict == {'title': ['Title cannot exceed 200 characters.']}

    def test_remove_one(self):
        node = ProjectFactory()
        node2 = ProjectFactory()
        assert len(Node.find()) == 2  # sanity check
        Node.remove_one(node)
        assert len(Node.find()) == 1
        assert node2 in Node.find()

    def test_querying_on_guid_id(self):
        node = NodeFactory()
        assert len(node._id) == 5
        assert node in Node.find(Q('_id', 'eq', node._id))

@pytest.mark.django_db
class TestLogging:

    def test_add_log(self, node, auth):
        node.add_log(NodeLog.PROJECT_CREATED, params={'node': node._id}, auth=auth)
        node.add_log(NodeLog.EMBARGO_INITIATED, params={'node': node._id}, auth=auth)
        node.save()

        last_log = node.logs.first()
        assert last_log.action == NodeLog.EMBARGO_INITIATED
        # date is tzaware
        assert last_log.date.tzinfo == pytz.utc

        # updates node.date_modified
        assert_datetime_equal(node.date_modified, last_log.date)


@pytest.mark.django_db
class TestTagging:

    def test_add_tag(self, node, auth):
        node.add_tag('FoO', auth=auth)
        node.save()

        tag = Tag.objects.get(name='FoO')
        assert node.tags.count() == 1
        assert tag in node.tags.all()

        last_log = node.logs.all().order_by('-date')[0]
        assert last_log.action == NodeLog.TAG_ADDED
        assert last_log.params['tag'] == 'FoO'
        assert last_log.params['node'] == node._id

    def test_add_system_tag(self, node):
        original_log_count = node.logs.count()
        node.add_system_tag('FoO')
        node.save()

        tag = Tag.objects.get(name='FoO')
        assert node.tags.count() == 1
        assert tag in node.tags.all()

        assert tag.system is True

        # No log added
        new_log_count = node.logs.count()
        assert original_log_count == new_log_count

    def test_system_tags_property(self, node, auth):
        node.add_system_tag('FoO')
        node.add_tag('bAr', auth=auth)

        assert 'FoO' in node.system_tags
        assert 'bAr' not in node.system_tags

@pytest.mark.django_db
class TestSearch:

    @mock.patch('website.search.search.update_node')
    def test_update_search(self, mock_update_node, node):
        node.update_search()
        assert mock_update_node.called

@pytest.mark.django_db
class TestNodeCreation:

    def test_creator_is_added_as_contributor(self, fake):
        user = UserFactory()
        node = Node(
            title=fake.bs(),
            creator=user
        )
        node.save()
        assert node.is_contributor(user) is True
        contributor = Contributor.objects.get(user=user, node=node)
        assert contributor.visible is True
        assert contributor.read is True
        assert contributor.write is True
        assert contributor.admin is True

    def test_project_created_log_is_added(self, fake):
        user = UserFactory()
        node = Node(
            title=fake.bs(),
            creator=user
        )
        node.save()
        assert node.logs.count() == 1
        first_log = node.logs.first()
        assert first_log.action == NodeLog.PROJECT_CREATED
        params = first_log.params
        assert params['node'] == node._id
        assert_datetime_equal(first_log.date, node.date_created)

# Copied from tests/test_models.py
@pytest.mark.django_db
class TestContributorMethods:
    def test_add_contributor(self, node, user, auth):
        # A user is added as a contributor
        user2 = UserFactory()
        node.add_contributor(contributor=user2, auth=auth)
        node.save()
        assert node.is_contributor(user2) is True
        last_log = node.logs.all().order_by('-date')[0]
        assert last_log.action == 'contributor_added'
        assert last_log.params['contributors'] == [user2._id]

        assert user2 in user.recently_added.all()

    def test_add_contributors(self, node, auth):
        user1 = UserFactory()
        user2 = UserFactory()
        node.add_contributors(
            [
                {'user': user1, 'permissions': ['read', 'write', 'admin'], 'visible': True},
                {'user': user2, 'permissions': ['read', 'write'], 'visible': False}
            ],
            auth=auth
        )
        last_log = node.logs.all().order_by('-date')[0]
        assert (
            last_log.params['contributors'] ==
            [user1._id, user2._id]
        )
        assert node.is_contributor(user1)
        assert node.is_contributor(user2)
        assert user1._id in node.visible_contributor_ids
        assert user2._id not in node.visible_contributor_ids
        assert node.get_permissions(user1) == [permissions.READ, permissions.WRITE, permissions.ADMIN]
        assert node.get_permissions(user2) == [permissions.READ, permissions.WRITE]
        last_log = node.logs.all().order_by('-date')[0]
        assert (
            last_log.params['contributors'] ==
            [user1._id, user2._id]
        )

    def test_is_contributor(self, node):
        contrib, noncontrib = UserFactory(), UserFactory()
        Contributor.objects.create(user=contrib, node=node)

        assert node.is_contributor(contrib) is True
        assert node.is_contributor(noncontrib) is False

    def test_visible_contributor_ids(self, node, user):
        visible_contrib = UserFactory()
        invisible_contrib = UserFactory()
        Contributor.objects.create(user=visible_contrib, node=node, visible=True)
        Contributor.objects.create(user=invisible_contrib, node=node, visible=False)
        assert visible_contrib._id in node.visible_contributor_ids
        assert invisible_contrib._id not in node.visible_contributor_ids

    def test_set_visible_false(self, node, auth):
        contrib = UserFactory()
        Contributor.objects.create(user=contrib, node=node, visible=True)
        node.set_visible(contrib, visible=False, auth=auth)
        node.save()
        assert Contributor.objects.filter(user=contrib, node=node, visible=False).exists() is True

        last_log = node.logs.all().order_by('-date')[0]
        assert last_log.user == auth.user
        assert last_log.action == NodeLog.MADE_CONTRIBUTOR_INVISIBLE

    def test_set_visible_true(self, node, auth):
        contrib = UserFactory()
        Contributor.objects.create(user=contrib, node=node, visible=False)
        node.set_visible(contrib, visible=True, auth=auth)
        node.save()
        assert Contributor.objects.filter(user=contrib, node=node, visible=True).exists() is True

        last_log = node.logs.all().order_by('-date')[0]
        assert last_log.user == auth.user
        assert last_log.action == NodeLog.MADE_CONTRIBUTOR_VISIBLE

    def test_set_visible_is_noop_if_visibility_is_unchanged(self, node, auth):
        visible, invisible = UserFactory(), UserFactory()
        Contributor.objects.create(user=visible, node=node, visible=True)
        Contributor.objects.create(user=invisible, node=node, visible=False)
        original_log_count = node.logs.count()
        node.set_visible(invisible, visible=False, auth=auth)
        node.set_visible(visible, visible=True, auth=auth)
        node.save()
        assert node.logs.count() == original_log_count

    def test_set_visible_contributor_with_only_one_contributor(self, node, user):
        with pytest.raises(ValueError) as excinfo:
            node.set_visible(user=user, visible=False, auth=None)
        assert excinfo.value.message == 'Must have at least one visible contributor'

    def test_set_visible_missing(self, node):
        with pytest.raises(ValueError):
            node.set_visible(UserFactory(), True)

    def test_copy_contributors_from_adds_contributors(self, node):
        contrib, contrib2 = UserFactory(), UserFactory()
        Contributor.objects.create(user=contrib, node=node, visible=True)
        Contributor.objects.create(user=contrib2, node=node, visible=False)

        node2 = NodeFactory()
        node2.copy_contributors_from(node)

        assert node2.is_contributor(contrib)
        assert node2.is_contributor(contrib2)

        assert node.is_contributor(contrib)
        assert node.is_contributor(contrib2)

    def test_copy_contributors_from_preserves_visibility(self, node):
        visible, invisible = UserFactory(), UserFactory()
        Contributor.objects.create(user=visible, node=node, visible=True)
        Contributor.objects.create(user=invisible, node=node, visible=False)

        node2 = NodeFactory()
        node2.copy_contributors_from(node)

        assert Contributor.objects.get(node=node, user=visible).visible is True
        assert Contributor.objects.get(node=node, user=invisible).visible is False

    def test_copy_contributors_from_preserves_permissions(self, node):
        read, admin = UserFactory(), UserFactory()
        Contributor.objects.create(user=read, node=node, read=True, write=False, admin=False)
        Contributor.objects.create(user=admin, node=node, read=True, write=True, admin=True)

        node2 = NodeFactory()
        node2.copy_contributors_from(node)

        assert node2.has_permission(read, 'read') is True
        assert node2.has_permission(read, 'write') is False
        assert node2.has_permission(admin, 'admin') is True

@pytest.mark.django_db
class TestContributorAddedSignal:

    # Override disconnected signals from conftest
    @pytest.fixture(autouse=True)
    def disconnected_signals(self):
        return None

    @mock.patch('website.project.views.contributor.mails.send_mail')
    def test_add_contributors_sends_contributor_added_signal(self, mock_send_mail, node, auth):
        user = UserFactory()
        contributors = [{
            'user': user,
            'visible': True,
            'permissions': ['read', 'write']
        }]
        with capture_signals() as mock_signals:
            node.add_contributors(contributors=contributors, auth=auth)
            node.save()
            assert node.is_contributor(user)
            assert mock_signals.signals_sent() == set([contributor_added])

@pytest.mark.django_db
class TestPermissionMethods:

    def test_has_permission(self, node):
        user = UserFactory()
        contributor = Contributor.objects.create(
            node=node, user=user,
            read=True, write=False, admin=False
        )

        assert node.has_permission(user, permissions.READ) is True
        assert node.has_permission(user, permissions.WRITE) is False
        assert node.has_permission(user, permissions.ADMIN) is False

        contributor.write = True
        contributor.save()
        assert node.has_permission(user, permissions.WRITE) is True

    def test_has_permission_passed_non_contributor_returns_false(self, node):
        noncontrib = UserFactory()
        assert node.has_permission(noncontrib, permissions.READ) is False

    def test_get_permissions(self, node):
        user = UserFactory()
        contributor = Contributor.objects.create(
            node=node, user=user,
            read=True, write=False, admin=False
        )
        assert node.get_permissions(user) == [permissions.READ]

        contributor.write = True
        contributor.save()
        assert node.get_permissions(user) == [permissions.READ, permissions.WRITE]

    def test_add_permission(self, node):
        user = UserFactory()
        Contributor.objects.create(
            node=node, user=user,
            read=True, write=False, admin=False
        )
        node.add_permission(user, permissions.WRITE)
        node.save()
        assert node.has_permission(user, permissions.WRITE) is True

    def test_set_permissions(self, node):
        low, high = UserFactory(), UserFactory()
        Contributor.objects.create(
            node=node, user=low,
            read=True, write=False, admin=False
        )
        Contributor.objects.create(
            node=node, user=high,
            read=True, write=True, admin=True
        )
        node.set_permissions(low, [permissions.READ, permissions.WRITE])
        assert node.has_permission(low, permissions.READ) is True
        assert node.has_permission(low, permissions.WRITE) is True
        assert node.has_permission(low, permissions.ADMIN) is False

        node.set_permissions(high, [permissions.READ, permissions.WRITE])
        assert node.has_permission(high, permissions.READ) is True
        assert node.has_permission(high, permissions.WRITE) is True
        assert node.has_permission(high, permissions.ADMIN) is False

    def test_set_permissions_raises_error_if_only_admins_permissions_are_reduced(self, node):
        # creator is the only admin
        with pytest.raises(NodeStateError) as excinfo:
            node.set_permissions(node.creator, permissions=[permissions.READ, permissions.WRITE])
        assert excinfo.value.args[0] == 'Must have at least one registered admin contributor'

    def test_add_permission_with_admin_also_grants_read_and_write(self, node):
        user = UserFactory()
        Contributor.objects.create(
            node=node, user=user,
            read=True, write=False, admin=False
        )
        node.add_permission(user, permissions.ADMIN)
        node.save()
        assert node.has_permission(user, permissions.ADMIN)
        assert node.has_permission(user, permissions.WRITE)

    def test_add_permission_already_granted(self, node):
        user = UserFactory()
        Contributor.objects.create(
            node=node, user=user,
            read=True, write=True, admin=True
        )
        with pytest.raises(ValueError):
            node.add_permission(user, permissions.ADMIN)

    def test_contributor_can_edit(self, node, auth):
        contributor = UserFactory()
        contributor_auth = Auth(user=contributor)
        other_guy = UserFactory()
        other_guy_auth = Auth(user=other_guy)
        node.add_contributor(
            contributor=contributor, auth=auth)
        node.save()
        assert bool(node.can_edit(contributor_auth)) is True
        assert bool(node.can_edit(other_guy_auth)) is False

    def test_can_edit_can_be_passed_a_user(self, user, node):
        assert bool(node.can_edit(user=user)) is True

    def test_creator_can_edit(self, auth, node):
        assert bool(node.can_edit(auth)) is True

    def test_noncontributor_cant_edit_public(self):
        user1 = UserFactory()
        user1_auth = Auth(user=user1)
        node = NodeFactory(is_public=True)
        # Noncontributor can't edit
        assert bool(node.can_edit(user1_auth)) is False

# Copied from tests/test_models.py
@pytest.mark.django_db
class TestAddUnregisteredContributor:

    def test_add_unregistered_contributor(self, node, user, auth):
        node.add_unregistered_contributor(
            email='foo@bar.com',
            fullname='Weezy F. Baby',
            auth=auth
        )
        node.save()
        latest_contributor = Contributor.objects.get(node=node, user__username='foo@bar.com').user
        assert latest_contributor.username == 'foo@bar.com'
        assert latest_contributor.fullname == 'Weezy F. Baby'
        assert bool(latest_contributor.is_registered) is False

        # A log event was added
        assert node.logs.first().action == 'contributor_added'
        assert node._id in latest_contributor.unclaimed_records, 'unclaimed record was added'
        unclaimed_data = latest_contributor.get_unclaimed_record(node._primary_key)
        assert unclaimed_data['referrer_id'] == user._primary_key
        assert bool(node.is_contributor(latest_contributor)) is True
        assert unclaimed_data['email'] == 'foo@bar.com'

    def test_add_unregistered_adds_new_unclaimed_record_if_user_already_in_db(self, fake, node, auth):
        user = UnregUserFactory()
        given_name = fake.name()
        new_user = node.add_unregistered_contributor(
            email=user.username,
            fullname=given_name,
            auth=auth
        )
        node.save()
        # new unclaimed record was added
        assert node._primary_key in new_user.unclaimed_records
        unclaimed_data = new_user.get_unclaimed_record(node._primary_key)
        assert unclaimed_data['name'] == given_name

    def test_add_unregistered_raises_error_if_user_is_registered(self, node, auth):
        user = UserFactory(is_registered=True)  # A registered user
        with pytest.raises(ValidationError):
            node.add_unregistered_contributor(
                email=user.username,
                fullname=user.fullname,
                auth=auth
            )

@pytest.mark.django_db
def test_find_for_user():
    node1, node2 = NodeFactory(is_public=False), NodeFactory(is_public=True)
    contrib = UserFactory()
    noncontrib = UserFactory()
    Contributor.objects.create(node=node1, user=contrib)
    Contributor.objects.create(node=node2, user=contrib)
    assert node1 in Node.find_for_user(contrib)
    assert node2 in Node.find_for_user(contrib)
    assert node1 not in Node.find_for_user(noncontrib)

    assert node1 in Node.find_for_user(contrib, Q('is_public', 'eq', False))
    assert node2 not in Node.find_for_user(contrib, Q('is_public', 'eq', False))


@pytest.mark.django_db
def test_can_comment():
    contrib = UserFactory()
    public_node = NodeFactory(is_public=True)
    Contributor.objects.create(node=public_node, user=contrib)
    assert public_node.can_comment(Auth(contrib)) is True
    noncontrib = UserFactory()
    assert public_node.can_comment(Auth(noncontrib)) is True

    private_node = NodeFactory(is_public=False, public_comments=False)
    Contributor.objects.create(node=private_node, user=contrib, read=True)
    assert private_node.can_comment(Auth(contrib)) is True
    noncontrib = UserFactory()
    assert private_node.can_comment(Auth(noncontrib)) is False


@pytest.mark.django_db
def test_parent_kwarg():
    parent = NodeFactory()
    child = NodeFactory(parent=parent)
    assert child.parent_node == parent
    assert child in parent.nodes.all()


@pytest.mark.django_db
class TestSetPrivacy:

    def test_set_privacy_checks_admin_permissions(self, user):
        non_contrib = UserFactory()
        project = ProjectFactory(creator=user, is_public=False)
        # Non-contrib can't make project public
        with pytest.raises(PermissionsError):
            project.set_privacy('public', Auth(non_contrib))

        project.set_privacy('public', Auth(project.creator))
        project.save()

        # Non-contrib can't make project private
        with pytest.raises(PermissionsError):
            project.set_privacy('private', Auth(non_contrib))

    def test_set_privacy_pending_embargo(self, user):
        project = ProjectFactory(creator=user, is_public=False)
        with mock_archive(project, embargo=True, autocomplete=True) as registration:
            assert bool(registration.embargo.is_pending_approval) is True
            assert bool(registration.is_pending_embargo) is True
            with pytest.raises(NodeStateError):
                registration.set_privacy('public', Auth(project.creator))

    def test_set_privacy_pending_registration(self, user):
        project = ProjectFactory(creator=user, is_public=False)
        with mock_archive(project, embargo=False, autocomplete=True) as registration:
            assert bool(registration.registration_approval.is_pending_approval) is True
            assert bool(registration.is_pending_registration) is True
            with pytest.raises(NodeStateError):
                registration.set_privacy('public', Auth(project.creator))

    def test_set_privacy(self, node, auth):
        node.set_privacy('public', auth=auth)
        node.save()
        assert bool(node.is_public) is True
        assert node.logs.first().action == NodeLog.MADE_PUBLIC
        assert node.keenio_read_key != ''
        node.set_privacy('private', auth=auth)
        node.save()
        assert bool(node.is_public) is False
        assert node.logs.first().action == NodeLog.MADE_PRIVATE
        assert node.keenio_read_key == ''

    @mock.patch('website.mails.queue_mail')
    def test_set_privacy_sends_mail_default(self, mock_queue, node, auth):
        node.set_privacy('private', auth=auth)
        node.set_privacy('public', auth=auth)
        assert mock_queue.call_count == 1

    @mock.patch('website.mails.queue_mail')
    def test_set_privacy_sends_mail(self, mock_queue, node, auth):
        node.set_privacy('private', auth=auth)
        node.set_privacy('public', auth=auth, meeting_creation=False)
        assert mock_queue.call_count == 1

    @mock.patch('osf_models.models.queued_mail.queue_mail')
    def test_set_privacy_skips_mail_if_meeting(self, mock_queue, node, auth):
        node.set_privacy('private', auth=auth)
        node.set_privacy('public', auth=auth, meeting_creation=True)
        assert bool(mock_queue.called) is False

    def test_set_privacy_can_not_cancel_pending_embargo_for_registration(self, node, user, auth):
        registration = RegistrationFactory(project=node)
        registration.embargo_registration(
            user,
            timezone.now() + datetime.timedelta(days=10)
        )
        assert bool(registration.is_pending_embargo) is True

        with pytest.raises(NodeStateError):
            registration.set_privacy('public', auth=auth)
        assert bool(registration.is_public) is False

    def test_set_privacy_requests_embargo_termination_on_embargoed_registration(self, node, user, auth):
        for i in range(3):
            c = UserFactory()
            node.add_contributor(c, [ADMIN])
        registration = RegistrationFactory(project=node)
        registration.embargo_registration(
            user,
            timezone.now() + datetime.timedelta(days=10)
        )
        assert len([a for a in registration.get_admin_contributors_recursive(unique_users=True)]) == 4
        embargo = registration.embargo
        embargo.state = Sanction.APPROVED
        embargo.save()
        with mock.patch('osf_models.models.Registration.request_embargo_termination') as mock_request_embargo_termination:
            registration.set_privacy('public', auth=auth)
            assert mock_request_embargo_termination.call_count == 1

# copied from tests/test_models.py
@pytest.mark.django_db
class TestManageContributors:

    def test_contributor_manage_visibility(self, node, user, auth):
        reg_user1 = UserFactory()
        #This makes sure manage_contributors uses set_visible so visibility for contributors is added before visibility
        #for other contributors is removed ensuring there is always at least one visible contributor
        node.add_contributor(contributor=user, permissions=['read', 'write', 'admin'], auth=auth)
        node.add_contributor(contributor=reg_user1, permissions=['read', 'write', 'admin'], auth=auth)

        node.manage_contributors(
            user_dicts=[
                {'id': user._id, 'permission': 'admin', 'visible': True},
                {'id': reg_user1._id, 'permission': 'admin', 'visible': False},
            ],
            auth=auth,
            save=True
        )
        node.manage_contributors(
            user_dicts=[
                {'id': user._id, 'permission': 'admin', 'visible': False},
                {'id': reg_user1._id, 'permission': 'admin', 'visible': True},
            ],
            auth=auth,
            save=True
        )

        assert len(node.visible_contributor_ids) == 1

    def test_manage_contributors_cannot_remove_last_admin_contributor(self, auth, node):
        user2 = UserFactory()
        node.add_contributor(contributor=user2, permissions=[READ, WRITE], auth=auth)
        node.save()
        with pytest.raises(NodeStateError) as excinfo:
            node.manage_contributors(
                user_dicts=[{'id': user2._id,
                             'permission': WRITE,
                             'visible': True}],
                auth=auth,
                save=True
            )
        assert excinfo.value.args[0] == 'Must have at least one registered admin contributor'

    def test_manage_contributors_reordering(self, node, user, auth):
        user2, user3 = UserFactory(), UserFactory()
        node.add_contributor(contributor=user2, auth=auth)
        node.add_contributor(contributor=user3, auth=auth)
        node.save()
        assert list(node.contributors.all()) == [user, user2, user3]
        node.manage_contributors(
            user_dicts=[
                {
                    'id': user2._id,
                    'permission': WRITE,
                    'visible': True,
                },
                {
                    'id': user3._id,
                    'permission': WRITE,
                    'visible': True,
                },
                {
                    'id': user._id,
                    'permission': ADMIN,
                    'visible': True,
                },
            ],
            auth=auth,
            save=True
        )
        assert list(node.contributors.all()) == [user2, user3, user]

    def test_manage_contributors_logs_when_users_reorder(self, node, user, auth):
        user2 = UserFactory()
        node.add_contributor(contributor=user2, permissions=[READ, WRITE], auth=auth)
        node.save()
        node.manage_contributors(
            user_dicts=[
                {
                    'id': user2._id,
                    'permission': WRITE,
                    'visible': True,
                },
                {
                    'id': user._id,
                    'permission': ADMIN,
                    'visible': True,
                },
            ],
            auth=auth,
            save=True
        )
        latest_log = node.logs.latest()
        assert latest_log.action == NodeLog.CONTRIB_REORDERED
        assert latest_log.user == user
        assert user._id in latest_log.params['contributors']
        assert user2._id in latest_log.params['contributors']

    def test_manage_contributors_logs_when_permissions_change(self, node, user, auth):
        user2 = UserFactory()
        node.add_contributor(contributor=user2, permissions=[READ, WRITE], auth=auth)
        node.save()
        node.manage_contributors(
            user_dicts=[
                {
                    'id': user._id,
                    'permission': ADMIN,
                    'visible': True,
                },
                {
                    'id': user2._id,
                    'permission': READ,
                    'visible': True,
                },
            ],
            auth=auth,
            save=True
        )
        latest_log = node.logs.latest()
        assert latest_log.action == NodeLog.PERMISSIONS_UPDATED
        assert latest_log.user == user
        assert user2._id in latest_log.params['contributors']
        assert user._id not in latest_log.params['contributors']

    def test_manage_contributors_new_contributor(self, node, user, auth):
        user = UserFactory()
        users = [
            {'id': user._id, 'permission': READ, 'visible': True},
            {'id': node.creator._id, 'permission': [READ, WRITE, ADMIN], 'visible': True},
        ]
        with pytest.raises(ValueError) as excinfo:
            node.manage_contributors(
                users, auth=auth, save=True
            )
        assert excinfo.value.args[0] == 'User {0} not in contributors'.format(user.fullname)

    def test_manage_contributors_no_contributors(self, node, auth):
        with pytest.raises(NodeStateError):
            node.manage_contributors(
                [], auth=auth, save=True,
            )

    def test_manage_contributors_no_admins(self, node):
        user = UserFactory()
        node.add_contributor(
            user,
            permissions=[READ, WRITE, ADMIN],
            save=True
        )
        users = [
            {'id': node.creator._id, 'permission': 'read', 'visible': True},
            {'id': user._id, 'permission': 'read', 'visible': True},
        ]
        with pytest.raises(NodeStateError):
            node.manage_contributors(
                users, auth=auth, save=True,
            )

    def test_manage_contributors_no_registered_admins(self, node, auth):
        unregistered = UnregUserFactory()
        node.add_contributor(
            unregistered,
            permissions=['read', 'write', 'admin'],
            save=True
        )
        users = [
            {'id': node.creator._id, 'permission': READ, 'visible': True},
            {'id': unregistered._id, 'permission': ADMIN, 'visible': True},
        ]
        with pytest.raises(NodeStateError):
            node.manage_contributors(
                users, auth=auth, save=True,
            )

@pytest.mark.django_db
def test_get_admin_contributors(user, auth):
    read, write, admin = UserFactory(), UserFactory(), UserFactory()
    nonactive_admin = UserFactory()
    noncontrib = UserFactory()
    project = ProjectFactory(creator=user)
    project.add_contributor(read, auth=auth, permissions=[READ])
    project.add_contributor(write, auth=auth, permissions=expand_permissions(WRITE))
    project.add_contributor(admin, auth=auth, permissions=expand_permissions(ADMIN))
    project.add_contributor(nonactive_admin, auth=auth, permissions=expand_permissions(ADMIN))
    project.save()

    nonactive_admin.is_disabled = True
    nonactive_admin.save()

    result = list(project.get_admin_contributors([
        read, write, admin, noncontrib, nonactive_admin
    ]))

    assert admin in result
    assert read not in result
    assert write not in result
    assert noncontrib not in result
    assert nonactive_admin not in result

# copied from tests/test_models.py
@pytest.mark.django_db
class TestNodeTraversals:

    @pytest.fixture()
    def viewer(self):
        return UserFactory()

    @pytest.fixture()
    def root(self, user):
        return ProjectFactory(creator=user)

    def test_next_descendants(self, root, user, viewer, auth):
        comp1 = ProjectFactory(creator=user, parent=root)
        comp1a = ProjectFactory(creator=user, parent=comp1)
        comp1a.add_contributor(viewer, auth=auth, permissions=['read'])
        ProjectFactory(creator=user, parent=comp1)
        comp2 = ProjectFactory(creator=user, parent=root)
        comp2.add_contributor(viewer, auth=auth, permissions=['read'])
        comp2a = ProjectFactory(creator=user, parent=comp2)
        comp2a.add_contributor(viewer, auth=auth, permissions=['read'])
        ProjectFactory(creator=user, parent=comp2)

        descendants = root.next_descendants(
            Auth(viewer),
            condition=lambda auth, node: node.is_contributor(auth.user)
        )
        assert len(descendants) == 2  # two immediate children
        assert len(descendants[0][1]) == 1  # only one visible child of comp1
        assert len(descendants[1][1]) == 0  # don't auto-include comp2's children

    @mock.patch('osf_models.models.node.AbstractNode.update_search')
    def test_delete_registration_tree(self, mock_update_search):
        proj = NodeFactory()
        NodeFactory(parent=proj)
        comp2 = NodeFactory(parent=proj)
        NodeFactory(parent=comp2)
        reg = RegistrationFactory(project=proj)
        reg_ids = [reg._id] + [r._id for r in reg.get_descendants_recursive()]
        reg.delete_registration_tree(save=True)
        assert Node.find(Q('_id', 'in', reg_ids) & Q('is_deleted', 'eq', False)).count() == 0
        assert mock_update_search.call_count == len(reg_ids)

    @mock.patch('osf_models.models.node.AbstractNode.update_search')
    def test_delete_registration_tree_deletes_backrefs(self, mock_update_search):
        proj = NodeFactory()
        NodeFactory(parent=proj)
        comp2 = NodeFactory(parent=proj)
        NodeFactory(parent=comp2)
        reg = RegistrationFactory(project=proj)
        reg.delete_registration_tree(save=True)
        assert bool(proj.registrations_all) is False

    def test_get_active_contributors_recursive_with_duplicate_users(self, user, viewer, auth):
        parent = ProjectFactory(creator=user)

        child = ProjectFactory(creator=viewer, parent=parent)
        child_non_admin = UserFactory()
        child.add_contributor(child_non_admin,
                              auth=auth,
                              permissions=expand_permissions(WRITE))
        grandchild = ProjectFactory(creator=user, parent=child)

        contributors = list(parent.get_active_contributors_recursive())
        assert len(contributors) == 4
        user_ids = [u._id for u, node in contributors]

        assert user._id in user_ids
        assert viewer._id in user_ids
        assert child_non_admin._id in user_ids

        node_ids = [node._id for u, node in contributors]
        assert parent._id in node_ids
        assert grandchild._id in node_ids

    def test_get_active_contributors_recursive_with_no_duplicate_users(self, user, viewer, auth):
        parent = ProjectFactory(creator=user)

        child = ProjectFactory(creator=viewer, parent=parent)
        child_non_admin = UserFactory()
        child.add_contributor(child_non_admin,
                              auth=auth,
                              permissions=expand_permissions(WRITE))
        grandchild = ProjectFactory(creator=user, parent=child)  # noqa

        contributors = list(parent.get_active_contributors_recursive(unique_users=True))
        assert len(contributors) == 3
        user_ids = [u._id for u, node in contributors]

        assert user._id in user_ids
        assert viewer._id in user_ids
        assert child_non_admin._id in user_ids

        node_ids = [node._id for u, node in contributors]
        assert parent._id in node_ids

    def test_get_admin_contributors_recursive_with_duplicate_users(self, viewer, user, auth):
        parent = ProjectFactory(creator=user)

        child = ProjectFactory(creator=viewer, parent=parent)
        child_non_admin = UserFactory()
        child.add_contributor(child_non_admin,
                              auth=auth,
                              permissions=expand_permissions(WRITE))
        child.save()

        grandchild = ProjectFactory(creator=user, parent=child)  # noqa

        admins = list(parent.get_admin_contributors_recursive())
        assert len(admins) == 3
        admin_ids = [u._id for u, node in admins]
        assert user._id in admin_ids
        assert viewer._id in admin_ids

        node_ids = [node._id for u, node in admins]
        assert parent._id in node_ids

    def test_get_admin_contributors_recursive_no_duplicates(self, user, viewer, auth):
        parent = ProjectFactory(creator=user)

        child = ProjectFactory(creator=viewer, parent=parent)
        child_non_admin = UserFactory()
        child.add_contributor(child_non_admin,
                              auth=auth,
                              permissions=expand_permissions(WRITE))
        child.save()

        grandchild = ProjectFactory(creator=user, parent=child)  # noqa

        admins = list(parent.get_admin_contributors_recursive(unique_users=True))
        assert len(admins) == 2
        admin_ids = [u._id for u, node in admins]
        assert user._id in admin_ids
        assert viewer._id in admin_ids

    def test_get_descendants_recursive(self, user, root, auth, viewer):
        comp1 = ProjectFactory(creator=user, parent=root)
        comp1a = ProjectFactory(creator=user, parent=comp1)
        comp1a.add_contributor(viewer, auth=auth, permissions='read')
        comp1b = ProjectFactory(creator=user, parent=comp1)
        comp2 = ProjectFactory(creator=user, parent=root)
        comp2.add_contributor(viewer, auth=auth, permissions='read')
        comp2a = ProjectFactory(creator=user, parent=comp2)
        comp2a.add_contributor(viewer, auth=auth, permissions='read')
        comp2b = ProjectFactory(creator=user, parent=comp2)

        descendants = root.get_descendants_recursive()
        ids = {d._id for d in descendants}
        assert bool({node._id for node in [comp1, comp1a, comp1b, comp2, comp2a, comp2b]}.difference(ids)) is False

    def test_get_descendants_recursive_filtered(self, user, root, viewer, auth):
        comp1 = ProjectFactory(creator=user, parent=root)
        comp1a = ProjectFactory(creator=user, parent=comp1)
        comp1a.add_contributor(viewer, auth=auth, permissions='read')
        ProjectFactory(creator=user, parent=comp1)
        comp2 = ProjectFactory(creator=user)
        comp2.add_contributor(viewer, auth=auth, permissions='read')
        comp2a = ProjectFactory(creator=user, parent=comp2)
        comp2a.add_contributor(viewer, auth=auth, permissions='read')
        ProjectFactory(creator=user, parent=comp2)

        descendants = root.get_descendants_recursive(
            lambda n: n.is_contributor(viewer)
        )
        ids = {d._id for d in descendants}
        nids = {node._id for node in [comp1a, comp2, comp2a]}
        assert bool(ids.difference(nids)) is False

    @pytest.mark.skip('Pointers not yet implemented')
    def test_get_descendants_recursive_cyclic(self, user, root, auth):
        point1 = ProjectFactory(creator=user, parent=root)
        point2 = ProjectFactory(creator=user, parent=root)
        point1.add_pointer(point2, auth=auth)
        point2.add_pointer(point1, auth=auth)

        descendants = list(point1.get_descendants_recursive())
        assert len(descendants) == 1

<<<<<<< HEAD
@pytest.mark.django_db
def test_linked_from():
    node = NodeFactory()
    registration_to_link = RegistrationFactory()
    node_to_link = NodeFactory()

    node.linked_nodes.add(node_to_link)
    node.linked_nodes.add(node_to_link)
    node.linked_nodes.add(registration_to_link)
    node.save()

    assert node in node_to_link.linked_from.all()
    assert node in registration_to_link.linked_from.all()


# Copied from tests/test_models.py
@pytest.mark.django_db
class TestPointerMethods:

    def test_add_pointer(self, node, user, auth):
        node2 = NodeFactory(creator=user)
        node.add_pointer(node2, auth=auth)
        assert node2 in node.linked_nodes.all()
        assert (
            node.logs.latest().action == NodeLog.POINTER_CREATED
        )
        assert (
            node.logs.latest().params == {
                'parent_node': node.parent_id,
                'node': node._primary_key,
                'pointer': {
                    'id': node2._id,
                    'url': node2.url,
                    'title': node2.title,
                    'category': node2.category,
                },
            }
        )

    def test_add_pointer_fails_for_registrations(self, user, auth):
        node = ProjectFactory()
        registration = RegistrationFactory(creator=user)

        with pytest.raises(NodeStateError):
            registration.add_pointer(node, auth=auth)

    def test_get_points_exclude_folders(self):
        user = UserFactory()
        pointer_project = ProjectFactory(is_public=True)  # project that points to another project
        pointed_project = ProjectFactory(creator=user)  # project that other project points to
        pointer_project.add_pointer(pointed_project, Auth(pointer_project.creator), save=True)

        # Project is in a organizer collection
        folder = CollectionFactory(user=pointed_project.creator)
        folder.add_pointer(pointed_project, Auth(pointed_project.creator), save=True)

        assert pointer_project in pointed_project.get_points(folders=False)
        assert folder not in pointed_project.get_points(folders=False)
        assert folder in pointed_project.get_points(folders=True)

    def test_get_points_exclude_deleted(self):
        user = UserFactory()
        pointer_project = ProjectFactory(is_public=True, is_deleted=True)  # project that points to another project
        pointed_project = ProjectFactory(creator=user)  # project that other project points to
        pointer_project.add_pointer(pointed_project, Auth(pointer_project.creator), save=True)

        assert pointer_project not in pointed_project.get_points(deleted=False)
        assert pointer_project in pointed_project.get_points(deleted=True)

    def test_add_pointer_already_present(self, node, user, auth):
        node2 = NodeFactory(creator=user)
        node.add_pointer(node2, auth=auth)
        with pytest.raises(ValueError):
            node.add_pointer(node2, auth=auth)

    def test_rm_pointer(self, node, user, auth):
        node2 = NodeFactory(creator=user)
        node.add_pointer(node2, auth=auth)
        node.rm_pointer(node2, auth=auth)
        # assert Pointer.load(pointer._id) is None
        # assert len(node.nodes) == 0
        assert len(node2.get_points()) == 0
        assert (
            node.logs.latest().action == NodeLog.POINTER_REMOVED
        )
        assert(
            node.logs.latest().params == {
                'parent_node': node.parent_id,
                'node': node._primary_key,
                'pointer': {
                    'id': node2._id,
                    'url': node2.url,
                    'title': node2.title,
                    'category': node2.category,
                },
            }
        )

    def test_rm_pointer_not_present(self, user, node, auth):
        node2 = NodeFactory(creator=user)
        with pytest.raises(ValueError):
            node.rm_pointer(node2, auth=auth)

    def test_fork_pointer_not_present(self, node, auth):
        node2 = NodeFactory()
        with pytest.raises(ValueError):
            node.fork_pointer(node2, auth=auth)

    def _fork_pointer(self, node, content, auth):
        pointer = node.add_pointer(content, auth=auth)
        forked = node.fork_pointer(pointer, auth=auth)
        assert forked.is_fork is True
        assert forked.forked_from == content
        assert forked.primary is True
        assert node.linked_nodes.first() == forked
        assert(
            node.logs.latest().action == NodeLog.POINTER_FORKED
        )
        assert(
            node.logs.latest().params, {
                'parent_node': node.parent_id,
                'node': node._primary_key,
                'pointer': {
                    'id': forked._id,
                    'url': forked.url,
                    'title': forked.title,
                    'category': forked.category,
                },
            }
        )

    @pytest.mark.skip('forking not yet implemented')
    def test_fork_pointer_project(self, node, user, auth):
        project = ProjectFactory(creator=user)
        self._fork_pointer(node=node, content=project, auth=auth)

    @pytest.mark.skip('forking not yet implemented')
    def test_fork_pointer_component(self, node, user, auth):
        component = NodeFactory(creator=user)
        self._fork_pointer(node=node, content=component, auth=auth)

# copied from tests/test_models.py
@pytest.mark.django_db
class TestForkNode:

    def _cmp_fork_original(self, fork_user, fork_date, fork, original,
                           title_prepend='Fork of '):
        """Compare forked node with original node. Verify copied fields,
        modified fields, and files; recursively compare child nodes.

        :param fork_user: User who forked the original nodes
        :param fork_date: Datetime (UTC) at which the original node was forked
        :param fork: Forked node
        :param original: Original node
        :param title_prepend: String prepended to fork title

        """
        # Test copied fields
        assert title_prepend + original.title == fork.title
        assert original.category == fork.category
        assert original.description == fork.description
        assert fork.logs.count() == original.logs.count() + 1
        assert original.logs.latest().action != NodeLog.NODE_FORKED
        assert fork.logs.latest().action == NodeLog.NODE_FORKED
        assert list(original.tags.values_list('name', flat=True)) == list(fork.tags.values_list('name', flat=True))
        assert (original.parent_node is None) == (fork.parent_node is None)

        # Test modified fields
        assert fork.is_fork is True
        assert fork.private_links.count() == 0
        assert fork.forked_from == original
        assert fork._id in [n._id for n in original.forks.all()]
        # Note: Must cast ForeignList to list for comparison
        assert list(fork.contributors.all()) == [fork_user]
        assert (fork_date - fork.date_created) < datetime.timedelta(seconds=30)
        assert fork.forked_date != original.date_created

        # Test that pointers were copied correctly
        assert(
            original.nodes_pointer.all() == fork.nodes_pointer.all(),
        )

        # Test that add-ons were copied correctly
        assert(
            original.get_addon_names() ==
            fork.get_addon_names()
        )
        assert(
            [addon.config.short_name for addon in original.get_addons()] ==
            [addon.config.short_name for addon in fork.get_addons()]
        )

        fork_user_auth = Auth(user=fork_user)
        # Recursively compare children
        for idx, child in enumerate(original.nodes.all()):
            if child.can_view(fork_user_auth):
                self._cmp_fork_original(fork_user, fork_date, fork.nodes.all()[idx],
                                        child, title_prepend='')

    @pytest.mark.skip('pointers/node links not yet implemented')
    @mock.patch('framework.status.push_status_message')
    def test_fork_recursion(self, mock_push_status_message, node, user, auth):
        """Omnibus test for forking.
        """
        # Make some children
        component = NodeFactory(creator=user, parent=node)
        subproject = ProjectFactory(creator=user, parent=node)

        # Add pointers to test copying
        pointee = ProjectFactory()
        node.add_pointer(pointee, auth=auth)
        component.add_pointer(pointee, auth=auth)
        subproject.add_pointer(pointee, auth=auth)

        # Add add-on to test copying
        node.add_addon('github', auth)
        component.add_addon('github', auth)
        subproject.add_addon('github', auth)

        # Log time
        fork_date = timezone.now()

        # Fork node
        with mock.patch.object(Node, 'bulk_update_search'):
            fork = node.fork_node(auth=auth)

        # Compare fork to original
        self._cmp_fork_original(user, fork_date, fork, node)

    def test_fork_private_children(self, node, user, auth):
        """Tests that only public components are created

        """
        # Make project public
        node.set_privacy('public')
        # Make some children
        # public component
        NodeFactory(
            creator=user,
            parent=node,
            title='Forked',
            is_public=True,
        )
        # public subproject
        ProjectFactory(
            creator=user,
            parent=node,
            title='Forked',
            is_public=True,
        )
        # private component
        NodeFactory(
            creator=user,
            parent=node,
            title='Not Forked',
        )
        # private subproject
        private_subproject = ProjectFactory(
            creator=user,
            parent=node,
            title='Not Forked',
        )
        # private subproject public component
        NodeFactory(
            creator=user,
            parent=private_subproject,
            title='Not Forked',
        )
        # public subproject public component
        NodeFactory(
            creator=user,
            parent=private_subproject,
            title='Forked',
        )
        user2 = UserFactory()
        user2_auth = Auth(user=user2)
        fork = None
        # New user forks the project
        fork = node.fork_node(user2_auth)

        # fork correct children
        assert fork.nodes.count() == 2
        assert 'Not Forked' not in fork.nodes.values_list('title', flat=True)

    def test_fork_not_public(self, node, auth):
        node.set_privacy('public')
        fork = node.fork_node(auth)
        assert fork.is_public is False

    def test_fork_log_has_correct_log(self, node, auth):
        fork = node.fork_node(auth)
        last_log = fork.logs.latest()
        assert last_log.action == NodeLog.NODE_FORKED
        # Legacy 'registration' param should be the ID of the fork
        assert last_log.params['registration'] == fork._primary_key
        # 'node' param is the original node's ID
        assert last_log.params['node'] == node._id

    def test_not_fork_private_link(self, node, auth):
        link = PrivateLinkFactory()
        link.nodes.add(node)
        link.save()
        fork = node.fork_node(auth)
        assert link not in fork.private_links.all()

    def test_cannot_fork_private_node(self, node):
        user2 = UserFactory()
        user2_auth = Auth(user=user2)
        with pytest.raises(PermissionsError):
            node.fork_node(user2_auth)

    def test_can_fork_public_node(self, node):
        node.set_privacy('public')
        user2 = UserFactory()
        user2_auth = Auth(user=user2)
        fork = node.fork_node(user2_auth)
        assert bool(fork) is True

    def test_contributor_can_fork(self, node):
        user2 = UserFactory()
        node.add_contributor(user2)
        user2_auth = Auth(user=user2)
        fork = node.fork_node(user2_auth)
        assert bool(fork) is True
        # Forker has admin permissions
        assert fork.contributors.count() == 1
        assert fork.get_permissions(user2) == ['read', 'write', 'admin']

    def test_fork_preserves_license(self, node, auth):
        license = NodeLicenseRecordFactory()
        node.node_license = license
        node.save()
        fork = node.fork_node(auth)
        assert fork.node_license.license_id == license.license_id

    def test_fork_registration(self, user, node, auth):
        registration = RegistrationFactory(project=node)
        fork = registration.fork_node(auth)

        # fork should not be a registration
        assert fork.is_registration is False

        # Compare fork to original
        self._cmp_fork_original(
            user,
            timezone.now(),
            fork,
            registration,
        )

    def test_fork_project_with_no_wiki_pages(self, user, auth):
        project = ProjectFactory(creator=user)
        fork = project.fork_node(auth)
        assert fork.wiki_pages_versions == {}
        assert fork.wiki_pages_current == {}
        assert fork.wiki_private_uuids == {}

    @pytest.mark.skip('wikis not yet implemented')
    def test_forking_clones_project_wiki_pages(self, user, auth):
        project = ProjectFactory(creator=self.user, is_public=True)
        wiki = NodeWikiFactory(node=project)
        current_wiki = NodeWikiFactory(node=project, version=2)
        fork = project.fork_node(self.auth)
        assert_equal(fork.wiki_private_uuids, {})

        registration_wiki_current = NodeWikiPage.load(fork.wiki_pages_current[current_wiki.page_name])
        assert_equal(registration_wiki_current.node, fork)
        assert_not_equal(registration_wiki_current._id, current_wiki._id)

        registration_wiki_version = NodeWikiPage.load(fork.wiki_pages_versions[wiki.page_name][0])
        assert_equal(registration_wiki_version.node, fork)
        assert_not_equal(registration_wiki_version._id, wiki._id)

@pytest.mark.django_db
class TestAlternativeCitationMethods:

    def test_add_citation(self, node, auth, fake):
        name, text = fake.bs(), fake.sentence()
        node.add_citation(auth=auth, save=True, name=name, text=text)
        assert node.alternative_citations.count() == 1

        latest_log = node.logs.latest()
        assert latest_log.action == NodeLog.CITATION_ADDED
        assert latest_log.params['node'] == node._id
        assert latest_log.params['citation'] == {
            'name': name, 'text': text
        }
=======

@pytest.mark.django_db
class TestContributorOrdering:

    def test_can_get_contributor_order(self, node):
        user1, user2 = UserFactory(), UserFactory()
        contrib1 = Contributor.objects.create(user=user1, node=node)
        contrib2 = Contributor.objects.create(user=user2, node=node)
        creator_contrib = Contributor.objects.get(user=node.creator, node=node)
        assert list(node.get_contributor_order()) == [creator_contrib.id, contrib1.id, contrib2.id]
        assert list(node.contributors.all()) == [node.creator, user1, user2]

    def test_can_set_contributor_order(self, node):
        user1, user2 = UserFactory(), UserFactory()
        contrib1 = Contributor.objects.create(user=user1, node=node)
        contrib2 = Contributor.objects.create(user=user2, node=node)
        creator_contrib = Contributor.objects.get(user=node.creator, node=node)
        node.set_contributor_order([contrib1.id, contrib2.id, creator_contrib.id])
        assert list(node.get_contributor_order()) == [contrib1.id, contrib2.id, creator_contrib.id]
        assert list(node.contributors.all()) == [user1, user2, node.creator]
>>>>>>> dc17ca0a
<|MERGE_RESOLUTION|>--- conflicted
+++ resolved
@@ -1031,7 +1031,6 @@
         descendants = list(point1.get_descendants_recursive())
         assert len(descendants) == 1
 
-<<<<<<< HEAD
 @pytest.mark.django_db
 def test_linked_from():
     node = NodeFactory()
@@ -1419,7 +1418,6 @@
         assert latest_log.params['citation'] == {
             'name': name, 'text': text
         }
-=======
 
 @pytest.mark.django_db
 class TestContributorOrdering:
@@ -1439,5 +1437,4 @@
         creator_contrib = Contributor.objects.get(user=node.creator, node=node)
         node.set_contributor_order([contrib1.id, contrib2.id, creator_contrib.id])
         assert list(node.get_contributor_order()) == [contrib1.id, contrib2.id, creator_contrib.id]
-        assert list(node.contributors.all()) == [user1, user2, node.creator]
->>>>>>> dc17ca0a
+        assert list(node.contributors.all()) == [user1, user2, node.creator]