--- conflicted
+++ resolved
@@ -13,11 +13,8 @@
     external: false
   preprints_dist_vol:
     external: false
-<<<<<<< HEAD
   registries_dist_vol:
     external: false
-=======
->>>>>>> 55989d99
   mfr_requirements_vol:
     external: false
   wb_requirements_vol:
@@ -382,9 +379,6 @@
       - osf_bower_components_vol:/code/website/static/vendor/bower_components
       - osf_node_modules_vol:/code/node_modules
       - preprints_dist_vol:/preprints
-<<<<<<< HEAD
       - registries_dist_vol:/registries
-=======
->>>>>>> 55989d99
     stdin_open: true
     tty: true