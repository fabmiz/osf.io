var webpack = require('webpack');
var path = require('path');
var fs = require('fs');

var SaveAssetsJson = require('assets-webpack-plugin');

var addons = require('./addons.json');
var root = path.join(__dirname, 'website', 'static');
/** Return the absolute path given a path relative to ./website/static */
var staticPath = function(dir) {
    return path.join(root, dir);
};
var nodePath = function(dir) {
    return path.join(__dirname, 'node_modules', dir);
};
var addonsPath = function(dir) {
    return path.join(__dirname, 'website', 'addons', dir);
};

/**
 * Each JS module for a page on the OSF is webpack entry point. These are built
 * to website/static/public/
 */
var entry = {
    // JS
    'base-page': staticPath('js/pages/base-page.js'),
    'home-page': staticPath('js/pages/home-page.js'),
    'dashboard-page': staticPath('js/pages/dashboard-page.js'),
    'profile-page': staticPath('js/pages/profile-page.js'),
    'project-dashboard': staticPath('js/pages/project-dashboard-page.js'),
    'project-base-page': staticPath('js/pages/project-base-page.js'),
    'project-settings-page': staticPath('js/pages/project-settings-page.js'),
    'project-registrations-page': staticPath('js/pages/project-registrations-page.js'),
    'registration-retraction-page': staticPath('js/pages/registration-retraction-page.js'),
    'registration-edit-page': staticPath('js/pages/registration-edit-page.js'),
    'register-page': staticPath('js/pages/register-page.js'),
    'wiki-edit-page': staticPath('js/pages/wiki-edit-page.js'),
    'file-page': staticPath('js/pages/file-page.js'),
    'files-page': staticPath('js/pages/files-page.js'),
    'prereg-landing-page': staticPath('js/pages/prereg-landing-page.js'),
    'profile-settings-page': staticPath('js/pages/profile-settings-page.js'),
    'profile-account-settings-page': staticPath('js/pages/profile-account-settings-page.js'),
    'profile-settings-applications-list-page': staticPath('js/pages/profile-settings-applications-list-page.js'),
    'profile-settings-applications-detail-page': staticPath('js/pages/profile-settings-applications-detail-page.js'),
    'profile-settings-personal-tokens-list-page': staticPath('js/pages/profile-settings-personal-tokens-list-page.js'),
    'profile-settings-personal-tokens-detail-page': staticPath('js/pages/profile-settings-personal-tokens-detail-page.js'),
    'sharing-page': staticPath('js/pages/sharing-page.js'),
    'conference-page': staticPath('js/pages/conference-page.js'),
    'meetings-page': staticPath('js/pages/meetings-page.js'),
    'view-file-tree-page': staticPath('js/pages/view-file-tree-page.js'),
    'search-page': staticPath('js/pages/search-page.js'),
    'share-search-page': staticPath('js/pages/share-search-page.js'),
    'profile-settings-addons-page': staticPath('js/pages/profile-settings-addons-page.js'),
    'twofactor-page': staticPath('js/pages/twofactor-page.js'),
    'forgotpassword-page': staticPath('js/pages/forgotpassword-page.js'),
    'login-page': staticPath('js/pages/login-page.js'),
    'notifications-config-page': staticPath('js/pages/notifications-config-page.js'),
    'share-embed-page': staticPath('js/pages/share-embed-page.js'),
    'render-nodes': staticPath('js/pages/render-nodes.js'),
<<<<<<< HEAD
    'institution-page': staticPath('js/pages/institution-page.js'),
=======
    'home': staticPath('js/home.js'),
>>>>>>> e3eda387
    // Commons chunk
    'vendor': [
        // Vendor libraries
        'knockout',
        'knockout.validation',
        'knockout.punches',
        'moment',
        'bootstrap',
        'bootbox',
        'bootstrap-editable',
        'select2',
        'dropzone',
        'knockout-sortable',
        'treebeard',
        'jquery.cookie',
        'URIjs',
        // Common internal modules
        'js/fangorn',
        'js/citations',
        'js/osfHelpers',
        'js/osfToggleHeight',
        'mithril',
        'js/qToggle',
        'js/components/autocomplete',
    ]
};

// Collect log text from addons
var mainLogs = require(staticPath('js/logActionsList.json'));
var addonLog;

// Collect adddons endpoints. If an addon's static folder has
// any of the following files, it will be added as an entry point
// and output to website/static/public/js/<addon-name>/files.js
var addonModules = ['files.js', 'node-cfg.js', 'user-cfg.js', 'file-detail.js', 'widget-cfg.js'];
addons.addons.forEach(function(addonName) {
    var baseDir = addonName + '/';
    addonModules.forEach(function(module) {
        var modulePath = path.join(__dirname, 'website', 'addons',
                                  addonName, 'static', module);
        if (fs.existsSync(modulePath)) {
            var entryPoint = baseDir + module.split('.')[0];
            entry[entryPoint] =  modulePath;
        }
    });
    var logTextPath = path.join(__dirname, 'website', 'addons',
        addonName, 'static', addonName + 'LogActionList.json');
    if(fs.existsSync(logTextPath)){
        addonLog = require(logTextPath);
        for (var attrname in addonLog) { mainLogs[attrname] = addonLog[attrname]; }
    }
});
// This function is needed because jshint doesn't like double quotes
function objToString (obj) {
    var str = '';
    var comma = '';
    for (var p in obj) {
        if (obj.hasOwnProperty(p)) {
            str += comma + '    "' + p + '" : ' + '"' + obj[p] + '"\n';
        }
        comma = ',';
    }
    return str;
}
fs.writeFileSync(staticPath('js/_allLogTexts.json'), '{\n' + objToString(mainLogs) + '}');

var resolve = {
    extensions: ['', '.es6.js', '.js', '.min.js'],
    root: root,
    // Look for required files in bower and npm directories
    modulesDirectories: ['./website/static/vendor/bower_components', 'node_modules'],
    // Need to alias libraries that aren't managed by bower or npm
    alias: {
        'knockout-sortable': staticPath('vendor/knockout-sortable/knockout-sortable.js'),
        'bootstrap-editable': staticPath('vendor/bootstrap-editable-custom/js/bootstrap-editable.js'),
        'jquery-blockui': staticPath('vendor/jquery-blockui/jquery.blockui.js'),
        'bootstrap': staticPath('vendor/bower_components/bootstrap/dist/js/bootstrap.min.js'),
        'jquery-tagsinput': staticPath('vendor/bower_components/jquery.tagsinput/jquery.tagsinput.js'),
        'zeroclipboard': staticPath('vendor/bower_components/zeroclipboard/dist/ZeroClipboard.js'),
        'history': nodePath('historyjs/scripts/bundled/html4+html5/jquery.history.js'),
        // Needed for knockout-sortable
        'jquery.ui.sortable': staticPath('vendor/bower_components/jquery-ui/ui/jquery.ui.sortable.js'),
        'truncate': staticPath('vendor/bower_components/truncate/jquery.truncate.js'),
        // Needed for ace code editor in wiki
        'ace-noconflict': staticPath('vendor/bower_components/ace-builds/src-noconflict/ace.js'),
        'ace-ext-language_tools': staticPath('vendor/bower_components/ace-builds/src-noconflict/ext-language_tools.js'),
        'ace-mode-markdown': staticPath('vendor/bower_components/ace-builds/src-noconflict/mode-markdown.js'),
        'pagedown-ace-converter': addonsPath('wiki/static/pagedown-ace/Markdown.Converter.js'),
        'pagedown-ace-sanitizer': addonsPath('wiki/static/pagedown-ace/Markdown.Sanitizer.js'),
        'pagedown-ace-editor': addonsPath('wiki/static/pagedown-ace/Markdown.Editor.js'),
        'wikiPage': addonsPath('wiki/static/wikiPage.js'),
        'highlight-css': nodePath('highlight.js/styles/default.css'),
        'pikaday-css': nodePath('pikaday/css/pikaday.css'),
        // Also alias some internal libraries for easy access
        'addons': path.join(__dirname, 'website', 'addons'),
        'tests': staticPath('js/tests'),
        // GASP Items not defined as main in its package.json
        'TweenLite' : nodePath('gsap/src/minified/TweenLite.min.js'),
        'EasePack' : nodePath('gsap/src/minified/easing/EasePack.min.js'),
        'sliderPips': staticPath('vendor/bower_components/jQuery-ui-Slider-Pips/dist/jquery-ui-slider-pips.min.js')
    }
};

var externals = {
    // require("jquery") is external and available
    //  on the global var jQuery, which is loaded with CDN
    'jquery': 'jQuery',
    'jquery-ui': 'jQuery.ui',
    'raven-js': 'Raven',
    'MathJax': 'MathJax'
};

var plugins = [
    // Bundle common code between modules
    new webpack.optimize.CommonsChunkPlugin('vendor', 'vendor.js'),
    // Bower support
    new webpack.ResolverPlugin(
        new webpack.ResolverPlugin.DirectoryDescriptionFilePlugin('bower.json', ['main'])
    ),
    // Make jQuery available in all modules without having to do require('jquery')
    new webpack.ProvidePlugin({
        $: 'jquery',
        jQuery: 'jquery'
    }),
    // Slight hack to make sure that CommonJS is always used
    new webpack.DefinePlugin({
        'define.amd': false
    }),
];


var output = {
    path: './website/static/public/js/',
    // publicPath: '/static/', // used to generate urls to e.g. images
    filename: '[name].js',
    sourcePrefix: ''
};

module.exports = {
    entry: entry,
    resolve: resolve,
    externals: externals,
    plugins: plugins,
    output: output,
    module: {
        loaders: [
            {test: /\.es6\.js$/, exclude: [/node_modules/, /bower_components/, /vendor/], loader: 'babel-loader'},
            {test: /\.css$/, loaders: ['style', 'css']},
            // url-loader uses DataUrls; files-loader emits files
            {test: /\.png$/, loader: 'url-loader?limit=100000&mimetype=image/ng'},
            {test: /\.gif$/, loader: 'url-loader?limit=10000&mimetype=image/gif'},
            {test: /\.jpg$/, loader: 'url-loader?limit=10000&mimetype=image/jpg'},
            {test: /\.woff(2)?(\?v=[0-9]\.[0-9]\.[0-9])?$/, loader: 'url-loader?mimetype=application/font-woff'},
            {test: /\.svg/, loader: 'file-loader'},
            {test: /\.eot/, loader: 'file-loader'},
            {test: /\.ttf/, loader: 'file-loader'},
            //Dirty hack because mime-type's json file is "special"
            {test: /db.json/, loader: 'json-loader'}
        ]
    }
};<|MERGE_RESOLUTION|>--- conflicted
+++ resolved
@@ -57,11 +57,8 @@
     'notifications-config-page': staticPath('js/pages/notifications-config-page.js'),
     'share-embed-page': staticPath('js/pages/share-embed-page.js'),
     'render-nodes': staticPath('js/pages/render-nodes.js'),
-<<<<<<< HEAD
     'institution-page': staticPath('js/pages/institution-page.js'),
-=======
     'home': staticPath('js/home.js'),
->>>>>>> e3eda387
     // Commons chunk
     'vendor': [
         // Vendor libraries
