/* PREREG PAGES */

body, html {
    height: 100%;
}

.prereg-container ol, .prereg-container p,  .prereg-button {
    font-size: 16px;
    height: 100%;
}

.prereg-button {
    height: 100%;
    width: 100%;
    position: relative;
    cursor: pointer;
    display: inline-block;
    text-align: center;
    font-weight: 500;
    margin: 20px;
    text-align: center;
}

.prereg-button:hover {
    background-color: #E0EBF3;
}

.prereg-button.active {
    background-color: #204762;
    color: white;
}

.prereg-button-row {
    width: 100%;
    display: table;
}
.prereg-button-col {
    height: 100%;
    text-align: center;
}
.prereg-button-contents {
    position: relative !important;
    left: 20px;    
}
.prereg-button-content-xs{
    position: relative !important;
    left: 20px;
}

@media (max-width: 767px) {
    .prereg-button {
        line-height: 48px;
    }
}

@media (min-width: 992px) {
    div[class^='col']:first-of-type .prereg-button {
        line-height: 48px;
    }
}

/* CONSENT PAGE */

.checkbox-box {
    background-color: #F5F5F5;
    padding: 9px 9px 9px 20px;
    border-left: 3px solid #F56565;
    font-size: 16px;
}

#consentList li {
    padding: 5px 0;
}


/* LOGIN PAGE */
.toggle-box {
height: 320px;
    border: 1px solid #EEE;
}

.toggle-box-left {
    border-right: none;
}
.toggle-box-right {

}

.toggle-box-active {
    z-index: 1;
}
.toggle-box-active.toggle-box-left {
    box-shadow: 3px 0px 6px -2px #AAA;
    border-left: 3px solid #5CB85C;
}
.toggle-box-active.toggle-box-right {
    box-shadow: -3px 0px 6px -2px #AAA;
    border-right: 3px solid #5CB85C;
}

.toggle-box-muted {
    background-color: #F5F5F5;
    color: #ccc;
}
.toggle-box-muted .btn.btn-default {
    color: #ccc;
    border-color: #eee;
}
.toggle-box-muted input {
    color: #ccc;
    border-color: #eee;
}
.toggle-box-muted .btn-success {
    background-color: #CCC;
    border-color: #BBB;
<<<<<<< HEAD
=======
}

.tt-dropdown-menu {
  max-height: 300px;
  overflow-y: auto;
>>>>>>> cbd87d9c
}<|MERGE_RESOLUTION|>--- conflicted
+++ resolved
@@ -113,12 +113,9 @@
 .toggle-box-muted .btn-success {
     background-color: #CCC;
     border-color: #BBB;
-<<<<<<< HEAD
-=======
 }
 
 .tt-dropdown-menu {
   max-height: 300px;
   overflow-y: auto;
->>>>>>> cbd87d9c
 }