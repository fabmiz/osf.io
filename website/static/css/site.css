/* Body and structure
-------------------------------------------------- */

html, body {
}

body {
    padding-top: 70px; /* body padding for fixed top nav */
    position: relative; /* for bootstrap affix */
}

/*News page*/
.spacer {
    height: 20px;
}
.dashes {
    background: url("/static/img/stripes.png");
}
.table-month {
    padding: 20px 20px 20px 20px;
    height: 100px;
    width: 150px;
    background-color:#D9E8F4 ;
    font-family: 'Carrois Gothic', Helvetica, sans-serif;
    font-size: 18px;
    font-weight: bold;
}

.table-description{
    padding-left: 50px;
}

/* Getting Started */

/* links */
.gs-sidebar .nav a,
.gs-sidebar .nav a:hover,
.gs-sidebar .nav a:focus {
    padding: 0;
    text-decoration: none;
    background-color: transparent;
}
/* nested links */
.gs-sidebar .nav .nav>li>a {
    font-size: 12px;
    padding: 4px 0 4px 15px;
    opacity: 0.8;
}
/* nested link icons */
.gs-sidebar .nav .nav>li>a i {
    display: none;
}
/* active & hover links */
.gs-sidebar .nav>.active>a,
.gs-sidebar .nav>li>a:hover,
.gs-sidebar .nav>li>a:focus {
    font-weight: bold;
}
/* nested active links */
.gs-sidebar .nav .nav>.active>a,
.gs-sidebar .nav .nav>.active:hover>a,
.gs-sidebar .nav .nav>.active:focus>a {
    font-weight: bold;
}
/* nested active link icons */
.gs-sidebar .nav .nav>.active>a i {
    display: inline-block;
}
/* affixed sidebar */
.gs-sidebar,
.gs-sidebar.affix,
.gs-sidebar.affix-top {
    position: fixed;
    top: 70px;
}
.gs-sidebar.affix-bottom {
    position: relative;
}

/* embedded video */
.gs-video {
    margin-top: 25px;
    margin-bottom: 25px;
    margin-left: auto;
    margin-right: auto;
    border: solid 1px #ddd;
}

/* phase number counters */
.gs-count {
    margin-bottom: 20px;
    margin-top: 50px;
}

/* headers */
.gs-header {
    display: block;
    font-family: 'Patua One', cursive;
    font-size: 24px;
    padding-bottom: 20px;
    padding-top: 20px;
}

#conferenceViewTable td {
    vertical-align: middle;
}

/*CSS Johanna added for front page*/

/* Knockout Validation Styles */

.validationMessage { color: #A94442; }
.customMessage { color: #ed9c28; }

.hideValidation .validationMessage { display: none; }


/* Home Page */
.hpLink:hover{
    text-decoration: none;
    color: red;
}
.hpContainerOne{
    margin-top: 0;
}
/* >= sm */
@media (min-width: 768px) {
    .hpContainerOne {
        margin-top: 50px;
    }
}
.headOne, /* TODO: cleanup getting started */
.hpHeadOne {
    font-family: 'Carrois Gothic', Helvetica;
    letter-spacing: 1px;
    font-size: 40px;
    color: black;
}
/* >=sm */
@media (min-width: 768px) {
    .headOne, /* TODO: cleanup getting started */
    .hpHeadOne {
       font-size: 50px;
    }
}
.hpHeadTwo {
    padding-top: 70px;
    font-family: 'Carrois Gothic', Helvetica;
    letter-spacing:1px;
    font-size: 40px;
    color: black;
}
.hpSubHeadOne {
    padding-bottom: 30px;
    font-family: 'Inika', Helvetica;
    font-size: 24px;
    letter-spacing: 1px;
}
.hpSubHeadTwo {
    font-size: 30px;
    font-family: 'Patua One', Helvetica;
    letter-spacing: 1px;
}
.hpSubHeadThree {
    font-size: 28px;
    color: #4089C7;
    font-family: 'Patua One', Helvetica;
    letter-spacing: 1px;
}
.subHeadFour, /* TODO: cleanup getting started */
.hpSubHeadFour {
    font-family: 'Carrois Gothic', Helvetica;
    letter-spacing:1px;
    font-size: 36px;
    color: black;
}
.hpSignUp {
    background: #aad4f7;
    padding: 30px 30px 30px 30px;
    border: solid #bacfd8 1px;
}
.hpSignUp .form-control {
    margin-top: 20px;
    height: 40px;
}
.hpSignUp .btn {
    font-family: 'Inika', Helvetica;
    font-size: 28px;
    letter-spacing: 1pt;
    margin-top: 40px;
}
.hpHeader {
    font-family: 'Patua One', cursive;
    font-size: 24px;
    padding-top: 70px;
}
.hpFeature {
    padding-bottom: 20px;
    padding-top: 70px;
    font-size: 22px;
    font-family: 'Carrois Gothic', sans-serif;
}
.hpFeature img {
    height: 85px;
    margin-bottom: 25px;
}
.hpFeature .hpFeatureInfo {
    font-family: 'Inika', serif;
    font-size: 16px;
}
.hpSteps {
    padding-bottom: 20px;
    padding-top: 20px;
}
.hpStepsText {
    font-family: 'Inika', serif;
    font-size: 16px;
    padding-top: 40px;
}


.padded {
    padding-top: 20px;
    padding-bottom: 20px;
}

.empty {
    height: 500px;
}
.verticalline {
border-left:  thin solid #D9E8F4;
}



.FP_Header {
color: #b4b4b4;
font-weight: bold;

}

.FP_Question{
color: #b4b4b4;
font-weight: bold;
font-size:500%
}

.FP_Center {
text-align: center;
}

#FP_great {
color: #b4b4b4;
}

.video_header {
background-color: #D9E8F4;
opacity:.3;

}

#video_font_head {
color: #428bca;
font-weight: bold;
}

.hrBlue {
  margin-top: 20px;
  margin-bottom: 20px;
  border: 0;
  border-top: 1px solid #D9E8F4;
}


/*End Johanna's CSS*/

/* Knockout Validation Styles */

.customMessage { color: #ed9c28; }

.spaced-buttons { margin-top: 10px; }

/*
'Modern Business' HTML Theme. Licensed under Apache 2.0.
*/

/* Global Styles */

.img-home-portfolio,
.img-customer,
.portfolio-item {
  margin-bottom: 30px;
  position: relative;
  padding-top: 60px;
  background-color: #fff;
}

a.disabled {
    color: grey;
    cursor: default;
}

a.btn-primary.disabled,
a.btn-success.disabled {
    color: white;
}

#addPointer td {
    vertical-align: middle;
}

li.pointer {
    border-style: dashed;
}

/* Add-on styles */

.dropdown-scroll {
    height: auto;
    max-height: 200px;
    overflow-x: hidden;
}

.comment-container {
    margin-top: 10px;
    margin-bottom: 10px;
}

.comment-body {
    padding: 5px;
    background-color: white;
}

.comment-author {
    color: #999999;
}

.comment-date {
    color: #999999;
}
.edit-comment {
    background-color: #F3F3F3;
    cursor: pointer;
}

.comment-body i {
    cursor: pointer;
    padding-right: 5px;
}

.comment-handle-icon {
    color: white;
    vertical-align: middle;
    line-height: 50px;
    cursor: pointer;
    position: relative;
}

.unread-comments-count {
    font-size: medium;
    color: white;
    position: absolute;
    margin-left: 40px;
}

.addon-auth {
    margin-top: 4.8px;
}

.addon-message {
    padding-top: 20px;
}

/* Make embedded iframes responsive */
.addon-widget-container iframe {
    max-width: 100%;
}

.comment-error {
    color: #a94442;
}

.addon-widget-container:first-of-type h1,
.addon-widget-container:first-of-type h2,
.addon-widget-container:first-of-type h3 {
    margin-top: 0;
}

/* Make wiki images responsive */
.wiki img,
.addon-widget-container img {
  vertical-align: middle;
  display: block;
  max-width: 100%;
  height: auto;
}

img.hg-addon-icon {
    width: 16px;
    display: inline;
    vertical-align: middle;
}

/* End add-on styles */

.citation-label {
    font-weight: bold;
}

.citation-list {
    display: none;
}

.citation-text {
    text-indent: -3em;
    margin-left: 3em;
}

.disabled {
    cursor: default !important;
    pointer-events: none;
}

.editing .display,
.edit {
    display: none;
}
.editing .edit {
    display: block;
}

h4 {
    padding-bottom: 10px;
}

.social img {
    padding: 0px 0px 10px 0px;
}

.social {
    padding-right: 60px;
}


/* Bootstrap Navbar */
.navbar .search-query {
    width:190px
}
/* Extra small devices */
@media (max-width: 767px) {
    .navbar-btn {
        margin-left: 15px;
    }

    /* navbar expand to fill entire display (visible logout button) */
    .navbar-fixed-top .navbar-collapse,
    .navbar-fixed-bottom .navbar-collapse {
        max-height: none;
    }
}

.tab-pane {
  margin-top: 15px;
}


/* Page Sections */
.section,
.section-colored {
  padding: 50px 0;
}

.section-colored {
  background-color: #e1e1e1; /* change this to change the background color of a colored section */
}

.sidebar {
  margin-top: 40px;
}

.sidebar ul {
  border-radius: 5px;
  padding: 5px;
  border: 1px solid #cccccc;
}


/* Half Page Height Carousel Customization */


.carousel {
  height: 50%;
}

.item,
.carousel-inner {
  height: 100%;
}

.fill {
  width: 100%;
  height: 100%;
  background-position: center;
  background-size: cover;
}

/* Social Icons Styles */
.list-social-icons {
  margin-bottom: 45px;
}

.tooltip-social a {
  text-decoration: none;
  color: inherit;
}

.facebook-link a:hover {
  color: #3b5998;
}

.linkedin-link a:hover {
  color: #007fb1;
}

.twitter-link a:hover {
  color: #39a9e0;
}

.google-plus-link a:hover {
  color: #d14836;
}

/* Service Page Styles */
.service-icon {
  font-size: 50px;
}

/* 404 Page Styles */
.error-404 {
  font-size: 8em;
}

/* Pricing Page Styles */
.price {
  font-size: 4em;
}

.price-cents {
  vertical-align: super;
  font-size: 50%;
}

.price-month {
  font-size: 35%;
  font-style: italic;
}

/* End Modern Biz theme */

.content {
    padding-top: 30px;
}

/* Footer Styles */


.footer a i {
    color: #666666;
}

@media (min-width: 992px) {
    .left-margin {
        margin-left: 2.083332%;
    }

    .custom-offset-left {
        margin-left: 15.625%;
    }

    .custom-offset-right {
        margin-right: 15.625%;
    }
}

.header-image {
    background: url(http://placehold.it/200x300) repeat;/* Use a tiling background image or a full width image - if you're using full width you will need to change no-repeat center center cover  */
    background-position: top;
    height: auto;
    display: block;
    width: 100%;
    text-align: center;
}

.headline {
    padding: 20px 0;
}

.tagline {
    color: #7e7e7e;
}

.headline > .container > h1 {
    font-size: 130px;
    background: #ffffff;
    background: rgba(255, 255, 255, 0.9);
}

.headline > .container > h2 {
    font-size: 70px;
    background: #ffffff;
    background: rgba(255, 255, 255, 0.9);
}

.featurette-divider {
    margin: 80px 0;
}
.featurette {
    overflow: hidden;
}

.featurette-image.pull-left {
    margin-right: 40px;
}
.featurette-image.pull-right {
    margin-left: 40px;
}

.featurette-heading {
    font-size: 50px;
}

.table-less {
    max-height: 140px;
    overflow-y: hidden;
}


/* Universal
-------------------------------------------------- */
.btn-xl {
    padding: 10px 16px;
    font-size: 40px;
    line-height: 1.33;
    border-radius: 6px;
}

.brand-version {
    font-size: 8px;
}


/* Profile gravatar
-------------------------------------------------- */
#profile-gravatar{
    float:left;
    margin-right:.5em;
    width:70px;
    height:70px;
}

/* Data Vis
-------------------------------------------------- */
/* Activity progress bar (user profile) */
.progress-user-activity {
    background-color: transparent;
    background-image: none;
    box-shadow: none;
    border-radius: 0;
    max-height: 10px;
    margin-top: 10px;
    margin-bottom: 5px;
}
.progress-user-activity>.progress-bar:first-child {
    border-top-left-radius: 4px;
    border-bottom-left-radius: 4px;
}
.progress-user-activity>.progress-bar.last {
    border-top-right-radius: 4px;
    border-bottom-right-radius: 4px;
}

/* Footer
-------------------------------------------------- */
.footer {
  margin-top: 45px;
  padding: 25px 0 35px;
  background-color: #eee;
  text-shadow: 0 1px 0 #fff;
  border-top: 1px solid #e5e5e5;
  border-bottom: 1px solid #e5e5e5;
  width: 100%;
  color: #555;
}

.footer h4{}

.footer ul, .footer li {
    padding: 0;
    margin: 0;
    list-style-type: none;
}

/* Copyright
-------------------------------------------------- */
.copyright{
    padding-top: 10px;
    text-align: center;
    background: #fff;
    width: 100%;

}

/*****************************************************/
table.table.table-plain th, table.table.table-plain td {
  text-align: left;
  border-top: 0px solid #ddd;
}

ul#projects-list{
    list-style-image:url('/static/img/folder.gif');
    width:210px;
}

input.ui-autocomplete-input{
    /*Typically "!important" is not something we like to use, however
    in this case it was the simplest way to deal with a JavaScript-related
    issue regarding the order of specificity in CSS. */
    border-top-left-radius: 4px !important;
    border-bottom-left-radius: 4px !important;
    border: 1px solid;
    border-color: #ccc;
    outline:0;
    background-color:#ffffff;
    color:#404040;
    text-shadow:none;
    padding:5px 10px;
    -webkit-box-shadow:none;
    -moz-box-shadow:none;
    box-shadow:none;
}

/*****************************************************/

li.list-group-item-node {
    margin-bottom: 10px;
}

li .project-meta {
    position: absolute;
    top: 10px;
    right: 10px;
    font-weight: normal;
    font-style: italic;
}

/*****************************************************/

li.node{
    margin:0;
    margin-bottom:10px;
    padding:0;
    list-style-type:none;
    -webkit-border-radius:6px;
    -moz-border-radius:6px;
    border-radius:6px;
    border: 1px solid #DDD;
}

li.node h3{
    line-height:10px;
    font-size:14px;
    background-color:white;
    padding:10px;
    -webkit-border-radius:6px;
    -webkit-border-bottom-left-radius:0px;
    -webkit-border-bottom-right-radius:0px;
    -moz-border-radius:6px;
    -moz-border-bottom-left-radius:0px;
    -moz-border-bottom-left-radius:0px;
    border-radius:6px;
    border-bottom-left-radius:0px;
    border-bottom-left-radius:0px;
}

li.node div.body{
    border-top: 1px solid #EEE;
    padding: 10px;
}

li.node p.description{
    color: black;
}
li.node p.date{
    color: #888;
}

/***********/

h1.node-title, h1.node-parent-title {
  line-height: 36px;
  border-bottom: none;
  margin-top: 0.3em;
}

.wiki-title {
    line-height: 36px;
    border-bottom: none;
    margin-top: 0.2em;
    margin-bottom: 20px;
}

/* Extra small devices */
@media (max-width: 767px) {
    .wiki-title-xs {
        font-size: 20px;
        line-height: 20px;
    }
    .wiki-status-sm {
        float: none;
        text-align: center;
        margin-top: 20px;
    }
}

@media (min-width: 768px) {
    .wiki-status-lg {
        float: right;
        margin-left: 20px;
        display: inline-block;
    }
}


.wiki-title-container {
    display: inline-block;
    width:60%;
}

.wiki-component {
    list-style-type: none;
    padding-right: 20px;
}

.wiki-component li {
    margin-bottom: 8px;
}

.btn-toolbar.node-control {
    margin-top: 0.9em;
}

/* Bootstrap Editable */

.editable {
    border-bottom: none;
}

.editable:hover{
  background-color:#F3F3F3;
}

.editable-error-block  {
    font-size: 16px;
    max-width: 100%;
}

/* File list tables */

table tbody.files td {
    vertical-align:middle;
}

/* Custom icons */

.icon-fork {
    background-position: 0 -144px;
}

/* Modal forms */
div.modal form {
    margin:0;
}

.modal-subheader {
    font-size: 30px;
    margin-right: 10px;
}

div.modal div.modal-header h3.img-add {
    height:30px;
    padding-left:40px;
    background: url(/static/img/add_48.png) no-repeat;
    background-size: 30px;
    line-height:30px;
}

form.form-horizontal.form-horizontal-narrow .controls {
    margin-left: 50px;
}

form.form-horizontal.form-horizontal-narrow .control-group {
    padding-left:55px;
}


/* Project page */
#addContributors table {
    border-collapse: separate;
    border-spacing: 5px;
}

#manageContributors td {
    vertical-align: middle;
}

#addContributors .error {
    color: red;
}

#node-tags_tagsinput {
    margin-bottom: 20px;
}

li.unavailable {
    border-style: dashed;
}

h1.unavailable {
    font-style: italic;
}

.anchor {
    margin-top: -60px;
    padding-top: 60px;
    display: block;
}

/* Search */
.page-header
    {
        overflow: hidden;
    }
.add-query
    {
        width: 190px;
        margin-left: 10px;
        display: inline-block;
        font-weight: normal;
    }
.navigate
    {
        padding:25px;
        font-size: 18px;
    }
.remove-button
    {
        color: #ffffff;
    }
.search-types a
    {
        font-size: 16px;
    }
.tag-cloud
    {
    word-break: break-all;
    }

.tag-cloud .cloud-tag
{
    font-size: 11pt;
    display: inline-block;
    word-break: break-all;
    margin: 5px;
    padding: 5px;
    border-radius: 5px;
}
.tag-cloud .cloud-tag:hover
{
    background-color: #31b0d5;
}
.tag-cloud .tag-big
{
    font-size: 13pt;
    background-color: #AABCDD;
}

.tag-cloud .tag-med
{
    font-size: 11pt;
    background-color: #CCDDEE;
}

.tag-cloud .tag-sm
{
    font-size: 9pt;
    background-color: #DDEEFF;
}

.tag-cloud h3
    {
        margin: 0;
    }

.registration a {
    color: #666;
}

.registration small{
    color: #000000;
}

.registration .tag-cloud .cloud-tag {
    background-color: #AAA;
    color: #ffffff;
}

.query-label
    {
        margin-right: .5em;
    }
.result
    {
        margin-bottom: 10px;
        overflow: hidden;
    }
.title h4
    {
        padding: 0;
        padding-bottom: 5px;
        margin: 0;
    }
.private-title
    {
        font-weight: normal;
        font-style: italic;
    }
.search-field
    {
        padding: 0;
        padding-top: 2px;
        padding-bottom: 2px;
        margin: 0;
        line-height: 16px;
    }
.search-field p
    {
        margin: 0;
    }
.description h5
    {
        padding: 0;
        padding-bottom: 4px;
        margin: 0;
        font-weight: normal;
        line-height: 16px;
    }
.search-tags
    {
        padding-top: 2px;
        line-height: 24px;
    }
.search-tags a
    {
        margin-right: .5em;
    }

div.search-result  {
    margin-bottom: 10pt;
    padding: 10px;
    border-bottom: 1px solid #d3d3d3;
    overflow-x: hidden;
}



.search-results.search-result h5 small{
    color: white;
    font-size: 10pt;
}

.search-result img{
    margin-top: 10px;
}

.search-results.search-result {
    overflow-x: hidden;

}
/* Search Contributors */

.search-contributor-result td {
    padding-right: 10px;
}
.search-contributor-links {
    padding-top: 10px;
}


/* Markdown editing */

.wmd-panel
{
    width: 100%;
}

.wmd-button-bar
{
    width: 100%;
    background-color: Silver;
}

.wmd-input
{
    border: 1px solid DarkGray;
}


.wmd-button-row
{
    position: relative;
    margin-left: 5px;
    margin-right: 5px;
    margin-bottom: 5px;
    margin-top: 0px;
    padding: 0px;
    height: 20px;
}

.wmd-spacer
{
    width: 1px;
    height: 20px;
    margin-left: 14px;

    position: absolute;
    background-color: Silver;
    display: inline-block;
    list-style: none;
}

.wmd-button {
    width: 20px;
    height: 20px;
    padding-left: 2px;
    padding-right: 3px;
    position: absolute;
    display: inline-block;
    list-style: none;
    cursor: pointer;
}

.wmd-button > span {
    background-image: url(../vendor/pagedown/wmd-buttons.png);
    background-repeat: no-repeat;
    background-position: 0px 0px;
    width: 20px;
    height: 20px;
    display: inline-block;
}

.wmd-spacer1
{
    left: 50px;
}
.wmd-spacer2
{
    left: 175px;
}
.wmd-spacer3
{
    left: 300px;
}

.wmd-prompt-background
{
    background-color: Black;
}

.wmd-prompt-dialog
{
    border: 1px solid #999999;
    background-color: #F5F5F5;
}

.wmd-prompt-dialog > div {
    font-size: 0.8em;
    font-family: arial, helvetica, sans-serif;
}


.wmd-prompt-dialog > form > input[type="text"] {
    border: 1px solid #999999;
    color: black;
}

.wmd-prompt-dialog > form > input[type="button"]{
    border: 1px solid #888888;
    font-family: trebuchet MS, helvetica, sans-serif;
    font-size: 0.8em;
    font-weight: bold;
}

/* Sidenav */
.osf-sidenav {
    /* overflow-wrap css3 */
    word-wrap: break-word;
}

.osf-sidenav.affix {
  position: static;
}

/* First level of nav */
.bs-sidenav {
  margin-top: 30px;
  margin-bottom: 30px;
  padding-top:    10px;
  padding-bottom: 10px;
  text-shadow: 0 1px 0 #fff;
  background-color: #f7f5fa;
  border-radius: 5px;
}

/* All levels of nav */
.osf-sidenav .nav > li > a {
  display: block;
  /*color: #716b7a;*/
  color: #006699;
  padding: 5px 20px;
  font-weight: bold;
}
.osf-sidenav .nav > li > a:hover,
.osf-sidenav .nav > li > a:focus {
  text-decoration: none;
  background-color: #e5e3e9;
  border-right: 1px solid #dbd8e0;
}
.osf-sidenav .nav > .active > a,
.osf-sidenav .nav > .active:hover > a,
.osf-sidenav .nav > .active:focus > a {
  font-weight: bold;
  color: #563d7c;
  background-color: transparent;
  border-right: 1px solid #563d7c;
}

/* Nav: second level (shown on .active) */
.osf-sidenav .nav .nav {
  display: none; /* Hide by default, but at >768px, show it */
  margin-bottom: 8px;
}
.osf-sidenav .nav .nav > li > a {
  padding-top:    3px;
  padding-bottom: 3px;
  padding-left: 30px;
  font-size: 90%;
}

/* Show and affix the side nav when space allows it */
@media (min-width: 992px) {
  .osf-sidenav .nav > .active > ul {
    display: block;
  }
  /* Widen the fixed sidebar */
  .osf-sidenav.affix,
  .osf-sidenav.affix-bottom {
    width: 213px;
  }
  .osf-sidenav.affix {
    position: fixed; /* Undo the static from mobile first approach */
    top: 80px;
  }
  .osf-sidenav.affix-bottom {
    position: absolute; /* Undo the static from mobile first approach */
  }
  .osf-sidenav.affix-bottom .bs-sidenav,
  .osf-sidenav.affix .bs-sidenav {
    margin-top: 0;
    margin-bottom: 0;
  }
}

.superlist li {
    display: inline-block;
    float: none;
}

@media (min-width: 1200px) {
  /* Widen the fixed sidebar again */
  .osf-sidenav.affix-bottom,
  .osf-sidenav.affix {
    width: 263px;
  }
}

/* Logs */

dl.activity-log dd {
    margin-bottom: 4px;
}

@media (min-width: 768px) and (max-width: 991px) {
    /* wrap dl in col-sm-* grid layout */
    dl.activity-log dt {
        float: inherit;
        width: inherit;
        text-align: inherit;
    }
    dl.activity-log dd {
        margin-left: 0;
    }
}

.log-file-link {
    cursor: pointer;
}

.log-node-title-link {
    font-weight: bold;
}

.log-date {
    font-size: 13px;
}

.alert a.alert-link {
    text-decoration: underline;
}

.overflow {
    word-wrap: break-word;
    max-width: 100%;
}

.component-overflow {
    word-wrap: break-word;
    max-width: 90%;
    display: inline-block;
}

/* Need to use this class with a fixed width */
.overflow-block {
    display: block;
    word-wrap: break-word;
}

.preview-overflow{
    overflow:hidden;
    width:100%;
}


/* private_link*/

.narrow-list{
    margin: 0px 0px;
    list-style: none;
}

#generate-private-link {
    margin: 20px 20px;
}

.text-align{
    margin-left: 7px;
}

.list-overflow{
    max-height: 200px;
    overflow-y: auto;
}

#privateLinkTable .tooltip{
    word-wrap: break-word;
}

.more-link-node{
    margin-top: 5px;
}

.link-url{
    padding: 1px;
    border-left: 0px;
    border-top-right-radius: 5px 5px;
    border-bottom-right-radius: 5px 5px;
    color: grey;
}

#privateLinkTable .btn-group .btn-mini{
    padding:5px;
}

/** The project and wiki name editable inputs should be larger
 * than the editable inputs elsewhere on the site.
 */
#projectScope .form-control, #wikiName .form-control {
    width: 400px;
}

/* Contributors list */

#contributors {
    margin-bottom:10px;
}

#contributors #description {
    vertical-align: top;
}

#contributors ol {
    margin:0;
    padding:0;
    display:inline;
}

#contributors ol li {
    list-style-type:none;
    display:inline;
    white-space: nowrap;
}

#contributors ol li:after {
    content: ",";
}

#contributors ol li:last-child:after {
    content: "";
}

.contributor-name {
    margin-right: -4px;
}

/* Contributor page */

#addContributors form .col-md-6 > a {
    border-top: 1px solid #eee;
    margin-top: 5px;
    padding-top: 5px;
    display: block;
}

#addContributors form .col-md-6 > a:first-child {
    border-top: none;
    margin-top: 0;
    padding-top: 0;
}

.contributor-self {
    font-weight: bold;
}
.contributor .btn-remove {
    display: none;
    cursor: pointer;
}
.contributor:hover .btn-remove,
.contributor-self .btn-remove {
    display: inline;
    cursor: pointer;
}

.contributor-delete-staged {
    background-color: #eeeeee;
}

li.contributor-list-item a.remove-contributor {
    margin-top:23px;
    margin-right:20px;
    float:right;
}

li.contributor-list-item img {
    margin-left:25px;
}

li.contributor-list-item a.name {
    margin-left:30px;
}

.contributor-anonymous {
    font-style: italic;
}

/* Handle paginator on add contributor modal */
#addContributors .pagination-sm li a, #addContributors .pagination-sm li span {
    padding: 5px 8px;
    font-size: 10px;
}

/* Handle popovers inside modals */
.popover {
    z-index: 999999;
}

.add-contributor {
    padding: 6px 18px;
}

.contributorTitle {
    font-size:150%;
}

.selectControl {
    font-size:95%;
}

.break {
    margin-bottom:20px;
}

button.sort {
    margin-left: 6%;
}

button.cancel {
    margin-left: 5%;
}

button.save {
    padding: 6px 17px;
}

/* Modular File Renderer */
.mfr-slickgrid {
    width: 750px;
    height: 503px;
    overflow: auto;
}

.mfr-pdf-button-container {
    display: inline-block;
    vertical-align: top;
}

.mfr-pdf-button {
    height: 500px;
    width: 25px;
    display:inline-block;
    background: #F5F5F5;
    -moz-user-select: none;
    -khtml-user-select: none;
    -webkit-user-select: none;
    border-style:none;
    -webkit-box-shadow: none;
}

.mfr-pdf-button.active {
    background: #D0D0D0;
}

.mfr-pdf-arrow.disabled {
    /*background: white;*/
    visibility:hidden;
}

.mfr-ipynb-body {
  vertical-align: middle;
  display: block;
  max-width: 100%;
  height: auto;
}

.mfr-file > img {
    max-width:100%
}


.editable {
  cursor: pointer;
}

a {
  cursor: pointer;
}

.btn-remove-contrib {
  cursor: pointer;
}

.contributor-unregistered {
  cursor: pointer;
}

.contributor-unregistered:hover{
  background-color: #F3F3F3;
}

.collapse-button {
   color: #b0b0b0;
}

.collapse-button:hover {
    color: #505050;
}

/* Fix for pydocx bug */
div.pydocx-center{
	margin-left: 0 !important;
	margin-right: 0 !important;
}

/* jQuery UI Autocomplete (WTForms Widget) */
.ui-autocomplete-category { font-weight: bold }

.tagsinput .tag span { cursor:pointer; }

/* Badging interface CSS*/
.btn-success.editable:hover {
    background-color: #419641;
}

.badge-list {
  max-height:200px;
  overflow-y: auto;
  overflow-x: hidden;
}

.badge-list img {
  display: inline-block;
  margin-right: 10px;
  margin-bottom: 10px;
}

.profile-badge-list {
  max-height:200px;
  overflow-y: auto;
  overflow-x: hidden;
  display: inline-flex;
  padding-top: 10px;
}

.profile-badge-list div {
  margin: 5px;
}

.profile-badge-list img {
  display: inline-block;
  margin-bottom: 5px;
  cursor: pointer;
}

.profile-badge-list span {
  display: block;
}

.scripted {display: none;}

.pointer {cursor: pointer;}

#duplicateModal h4 {
    line-height: 34px;
}

.well-inline {
    padding:6px 12px;
    line-height:20px;
    font-weight:normal;
    font-size:14px;
}

.search-term-label,
.tag {
    white-space: pre;
}

.bootbox-node-deletion-modal {
    font-weight: normal;
    font-size: medium;
    line-height: normal;
    padding-top: 10px;
}

.bootbox-node-deletion-modal ol {
    padding-left: 40px;
    list-style-type: disc;
}

<<<<<<< HEAD
/* Footer slide-in */

#footerSlideIn {
    position:fixed;
    bottom:0;
    width:100%;
    padding-top:20px;
    padding-bottom:20px;
    z-index:1;
    background-color:white;
    border-top:2px solid black;
    display:none;
}

#footerSlideIn h1 {
    margin-top:0;
}

#footerSlideIn img {
    width:100%;
}

#footerSlideIn div > a {
    margin-right:5px;
    white-space:nowrap;
=======
.tooltip-inner {
    overflow: hidden;
    text-overflow: ellipsis;
>>>>>>> d20f2ba9
}<|MERGE_RESOLUTION|>--- conflicted
+++ resolved
@@ -1675,7 +1675,6 @@
     list-style-type: disc;
 }
 
-<<<<<<< HEAD
 /* Footer slide-in */
 
 #footerSlideIn {
@@ -1701,9 +1700,9 @@
 #footerSlideIn div > a {
     margin-right:5px;
     white-space:nowrap;
-=======
+
+/* Necessary to handle lots of text in tooltips */
 .tooltip-inner {
     overflow: hidden;
     text-overflow: ellipsis;
->>>>>>> d20f2ba9
 }