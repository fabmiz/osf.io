/* Body and structure
-------------------------------------------------- */

/*
'Modern Business' HTML Theme. Licensed under Apache 2.0.
*/

/* Global Styles */

html, body {
  height:100%;
}

body {
  padding-top: 70px; /* body padding for fixed top nav */
}

.img-home-portfolio,
.img-customer,
.portfolio-item {
  margin-bottom: 30px;
  position: relative;
  padding-top: 60px;
  background-color: #fff;
}

a.disabled {
    color: grey;
    cursor: default;
}

<<<<<<< HEAD
.citation-label {
    font-weight: bold;
}

.citation-list {
    display: none;
=======
.disabled {
    cursor: default !important;
    pointer-events: none;
>>>>>>> f9b94825
}

.editing .display,
.edit {
    display: none;
}
.editing .edit {
    display: block;
}

h4 {
    padding-bottom: 10px;
}

.social img {
    padding: 0px 0px 10px 0px;
}

.social {
    padding-right: 60px;
}

/* Navbar */
.navbar .search-query {
    width:190px
}

.tab-pane {
  margin-top: 15px;
}


/* Page Sections */
.section,
.section-colored {
  padding: 50px 0;
}

.section-colored {
  background-color: #e1e1e1; /* change this to change the background color of a colored section */
}

.sidebar {
  margin-top: 40px;
}

.sidebar ul {
  border-radius: 5px;
  padding: 5px;
  border: 1px solid #cccccc;
}


/* Half Page Height Carousel Customization */
.carousel {
  height: 50%;
}

.item,
.carousel-inner {
  height: 100%;
}

.fill {
  width: 100%;
  height: 100%;
  background-position: center;
  background-size: cover;
}

/* Social Icons Styles */
.list-social-icons {
  margin-bottom: 45px;
}

.tooltip-social a {
  text-decoration: none;
  color: inherit;
}

.facebook-link a:hover {
  color: #3b5998;
}

.linkedin-link a:hover {
  color: #007fb1;
}

.twitter-link a:hover {
  color: #39a9e0;
}

.google-plus-link a:hover {
  color: #d14836;
}

/* Service Page Styles */
.service-icon {
  font-size: 50px;
}

/* 404 Page Styles */
.error-404 {
  font-size: 8em;
}

/* Pricing Page Styles */
.price {
  font-size: 4em;
}

.price-cents {
  vertical-align: super;
  font-size: 50%;
}

.price-month {
  font-size: 35%;
  font-style: italic;
}

/* End Modern Biz theme */

.content {
    padding-top: 30px;
}

/* Footer Styles */


.footer a i {
    color: #666666;
}

.header-image {
    background: url(http://placehold.it/200x300) repeat;/* Use a tiling background image or a full width image - if you're using full width you will need to change no-repeat center center cover  */
    background-position: top;
    height: auto;
    display: block;
    width: 100%;
    text-align: center;
}

.headline {
    padding: 20px 0;
}

.tagline {
    color: #7e7e7e;
}

.headline > .container > h1 {
    font-size: 130px;
    background: #ffffff;
    background: rgba(255, 255, 255, 0.9);
}

.headline > .container > h2 {
    font-size: 70px;
    background: #ffffff;
    background: rgba(255, 255, 255, 0.9);
}

.featurette-divider {
    margin: 80px 0;
}
.featurette {
    overflow: hidden;
}

.featurette-image.pull-left {
    margin-right: 40px;
}
.featurette-image.pull-right {
    margin-left: 40px;
}

.featurette-heading {
    font-size: 50px;
}


/* RESPONSIVE CSS */

@media (max-width: 1200px) {

.headline > .container > h1 {font-size: 140px;}
.headline > .container > h2 {font-size: 63px;}
.featurette-divider {margin: 50px 0;}
.featurette-image.pull-left {margin-right: 20px;}
.featurette-image.pull-right {margin-left: 20px;}
.featurette-heading {font-size: 35px;}

}

@media (max-width: 991px) {

.headline > .container > h1 {font-size: 105px;}
.headline > .container > h2 {font-size: 50px;}
.featurette-divider {margin: 40px 0;}
.featurette-image {max-width: 50%;}
.featurette-image.pull-left {margin-right: 10px;}
.featurette-image.pull-right {margin-left: 10px;}
.featurette-heading {font-size: 30px;}

}

@media (max-width: 768px) {

.container {margin: 0 15px;}
.featurette-divider {margin: 40px 0;}
.featurette-heading {font-size: 25px;}

}


@media (max-width: 668px) {

.headline > .container > h1 {font-size: 70px;}
.headline > .container > h2 {font-size: 32px;}
.featurette-divider {margin: 30px 0;}

}

@media (max-width: 640px) {

.headline {padding: 75px 0 25px 0;}
.headline > .container > h1 {font-size: 60px;}
.headline > .container > h2 {font-size: 30px;}

}

@media (max-width: 375px) {

.featurette-divider {margin: 10px 0;}
.featurette-image {max-width: 100%;}
.featurette-image.pull-left {margin-right: 0; margin-bottom: 10px;}
.featurette-image.pull-right {margin-left: 0; margin-bottom: 10px;}

}

/* Make wiki images responsive */
.wiki img {
  vertical-align: middle;
  display: block;
  max-width: 100%;
  height: auto;
}



/* Jumbotrons
-------------------------------------------------- */
.jumbotron {
  position: relative;
  background-color: #fff;
}
.jumbotron h1 {
  margin-bottom: 9px;
  font-size: 50px;
  letter-spacing: -1px;
  line-height: 1;
}
.jumbotron p {
  margin-bottom: 18px;
  font-weight: 300;
}
.jumbotron .btn-large {
  font-size: 20px;
  font-weight: normal;
  padding: 14px 24px;
  margin-right: 10px;
  -webkit-border-radius: 6px;
     -moz-border-radius: 6px;
          border-radius: 6px;
}

/* Masthead (docs home) */
.masthead {
  padding-top: 36px;
  margin-bottom: 72px;
}
.masthead h1,
.masthead p {
  text-align: center;
}
.masthead h1 {
  margin-bottom: 18px;
}
.masthead p {
  margin-left: 5%;
  margin-right: 5%;
  font-size: 30px;
  line-height: 36px;
}

/* Universal
-------------------------------------------------- */

.centered{
    float: none;
    margin: 0 auto;
}

.btn-xl {
padding: 10px 16px;
font-size: 40px;
line-height: 1.33;
border-radius: 6px;
}

.brand-version {
    font-size: 8px;
}


/* Profile gravatar
-------------------------------------------------- */
.profile-gravatar{
    border-radius: 4px;
    -webkit-border-radius: 4px;
}

/* Data Vis
-------------------------------------------------- */
/* Activity meters (user profile) */
.ua_meter_legend ul{
    list-style:none;
}
.ua_meter_legend li{
    display:inline;
    float:left;
}
.user-activity-meter{
    height: 10px;
    margin: 8px 0px;
}
.user-activity-meter ul{
    height:100%;
    list-style:none;
    padding-left: 0px;
}
.user-activity-meter ul li{
    display:inline;
    float:left;
    height:100%;
}

.pa-meter{
    background:#4572A7;
}
.ua-meter{
    background:#89A54E;
}
.pa-meter-label{
    margin: -4px 0 0 5px;
    font-size: 11px;
}


/* Footer
-------------------------------------------------- */
.footer {
  margin-top: 45px;
  padding: 25px 0 35px;
  background-color: #eee;
  text-shadow: 0 1px 0 #fff;
  border-top: 1px solid #e5e5e5;
  border-bottom: 1px solid #e5e5e5;
  min-width: 940px;
  color: #555;
}

.footer h4{}

.footer ul, .footer li {
    padding: 0;
    margin: 0;
    list-style-type: none;
}

/* Copyright
-------------------------------------------------- */
.copyright{
    padding-top: 10px;
    text-align: center;
}

/*****************************************************/
table.table.table-plain th, table.table.table-plain td {
  padding: 8px;
  line-height: 10px;
  text-align: left;
  border-top: 0px solid #ddd;
}

ul#projects-list{
    list-style-image:url('/static/img/folder.gif');
    width:210px;
}

input.ui-autocomplete-input{
    border: 0px solid;
    outline:0;
    background-color:#ffffff;
    color:#404040;
    text-shadow:none;
    border:0;
    padding:5px 10px;
    -webkit-box-shadow:none;
    -moz-box-shadow:none;
    box-shadow:none;
}

/*****************************************************/

li.list-group-item-node {
    margin-bottom: 10px;
}

li .project-meta {
    position: absolute;
    top: 10px;
    right: 10px;
    font-weight: normal;
    font-style: italic;
}

/*****************************************************/

li.node{
    margin:0;
    margin-bottom:10px;
    padding:0;
    list-style-type:none;
    -webkit-border-radius:6px;
    -moz-border-radius:6px;
    border-radius:6px;
    border: 1px solid #DDD;
}

li.node h3{
    line-height:10px;
    font-size:14px;
    background-color:white;
    padding:10px;
    -webkit-border-radius:6px;
    -webkit-border-bottom-left-radius:0px;
    -webkit-border-bottom-right-radius:0px;
    -moz-border-radius:6px;
    -moz-border-bottom-left-radius:0px;
    -moz-border-bottom-left-radius:0px;
    border-radius:6px;
    border-bottom-left-radius:0px;
    border-bottom-left-radius:0px;
}

li.node div.body{
    border-top: 1px solid #EEE;
    padding: 10px;
}

li.node p.description{
    color: black;
}
li.node p.date{
    color: #888;
}

/***********/

h1.node-title, h1.node-parent-title {
  line-height: 36px;
  border-bottom: none;
  margin-top: 0.3em;
}

.btn-toolbar.node-control {
    margin-top: 0.9em;
}

.editable {
    border-bottom: none;
}

.editable:hover{
  background-color:#F3F3F3;
}

/* File list tables */

table tbody.files td {
    vertical-align:middle;
}

/* Custom icons */

.icon-fork {
    background-position: 0 -144px;
}

/* Modal forms */
div.modal form {
    margin:0;
}

.modal-subheader {
    font-size: 30px;
    margin-right: 10px;
}

div.modal div.modal-header h3.img-add {
    height:30px;
    padding-left:40px;
    background: url(/static/img/add_48.png) no-repeat;
    background-size: 30px;
    line-height:30px;
}

form.form-horizontal.form-horizontal-narrow .controls {
    margin-left: 50px;
}

form.form-horizontal.form-horizontal-narrow .control-group {
    padding-left:55px;
}


/* Static pages */
.staticpage img {
    border:2px solid black;
}
.staticpage p { font-size: 14px; }

/* Subnav */
.subnav {
  width: 100%;
  height: 36px;
  margin-bottom: 15px;
  background-color: #eeeeee; /* Old browsers */
  background-repeat: repeat-x; /* Repeat the gradient */
  background-image: -moz-linear-gradient(top, #f5f5f5 0%, #eeeeee 100%); /* FF3.6+ */
  background-image: -webkit-gradient(linear, left top, left bottom, color-stop(0%,#f5f5f5), color-stop(100%,#eeeeee)); /* Chrome,Safari4+ */
  background-image: -webkit-linear-gradient(top, #f5f5f5 0%,#eeeeee 100%); /* Chrome 10+,Safari 5.1+ */
  background-image: -ms-linear-gradient(top, #f5f5f5 0%,#eeeeee 100%); /* IE10+ */
  background-image: -o-linear-gradient(top, #f5f5f5 0%,#eeeeee 100%); /* Opera 11.10+ */
  filter: progid:DXImageTransform.Microsoft.gradient( startColorstr='#f5f5f5', endColorstr='#eeeeee',GradientType=0 ); /* IE6-9 */
  background-image: linear-gradient(top, #f5f5f5 0%,#eeeeee 100%); /* W3C */
  border: 1px solid #e5e5e5;
  -webkit-border-radius: 4px;
     -moz-border-radius: 4px;
          border-radius: 4px;
}
.subnav .nav {
  margin-bottom: 0;
}
.subnav .nav > li > a {
  margin: 0;
  padding-top:    11px;
  padding-bottom: 11px;
  border-left: 1px solid #f5f5f5;
  border-right: 1px solid #e5e5e5;
  -webkit-border-radius: 0;
     -moz-border-radius: 0;
          border-radius: 0;
}
.subnav .nav > .active > a,
.subnav .nav > .active > a:hover {
  padding-left: 13px;
  color: #777;
  background-color: #e9e9e9;
  border-right-color: #ddd;
  border-left: 0;
  -webkit-box-shadow: inset 0 3px 5px rgba(0,0,0,.05);
     -moz-box-shadow: inset 0 3px 5px rgba(0,0,0,.05);
          box-shadow: inset 0 3px 5px rgba(0,0,0,.05);
}
.subnav .nav > .active > a .caret,
.subnav .nav > .active > a:hover .caret {
  border-top-color: #777;
}
.subnav .nav > li:first-child > a,
.subnav .nav > li:first-child > a:hover {
  border-left: 0;
  padding-left: 12px;
  -webkit-border-radius: 4px 0 0 4px;
     -moz-border-radius: 4px 0 0 4px;
          border-radius: 4px 0 0 4px;
}
.subnav .nav > li:last-child > a {
  border-right: 0;
}
.subnav .dropdown-menu {
  -webkit-border-radius: 0 0 4px 4px;
     -moz-border-radius: 0 0 4px 4px;
          border-radius: 0 0 4px 4px;
}

/* Fixed subnav on scroll, but only for 980px and up (sorry IE!) */
@media (min-width: 980px) {
  .subnav-fixed {
    position: fixed;
    top: 40px;
    left: 0;
    right: 0;
    z-index: 1030;
    border-color: #d5d5d5;
    border-width: 0 0 1px; /* drop the border on the fixed edges */
    -webkit-border-radius: 0;
       -moz-border-radius: 0;
            border-radius: 0;
    -webkit-box-shadow: inset 0 1px 0 #fff, 0 1px 5px rgba(0,0,0,.1);
       -moz-box-shadow: inset 0 1px 0 #fff, 0 1px 5px rgba(0,0,0,.1);
            box-shadow: inset 0 1px 0 #fff, 0 1px 5px rgba(0,0,0,.1);
  }
  .subnav-fixed .nav {
    width: 938px;
    margin: 0 auto;
    padding: 0 1px;
  }
  .subnav .nav > li:first-child > a,
  .subnav .nav > li:first-child > a:hover {
    -webkit-border-radius: 0;
       -moz-border-radius: 0;
            border-radius: 0;
  }
}

/* Project page */


#addContributors table {
    border-collapse: separate;
    border-spacing: 5px;
}

#addContributors .error {
    color: red;
}

#node-tags_tagsinput {
    margin-bottom: 20px;
}

li.unavailable {
    border-style: dashed;
}

h1.unavailable {
    font-style: italic;
}

/* Search */
.nested
    {
        padding-left: 25px;
    }
.navigate
    {
        padding:25px;
        font-size: 18px;
    }

/* Searh Contributors */

.search-contributor-result td {
    padding-right: 10px;
}

/* Markdown editing */

.wmd-panel
{
    width: 100%;
}

.wmd-button-bar
{
    width: 100%;
    background-color: Silver;
}

.wmd-input
{
    border: 1px solid DarkGray;
}


.wmd-button-row
{
    position: relative;
    margin-left: 5px;
    margin-right: 5px;
    margin-bottom: 5px;
    margin-top: 10px;
    padding: 0px;
    height: 20px;
}

.wmd-spacer
{
    width: 1px;
    height: 20px;
    margin-left: 14px;

    position: absolute;
    background-color: Silver;
    display: inline-block;
    list-style: none;
}

.wmd-button {
    width: 20px;
    height: 20px;
    padding-left: 2px;
    padding-right: 3px;
    position: absolute;
    display: inline-block;
    list-style: none;
    cursor: pointer;
}

.wmd-button > span {
    background-image: url(../vendor/pagedown/wmd-buttons.png);
    background-repeat: no-repeat;
    background-position: 0px 0px;
    width: 20px;
    height: 20px;
    display: inline-block;
}

.wmd-spacer1
{
    left: 50px;
}
.wmd-spacer2
{
    left: 175px;
}
.wmd-spacer3
{
    left: 300px;
}

.wmd-prompt-background
{
    background-color: Black;
}

.wmd-prompt-dialog
{
    border: 1px solid #999999;
    background-color: #F5F5F5;
}

.wmd-prompt-dialog > div {
    font-size: 0.8em;
    font-family: arial, helvetica, sans-serif;
}


.wmd-prompt-dialog > form > input[type="text"] {
    border: 1px solid #999999;
    color: black;
}

.wmd-prompt-dialog > form > input[type="button"]{
    border: 1px solid #888888;
    font-family: trebuchet MS, helvetica, sans-serif;
    font-size: 0.8em;
    font-weight: bold;
}

/* Sidenav */
.osf-sidenav.affix {
  position: static;
}

/* First level of nav */
.bs-sidenav {
  margin-top: 30px;
  margin-bottom: 30px;
  padding-top:    10px;
  padding-bottom: 10px;
  text-shadow: 0 1px 0 #fff;
  background-color: #f7f5fa;
  border-radius: 5px;
}

/* All levels of nav */
.osf-sidenav .nav > li > a {
  display: block;
  /*color: #716b7a;*/
  color: #006699;
  padding: 5px 20px;
  font-weight: bold;
}
.osf-sidenav .nav > li > a:hover,
.osf-sidenav .nav > li > a:focus {
  text-decoration: none;
  background-color: #e5e3e9;
  border-right: 1px solid #dbd8e0;
}
.osf-sidenav .nav > .active > a,
.osf-sidenav .nav > .active:hover > a,
.osf-sidenav .nav > .active:focus > a {
  font-weight: bold;
  color: #563d7c;
  background-color: transparent;
  border-right: 1px solid #563d7c;
}

/* Nav: second level (shown on .active) */
.osf-sidenav .nav .nav {
  display: none; /* Hide by default, but at >768px, show it */
  margin-bottom: 8px;
}
.osf-sidenav .nav .nav > li > a {
  padding-top:    3px;
  padding-bottom: 3px;
  padding-left: 30px;
  font-size: 90%;
}

/* Show and affix the side nav when space allows it */
@media (min-width: 992px) {
  .osf-sidenav .nav > .active > ul {
    display: block;
  }
  /* Widen the fixed sidebar */
  .osf-sidenav.affix,
  .osf-sidenav.affix-bottom {
    width: 213px;
  }
  .osf-sidenav.affix {
    position: fixed; /* Undo the static from mobile first approach */
    top: 80px;
  }
  .osf-sidenav.affix-bottom {
    position: absolute; /* Undo the static from mobile first approach */
  }
  .osf-sidenav.affix-bottom .bs-sidenav,
  .osf-sidenav.affix .bs-sidenav {
    margin-top: 0;
    margin-bottom: 0;
  }
}
@media (min-width: 1200px) {
  /* Widen the fixed sidebar again */
  .osf-sidenav.affix-bottom,
  .osf-sidenav.affix {
    width: 263px;
  }
}

/* Logs */

.log-date {
    font-size: 13px;
}

.alert a.alert-link {
    text-decoration: underline;
}

.overflow {
    word-wrap: break-word;
    max-width: 100%;
}

.preview-overflow{
    overflow:hidden;
    width:100%;
}<|MERGE_RESOLUTION|>--- conflicted
+++ resolved
@@ -29,18 +29,17 @@
     cursor: default;
 }
 
-<<<<<<< HEAD
 .citation-label {
     font-weight: bold;
 }
 
 .citation-list {
     display: none;
-=======
+}
+
 .disabled {
     cursor: default !important;
     pointer-events: none;
->>>>>>> f9b94825
 }
 
 .editing .display,
