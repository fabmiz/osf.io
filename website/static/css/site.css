/* Body and structure
-------------------------------------------------- */

/*CSS Johanna added for front page*/
.verticalline {
border-left:  thin solid #D9E8F4;
}

#carousel-control-left-blue{
/* IE10 Consumer Preview */
background-image: -ms-linear-gradient(right, #FFFFFF 50%, #D9E8F4 100%);

/* Mozilla Firefox */
background-image: -moz-linear-gradient(right, #FFFFFF 50%, #D9E8F4 100%);

/* Opera */
background-image: -o-linear-gradient(right, #FFFFFF 50%, #D9E8F4 100%);

/* Webkit (Safari/Chrome 10) */
background-image: -webkit-gradient(linear, right top, left top, color-stop(.50, #FFFFFF), color-stop(1, #D9E8F4));

/* Webkit (Chrome 11+) */
background-image: -webkit-linear-gradient(right, #FFFFFF 50%, #D9E8F4 100%);

/* W3C Markup, IE10 Release Preview */
background-image: linear-gradient(to left, #FFFFFF 50%, #D9E8F4 100%);

}

#carousel-control-right-blue{
/* IE10 Consumer Preview */
background-image: -ms-linear-gradient(left, #FFFFFF 50%, #D9E8F4 100%);

/* Mozilla Firefox */
background-image: -moz-linear-gradient(left, #FFFFFF 50%, #D9E8F4 100%);

/* Opera */
background-image: -o-linear-gradient(left, #FFFFFF 50%, #D9E8F4 100%);

/* Webkit (Safari/Chrome 10) */
background-image: -webkit-gradient(linear, right top, left top, color-stop(.50, #FFFFFF), color-stop(1, #D9E8F4));

/* Webkit (Chrome 11+) */
background-image: -webkit-linear-gradient(left, #FFFFFF 50%, #D9E8F4 100%);

/* W3C Markup, IE10 Release Preview */
background-image: linear-gradient(to right, #FFFFFF 50%, #D9E8F4 100%);
}

.FP_Header {
color: #b4b4b4;
font-weight: bold;

}

.FP_Question{
color: #b4b4b4;
font-weight: bold;
font-size:500%
}

.FP_Center {
text-align: center;
}

#FP_great {
color: #b4b4b4;
}

.video_header {
background-color: #D9E8F4;
opacity:.3;

}

#video_font_head {
color: #428bca;
font-weight: bold;
}

.hrBlue {
  margin-top: 20px;
  margin-bottom: 20px;
  border: 0;
  border-top: 1px solid #D9E8F4;
}

/*End Johanna's CSS*/

/*
'Modern Business' HTML Theme. Licensed under Apache 2.0.
*/

/* Global Styles */

#addPointer td {
    vertical-align: middle;
}

/* Add-on styles */

.dropdown-scroll {
    height: auto;
    max-height: 200px;
    overflow-x: hidden;
}

/* Make embedded iframes responsive */
.addon-widget-container iframe {
    max-width: 100%;
}

.addon-widget-container:first-of-type h1,
.addon-widget-container:first-of-type h2,
.addon-widget-container:first-of-type h3 {
    margin-top: 0;
}

/* Make wiki images responsive */
.wiki img,
.addon-widget-container img {
  vertical-align: middle;
  display: block;
  max-width: 100%;
  height: auto;
}

img.hg-addon-icon {
    width: 16px;
    display: inline;
    vertical-align: middle;
}

/* End add-on styles */

html, body {
    height:100%;
}

body {
    padding-top: 70px; /* body padding for fixed top nav */
}

.img-home-portfolio,
.img-customer,
.portfolio-item {
    margin-bottom: 30px;
    position: relative;
    padding-top: 60px;
    background-color: #fff;
}

a.disabled {
    color: grey;
    cursor: default;
}

.citation-label {
    font-weight: bold;
}

.citation-list {
    display: none;
}

.citation-text {
    text-indent: -3em;
    margin-left: 3em;
}

.disabled {
    cursor: default !important;
    pointer-events: none;
}

.editing .display,
.edit {
    display: none;
}
.editing .edit {
    display: block;
}

h4 {
    padding-bottom: 10px;
}

.social img {
    padding: 0px 0px 10px 0px;
}

.social {
    padding-right: 60px;
}


/* Navbar */
.navbar .search-query {
    width:190px
}

.tab-pane {
    margin-top: 15px;
}


/* Page Sections */
.section,
.section-colored {
    padding: 50px 0;
}

.section-colored {
    background-color: #e1e1e1; /* change this to change the background color of a colored section */
}

.sidebar {
    margin-top: 40px;
}

.sidebar ul {
    border-radius: 5px;
    padding: 5px;
    border: 1px solid #cccccc;
}


/* Half Page Height Carousel Customization */


.carousel {
    height: 50%;
}

.item,
.carousel-inner {
    height: 100%;
}

.fill {
    width: 100%;
    height: 100%;
    background-position: center;
    background-size: cover;
}

/* Social Icons Styles */
.list-social-icons {
    margin-bottom: 45px;
}

.tooltip-social a {
    text-decoration: none;
    color: inherit;
}

.facebook-link a:hover {
    color: #3b5998;
}

.linkedin-link a:hover {
    color: #007fb1;
}

.twitter-link a:hover {
    color: #39a9e0;
}

.google-plus-link a:hover {
    color: #d14836;
}

/* Service Page Styles */
.service-icon {
    font-size: 50px;
}

/* 404 Page Styles */
.error-404 {
    font-size: 8em;
}

/* Pricing Page Styles */
.price {
    font-size: 4em;
}

.price-cents {
    vertical-align: super;
    font-size: 50%;
}

.price-month {
    font-size: 35%;
    font-style: italic;
}

/* End Modern Biz theme */

.content {
    padding-top: 30px;
}

/* Footer Styles */


.footer a i {
    color: #666666;
}

.header-image {
    background: url(http://placehold.it/200x300) repeat;/* Use a tiling background image or a full width image - if you're using full width you will need to change no-repeat center center cover  */
    background-position: top;
    height: auto;
    display: block;
    width: 100%;
    text-align: center;
}

.headline {
    padding: 20px 0;
}

.tagline {
    color: #7e7e7e;
}

.headline > .container > h1 {
    font-size: 130px;
    background: #ffffff;
    background: rgba(255, 255, 255, 0.9);
}

.headline > .container > h2 {
    font-size: 70px;
    background: #ffffff;
    background: rgba(255, 255, 255, 0.9);
}

.featurette-divider {
    margin: 80px 0;
}
.featurette {
    overflow: hidden;
}

.featurette-image.pull-left {
    margin-right: 40px;
}
.featurette-image.pull-right {
    margin-left: 40px;
}

.featurette-heading {
    font-size: 50px;
}


/* RESPONSIVE CSS */

@media (max-width: 1200px) {

.headline > .container > h1 {font-size: 140px;}
.headline > .container > h2 {font-size: 63px;}
.featurette-divider {margin: 50px 0;}
.featurette-image.pull-left {margin-right: 20px;}
.featurette-image.pull-right {margin-left: 20px;}
.featurette-heading {font-size: 35px;}

}

@media (max-width: 991px) {

.headline > .container > h1 {font-size: 105px;}
.headline > .container > h2 {font-size: 50px;}
.featurette-divider {margin: 40px 0;}
.featurette-image {max-width: 50%;}
.featurette-image.pull-left {margin-right: 10px;}
.featurette-image.pull-right {margin-left: 10px;}
.featurette-heading {font-size: 30px;}

}

@media (max-width: 768px) {

.container {margin: 0 15px;}
.featurette-divider {margin: 40px 0;}
.featurette-heading {font-size: 25px;}

}


@media (max-width: 668px) {

.headline > .container > h1 {font-size: 70px;}
.headline > .container > h2 {font-size: 32px;}
.featurette-divider {margin: 30px 0;}

}

@media (max-width: 640px) {

.headline {padding: 75px 0 25px 0;}
.headline > .container > h1 {font-size: 60px;}
.headline > .container > h2 {font-size: 30px;}

}

@media (max-width: 375px) {

.featurette-divider {margin: 10px 0;}
.featurette-image {max-width: 100%;}
.featurette-image.pull-left {margin-right: 0; margin-bottom: 10px;}
.featurette-image.pull-right {margin-left: 0; margin-bottom: 10px;}

}

/* Make wiki and mfr images responsive */
.wiki img, .mfr img {
  vertical-align: middle;
  display: block;
  max-width: 100%;
  height: auto;
}



/* Jumbotrons
-------------------------------------------------- */
.jumbotron {
  position: relative;
  background-color: #fff;
}
.jumbotron h1 {
  margin-bottom: 9px;
  font-size: 50px;
  letter-spacing: -1px;
  line-height: 1;
}
.jumbotron p {
  margin-bottom: 18px;
  font-weight: 300;
}
.jumbotron .btn-large {
  font-size: 20px;
  font-weight: normal;
  padding: 14px 24px;
  margin-right: 10px;
  -webkit-border-radius: 6px;
     -moz-border-radius: 6px;
          border-radius: 6px;
}

/* Masthead (docs home) */
.masthead {
  padding-top: 36px;
  margin-bottom: 72px;
}
.masthead h1,
.masthead p {
  text-align: center;
}
.masthead h1 {
  margin-bottom: 18px;
}
.masthead p {
  margin-left: 5%;
  margin-right: 5%;
  font-size: 30px;
  line-height: 36px;
}

/* Universal
-------------------------------------------------- */

.centered{
    float: none;
    margin: 0 auto;
}

.btn-xl {
padding: 10px 16px;
font-size: 40px;
line-height: 1.33;
border-radius: 6px;
}

.brand-version {
    font-size: 8px;
}


/* Profile gravatar
-------------------------------------------------- */
.profile-gravatar{
    border-radius: 4px;
    -webkit-border-radius: 4px;
}

/* Data Vis
-------------------------------------------------- */
/* Activity meters (user profile) */
.ua_meter_legend ul{
    list-style:none;
}
.ua_meter_legend li{
    display:inline;
    float:left;
}
.user-activity-meter{
    height: 10px;
    margin: 8px 0px;
}
.user-activity-meter ul{
    height:100%;
    list-style:none;
    padding-left: 0px;
}
.user-activity-meter ul li{
    display:inline;
    float:left;
    height:100%;
}

.pa-meter{
    background:#4572A7;
}
.ua-meter{
    background:#89A54E;
}
.pa-meter-label{
    margin: -4px 0 0 5px;
    font-size: 11px;
}


/* Footer
-------------------------------------------------- */
.footer {
  margin-top: 45px;
  padding: 25px 0 35px;
  background-color: #eee;
  text-shadow: 0 1px 0 #fff;
  border-top: 1px solid #e5e5e5;
  border-bottom: 1px solid #e5e5e5;
  min-width: 940px;
  color: #555;
}

.footer h4{}

.footer ul, .footer li {
    padding: 0;
    margin: 0;
    list-style-type: none;
}

/* Copyright
-------------------------------------------------- */
.copyright{
    padding-top: 10px;
    text-align: center;
}

/*****************************************************/
table.table.table-plain th, table.table.table-plain td {
  padding: 8px;
  line-height: 10px;
  text-align: left;
  border-top: 0px solid #ddd;
}

ul#projects-list{
    list-style-image:url('/static/img/folder.gif');
    width:210px;
}

input.ui-autocomplete-input{
    border: 0px solid;
    outline:0;
    background-color:#ffffff;
    color:#404040;
    text-shadow:none;
    border:0;
    padding:5px 10px;
    -webkit-box-shadow:none;
    -moz-box-shadow:none;
    box-shadow:none;
}

/*****************************************************/

li.list-group-item-node {
    margin-bottom: 10px;
}
li.pointer {
    border-style: dashed;
}

li .project-meta {
    position: absolute;
    top: 10px;
    right: 10px;
    font-weight: normal;
    font-style: italic;
}

/*****************************************************/

li.node{
    margin:0;
    margin-bottom:10px;
    padding:0;
    list-style-type:none;
    -webkit-border-radius:6px;
    -moz-border-radius:6px;
    border-radius:6px;
    border: 1px solid #DDD;
}

li.node h3{
    line-height:10px;
    font-size:14px;
    background-color:white;
    padding:10px;
    -webkit-border-radius:6px;
    -webkit-border-bottom-left-radius:0px;
    -webkit-border-bottom-right-radius:0px;
    -moz-border-radius:6px;
    -moz-border-bottom-left-radius:0px;
    -moz-border-bottom-left-radius:0px;
    border-radius:6px;
    border-bottom-left-radius:0px;
    border-bottom-left-radius:0px;
}

li.node div.body{
    border-top: 1px solid #EEE;
    padding: 10px;
}

li.node p.description{
    color: black;
}
li.node p.date{
    color: #888;
}

/***********/

h1.node-title, h1.node-parent-title {
  line-height: 36px;
  border-bottom: none;
  margin-top: 0.3em;
}

.btn-toolbar.node-control {
    margin-top: 0.9em;
}

.editable {
    border-bottom: none;
}

.editable:hover{
  background-color:#F3F3F3;
}

/* File list tables */

table tbody.files td {
    vertical-align:middle;
}

/* Custom icons */

.icon-fork {
    background-position: 0 -144px;
}

/* Modal forms */
div.modal form {
    margin:0;
}

.modal-subheader {
    font-size: 30px;
    margin-right: 10px;
}

div.modal div.modal-header h3.img-add {
    height:30px;
    padding-left:40px;
    background: url(/static/img/add_48.png) no-repeat;
    background-size: 30px;
    line-height:30px;
}

form.form-horizontal.form-horizontal-narrow .controls {
    margin-left: 50px;
}

form.form-horizontal.form-horizontal-narrow .control-group {
    padding-left:55px;
}


/* Static pages */
.staticpage img {
    border:2px solid black;
}
.staticpage p { font-size: 14px; }

/* Subnav */
.subnav {
  width: 100%;
  height: 36px;
  margin-bottom: 15px;
  background-color: #eeeeee; /* Old browsers */
  background-repeat: repeat-x; /* Repeat the gradient */
  background-image: -moz-linear-gradient(top, #f5f5f5 0%, #eeeeee 100%); /* FF3.6+ */
  background-image: -webkit-gradient(linear, left top, left bottom, color-stop(0%,#f5f5f5), color-stop(100%,#eeeeee)); /* Chrome,Safari4+ */
  background-image: -webkit-linear-gradient(top, #f5f5f5 0%,#eeeeee 100%); /* Chrome 10+,Safari 5.1+ */
  background-image: -ms-linear-gradient(top, #f5f5f5 0%,#eeeeee 100%); /* IE10+ */
  background-image: -o-linear-gradient(top, #f5f5f5 0%,#eeeeee 100%); /* Opera 11.10+ */
  filter: progid:DXImageTransform.Microsoft.gradient( startColorstr='#f5f5f5', endColorstr='#eeeeee',GradientType=0 ); /* IE6-9 */
  background-image: linear-gradient(top, #f5f5f5 0%,#eeeeee 100%); /* W3C */
  border: 1px solid #e5e5e5;
  -webkit-border-radius: 4px;
     -moz-border-radius: 4px;
          border-radius: 4px;
}
.subnav .nav {
  margin-bottom: 0;
}
.subnav .nav > li > a {
  margin: 0;
  padding-top:    11px;
  padding-bottom: 11px;
  border-left: 1px solid #f5f5f5;
  border-right: 1px solid #e5e5e5;
  -webkit-border-radius: 0;
     -moz-border-radius: 0;
          border-radius: 0;
}
.subnav .nav > .active > a,
.subnav .nav > .active > a:hover {
  padding-left: 13px;
  color: #777;
  background-color: #e9e9e9;
  border-right-color: #ddd;
  border-left: 0;
  -webkit-box-shadow: inset 0 3px 5px rgba(0,0,0,.05);
     -moz-box-shadow: inset 0 3px 5px rgba(0,0,0,.05);
          box-shadow: inset 0 3px 5px rgba(0,0,0,.05);
}
.subnav .nav > .active > a .caret,
.subnav .nav > .active > a:hover .caret {
  border-top-color: #777;
}
.subnav .nav > li:first-child > a,
.subnav .nav > li:first-child > a:hover {
  border-left: 0;
  padding-left: 12px;
  -webkit-border-radius: 4px 0 0 4px;
     -moz-border-radius: 4px 0 0 4px;
          border-radius: 4px 0 0 4px;
}
.subnav .nav > li:last-child > a {
  border-right: 0;
}
.subnav .dropdown-menu {
  -webkit-border-radius: 0 0 4px 4px;
     -moz-border-radius: 0 0 4px 4px;
          border-radius: 0 0 4px 4px;
}

/* Fixed subnav on scroll, but only for 980px and up (sorry IE!) */
@media (min-width: 980px) {
  .subnav-fixed {
    position: fixed;
    top: 40px;
    left: 0;
    right: 0;
    z-index: 1030;
    border-color: #d5d5d5;
    border-width: 0 0 1px; /* drop the border on the fixed edges */
    -webkit-border-radius: 0;
       -moz-border-radius: 0;
            border-radius: 0;
    -webkit-box-shadow: inset 0 1px 0 #fff, 0 1px 5px rgba(0,0,0,.1);
       -moz-box-shadow: inset 0 1px 0 #fff, 0 1px 5px rgba(0,0,0,.1);
            box-shadow: inset 0 1px 0 #fff, 0 1px 5px rgba(0,0,0,.1);
  }
  .subnav-fixed .nav {
    width: 938px;
    margin: 0 auto;
    padding: 0 1px;
  }
  .subnav .nav > li:first-child > a,
  .subnav .nav > li:first-child > a:hover {
    -webkit-border-radius: 0;
       -moz-border-radius: 0;
            border-radius: 0;
  }
}

/* Project page */


#addContributors table {
    border-collapse: separate;
    border-spacing: 5px;
}

#addContributors .error {
    color: red;
}

#node-tags_tagsinput {
    margin-bottom: 20px;
}

li.unavailable {
    border-style: dashed;
}

h1.unavailable {
    font-style: italic;
}

/* Search */
.nested
    {
        padding-left: 25px;
    }
.navigate
    {
        padding:25px;
        font-size: 18px;
    }

/* Searh Contributors */

.search-contributor-result td {
    padding-right: 10px;
}

/* Markdown editing */

.wmd-panel
{
    width: 100%;
}

.wmd-button-bar
{
    width: 100%;
    background-color: Silver;
}

.wmd-input
{
    border: 1px solid DarkGray;
}


.wmd-button-row
{
    position: relative;
    margin-left: 5px;
    margin-right: 5px;
    margin-bottom: 5px;
    margin-top: 10px;
    padding: 0px;
    height: 20px;
}

.wmd-spacer
{
    width: 1px;
    height: 20px;
    margin-left: 14px;

    position: absolute;
    background-color: Silver;
    display: inline-block;
    list-style: none;
}

.wmd-button {
    width: 20px;
    height: 20px;
    padding-left: 2px;
    padding-right: 3px;
    position: absolute;
    display: inline-block;
    list-style: none;
    cursor: pointer;
}

.wmd-button > span {
    background-image: url(../vendor/pagedown/wmd-buttons.png);
    background-repeat: no-repeat;
    background-position: 0px 0px;
    width: 20px;
    height: 20px;
    display: inline-block;
}

.wmd-spacer1
{
    left: 50px;
}
.wmd-spacer2
{
    left: 175px;
}
.wmd-spacer3
{
    left: 300px;
}

.wmd-prompt-background
{
    background-color: Black;
}

.wmd-prompt-dialog
{
    border: 1px solid #999999;
    background-color: #F5F5F5;
}

.wmd-prompt-dialog > div {
    font-size: 0.8em;
    font-family: arial, helvetica, sans-serif;
}


.wmd-prompt-dialog > form > input[type="text"] {
    border: 1px solid #999999;
    color: black;
}

.wmd-prompt-dialog > form > input[type="button"]{
    border: 1px solid #888888;
    font-family: trebuchet MS, helvetica, sans-serif;
    font-size: 0.8em;
    font-weight: bold;
}

/* Sidenav */
.osf-sidenav.affix {
  position: static;
}

/* First level of nav */
.bs-sidenav {
  margin-top: 30px;
  margin-bottom: 30px;
  padding-top:    10px;
  padding-bottom: 10px;
  text-shadow: 0 1px 0 #fff;
  background-color: #f7f5fa;
  border-radius: 5px;
}

/* All levels of nav */
.osf-sidenav .nav > li > a {
  display: block;
  /*color: #716b7a;*/
  color: #006699;
  padding: 5px 20px;
  font-weight: bold;
}
.osf-sidenav .nav > li > a:hover,
.osf-sidenav .nav > li > a:focus {
  text-decoration: none;
  background-color: #e5e3e9;
  border-right: 1px solid #dbd8e0;
}
.osf-sidenav .nav > .active > a,
.osf-sidenav .nav > .active:hover > a,
.osf-sidenav .nav > .active:focus > a {
  font-weight: bold;
  color: #563d7c;
  background-color: transparent;
  border-right: 1px solid #563d7c;
}

/* Nav: second level (shown on .active) */
.osf-sidenav .nav .nav {
  display: none; /* Hide by default, but at >768px, show it */
  margin-bottom: 8px;
}
.osf-sidenav .nav .nav > li > a {
  padding-top:    3px;
  padding-bottom: 3px;
  padding-left: 30px;
  font-size: 90%;
}

/* Show and affix the side nav when space allows it */
@media (min-width: 992px) {
  .osf-sidenav .nav > .active > ul {
    display: block;
  }
  /* Widen the fixed sidebar */
  .osf-sidenav.affix,
  .osf-sidenav.affix-bottom {
    width: 213px;
  }
  .osf-sidenav.affix {
    position: fixed; /* Undo the static from mobile first approach */
    top: 80px;
  }
  .osf-sidenav.affix-bottom {
    position: absolute; /* Undo the static from mobile first approach */
  }
  .osf-sidenav.affix-bottom .bs-sidenav,
  .osf-sidenav.affix .bs-sidenav {
    margin-top: 0;
    margin-bottom: 0;
  }
}
@media (min-width: 1200px) {
  /* Widen the fixed sidebar again */
  .osf-sidenav.affix-bottom,
  .osf-sidenav.affix {
    width: 263px;
  }
}

/* Logs */

.log-file-link {
    cursor: pointer;
}

.log-date {
    font-size: 13px;
}

.alert a.alert-link {
    text-decoration: underline;
}

.overflow {
    word-wrap: break-word;
    max-width: 100%;
}

.preview-overflow{
    overflow:hidden;
    width:100%;
}

/* private_link*/
.link-name{
    margin-left: 10px;
}

.private-link{
    padding: 6px;
}

/* Modular File Renderer */
.mfr-slickgrid {
    width: 750px;
    height: 503px;
    overflow: auto;
}

.mfr-pdf-button {
    height: 500px;
    width: 25px;
    display:inline-block;
    background: #F5F5F5;
    -moz-user-select: none;
    -khtml-user-select: none;
    -webkit-user-select: none;
    border-style:none;
    -webkit-box-shadow: none;
    -webkit-box-shadow: none;
    box-shadow: none;
    padding: 0;

}

.mfr-pdf-button.active {
    background: #D0D0D0;
}

.mfr-pdf-arrow.disabled {
    /*background: white;*/
    visibility:hidden;
}
.mfr-ipynb-body {
  vertical-align: middle;
  display: block;
  max-width: 100%;
  height: auto;
}
<<<<<<< HEAD
=======


.contributor.editable {
  cursor: pointer;
}
>>>>>>> 8d0fca07
<|MERGE_RESOLUTION|>--- conflicted
+++ resolved
@@ -1102,11 +1102,7 @@
   max-width: 100%;
   height: auto;
 }
-<<<<<<< HEAD
-=======
-
 
 .contributor.editable {
   cursor: pointer;
 }
->>>>>>> 8d0fca07
