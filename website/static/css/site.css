--- conflicted
+++ resolved
@@ -767,7 +767,6 @@
     font-weight: bold;
 }
 
-<<<<<<< HEAD
 /* Sidenav */
 .osf-sidenav.affix {
   position: static;
@@ -850,18 +849,8 @@
   }
 }
 
-
-
-/* Dates */
-
-dt span.date {
-    font-size: 13px;
-}
-
-=======
 /* Logs */
 
 .log-date {
     font-size: 13px;
-}
->>>>>>> 672300ec
+}