--- conflicted
+++ resolved
@@ -1098,11 +1098,7 @@
   max-width: 100%;
   height: auto;
 }
-<<<<<<< HEAD
-=======
-
 
 .contributor.editable {
   cursor: pointer;
 }
->>>>>>> 8d0fca07
