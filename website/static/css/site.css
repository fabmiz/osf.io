/* Body and structure
-------------------------------------------------- */

/*CSS Johanna added for front page*/
.verticalline {
border-left:  thin solid #D9E8F4;
}

#carousel-control-left-blue{
/* IE10 Consumer Preview */
background-image: -ms-linear-gradient(right, #FFFFFF 50%, #D9E8F4 100%);

/* Mozilla Firefox */
background-image: -moz-linear-gradient(right, #FFFFFF 50%, #D9E8F4 100%);

/* Opera */
background-image: -o-linear-gradient(right, #FFFFFF 50%, #D9E8F4 100%);

/* Webkit (Safari/Chrome 10) */
background-image: -webkit-gradient(linear, right top, left top, color-stop(.50, #FFFFFF), color-stop(1, #D9E8F4));

/* Webkit (Chrome 11+) */
background-image: -webkit-linear-gradient(right, #FFFFFF 50%, #D9E8F4 100%);

/* W3C Markup, IE10 Release Preview */
background-image: linear-gradient(to left, #FFFFFF 50%, #D9E8F4 100%);

}

#carousel-control-right-blue{
/* IE10 Consumer Preview */
background-image: -ms-linear-gradient(left, #FFFFFF 50%, #D9E8F4 100%);

/* Mozilla Firefox */
background-image: -moz-linear-gradient(left, #FFFFFF 50%, #D9E8F4 100%);

/* Opera */
background-image: -o-linear-gradient(left, #FFFFFF 50%, #D9E8F4 100%);

/* Webkit (Safari/Chrome 10) */
background-image: -webkit-gradient(linear, right top, left top, color-stop(.50, #FFFFFF), color-stop(1, #D9E8F4));

/* Webkit (Chrome 11+) */
background-image: -webkit-linear-gradient(left, #FFFFFF 50%, #D9E8F4 100%);

/* W3C Markup, IE10 Release Preview */
background-image: linear-gradient(to right, #FFFFFF 50%, #D9E8F4 100%);
}

.FP_Header {
color: #b4b4b4;
font-weight: bold;

}

.FP_Question{
color: #b4b4b4;
font-weight: bold;
font-size:500%
}

.FP_Center {
text-align: center;
}

#FP_great {
color: #b4b4b4;
}

.video_header {
background-color: #D9E8F4;
opacity:.3;

}

#video_font_head {
color: #428bca;
font-weight: bold;
}

.hrBlue {
  margin-top: 20px;
  margin-bottom: 20px;
  border: 0;
  border-top: 1px solid #D9E8F4;
}

/*End Johanna's CSS*/

/*
'Modern Business' HTML Theme. Licensed under Apache 2.0.
*/

/* Global Styles */

/* Add-on styles */

/* Make embedded iframes responsive */
.addon-widget-container iframe {
    max-width: 100%;
}

.addon-widget-container:first-of-type h1,
.addon-widget-container:first-of-type h2,
.addon-widget-container:first-of-type h3 {
    margin-top: 0;
}

/* Make wiki images responsive */
.wiki img,
.addon-widget-container img {
  vertical-align: middle;
  display: block;
  max-width: 100%;
  height: auto;
}

img.hg-addon-icon {
    width: 16px;
    display: inline;
    vertical-align: middle;
}

/* End add-on styles */

html, body {
    height:100%;
}

body {
    padding-top: 70px; /* body padding for fixed top nav */
}

.img-home-portfolio,
.img-customer,
.portfolio-item {
    margin-bottom: 30px;
    position: relative;
    padding-top: 60px;
    background-color: #fff;
}

a.disabled {
    color: grey;
    cursor: default;
}

.citation-label {
    font-weight: bold;
}

.citation-list {
    display: none;
}

.citation-text {
    text-indent: -3em;
    margin-left: 3em;
}

.disabled {
    cursor: default !important;
    pointer-events: none;
}

.editing .display,
.edit {
    display: none;
}
.editing .edit {
    display: block;
}

h4 {
    padding-bottom: 10px;
}

.social img {
    padding: 0px 0px 10px 0px;
}

.social {
    padding-right: 60px;
}



/* Navbar */
.navbar .search-query {
    width:190px
}

.tab-pane {
    margin-top: 15px;
}


/* Page Sections */
.section,
.section-colored {
    padding: 50px 0;
}

.section-colored {
    background-color: #e1e1e1; /* change this to change the background color of a colored section */
}

.sidebar {
    margin-top: 40px;
}

.sidebar ul {
    border-radius: 5px;
    padding: 5px;
    border: 1px solid #cccccc;
}


/* Half Page Height Carousel Customization */


.carousel {
    height: 50%;
}

.item,
.carousel-inner {
    height: 100%;
}

.fill {
    width: 100%;
    height: 100%;
    background-position: center;
    background-size: cover;
}

/* Social Icons Styles */
.list-social-icons {
    margin-bottom: 45px;
}

.tooltip-social a {
    text-decoration: none;
    color: inherit;
}

.facebook-link a:hover {
    color: #3b5998;
}

.linkedin-link a:hover {
    color: #007fb1;
}

.twitter-link a:hover {
    color: #39a9e0;
}

.google-plus-link a:hover {
    color: #d14836;
}

/* Service Page Styles */
.service-icon {
    font-size: 50px;
}

/* 404 Page Styles */
.error-404 {
    font-size: 8em;
}

/* Pricing Page Styles */
.price {
    font-size: 4em;
}

.price-cents {
    vertical-align: super;
    font-size: 50%;
}

.price-month {
    font-size: 35%;
    font-style: italic;
}

/* End Modern Biz theme */

.content {
    padding-top: 30px;
}

/* Footer Styles */


.footer a i {
    color: #666666;
}

.header-image {
    background: url(http://placehold.it/200x300) repeat;/* Use a tiling background image or a full width image - if you're using full width you will need to change no-repeat center center cover  */
    background-position: top;
    height: auto;
    display: block;
    width: 100%;
    text-align: center;
}

.headline {
    padding: 20px 0;
}

.tagline {
    color: #7e7e7e;
}

.headline > .container > h1 {
    font-size: 130px;
    background: #ffffff;
    background: rgba(255, 255, 255, 0.9);
}

.headline > .container > h2 {
    font-size: 70px;
    background: #ffffff;
    background: rgba(255, 255, 255, 0.9);
}

.featurette-divider {
    margin: 80px 0;
}
.featurette {
    overflow: hidden;
}

.featurette-image.pull-left {
    margin-right: 40px;
}
.featurette-image.pull-right {
    margin-left: 40px;
}

.featurette-heading {
    font-size: 50px;
}


/* RESPONSIVE CSS */

@media (max-width: 1200px) {

.headline > .container > h1 {font-size: 140px;}
.headline > .container > h2 {font-size: 63px;}
.featurette-divider {margin: 50px 0;}
.featurette-image.pull-left {margin-right: 20px;}
.featurette-image.pull-right {margin-left: 20px;}
.featurette-heading {font-size: 35px;}

}

@media (max-width: 991px) {

.headline > .container > h1 {font-size: 105px;}
.headline > .container > h2 {font-size: 50px;}
.featurette-divider {margin: 40px 0;}
.featurette-image {max-width: 50%;}
.featurette-image.pull-left {margin-right: 10px;}
.featurette-image.pull-right {margin-left: 10px;}
.featurette-heading {font-size: 30px;}

}

@media (max-width: 768px) {

.container {margin: 0 15px;}
.featurette-divider {margin: 40px 0;}
.featurette-heading {font-size: 25px;}

}


@media (max-width: 668px) {

.headline > .container > h1 {font-size: 70px;}
.headline > .container > h2 {font-size: 32px;}
.featurette-divider {margin: 30px 0;}

}

@media (max-width: 640px) {

.headline {padding: 75px 0 25px 0;}
.headline > .container > h1 {font-size: 60px;}
.headline > .container > h2 {font-size: 30px;}

}

@media (max-width: 375px) {

.featurette-divider {margin: 10px 0;}
.featurette-image {max-width: 100%;}
.featurette-image.pull-left {margin-right: 0; margin-bottom: 10px;}
.featurette-image.pull-right {margin-left: 0; margin-bottom: 10px;}

}

/* Make wiki and mfr images responsive */
.wiki img, .mfr img {
  vertical-align: middle;
  display: block;
  max-width: 100%;
  height: auto;
}



/* Jumbotrons
-------------------------------------------------- */
.jumbotron {
  position: relative;
  background-color: #fff;
}
.jumbotron h1 {
  margin-bottom: 9px;
  font-size: 50px;
  letter-spacing: -1px;
  line-height: 1;
}
.jumbotron p {
  margin-bottom: 18px;
  font-weight: 300;
}
.jumbotron .btn-large {
  font-size: 20px;
  font-weight: normal;
  padding: 14px 24px;
  margin-right: 10px;
  -webkit-border-radius: 6px;
     -moz-border-radius: 6px;
          border-radius: 6px;
}

/* Masthead (docs home) */
.masthead {
  padding-top: 36px;
  margin-bottom: 72px;
}
.masthead h1,
.masthead p {
  text-align: center;
}
.masthead h1 {
  margin-bottom: 18px;
}
.masthead p {
  margin-left: 5%;
  margin-right: 5%;
  font-size: 30px;
  line-height: 36px;
}

/* Universal
-------------------------------------------------- */

.centered{
    float: none;
    margin: 0 auto;
}

.btn-xl {
padding: 10px 16px;
font-size: 40px;
line-height: 1.33;
border-radius: 6px;
}

.brand-version {
    font-size: 8px;
}


/* Profile gravatar
-------------------------------------------------- */
.profile-gravatar{
    border-radius: 4px;
    -webkit-border-radius: 4px;
}

/* Data Vis
-------------------------------------------------- */
/* Activity meters (user profile) */
.ua_meter_legend ul{
    list-style:none;
}
.ua_meter_legend li{
    display:inline;
    float:left;
}
.user-activity-meter{
    height: 10px;
    margin: 8px 0px;
}
.user-activity-meter ul{
    height:100%;
    list-style:none;
    padding-left: 0px;
}
.user-activity-meter ul li{
    display:inline;
    float:left;
    height:100%;
}

.pa-meter{
    background:#4572A7;
}
.ua-meter{
    background:#89A54E;
}
.pa-meter-label{
    margin: -4px 0 0 5px;
    font-size: 11px;
}


/* Footer
-------------------------------------------------- */
.footer {
  margin-top: 45px;
  padding: 25px 0 35px;
  background-color: #eee;
  text-shadow: 0 1px 0 #fff;
  border-top: 1px solid #e5e5e5;
  border-bottom: 1px solid #e5e5e5;
  min-width: 940px;
  color: #555;
}

.footer h4{}

.footer ul, .footer li {
    padding: 0;
    margin: 0;
    list-style-type: none;
}

/* Copyright
-------------------------------------------------- */
.copyright{
    padding-top: 10px;
    text-align: center;
}

/*****************************************************/
table.table.table-plain th, table.table.table-plain td {
  padding: 8px;
  line-height: 10px;
  text-align: left;
  border-top: 0px solid #ddd;
}

ul#projects-list{
    list-style-image:url('/static/img/folder.gif');
    width:210px;
}

input.ui-autocomplete-input{
    border: 0px solid;
    outline:0;
    background-color:#ffffff;
    color:#404040;
    text-shadow:none;
    border:0;
    padding:5px 10px;
    -webkit-box-shadow:none;
    -moz-box-shadow:none;
    box-shadow:none;
}

/*****************************************************/

li.list-group-item-node {
    margin-bottom: 10px;
}

li .project-meta {
    position: absolute;
    top: 10px;
    right: 10px;
    font-weight: normal;
    font-style: italic;
}

/*****************************************************/

li.node{
    margin:0;
    margin-bottom:10px;
    padding:0;
    list-style-type:none;
    -webkit-border-radius:6px;
    -moz-border-radius:6px;
    border-radius:6px;
    border: 1px solid #DDD;
}

li.node h3{
    line-height:10px;
    font-size:14px;
    background-color:white;
    padding:10px;
    -webkit-border-radius:6px;
    -webkit-border-bottom-left-radius:0px;
    -webkit-border-bottom-right-radius:0px;
    -moz-border-radius:6px;
    -moz-border-bottom-left-radius:0px;
    -moz-border-bottom-left-radius:0px;
    border-radius:6px;
    border-bottom-left-radius:0px;
    border-bottom-left-radius:0px;
}

li.node div.body{
    border-top: 1px solid #EEE;
    padding: 10px;
}

li.node p.description{
    color: black;
}
li.node p.date{
    color: #888;
}

/***********/

h1.node-title, h1.node-parent-title {
  line-height: 36px;
  border-bottom: none;
  margin-top: 0.3em;
}

.btn-toolbar.node-control {
    margin-top: 0.9em;
}

.editable {
    border-bottom: none;
}

.editable:hover{
  background-color:#F3F3F3;
}

/* File list tables */

table tbody.files td {
    vertical-align:middle;
}

/* Custom icons */

.icon-fork {
    background-position: 0 -144px;
}

/* Modal forms */
div.modal form {
    margin:0;
}

.modal-subheader {
    font-size: 30px;
    margin-right: 10px;
}

div.modal div.modal-header h3.img-add {
    height:30px;
    padding-left:40px;
    background: url(/static/img/add_48.png) no-repeat;
    background-size: 30px;
    line-height:30px;
}

form.form-horizontal.form-horizontal-narrow .controls {
    margin-left: 50px;
}

form.form-horizontal.form-horizontal-narrow .control-group {
    padding-left:55px;
}


/* Static pages */
.staticpage img {
    border:2px solid black;
}
.staticpage p { font-size: 14px; }

/* Subnav */
.subnav {
  width: 100%;
  height: 36px;
  margin-bottom: 15px;
  background-color: #eeeeee; /* Old browsers */
  background-repeat: repeat-x; /* Repeat the gradient */
  background-image: -moz-linear-gradient(top, #f5f5f5 0%, #eeeeee 100%); /* FF3.6+ */
  background-image: -webkit-gradient(linear, left top, left bottom, color-stop(0%,#f5f5f5), color-stop(100%,#eeeeee)); /* Chrome,Safari4+ */
  background-image: -webkit-linear-gradient(top, #f5f5f5 0%,#eeeeee 100%); /* Chrome 10+,Safari 5.1+ */
  background-image: -ms-linear-gradient(top, #f5f5f5 0%,#eeeeee 100%); /* IE10+ */
  background-image: -o-linear-gradient(top, #f5f5f5 0%,#eeeeee 100%); /* Opera 11.10+ */
  filter: progid:DXImageTransform.Microsoft.gradient( startColorstr='#f5f5f5', endColorstr='#eeeeee',GradientType=0 ); /* IE6-9 */
  background-image: linear-gradient(top, #f5f5f5 0%,#eeeeee 100%); /* W3C */
  border: 1px solid #e5e5e5;
  -webkit-border-radius: 4px;
     -moz-border-radius: 4px;
          border-radius: 4px;
}
.subnav .nav {
  margin-bottom: 0;
}
.subnav .nav > li > a {
  margin: 0;
  padding-top:    11px;
  padding-bottom: 11px;
  border-left: 1px solid #f5f5f5;
  border-right: 1px solid #e5e5e5;
  -webkit-border-radius: 0;
     -moz-border-radius: 0;
          border-radius: 0;
}
.subnav .nav > .active > a,
.subnav .nav > .active > a:hover {
  padding-left: 13px;
  color: #777;
  background-color: #e9e9e9;
  border-right-color: #ddd;
  border-left: 0;
  -webkit-box-shadow: inset 0 3px 5px rgba(0,0,0,.05);
     -moz-box-shadow: inset 0 3px 5px rgba(0,0,0,.05);
          box-shadow: inset 0 3px 5px rgba(0,0,0,.05);
}
.subnav .nav > .active > a .caret,
.subnav .nav > .active > a:hover .caret {
  border-top-color: #777;
}
.subnav .nav > li:first-child > a,
.subnav .nav > li:first-child > a:hover {
  border-left: 0;
  padding-left: 12px;
  -webkit-border-radius: 4px 0 0 4px;
     -moz-border-radius: 4px 0 0 4px;
          border-radius: 4px 0 0 4px;
}
.subnav .nav > li:last-child > a {
  border-right: 0;
}
.subnav .dropdown-menu {
  -webkit-border-radius: 0 0 4px 4px;
     -moz-border-radius: 0 0 4px 4px;
          border-radius: 0 0 4px 4px;
}

/* Fixed subnav on scroll, but only for 980px and up (sorry IE!) */
@media (min-width: 980px) {
  .subnav-fixed {
    position: fixed;
    top: 40px;
    left: 0;
    right: 0;
    z-index: 1030;
    border-color: #d5d5d5;
    border-width: 0 0 1px; /* drop the border on the fixed edges */
    -webkit-border-radius: 0;
       -moz-border-radius: 0;
            border-radius: 0;
    -webkit-box-shadow: inset 0 1px 0 #fff, 0 1px 5px rgba(0,0,0,.1);
       -moz-box-shadow: inset 0 1px 0 #fff, 0 1px 5px rgba(0,0,0,.1);
            box-shadow: inset 0 1px 0 #fff, 0 1px 5px rgba(0,0,0,.1);
  }
  .subnav-fixed .nav {
    width: 938px;
    margin: 0 auto;
    padding: 0 1px;
  }
  .subnav .nav > li:first-child > a,
  .subnav .nav > li:first-child > a:hover {
    -webkit-border-radius: 0;
       -moz-border-radius: 0;
            border-radius: 0;
  }
}

/* Project page */


#addContributors table {
    border-collapse: separate;
    border-spacing: 5px;
}

#addContributors .error {
    color: red;
}

#node-tags_tagsinput {
    margin-bottom: 20px;
}

li.unavailable {
    border-style: dashed;
}

h1.unavailable {
    font-style: italic;
}

/* Search */
.nested
    {
        padding-left: 25px;
    }
.navigate
    {
        padding:25px;
        font-size: 18px;
    }

/* Searh Contributors */

.search-contributor-result td {
    padding-right: 10px;
}

/* Markdown editing */

.wmd-panel
{
    width: 100%;
}

.wmd-button-bar
{
    width: 100%;
    background-color: Silver;
}

.wmd-input
{
    border: 1px solid DarkGray;
}


.wmd-button-row
{
    position: relative;
    margin-left: 5px;
    margin-right: 5px;
    margin-bottom: 5px;
    margin-top: 10px;
    padding: 0px;
    height: 20px;
}

.wmd-spacer
{
    width: 1px;
    height: 20px;
    margin-left: 14px;

    position: absolute;
    background-color: Silver;
    display: inline-block;
    list-style: none;
}

.wmd-button {
    width: 20px;
    height: 20px;
    padding-left: 2px;
    padding-right: 3px;
    position: absolute;
    display: inline-block;
    list-style: none;
    cursor: pointer;
}

.wmd-button > span {
    background-image: url(../vendor/pagedown/wmd-buttons.png);
    background-repeat: no-repeat;
    background-position: 0px 0px;
    width: 20px;
    height: 20px;
    display: inline-block;
}

.wmd-spacer1
{
    left: 50px;
}
.wmd-spacer2
{
    left: 175px;
}
.wmd-spacer3
{
    left: 300px;
}

.wmd-prompt-background
{
    background-color: Black;
}

.wmd-prompt-dialog
{
    border: 1px solid #999999;
    background-color: #F5F5F5;
}

.wmd-prompt-dialog > div {
    font-size: 0.8em;
    font-family: arial, helvetica, sans-serif;
}


.wmd-prompt-dialog > form > input[type="text"] {
    border: 1px solid #999999;
    color: black;
}

.wmd-prompt-dialog > form > input[type="button"]{
    border: 1px solid #888888;
    font-family: trebuchet MS, helvetica, sans-serif;
    font-size: 0.8em;
    font-weight: bold;
}

/* Sidenav */
.osf-sidenav.affix {
  position: static;
}

/* First level of nav */
.bs-sidenav {
  margin-top: 30px;
  margin-bottom: 30px;
  padding-top:    10px;
  padding-bottom: 10px;
  text-shadow: 0 1px 0 #fff;
  background-color: #f7f5fa;
  border-radius: 5px;
}

/* All levels of nav */
.osf-sidenav .nav > li > a {
  display: block;
  /*color: #716b7a;*/
  color: #006699;
  padding: 5px 20px;
  font-weight: bold;
}
.osf-sidenav .nav > li > a:hover,
.osf-sidenav .nav > li > a:focus {
  text-decoration: none;
  background-color: #e5e3e9;
  border-right: 1px solid #dbd8e0;
}
.osf-sidenav .nav > .active > a,
.osf-sidenav .nav > .active:hover > a,
.osf-sidenav .nav > .active:focus > a {
  font-weight: bold;
  color: #563d7c;
  background-color: transparent;
  border-right: 1px solid #563d7c;
}

/* Nav: second level (shown on .active) */
.osf-sidenav .nav .nav {
  display: none; /* Hide by default, but at >768px, show it */
  margin-bottom: 8px;
}
.osf-sidenav .nav .nav > li > a {
  padding-top:    3px;
  padding-bottom: 3px;
  padding-left: 30px;
  font-size: 90%;
}

/* Show and affix the side nav when space allows it */
@media (min-width: 992px) {
  .osf-sidenav .nav > .active > ul {
    display: block;
  }
  /* Widen the fixed sidebar */
  .osf-sidenav.affix,
  .osf-sidenav.affix-bottom {
    width: 213px;
  }
  .osf-sidenav.affix {
    position: fixed; /* Undo the static from mobile first approach */
    top: 80px;
  }
  .osf-sidenav.affix-bottom {
    position: absolute; /* Undo the static from mobile first approach */
  }
  .osf-sidenav.affix-bottom .bs-sidenav,
  .osf-sidenav.affix .bs-sidenav {
    margin-top: 0;
    margin-bottom: 0;
  }
}
@media (min-width: 1200px) {
  /* Widen the fixed sidebar again */
  .osf-sidenav.affix-bottom,
  .osf-sidenav.affix {
    width: 263px;
  }
}

/* Logs */

.log-date {
    font-size: 13px;
}

.alert a.alert-link {
    text-decoration: underline;
}

.overflow {
    word-wrap: break-word;
    max-width: 100%;
}

.preview-overflow{
    overflow:hidden;
    width:100%;
}

<<<<<<< HEAD
.link-name{
    margin-left: 10px;
}

.private-link{
    padding: 6px;
=======
/* Modular File Renderer */
.mfr-slickgrid {
    width: 750px;
    height: 503px;
    overflow: auto;
}

.mfr-pdf-button {
    height: 500px;
    width: 25px;
    display:inline-block;
    background: #F5F5F5;
    -moz-user-select: none;
    -khtml-user-select: none;
    -webkit-user-select: none;
    border-style:none;
    -webkit-box-shadow: none;
    -webkit-box-shadow: none;
    box-shadow: none;
    padding: 0;

}

.mfr-pdf-button.active {
    background: #D0D0D0;
}

.mfr-pdf-arrow.disabled {
    /*background: white;*/
    visibility:hidden;
}
.mfr-ipynb-body {
  vertical-align: middle;
  display: block;
  max-width: 100%;
  height: auto;
>>>>>>> 4267ab53
}<|MERGE_RESOLUTION|>--- conflicted
+++ resolved
@@ -1040,14 +1040,15 @@
     width:100%;
 }
 
-<<<<<<< HEAD
+/* private_link*/
 .link-name{
     margin-left: 10px;
 }
 
 .private-link{
     padding: 6px;
-=======
+}
+
 /* Modular File Renderer */
 .mfr-slickgrid {
     width: 750px;
@@ -1084,5 +1085,4 @@
   display: block;
   max-width: 100%;
   height: auto;
->>>>>>> 4267ab53
-}+}
