/* Body and structure
-------------------------------------------------- */

/*CSS Johanna added for front page*/
.verticalline {
border-left:  thin solid #D9E8F4;
}

#carousel-control-left-blue{
/* IE10 Consumer Preview */
background-image: -ms-linear-gradient(right, #FFFFFF 50%, #D9E8F4 100%);

/* Mozilla Firefox */
background-image: -moz-linear-gradient(right, #FFFFFF 50%, #D9E8F4 100%);

/* Opera */
background-image: -o-linear-gradient(right, #FFFFFF 50%, #D9E8F4 100%);

/* Webkit (Safari/Chrome 10) */
background-image: -webkit-gradient(linear, right top, left top, color-stop(.50, #FFFFFF), color-stop(1, #D9E8F4));

/* Webkit (Chrome 11+) */
background-image: -webkit-linear-gradient(right, #FFFFFF 50%, #D9E8F4 100%);

/* W3C Markup, IE10 Release Preview */
background-image: linear-gradient(to left, #FFFFFF 50%, #D9E8F4 100%);

}

#carousel-control-right-blue{
/* IE10 Consumer Preview */
background-image: -ms-linear-gradient(left, #FFFFFF 50%, #D9E8F4 100%);

/* Mozilla Firefox */
background-image: -moz-linear-gradient(left, #FFFFFF 50%, #D9E8F4 100%);

/* Opera */
background-image: -o-linear-gradient(left, #FFFFFF 50%, #D9E8F4 100%);

/* Webkit (Safari/Chrome 10) */
background-image: -webkit-gradient(linear, right top, left top, color-stop(.50, #FFFFFF), color-stop(1, #D9E8F4));

/* Webkit (Chrome 11+) */
background-image: -webkit-linear-gradient(left, #FFFFFF 50%, #D9E8F4 100%);

/* W3C Markup, IE10 Release Preview */
background-image: linear-gradient(to right, #FFFFFF 50%, #D9E8F4 100%);
}

.FP_Header {
color: #b4b4b4;
font-weight: bold;

}

.FP_Question{
color: #b4b4b4;
font-weight: bold;
font-size:500%
}

.FP_Center {
text-align: center;
}

#FP_great {
color: #b4b4b4;
}

.video_header {
background-color: #D9E8F4;
opacity:.3;

}

#video_font_head {
color: #428bca;
font-weight: bold;
}

.hrBlue {
  margin-top: 20px;
  margin-bottom: 20px;
  border: 0;
  border-top: 1px solid #D9E8F4;
}

/*End Johanna's CSS*/

/*
'Modern Business' HTML Theme. Licensed under Apache 2.0.
*/

/* Global Styles */

#addPointer td {
    vertical-align: middle;
}

/* Add-on styles */

.dropdown-scroll {
    height: auto;
    max-height: 200px;
    overflow-x: hidden;
}

/* Make embedded iframes responsive */
.addon-widget-container iframe {
    max-width: 100%;
}

.addon-widget-container:first-of-type h1,
.addon-widget-container:first-of-type h2,
.addon-widget-container:first-of-type h3 {
    margin-top: 0;
}

/* Make wiki images responsive */
.wiki img,
.addon-widget-container img {
  vertical-align: middle;
  display: block;
  max-width: 100%;
  height: auto;
}

img.hg-addon-icon {
    width: 16px;
    display: inline;
    vertical-align: middle;
}

/* End add-on styles */

html, body {
    height:100%;
}

body {
    padding-top: 70px; /* body padding for fixed top nav */
}

.img-home-portfolio,
.img-customer,
.portfolio-item {
    margin-bottom: 30px;
    position: relative;
    padding-top: 60px;
    background-color: #fff;
}

a.disabled {
    color: grey;
    cursor: default;
}

.citation-label {
    font-weight: bold;
}

.citation-list {
    display: none;
}

.citation-text {
    text-indent: -3em;
    margin-left: 3em;
}

.disabled {
    cursor: default !important;
    pointer-events: none;
}

.editing .display,
.edit {
    display: none;
}
.editing .edit {
    display: block;
}

h4 {
    padding-bottom: 10px;
}

.social img {
    padding: 0px 0px 10px 0px;
}

.social {
    padding-right: 60px;
}


/* Navbar */
.navbar .search-query {
    width:190px
}

.tab-pane {
    margin-top: 15px;
}


/* Page Sections */
.section,
.section-colored {
    padding: 50px 0;
}

.section-colored {
    background-color: #e1e1e1; /* change this to change the background color of a colored section */
}

.sidebar {
    margin-top: 40px;
}

.sidebar ul {
    border-radius: 5px;
    padding: 5px;
    border: 1px solid #cccccc;
}


/* Half Page Height Carousel Customization */


.carousel {
    height: 50%;
}

.item,
.carousel-inner {
    height: 100%;
}

.fill {
    width: 100%;
    height: 100%;
    background-position: center;
    background-size: cover;
}

/* Social Icons Styles */
.list-social-icons {
    margin-bottom: 45px;
}

.tooltip-social a {
    text-decoration: none;
    color: inherit;
}

.facebook-link a:hover {
    color: #3b5998;
}

.linkedin-link a:hover {
    color: #007fb1;
}

.twitter-link a:hover {
    color: #39a9e0;
}

.google-plus-link a:hover {
    color: #d14836;
}

/* Service Page Styles */
.service-icon {
    font-size: 50px;
}

/* 404 Page Styles */
.error-404 {
    font-size: 8em;
}

/* Pricing Page Styles */
.price {
    font-size: 4em;
}

.price-cents {
    vertical-align: super;
    font-size: 50%;
}

.price-month {
    font-size: 35%;
    font-style: italic;
}

/* End Modern Biz theme */

.content {
    padding-top: 30px;
}

/* Footer Styles */


.footer a i {
    color: #666666;
}

.header-image {
    background: url(http://placehold.it/200x300) repeat;/* Use a tiling background image or a full width image - if you're using full width you will need to change no-repeat center center cover  */
    background-position: top;
    height: auto;
    display: block;
    width: 100%;
    text-align: center;
}

.headline {
    padding: 20px 0;
}

.tagline {
    color: #7e7e7e;
}

.headline > .container > h1 {
    font-size: 130px;
    background: #ffffff;
    background: rgba(255, 255, 255, 0.9);
}

.headline > .container > h2 {
    font-size: 70px;
    background: #ffffff;
    background: rgba(255, 255, 255, 0.9);
}

.featurette-divider {
    margin: 80px 0;
}
.featurette {
    overflow: hidden;
}

.featurette-image.pull-left {
    margin-right: 40px;
}
.featurette-image.pull-right {
    margin-left: 40px;
}

.featurette-heading {
    font-size: 50px;
}


/* RESPONSIVE CSS */

@media (max-width: 1200px) {

.headline > .container > h1 {font-size: 140px;}
.headline > .container > h2 {font-size: 63px;}
.featurette-divider {margin: 50px 0;}
.featurette-image.pull-left {margin-right: 20px;}
.featurette-image.pull-right {margin-left: 20px;}
.featurette-heading {font-size: 35px;}

}

@media (max-width: 991px) {

.headline > .container > h1 {font-size: 105px;}
.headline > .container > h2 {font-size: 50px;}
.featurette-divider {margin: 40px 0;}
.featurette-image {max-width: 50%;}
.featurette-image.pull-left {margin-right: 10px;}
.featurette-image.pull-right {margin-left: 10px;}
.featurette-heading {font-size: 30px;}

}

@media (max-width: 768px) {

.container {margin: 0 15px;}
.featurette-divider {margin: 40px 0;}
.featurette-heading {font-size: 25px;}

}


@media (max-width: 668px) {

.headline > .container > h1 {font-size: 70px;}
.headline > .container > h2 {font-size: 32px;}
.featurette-divider {margin: 30px 0;}

}

@media (max-width: 640px) {

.headline {padding: 75px 0 25px 0;}
.headline > .container > h1 {font-size: 60px;}
.headline > .container > h2 {font-size: 30px;}

}

@media (max-width: 375px) {

.featurette-divider {margin: 10px 0;}
.featurette-image {max-width: 100%;}
.featurette-image.pull-left {margin-right: 0; margin-bottom: 10px;}
.featurette-image.pull-right {margin-left: 0; margin-bottom: 10px;}

}

/* Make wiki and mfr images responsive */
.wiki img, .mfr img {
  vertical-align: middle;
  display: block;
  max-width: 100%;
  height: auto;
}



/* Jumbotrons
-------------------------------------------------- */
.jumbotron {
  position: relative;
  background-color: #fff;
}
.jumbotron h1 {
  margin-bottom: 9px;
  font-size: 50px;
  letter-spacing: -1px;
  line-height: 1;
}
.jumbotron p {
  margin-bottom: 18px;
  font-weight: 300;
}
.jumbotron .btn-large {
  font-size: 20px;
  font-weight: normal;
  padding: 14px 24px;
  margin-right: 10px;
  -webkit-border-radius: 6px;
     -moz-border-radius: 6px;
          border-radius: 6px;
}

/* Masthead (docs home) */
.masthead {
  padding-top: 36px;
  margin-bottom: 72px;
}
.masthead h1,
.masthead p {
  text-align: center;
}
.masthead h1 {
  margin-bottom: 18px;
}
.masthead p {
  margin-left: 5%;
  margin-right: 5%;
  font-size: 30px;
  line-height: 36px;
}

/* Universal
-------------------------------------------------- */

.centered{
    float: none;
    margin: 0 auto;
}

.btn-xl {
padding: 10px 16px;
font-size: 40px;
line-height: 1.33;
border-radius: 6px;
}

.brand-version {
    font-size: 8px;
}


/* Profile gravatar
-------------------------------------------------- */
.profile-gravatar{
    border-radius: 4px;
    -webkit-border-radius: 4px;
}

/* Data Vis
-------------------------------------------------- */
/* Activity meters (user profile) */
.ua_meter_legend ul{
    list-style:none;
}
.ua_meter_legend li{
    display:inline;
    float:left;
}
.user-activity-meter{
    height: 10px;
    margin: 8px 0px;
}
.user-activity-meter ul{
    height:100%;
    list-style:none;
    padding-left: 0px;
}
.user-activity-meter ul li{
    display:inline;
    float:left;
    height:100%;
}

.pa-meter{
    background:#4572A7;
}
.ua-meter{
    background:#89A54E;
}
.pa-meter-label{
    margin: -4px 0 0 5px;
    font-size: 11px;
}


/* Footer
-------------------------------------------------- */
.footer {
  margin-top: 45px;
  padding: 25px 0 35px;
  background-color: #eee;
  text-shadow: 0 1px 0 #fff;
  border-top: 1px solid #e5e5e5;
  border-bottom: 1px solid #e5e5e5;
  min-width: 940px;
  color: #555;
}

.footer h4{}

.footer ul, .footer li {
    padding: 0;
    margin: 0;
    list-style-type: none;
}

/* Copyright
-------------------------------------------------- */
.copyright{
    padding-top: 10px;
    text-align: center;
}

/*****************************************************/
table.table.table-plain th, table.table.table-plain td {
  padding: 8px;
  line-height: 10px;
  text-align: left;
  border-top: 0px solid #ddd;
}

ul#projects-list{
    list-style-image:url('/static/img/folder.gif');
    width:210px;
}

input.ui-autocomplete-input{
    border: 0px solid;
    outline:0;
    background-color:#ffffff;
    color:#404040;
    text-shadow:none;
    border:0;
    padding:5px 10px;
    -webkit-box-shadow:none;
    -moz-box-shadow:none;
    box-shadow:none;
}

/*****************************************************/

li.list-group-item-node {
    margin-bottom: 10px;
}
li.pointer {
    border-style: dashed;
}

li .project-meta {
    position: absolute;
    top: 10px;
    right: 10px;
    font-weight: normal;
    font-style: italic;
}

/*****************************************************/

li.node{
    margin:0;
    margin-bottom:10px;
    padding:0;
    list-style-type:none;
    -webkit-border-radius:6px;
    -moz-border-radius:6px;
    border-radius:6px;
    border: 1px solid #DDD;
}

li.node h3{
    line-height:10px;
    font-size:14px;
    background-color:white;
    padding:10px;
    -webkit-border-radius:6px;
    -webkit-border-bottom-left-radius:0px;
    -webkit-border-bottom-right-radius:0px;
    -moz-border-radius:6px;
    -moz-border-bottom-left-radius:0px;
    -moz-border-bottom-left-radius:0px;
    border-radius:6px;
    border-bottom-left-radius:0px;
    border-bottom-left-radius:0px;
}

li.node div.body{
    border-top: 1px solid #EEE;
    padding: 10px;
}

li.node p.description{
    color: black;
}
li.node p.date{
    color: #888;
}

/***********/

h1.node-title, h1.node-parent-title {
  line-height: 36px;
  border-bottom: none;
  margin-top: 0.3em;
}

.btn-toolbar.node-control {
    margin-top: 0.9em;
}

.editable {
    border-bottom: none;
}

.editable:hover{
  background-color:#F3F3F3;
}

/* File list tables */

table tbody.files td {
    vertical-align:middle;
}

/* Custom icons */

.icon-fork {
    background-position: 0 -144px;
}

/* Modal forms */
div.modal form {
    margin:0;
}

.modal-subheader {
    font-size: 30px;
    margin-right: 10px;
}

div.modal div.modal-header h3.img-add {
    height:30px;
    padding-left:40px;
    background: url(/static/img/add_48.png) no-repeat;
    background-size: 30px;
    line-height:30px;
}

form.form-horizontal.form-horizontal-narrow .controls {
    margin-left: 50px;
}

form.form-horizontal.form-horizontal-narrow .control-group {
    padding-left:55px;
}


/* Static pages */
.staticpage img {
    border:2px solid black;
}
.staticpage p { font-size: 14px; }

/* Subnav */
.subnav {
  width: 100%;
  height: 36px;
  margin-bottom: 15px;
  background-color: #eeeeee; /* Old browsers */
  background-repeat: repeat-x; /* Repeat the gradient */
  background-image: -moz-linear-gradient(top, #f5f5f5 0%, #eeeeee 100%); /* FF3.6+ */
  background-image: -webkit-gradient(linear, left top, left bottom, color-stop(0%,#f5f5f5), color-stop(100%,#eeeeee)); /* Chrome,Safari4+ */
  background-image: -webkit-linear-gradient(top, #f5f5f5 0%,#eeeeee 100%); /* Chrome 10+,Safari 5.1+ */
  background-image: -ms-linear-gradient(top, #f5f5f5 0%,#eeeeee 100%); /* IE10+ */
  background-image: -o-linear-gradient(top, #f5f5f5 0%,#eeeeee 100%); /* Opera 11.10+ */
  filter: progid:DXImageTransform.Microsoft.gradient( startColorstr='#f5f5f5', endColorstr='#eeeeee',GradientType=0 ); /* IE6-9 */
  background-image: linear-gradient(top, #f5f5f5 0%,#eeeeee 100%); /* W3C */
  border: 1px solid #e5e5e5;
  -webkit-border-radius: 4px;
     -moz-border-radius: 4px;
          border-radius: 4px;
}
.subnav .nav {
  margin-bottom: 0;
}
.subnav .nav > li > a {
  margin: 0;
  padding-top:    11px;
  padding-bottom: 11px;
  border-left: 1px solid #f5f5f5;
  border-right: 1px solid #e5e5e5;
  -webkit-border-radius: 0;
     -moz-border-radius: 0;
          border-radius: 0;
}
.subnav .nav > .active > a,
.subnav .nav > .active > a:hover {
  padding-left: 13px;
  color: #777;
  background-color: #e9e9e9;
  border-right-color: #ddd;
  border-left: 0;
  -webkit-box-shadow: inset 0 3px 5px rgba(0,0,0,.05);
     -moz-box-shadow: inset 0 3px 5px rgba(0,0,0,.05);
          box-shadow: inset 0 3px 5px rgba(0,0,0,.05);
}
.subnav .nav > .active > a .caret,
.subnav .nav > .active > a:hover .caret {
  border-top-color: #777;
}
.subnav .nav > li:first-child > a,
.subnav .nav > li:first-child > a:hover {
  border-left: 0;
  padding-left: 12px;
  -webkit-border-radius: 4px 0 0 4px;
     -moz-border-radius: 4px 0 0 4px;
          border-radius: 4px 0 0 4px;
}
.subnav .nav > li:last-child > a {
  border-right: 0;
}
.subnav .dropdown-menu {
  -webkit-border-radius: 0 0 4px 4px;
     -moz-border-radius: 0 0 4px 4px;
          border-radius: 0 0 4px 4px;
}

/* Fixed subnav on scroll, but only for 980px and up (sorry IE!) */
@media (min-width: 980px) {
  .subnav-fixed {
    position: fixed;
    top: 40px;
    left: 0;
    right: 0;
    z-index: 1030;
    border-color: #d5d5d5;
    border-width: 0 0 1px; /* drop the border on the fixed edges */
    -webkit-border-radius: 0;
       -moz-border-radius: 0;
            border-radius: 0;
    -webkit-box-shadow: inset 0 1px 0 #fff, 0 1px 5px rgba(0,0,0,.1);
       -moz-box-shadow: inset 0 1px 0 #fff, 0 1px 5px rgba(0,0,0,.1);
            box-shadow: inset 0 1px 0 #fff, 0 1px 5px rgba(0,0,0,.1);
  }
  .subnav-fixed .nav {
    width: 938px;
    margin: 0 auto;
    padding: 0 1px;
  }
  .subnav .nav > li:first-child > a,
  .subnav .nav > li:first-child > a:hover {
    -webkit-border-radius: 0;
       -moz-border-radius: 0;
            border-radius: 0;
  }
}

/* Project page */


#addContributors table {
    border-collapse: separate;
    border-spacing: 5px;
}

#addContributors .error {
    color: red;
}

#node-tags_tagsinput {
    margin-bottom: 20px;
}

li.unavailable {
    border-style: dashed;
}

h1.unavailable {
    font-style: italic;
}

/* Search */
.nested
    {
        padding-left: 25px;
    }
.navigate
    {
        padding:25px;
        font-size: 18px;
    }

/* Searh Contributors */

.search-contributor-result td {
    padding-right: 10px;
}

/* Markdown editing */

.wmd-panel
{
    width: 100%;
}

.wmd-button-bar
{
    width: 100%;
    background-color: Silver;
}

.wmd-input
{
    border: 1px solid DarkGray;
}


.wmd-button-row
{
    position: relative;
    margin-left: 5px;
    margin-right: 5px;
    margin-bottom: 5px;
    margin-top: 10px;
    padding: 0px;
    height: 20px;
}

.wmd-spacer
{
    width: 1px;
    height: 20px;
    margin-left: 14px;

    position: absolute;
    background-color: Silver;
    display: inline-block;
    list-style: none;
}

.wmd-button {
    width: 20px;
    height: 20px;
    padding-left: 2px;
    padding-right: 3px;
    position: absolute;
    display: inline-block;
    list-style: none;
    cursor: pointer;
}

.wmd-button > span {
    background-image: url(../vendor/pagedown/wmd-buttons.png);
    background-repeat: no-repeat;
    background-position: 0px 0px;
    width: 20px;
    height: 20px;
    display: inline-block;
}

.wmd-spacer1
{
    left: 50px;
}
.wmd-spacer2
{
    left: 175px;
}
.wmd-spacer3
{
    left: 300px;
}

.wmd-prompt-background
{
    background-color: Black;
}

.wmd-prompt-dialog
{
    border: 1px solid #999999;
    background-color: #F5F5F5;
}

.wmd-prompt-dialog > div {
    font-size: 0.8em;
    font-family: arial, helvetica, sans-serif;
}


.wmd-prompt-dialog > form > input[type="text"] {
    border: 1px solid #999999;
    color: black;
}

.wmd-prompt-dialog > form > input[type="button"]{
    border: 1px solid #888888;
    font-family: trebuchet MS, helvetica, sans-serif;
    font-size: 0.8em;
    font-weight: bold;
}

/* Sidenav */
.osf-sidenav.affix {
  position: static;
}

/* First level of nav */
.bs-sidenav {
  margin-top: 30px;
  margin-bottom: 30px;
  padding-top:    10px;
  padding-bottom: 10px;
  text-shadow: 0 1px 0 #fff;
  background-color: #f7f5fa;
  border-radius: 5px;
}

/* All levels of nav */
.osf-sidenav .nav > li > a {
  display: block;
  /*color: #716b7a;*/
  color: #006699;
  padding: 5px 20px;
  font-weight: bold;
}
.osf-sidenav .nav > li > a:hover,
.osf-sidenav .nav > li > a:focus {
  text-decoration: none;
  background-color: #e5e3e9;
  border-right: 1px solid #dbd8e0;
}
.osf-sidenav .nav > .active > a,
.osf-sidenav .nav > .active:hover > a,
.osf-sidenav .nav > .active:focus > a {
  font-weight: bold;
  color: #563d7c;
  background-color: transparent;
  border-right: 1px solid #563d7c;
}

/* Nav: second level (shown on .active) */
.osf-sidenav .nav .nav {
  display: none; /* Hide by default, but at >768px, show it */
  margin-bottom: 8px;
}
.osf-sidenav .nav .nav > li > a {
  padding-top:    3px;
  padding-bottom: 3px;
  padding-left: 30px;
  font-size: 90%;
}

/* Show and affix the side nav when space allows it */
@media (min-width: 992px) {
  .osf-sidenav .nav > .active > ul {
    display: block;
  }
  /* Widen the fixed sidebar */
  .osf-sidenav.affix,
  .osf-sidenav.affix-bottom {
    width: 213px;
  }
  .osf-sidenav.affix {
    position: fixed; /* Undo the static from mobile first approach */
    top: 80px;
  }
  .osf-sidenav.affix-bottom {
    position: absolute; /* Undo the static from mobile first approach */
  }
  .osf-sidenav.affix-bottom .bs-sidenav,
  .osf-sidenav.affix .bs-sidenav {
    margin-top: 0;
    margin-bottom: 0;
  }
}
@media (min-width: 1200px) {
  /* Widen the fixed sidebar again */
  .osf-sidenav.affix-bottom,
  .osf-sidenav.affix {
    width: 263px;
  }
}

/* Logs */

.log-file-link {
    cursor: pointer;
}

.log-date {
    font-size: 13px;
}

.alert a.alert-link {
    text-decoration: underline;
}

.overflow {
    word-wrap: break-word;
    max-width: 100%;
}

.preview-overflow{
    overflow:hidden;
    width:100%;
}

div#logScope a.moreLogs{
    margin-left:50px;
}

/* Modular File Renderer */
.mfr-slickgrid {
    width: 750px;
    height: 503px;
    overflow: auto;
}

.mfr-pdf-button {
    height: 500px;
    width: 25px;
    display:inline-block;
    background: #F5F5F5;
    -moz-user-select: none;
    -khtml-user-select: none;
    -webkit-user-select: none;
    border-style:none;
    -webkit-box-shadow: none;
    -webkit-box-shadow: none;
    box-shadow: none;
    padding: 0;

}

.mfr-pdf-button.active {
    background: #D0D0D0;
}

.mfr-pdf-arrow.disabled {
    /*background: white;*/
    visibility:hidden;
}

.mfr-ipynb-body {
  vertical-align: middle;
  display: block;
  max-width: 100%;
  height: auto;
}


.editable {
  cursor: pointer;
}

a {
  cursor: pointer;
}
<<<<<<< HEAD
=======

.btn-remove-contrib {
  cursor: pointer;
}
>>>>>>> f18313b3
<|MERGE_RESOLUTION|>--- conflicted
+++ resolved
@@ -1107,10 +1107,7 @@
 a {
   cursor: pointer;
 }
-<<<<<<< HEAD
-=======
 
 .btn-remove-contrib {
   cursor: pointer;
 }
->>>>>>> f18313b3
