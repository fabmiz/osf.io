/* Global Styles are in base.css */

html, body {
}

body {
    padding-top: 50px; /* body padding for fixed top nav */
    position: relative; /* for bootstrap affix */
    -webkit-font-smoothing: antialiased;
    font-family: 'Open Sans', 'Helvetica Neue', sans-serif;
}

a {
    cursor: pointer;
}

/*Meta Info
----------------------------------------------------*/

#metaInfo {
    text-shadow: 0 1px 0 #fff;
    border-top: 1px solid #e5e5e5;
    border-bottom: 1px solid #e5e5e5;
    width: 100%;
    color: #555;
    position: relative;
    padding-top:20px;
    padding-bottom:20px;
    z-index:10;
    background-color:white;
    border-top:2px solid black;
}

#metaInfo th, #metaInfo td{
    padding-left: 15px;
    text-align: left;
}

/* Footer
-------------------------------------------------- */
.footer {
    text-shadow: 0 1px 0 #fff;
    border-top: 1px solid #e5e5e5;
    border-bottom: 1px solid #e5e5e5;
    width: 100%;
    color: #555;
}


.footer ul, .footer li {
    padding: 0;
    margin: 0;
    list-style-type: none;
}

/* Footer slide-in */
#footerSlideIn {
    position:fixed;
    bottom:0;
    width:100%;
    padding-top:20px;
    padding-bottom:20px;
    z-index:9;
    background-color:white;
    border-top:2px solid black;
    display:none;
}

#footerSlideIn h1 {
    margin-top:0;
}

#footerSlideIn img {
    width:100%;
}

#footerSlideIn div > a {
    margin-right: 5px;
    white-space: nowrap;
}


/* Copyright
-------------------------------------------------- */
.copyright{
    text-align: center;
    background: #fff;
    width: 100%;

}

/* Make images responsive */
.panel img {
    vertical-align: middle;
    max-width: 100%;
    height: auto;
}

/* Project page has project navigation bar, which is fixed and therefore increases the offset the anchors need */
.project-page .anchor {
    margin-top: -100px;
    padding-top: 100px;
    display: block;
    z-index: -1;
    position: relative;
}

.anchor {
    margin-top: -60px;
    padding-top: 60px;
    display: block;
    z-index: -1;
    position: relative;
}

.scripted {display: none;}

.pointer {cursor: pointer;}

/* Minimal Treebeard for Configure Notifications/Wiki in project and user settings */
.osf-treebeard-minimal #tb-tbody {
    border: none;
    max-height: 500px;
    height: inherit;
    margin-top: 10px;
}
.osf-treebeard-minimal .tb-row {
    padding-left: 10px;
}

.osf-treebeard-minimal .tb-row-titles {
    border: none;
}
.osf-treebeard-minimal .tb-td {
    padding-top: 4px;
}
.osf-treebeard-minimal .title-text {
    line-height: 25px;
}
.osf-treebeard-minimal .tb-head {
    display: none;
}

.osf-treebeard-minimal .form-control {
    height: 26px;
    padding: 0px;
}

.tb-no-icon .tb-expand-icon-holder {
    width : 0;
}

/* For menu icon */
.navbar-toggle {
    margin-top: 5px;
    margin-bottom: 3px;
}

/* Wrapper for Spinner  -- Applied for citation and file*/
.spinner-loading-wrapper {
    text-align: center;
    font-size: 16px;
    font-weight: 200;
    background: white;
    padding: 20px;
    border-radius: 4px;
}

#projectSubnav .navbar-collapse {
    padding-left: 0;
    padding-right: 0;
}

/* Multiple device support for project nav-bar */
@media (max-width: 767px) {
    .project-nav {
        overflow: hidden;
    }

    /* Allow project nav to move the content on small screen */
    #projectBanner .osf-project-navbar {
        position: relative;
        top: 0;
        margin-top: -55px;
    }
    #projectBanner {
        margin-right: -15px;
        margin-left: -15px;
    }
}

/* Allow search-bar and nav-bar to support mutiple size of screen */
@media (max-width: 767px) {
    .navbar .search-query {
        width: 100%;
    }
    .navbar-nav .open .dropdown-menu>li>a {
        color: #FFF;
    }

    #searchControls > .osf-search {
        z-index: 99;
    }
    .osf-xs-search {
        text-decoration: none !important;
        padding: 14px;
    }

    .navbar-brand {
        margin-left: 0 !important;
        height: 48px !important;
        line-height: 27px !important;
        padding: 11px 15px 10px 15px !important;
    }
    .osf-navbar-logo {
        margin-top: 0px !important;
    }

    .name-div {
        font-size: 20px;
    }

    .sign-in .btn-group {
        width: 90%;
        padding-left: 5%;
    }
    .sign-in .btn {
        width: 100%;
        margin-bottom: 20px;
    }
}

@media (min-width: 768px) {
    .osf-navbar .navbar-nav>li>a {
        padding-left: 7px;
        padding-right: 7px;
    }
    .navbar .search-query {
        width: 190px;
    }
    .navbar-brand {
        margin-left: 0 !important;
        padding-left: 0;
    }
}

@media (min-width: 992px) {
    .osf-navbar .navbar-nav>li>a {
        padding-left: 10px;
        padding-right: 10px;
    }
    .navbar .search-query {
        width: 360px;
    }

}
@media (min-width: 1200px) {
    .osf-navbar .navbar-nav>li>a {
        padding-left: 15px;
        padding-right: 15px;
    }
    .navbar .search-query {
        width: 270px;
    }

}

@media (max-width: 991px) {
    .affix {
        position: relative; /*For project setting side-bar*/
    }
}

/* Settings side-nav positions. Min-width to prevent
 * affix scrolling into columns on small devices/affix
 * needs to be relative any smaller. See above @media.
 */
.osf-affix {
    display: none;
}
@media (min-width: 990px) {
    .osf-affix.profile-affix {
        top: 80px;
    }
}

#viewPanel > .osf-panel-body,
.mfr-file {
    height: 100%;
}

.text-center {
    text-align: center;
}

.osf-gravatar>img {
    border: 1px solid #CDCDCD;
    border-radius: 13px;
    margin-right: 5px;
}

.container-xxl {
    width : 100%;
    padding-left: 20px;
    padding-right: 20px;
}

.unselectable {
    -webkit-user-select: none;  /* Chrome all / Safari all */
    -moz-user-select: none;     /* Firefox all */
    -ms-user-select: none;      /* IE 10+ */

    /* No support for these yet, use at own risk */
    -o-user-select: none;
    user-select: none;
}

.no-border {
    border: none !important;
    box-shadow: none !important;
}

.bootbox.modal h4 {
    font-size: 24px;
    font-weight: normal;
}

.modal-body {
    word-wrap: break-word;
}

/* sub-header for modal*/
.modal-subheader {
    font-size: 20px;
}

.footer h4 {
    font-weight: normal;
}

.popover h3 {
    font-weight: 500;
}
/* In list group, not allow icon to be pushed down */
.component-overflow {
    word-wrap: break-word;
    max-width: 90%;
    display: inline-block;
}

/*  Add-on styles */
.addon-auth {
    margin-top: 4.8px;
}

.user-settings-addon-auth {
    font-size: 13.5px;
    border-bottom: 2px solid #DDD;
}

.default-authorized-by {
    font-weight: normal !important;
}
/* bootstrap disable doesn't disable pointer event. This disable class adds pointer event disable. */
.disabled {
    cursor: default !important;
    pointer-events: none;
}

/* OSF-panel */

.osf-panel {
    border: 1px solid #ddd;
    height: 764px;
    overflow: auto;
    display: block;
    position: relative;
    overflow-x: hidden;
}

/* removes the automatic height and overflow properties from the Edit Wiki pane */
.osf-panel-edit {
    height: auto;
}

@media (max-width: 991px) {
    .osf-panel {
        margin-bottom: 20px;
    }
}

.osf-panel  .fa-angle-right, .osf-panel .fa-angle-left {
    cursor: pointer;
}
.osf-panel .fa-list {
    color: #808080;
}

.osf-panel .navbar-collapse {
    background: #F5F5F5;
    padding: 0px;
}

.reset-height {
    height: auto;
}

.alert-notify-success {
    padding: 5px;
    color: #3C763D;
}
.alert-notify-danger {
    padding: 5px;
    color: #A94442;
}

.table-less {
    max-height: 140px;
    overflow-y: hidden;
}
.table-hover {
    word-break: break-all;

}

.keep-all {
    word-break: keep-all;
}

select {
    word-wrap: normal;
}

.tag:hover
{
    background-color: #337ab7;
    color: #E0EBF3;
}
.tag:hover > .tag-text, .tag:hover > a
{
    color: #E0EBF3;
}
.tag:hover > .remove-tag
{
    visibility: visible;
/* to make the center of the x not transparent */
    background: -moz-radial-gradient(center, ellipse cover,  rgba(255,255,255,1) 35%, rgba(255,255,255,1) 44%, rgba(255,255,255,1) 53%, rgba(255,255,255,0) 64%, rgba(255,255,255,0) 72%); /* FF3.6+ */
    background: -webkit-gradient(radial, center center, 0px, center center, 100%, color-stop(35%,rgba(255,255,255,1)), color-stop(44%,rgba(255,255,255,1)), color-stop(53%,rgba(255,255,255,1)), color-stop(64%,rgba(255,255,255,0)), color-stop(72%,rgba(255,255,255,0))); /* Chrome,Safari4+ */
    background: -webkit-radial-gradient(center, ellipse cover,  rgba(255,255,255,1) 35%,rgba(255,255,255,1) 44%,rgba(255,255,255,1) 53%,rgba(255,255,255,0) 64%,rgba(255,255,255,0) 72%); /* Chrome10+,Safari5.1+ */
    background: -o-radial-gradient(center, ellipse cover,  rgba(255,255,255,1) 35%,rgba(255,255,255,1) 44%,rgba(255,255,255,1) 53%,rgba(255,255,255,0) 64%,rgba(255,255,255,0) 72%); /* Opera 12+ */
    background: -ms-radial-gradient(center, ellipse cover,  rgba(255,255,255,1) 35%,rgba(255,255,255,1) 44%,rgba(255,255,255,1) 53%,rgba(255,255,255,0) 64%,rgba(255,255,255,0) 72%); /* IE10+ */
    background: radial-gradient(ellipse at center,  rgba(255,255,255,1) 35%,rgba(255,255,255,1) 44%,rgba(255,255,255,1) 53%,rgba(255,255,255,0) 64%,rgba(255,255,255,0) 72%); /* W3C */
    filter: progid:DXImageTransform.Microsoft.gradient( startColorstr='#ffffff', endColorstr='#00ffffff',GradientType=1 ); /* IE6-9 fallback on horizontal gradient */
}
.tag-big
{
    font-size: 13pt;
}

.tag-med
{
    font-size: 11pt;
}
.tag-container
{
    position: relative;
}

.remove-tag
{
    visibility: hidden;
    position: absolute;
    top: -5px;
    right: -5px;
    color: #AAAAAA;
}

.remove-tag.big
{
    top: -8px;
    right: -8px;
}

.remove-tag.med
{
    top: -6px;
    right: -6px;
}

.tagsinput {
    border:1px solid #CCC;
    float: left;
    padding: 5px;
    background: #FFF;
    padding:5px;
    width:300px;
    height:100px;
    overflow-y: auto;
}
#node-tags_tag:focus {
    outline: 2px solid #DEF;
}

.tagsinput div {
    float: left;
}

.tagsinput span.tag {
    float: left;
    padding: 5px;
}

.tagsinput input {
    width:80px;
    margin:0px;
    font-family: helvetica;
    font-size: 13px;
    border:1px solid transparent;
    padding:5px;
    margin-right:5px;
    margin-bottom:5px;
}

.tag a {
    font-weight: bold;
    color: #000;
    text-decoration:none;
    font-size: 11px;
    vertical-align: top;
}

.tag {
    text-decoration:none;
    display: inline-block;
    background: #DEF;
    margin-right: 5px;
    margin-bottom:5px;
    font-size:13px;
    padding:5px;
    border:1px solid transparent;
    border-radius: 2px;
    cursor: pointer;
}

.btn-link.project-toggle {
    padding-top: 0;
    padding-bottom:0;
}

.btn-link.project-toggle:focus {
    outline: none;
}

/* list group node item display*/
.list-group-item-node.unavailable {
    background-color: #EEEEEE;
}

button.close {
    line-height: 0.9;
}

/* table for add link and contributor */
.osf-icon-td {
    width: 50px;
}

/* Override Select2 CSS*/
.select2-search-choice-close {
    margin-top: -3px;
}

.affix-bottom {
    position: relative;
    word-break: break-all;
    word-break: break-word; /* Non standard for webkit*/
}

/* Style for toggle height knockout helper */
.toggle-height-toggle {
    border: 1px solid #EEE;
    background-color: #F8F8F8;
    height: 15px;
    line-height: 10px;
    color: #888;
    width: 100%;
    margin-bottom: 10px;
}
.toggle-height-toggle:hover {
    background-color: #F5F5F5;
    color: #666;
    cursor: pointer;
}
.toggle-height-gradient {
    background: -moz-linear-gradient(top,  rgba(255,255,255,0) 0%, rgba(255,255,255,1) 100%); /* FF3.6+ */
    background: -webkit-gradient(linear, left top, left bottom, color-stop(0%,rgba(255,255,255,0)), color-stop(100%,rgba(255,255,255,1))); /* Chrome,Safari4+ */
    background: -webkit-linear-gradient(top,  rgba(255,255,255,0) 0%,rgba(255,255,255,1) 100%); /* Chrome10+,Safari5.1+ */
    background: -o-linear-gradient(top,  rgba(255,255,255,0) 0%,rgba(255,255,255,1) 100%); /* Opera 11.10+ */
    background: -ms-linear-gradient(top,  rgba(255,255,255,0) 0%,rgba(255,255,255,1) 100%); /* IE10+ */
    background: linear-gradient(to bottom,  rgba(255,255,255,0) 0%,rgba(255,255,255,1) 100%); /* W3C */
    filter: progid:DXImageTransform.Microsoft.gradient( startColorstr='#ffffff', endColorstr='#ffffff',GradientType=0 ); /* IE6-9 */
    width: 100%;
    height: 30px;
    position: absolute;
    bottom: 0;
}
.toggle-height-parent {
    position: relative;
    overflow: hidden;
}

/* growlBox style */
.alert.growl-animated {
    padding-right: 35px; /* work as alert-dismissable in bootstrap */
}

.tb-modal-shade {
    /*  Override z-index here to avoid clashing with navigation elements */
    z-index: 98 !important;
}


/* Cards
-------------------------------------------------- */

.toggle-icon {
    color: #337ab7;
    margin-right: 10px;
}

.header-content {
    max-width: 75%;
    display: inline-block
}

/* Override insane add tag font
-------------------------------------------------- */
.tagsinput input {
    font-family : 'Open Sans', Helvetica, sans-serif;
}

/* Bootstrap Accesibility Override */
.btn-success-high-contrast {
    background-color: #52A452;
    border-color: #54AC54;
}


/* Trying out to move to osf-style */
.comma-separated:after {
    content: ", ";
}

.comma-separated:last-of-type:after {
    content: "";
}

.action-buttons {
    margin-top: 10px;
    margin-bottom: 10px;
}

.token-warning {
    margin-bottom: 5px;
    margin-top: 15px;
    padding-left: 10px;
    padding-top: 5px;
    padding-bottom: 5px;
}

#copy-button {
    margin-top: 10px;
}

.create-password {
    margin-top: 5px;
    margin-bottom: 5px;
    height: inherit;
}
.more-replies {
    margin-right: 15px;
}

div.ball-scale-blue>div {
    background-color: #BED1E2;
}

/* Make registrations modal scrollable and background hidden
-------------------------------------------------- */

.background-unscrollable {
    overflow: hidden;
}

.modal-scrollable {
    overflow: scroll;
}

/* Add Links Modal
----------------------- */
.node-dates {
    white-space: pre;
}

/* Password strength check component colors for darker backgrounds  */
.pv-darkbg .text-danger {
    color: #f97773;
}
.pv-darkbg .text-warning {
    color: #f0ad4e;
}
.pv-darkbg .text-success {
    color: #5cb85c;
}

.pv-darkbg .osf-box-lt {
    background-color: #a8bbc9
}

/* Maintenance alert  */
#maintenance.alert {
    margin-bottom: 0;
}

/* To be added to osf-style: project overview -> componentQuickActions menu */
#componentQuickActions ul.dropdown-menu > li > a:hover,
#componentQuickActions ul.dropdown-menu > li > a:focus {
    background-image: none;
    background-color: #D9D9D9;
}

#componentQuickActions button {
  padding: 4px 12px;
  line-height: 0;
}

#componentQuickActions ul {
    background-color: #EFEFEF;
    min-width: 180px;
}

#componentQuickActions a {
    color: #333;
}

<<<<<<< HEAD
/* Table
-----------------------*/
table.add-links tr {
    padding: 5px;
  }

table.add-links td {
  padding: 10px;
}

table.add-links {
  width: 100%;
  margin:0;
  padding:0;
  border-collapse: collapse;
  border-spacing: 0;
}
.fa-fix-width {
  width: 20px;
}
.fa-button {
  padding: 5px;
  margin-right: 5px;
}

@media screen and (max-width: 600px) {
    table.add-links  {
      border: 0;
    }

    table.add-links  tr {
      border: 1px solid #ddd;
      margin-bottom: 10px;
      display: block;
      border-bottom: 2px solid #ddd;
    }

    table.add-links  td {
      display: block;
      text-align: right;
      font-size: 13px;
      border-bottom: 1px dotted #ccc;
    }

    table.add-links  td:first-child {
      border-top: 0;
      text-align: left;
    }

    table.add-links  td:last-child {
      border-bottom: 0;
    }

    table.add-links  td:before {
      content: attr(data-label);
      float: left;
      font-weight: bold;
    }
=======
/* Remove gutters between bootstrap cols */
.row.no-gutters {
  margin-right: 0;
  margin-left: 0;
}
.row.no-gutters > [class^="col-"],
.row.no-gutters > [class*=" col-"] {
  padding-right: 0;
  padding-left: 0;
>>>>>>> db202912
}<|MERGE_RESOLUTION|>--- conflicted
+++ resolved
@@ -743,7 +743,6 @@
     color: #333;
 }
 
-<<<<<<< HEAD
 /* Table
 -----------------------*/
 table.add-links tr {
@@ -802,7 +801,8 @@
       float: left;
       font-weight: bold;
     }
-=======
+}
+
 /* Remove gutters between bootstrap cols */
 .row.no-gutters {
   margin-right: 0;
@@ -812,5 +812,4 @@
 .row.no-gutters > [class*=" col-"] {
   padding-right: 0;
   padding-left: 0;
->>>>>>> db202912
 }