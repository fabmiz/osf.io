/* Contributor List */
#contributors {
    margin-bottom:10px;
}

#contributors #description {
    vertical-align: top;
}

#contributors ol {
    margin:0;
    padding:0;
    display:inline;
}

#contributors ol li {
    list-style-type:none;
    display:inline;
    white-space: nowrap;
}

#contributors ol li:after {
    content: ",";
}

#contributors ol li:last-child:after {
    content: "";
}

#contributors p {
    margin: 0;
}

/* Project Navigation */
#projectSubnav .navbar-collapse {
    padding-left: 0;
    padding-right: 0;
}

.node-title {
    line-height: 44px;
    border-bottom: none;
    margin-top: .3em;
    font-size: 36px;
}

/* Project Setting Page Header*/
.page-header.visible-xs {
    margin: 0;
}

.contributor-self {
    font-weight: bold;
}

#duplicateModal h4 {
    line-height: 34px;
    padding-bottom: 10px;
}

/* Multiple device support for project nav-bar */
@media (max-width: 767px) {
    .osf-project-navbar li>a {
        padding-left: 30px;
        padding-right: 30px;
    }
    .osf-project-navbar a.project-title {
    }
    .project-nav {
        overflow: hidden;
    }

    /* Allow project nav to move the content on small screen */
    #projectBanner .osf-project-navbar {
        position: relative;
        top: 0;
        margin-top: -55px;
    }
    #projectBanner {
        margin-right: -15px;
        margin-left: -15px;
    }
}

@media (min-width: 768px) {
   .osf-project-navbar li>a {
        padding-left: 7px;
        padding-right: 7px;
    }
    .osf-project-navbar a.project-title {
        max-width: 190px;
    }
}

@media (min-width: 992px) {
   .osf-project-navbar li>a {
        padding-left: 10px;
        padding-right: 10px;
    }
    .osf-project-navbar a.project-title {
        max-width: 300px;
    }
}
@media (min-width: 1200px) {
    .osf-project-navbar li>a {
        padding-left: 15px;
        padding-right: 15px;
    }

    .osf-project-navbar a.project-title {
        max-width: 400px;
    }
}

.editable-error-block {
    font-size: 16px;
    max-width: 100%;
    margin: 5px 0 0;
    width: auto;
    white-space: normal;
}

#addPointer td {
    vertical-align: middle;
}

.affix-bottom {
    position: relative;
    word-break: break-all;
    word-break: break-word; /* Non standard for webkit*/
}

<<<<<<< HEAD
#commentsWidgetContainer .comment-body {
    border: none !important;
=======
/* Disable word-break in project addon-settings table */
.table-addon-terms td:first-child {
    word-break: normal;
>>>>>>> ed059253
}<|MERGE_RESOLUTION|>--- conflicted
+++ resolved
@@ -130,12 +130,11 @@
     word-break: break-word; /* Non standard for webkit*/
 }
 
-<<<<<<< HEAD
-#commentsWidgetContainer .comment-body {
-    border: none !important;
-=======
 /* Disable word-break in project addon-settings table */
 .table-addon-terms td:first-child {
     word-break: normal;
->>>>>>> ed059253
+}
+
+#commentsWidgetContainer .comment-body {
+    border: none !important;
 }