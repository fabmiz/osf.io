var $ = require('jquery');
var m = require('mithril');
var mime = require('js/mime');
var bootbox = require('bootbox');
var $osf = require('js/osfHelpers');
var waterbutler = require('js/waterbutler');

// Local requires
var utils = require('./util.js');
var FileEditor = require('./editor.js');
var FileRevisionsTable = require('./revisions.js');
var storageAddons = require('json!storageAddons.json');

// Sanity
var Panel = utils.Panel;


var EDITORS = {'text': FileEditor};

var FileViewPage = {
    controller: function(context) {
        var self = this;
        self.context = context;
        self.file = self.context.file;
        self.node = self.context.node;
        self.editorMeta = self.context.editor;
        //Force canEdit into a bool
        self.canEdit = m.prop(!!self.context.currentUser.canEdit);

        $.extend(self.file.urls, {
            delete: waterbutler.buildDeleteUrl(self.file.path, self.file.provider, self.node.id),
            metadata: waterbutler.buildMetadataUrl(self.file.path, self.file.provider, self.node.id),
            revisions: waterbutler.buildRevisionsUrl(self.file.path, self.file.provider, self.node.id),
            content: waterbutler.buildDownloadUrl(self.file.path, self.file.provider, self.node.id, {accept_url: false, mode: 'render'})
        });

        if ($osf.urlParams().branch) {
            self.file.urls.revisions = waterbutler.buildRevisionsUrl(self.file.path, self.file.provider, self.node.id, {sha: $osf.urlParams().branch});
            self.file.urls.content = waterbutler.buildDownloadUrl(self.file.path, self.file.provider, self.node.id, {accept_url: false, mode: 'render', branch: $osf.urlParams().branch});
        }

        $(document).on('fileviewpage:delete', function() {
            bootbox.confirm({
                title: 'Delete file?',
                message: '<p class="overflow">' +
                        'Are you sure you want to delete <strong>' +
                        self.file.safeName + '</strong>?' +
                    '</p>',
                callback: function(confirm) {
                    if (!confirm) {
                        return;
                    }
                    $.ajax({
                        type: 'DELETE',
                        url: self.file.urls.delete,
                        beforeSend: $osf.setXHRAuthorization
                    }).done(function() {
                        window.location = self.node.urls.files;
                    }).fail(function() {
                        $osf.growl('Error', 'Could not delete file.');
                    });
                },
                buttons:{
                    confirm:{
                        label:'Delete',
                        className:'btn-danger'
                    }
                }
            });
        });

        $(document).on('fileviewpage:download', function() {
            //replace mode=render with action=download for download count incrementation
            window.location = self.file.urls.content.replace('mode=render', 'action=download');
            return false;
        });

        self.shareJSObservables = {
            activeUsers: m.prop([]),
            status: m.prop('connecting'),
            userId: self.context.currentUser.id
        };

        self.editHeader = function() {
            return m('.row', [
                m('.col-sm-12', m('span[style=display:block;]', [
                    m('h3.panel-title',[m('i.fa.fa-pencil-square-o'), '   Edit ']),
                    m('.pull-right', [
                        m('.progress.no-margin.pointer', {
                            'data-toggle': 'modal',
                            'data-target': '#' + self.shareJSObservables.status() + 'Modal'
                        }, [
                            m('.progress-bar.p-h-sm.progress-bar-success', {
                                connected: {
                                    style: 'width: 100%',
                                    class: 'progress-bar progress-bar-success'
                                },
                                connecting: {
                                    style: 'width: 100%',
                                    class: 'progress-bar progress-bar-warning progress-bar-striped active'
                                },
                                saving: {
                                    style: 'width: 100%',
                                    class: 'progress-bar progress-bar-info progress-bar-striped active'
                                }
                            }[self.shareJSObservables.status()] || {
                                    style: 'width: 100%',
                                    class: 'progress-bar progress-bar-danger'
                                }, [
                                    m('span.progress-bar-content', [
                                        {
                                            connected: 'Live editing mode ',
                                            connecting: 'Attempting to connect ',
                                            unsupported: 'Unsupported browser ',
                                            saving: 'Saving... '
                                        }[self.shareJSObservables.status()] || 'Unavailable: Live editing ',
                                        m('i.fa.fa-question-circle.fa-large')
                                    ])
                                ])
                            ])
                        ])
                    ]))
                ]);
        };


        // Hack to delay creation of the editor
        // until we know this is the current file revsion
        self.enableEditing = function() {
            // Sometimes we can get here twice, check just in case
            if (self.editor || !self.canEdit()) {
                m.redraw(true);
                return;
            }
            var fileType = mime.lookup(self.file.name.toLowerCase());
            // Only allow files < 1MB to be editable
            if (self.file.size < 1048576 && fileType) { //May return false
                var editor = EDITORS[fileType.split('/')[0]];
                if (editor) {
                    self.editor = new Panel('Edit', self.editHeader, editor, [self.file.urls.content, self.file.urls.sharejs, self.editorMeta, self.shareJSObservables], false);
                }
            }
            m.redraw(true);
        };

        //Hack to polyfill the Panel interface
        //Ran into problems with mithrils caching messing up with multiple "Panels"
        self.revisions = m.component(FileRevisionsTable, self.file, self.node, self.enableEditing, self.canEdit);
        self.revisions.selected = false;
        self.revisions.title = 'Revisions';

        // inform the mfr of a change in display size performed via javascript,
        // otherwise the mfr iframe will not update unless the document windows is changed.
        self.triggerResize = $osf.throttle(function () {
            $(document).trigger('fileviewpage:resize');
        }, 1000);

        self.mfrIframeParent = $('#mfrIframeParent');
    },
    view: function(ctrl) {
        //This code was abstracted into a panel toggler at one point
        //it was removed and shoved here due to issues with mithrils caching and interacting
        //With other non-mithril components on the page
        var panelsShown = (
            ((ctrl.editor && ctrl.editor.selected) ? 1 : 0) + // Editor panel is active
            (ctrl.mfrIframeParent.is(':visible') ? 1 : 0)    // View panel is active
        );
        var mfrIframeParentLayout;
        var fileViewPanelsLayout;

        if (panelsShown === 2) {
            // view | edit 
            mfrIframeParentLayout = 'col-sm-6';
            fileViewPanelsLayout = 'col-sm-6';
        } else {
            // view
            if (ctrl.mfrIframeParent.is(':visible')) {
                mfrIframeParentLayout = 'col-sm-12';
                fileViewPanelsLayout = '';
            } else {
                // edit or revisions
                mfrIframeParentLayout = '';
                fileViewPanelsLayout = 'col-sm-12';
            }
        }
        $('#mfrIframeParent').removeClass().addClass(mfrIframeParentLayout);
        $('.file-view-panels').removeClass().addClass('file-view-panels').addClass(fileViewPanelsLayout);

        if(ctrl.file.urls.external && !ctrl.file.privateRepo) {
            m.render(document.getElementById('externalView'), [
                m('p.text-muted', 'View this file on ', [
                    m('a', {href:ctrl.file.urls.external}, storageAddons[ctrl.file.provider].fullName)
                ], '.')
            ]);
        }

        var editButton = function() {
            if (ctrl.editor) {
                return m('button.btn' + (ctrl.editor.selected ? '.btn-primary' : '.btn-default'), {
                    onclick: function (e) {
                        e.preventDefault();
                        // atleast one button must remain enabled.
                        if ((!ctrl.editor.selected || panelsShown > 1)) {
                            ctrl.editor.selected = !ctrl.editor.selected;
                            ctrl.revisions.selected = false;
                        }
                    }
                }, ctrl.editor.title);
            }
        };

        m.render(document.getElementById('toggleBar'), m('.btn-toolbar.m-t-md', [
            ctrl.canEdit() ? m('.btn-group.m-l-xs.m-t-xs', [
                m('button.btn.btn-sm.btn-danger.file-delete', {onclick: $(document).trigger.bind($(document), 'fileviewpage:delete')}, 'Delete')
            ]) : '',
            m('.btn-group.m-t-xs', [
<<<<<<< HEAD
                m('button.btn.btn-sm.btn-primary.file-download', {onclick: $(document).trigger.bind($(document), 'fileviewpage:download')}, 'Download')
            ]),
=======
                m('#sharebutton.btn.btn-sm.btn-primary', {onclick: function () {
                    var link = $('iframe').attr('src');
                    var height = $('iframe').attr('height');
                    $('#height').val(height);
                    updateHeight();
                }, config: function(element, isInitialized) {
                    if(!isInitialized){
                        var button = $(element).popover();
                        button.on('show.bs.popover', function(e){
                            button.data()['bs.popover'].$tip.css('max-width', '600px').css('text-align', 'center');
                        });
                        if (!window.contextVars.node.isPublic) {
                            $('#sharebutton').attr('disabled', 'disabled');
                        }
                        else {
                            $('#sharebutton').removeAttr('disabled', 'disabled');
                        }
                        var link = $('iframe').attr('src');
                        var height = $('iframe').attr('height');
                        link = link.substring(0, link.indexOf('download') + 8);
                        var url = link.substring(0, link.indexOf('render'));
                        var style = '\<link href=\"' + url + 'static/css/mfr.css\" media=\"all\" rel=\"stylesheet\" /\>';
                        var data = [
                            '\<ul class="nav nav-tabs nav-justified"\>',
                            '   \<li class="active"\>\<a href="#share" data-toggle="tab"\>Share\</a\>\</li\>', '' +
                            '   \<li\>\<a href="#embed" data-toggle="tab"\>Embed\</a\>\</li\>',
                            '\</ul\>\<br\>',
                            '\<div class="tab-content"\>',
                            '   \<div id="share" class="tab-pane fade in active"\>',
                            '       \<input onclick="this.select()" class="form-control" type="text" value="' + link + '" /\>',
                            '   \</div\>',
                            '   \<div id="embed" class="tab-pane fade"\>',
                            '       \<p data-toggle="tooltip" data-placement="bottom" title="Copy and paste to HTML to dynamically render an iFrame that is automatically sized appropriately."\>Dynamically Render iFrame with JavaScript\<p/\>',
                            '       \<textarea onclick="this.select()" class="form-control" \>' +
                                        style + '\n' +
                                        '\<div id="mfrIframe" class="mfr mfr-file"\>\</div\> \n',
                                        '\<script src="' + url + 'static/js/mfr.js"\>\</script\> \n',
                                        '\<script\> \n',
                                        '   var mfrRender = new mfr.Render\("mfrIframe", "' + link + '"\);\n',
                                        '\</script\> ',
                            '       \</textarea\>',
                            '       \<br/\> \<p data-toggle="tooltip" data-placement="bottom" title="Copy and paste to HTML to directly embed the iFrame with custom sizing and scrolling enabled. Edit size of iFrame by clicking on Show More."\>Direct iFrame with Fixed Height and Width\<p/\>',
                            '           \<textarea id="directIFrame" onclick="this.select()" class="form-control" \>'  +
                                            '\<iframe src="' + link + '" width="100%" scrolling="yes" height="100%" marginheight="0" frameborder="0" allowfullscreen webkitallowfullscreen \>',
                            '           \</textarea\> \<br\>',
                            '       \<div class="collapse-group"\> \<div class="form-horizontal collapse" aria-expanded="false"\> \<div class="form-group"\> ',
                            '           \<label class="sr-only col-sm-2" for="width"\>Width\</label\> \<div class="col-sm-4 col-sm-offset-4"\> \<div class="input-group"\>',
                            '               \<span class="input-group-addon"\> Width \</span\> \<input type="text" class="form-control text-center" id="width" placeholder="100%" onchange="updateWidth()"\> \</div\> \</div\> \</div\> \<div class="form-group"\> ',
                            '           \<label class="sr-only col-sm-2" for="height"\>Height\</label\> \<div class="col-sm-4 col-sm-offset-4"\> \<div class="input-group"\> ',
                            '               \<span class="input-group-addon"\>Height\</span\> \<input type="text" class="form-control text-center" id="height" placeholder="100%" onchange="updateHeight()"\> \</div\>',
                            '       \</div\> \</div\> \</div\>',
                            '       \<a class="btn btn-default" id="showmore"\>Show More\</a\> ',
                            '\</div\> \</div\> \</div\> ',
                            '\<script\> $(function () { $(\'[data-toggle="tooltip"]\').tooltip();}); $(\'#showmore\').on(\'click\', function(e) {e.preventDefault();var $this = $(this);var $collapse = $this.closest(\'.collapse-group\').find(\'.collapse\');$collapse.collapse(\'toggle\'); if($(\'#showmore\').text() === "Show More") { $(\'#showmore\').text("Show Less"); } else { $(\'#showmore\').text("Show More"); } }); function updateWidth() { var str = $(\'#directIFrame\').html().replace(/width=(".*?")/, \'width="\' + $(\'#width\').val() +  \'"\'); $(\'#directIFrame\').html(str); } function updateHeight() { var str = $(\'#directIFrame\').html().replace(/height=(".*?")/, \'height="\' + $(\'#height\').val() +  \'"\'); $(\'#directIFrame\').html(str); } \</script\>',
                        ].join('');
                        $(element).attr('data-content', data);
                    }
                }, 'data-toggle': 'popover', 'data-placement': 'bottom', 'data-content': 'Content', 'title': 'Share', 'data-container': 'body', 'data-html': 'true'}, 'Share')
            ].concat(
                m('.btn.btn-sm.btn-primary.file-download', {onclick: $(document).trigger.bind($(document), 'fileviewpage:download')}, 'Download')
            )),
>>>>>>> c1ff079d
            m('.btn-group.btn-group-sm.m-t-xs', [
               ctrl.editor ? m( '.btn.btn-default.disabled', 'Toggle view: ') : null
            ].concat(
                m('button.btn' + (ctrl.mfrIframeParent.is(':visible') ? '.btn-primary' : '.btn-default'), {
                    onclick: function (e) {
                        e.preventDefault();
                        // at least one button must remain enabled.
                        if (!ctrl.mfrIframeParent.is(':visible') || panelsShown > 1) {
                            ctrl.mfrIframeParent.toggle();
                            ctrl.revisions.selected = false;
                        } else if (ctrl.mfrIframeParent.is(':visible') && !ctrl.editor){
                            ctrl.mfrIframeParent.toggle();
                            ctrl.revisions.selected = true;
                        }
                    }
                }, 'View'), editButton())
            ),
            m('.btn-group.m-t-xs', [
                m('button.btn.btn-sm' + (ctrl.revisions.selected ? '.btn-primary': '.btn-default'), {onclick: function(){
                    var editable = ctrl.editor && ctrl.editor.selected;
                    var viewable = ctrl.mfrIframeParent.is(':visible');
                    if (editable || viewable){
                        if (viewable){
                            ctrl.mfrIframeParent.toggle();
                        }
                        if (editable) {
                            ctrl.editor.selected = false;
                        }
                        ctrl.revisions.selected = true;
                    } else {
                        ctrl.mfrIframeParent.toggle();
                        if (ctrl.editor) {
                            ctrl.editor.selected = false;
                        }
                        ctrl.revisions.selected = false;
                    }
                }}, 'Revisions')
            ])
        ]));

        if (ctrl.revisions.selected){
            return m('.file-view-page', m('.panel-toggler', [
                m('.row', ctrl.revisions)
            ]));
        }
        var editDisplay = (ctrl.editor && !ctrl.editor.selected) ? 'display:none' : '' ;
        ctrl.triggerResize();
        return m('.file-view-page', m('.panel-toggler', [
            m('.row[style="' + editDisplay + '"]', m('.col-sm-12', ctrl.editor),
             m('.row[style="display:none"]', ctrl.revisions))
        ]));
    }
};


module.exports = function(context) {
    // Treebeard forces all mithril to load twice, to avoid
    // destroying the page iframe this out side of mithril.
    if (!context.file.urls.render) {
        $('#mfrIframe').html(context.file.error);
    } else {
        var url = context.file.urls.render;
        if (context.accessToken) {
            url += '&token=' + context.accessToken;
        }

        if (window.mfr !== undefined) {
            var mfrRender = new mfr.Render('mfrIframe', url, {}, 'cos_logo.png');
            $(document).on('fileviewpage:reload', function() {
                mfrRender.reload();
            });
            $(document).on('fileviewpage:resize', function() {
                mfrRender.resize();
            });
        }

    }

    return m.component(FileViewPage, context);
};<|MERGE_RESOLUTION|>--- conflicted
+++ resolved
@@ -214,10 +214,6 @@
                 m('button.btn.btn-sm.btn-danger.file-delete', {onclick: $(document).trigger.bind($(document), 'fileviewpage:delete')}, 'Delete')
             ]) : '',
             m('.btn-group.m-t-xs', [
-<<<<<<< HEAD
-                m('button.btn.btn-sm.btn-primary.file-download', {onclick: $(document).trigger.bind($(document), 'fileviewpage:download')}, 'Download')
-            ]),
-=======
                 m('#sharebutton.btn.btn-sm.btn-primary', {onclick: function () {
                     var link = $('iframe').attr('src');
                     var height = $('iframe').attr('height');
@@ -279,7 +275,6 @@
             ].concat(
                 m('.btn.btn-sm.btn-primary.file-download', {onclick: $(document).trigger.bind($(document), 'fileviewpage:download')}, 'Download')
             )),
->>>>>>> c1ff079d
             m('.btn-group.btn-group-sm.m-t-xs', [
                ctrl.editor ? m( '.btn.btn-default.disabled', 'Toggle view: ') : null
             ].concat(
