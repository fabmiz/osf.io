--- conflicted
+++ resolved
@@ -40,15 +40,9 @@
         var link = params.link;
 
         var url = link.substring(0, link.indexOf('render'));
-<<<<<<< HEAD
-        return m('button.btn.btn-sm.btn-primary.file-share', {onclick: function popOverShow() {
-                var pop = document.getElementById('popOver');
-                //This is bad, shoudl only happen for Firefox, thanks @chrisseto
-=======
         return m('button#sharebutton.disabled.btn.btn-sm.btn-primary.file-share', {onclick: function popOverShow() {
                 var pop = document.getElementById('popOver');
                 //This is bad, should only happen for Firefox, thanks @chrisseto
->>>>>>> 380bd30e
                 if (!pop){
                     return window.setTimeout(popOverShow, 100);
                 }
@@ -80,12 +74,7 @@
                         ])
                     ])
                 ]);
-<<<<<<< HEAD
             }, config: function(element, isInitialized) {
-=======
-            },
-            config: function(element, isInitialized) {
->>>>>>> 380bd30e
                 if(!isInitialized){
                     var button = $(element).popover();
                     button.on('show.bs.popover', function(e){
