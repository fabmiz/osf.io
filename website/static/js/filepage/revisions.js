--- conflicted
+++ resolved
@@ -101,14 +101,8 @@
             var isSelected = index === model.selectedRevision;
 
             return m('tr' + (isSelected ? '.active' : ''), [
-                m('td',  isSelected ?
-<<<<<<< HEAD
-                        revision.displayVersion :
-                        m('a', {href: parseInt(revision.displayVersion) === model.revisions.length ? self.baseUrl : revision.osfViewUrl}, revision.displayVersion)
-=======
-                  revision.displayVersion :
+                m('td',  isSelected ? revision.displayVersion :
                   m('a', {href: parseInt(revision.displayVersion) === model.revisions.length ? self.baseUrl : revision.osfViewUrl}, revision.displayVersion)
->>>>>>> 2f913e68
                 ),
                 model.hasDate ? m('td', revision.displayDate) : false,
                 model.hasUser ?
