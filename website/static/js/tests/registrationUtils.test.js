/*global describe, it, expect, example, before, after, beforeEach, afterEach, mocha, sinon*/
'use strict';
var assert = require('chai').assert;
var $ = require('jquery');
var utils = require('tests/utils');
var faker = require('faker');

var bootbox = require('bootbox');

var $osf = require('js/osfHelpers');
var utils = require('./utils');

window.contextVars.currentUser = {
    fullname: faker.name.findName(),
    id: 1
};
var registrationUtils = require('js/registrationUtils');

var utilities = registrationUtils.utilities;
var Comment = registrationUtils.Comment; // jshint ignore:line
var Question = registrationUtils.Question;
var MetaSchema = registrationUtils.MetaSchema;
var Draft = registrationUtils.Draft;
var RegistrationEditor = registrationUtils.RegistrationEditor;
var RegistrationManager = registrationUtils.RegistrationManager;

<<<<<<< HEAD
var makeMetaSchema = function() {
    var qid;

    var makeQuestions = function() {
        var questions = {};

        for (var i = 0; i < 3; i++) {
            qid = faker.internet.ip();
            questions[qid] = {
                type: 'string',
                format: 'text'
            };
        }
        return questions;
    };
=======
var mkMetaSchema = function() {
    var questions = [];
    var qid;
    for ( var i = 0; i < 3; i++ ) {
        qid = 'q' + i;
        questions.push({
            qid: qid,
            type: 'string',
            format: 'text'
        });
    }
>>>>>>> fa790fa0

    var params = {
        schema_name: 'My Schema',
        schema_version: 1,
        title: 'A schema',
        schema: {
            title: 'A schema',
            version: 1,
            description: 'A very interesting schema',
            fulfills: [],
            pages: [1, 1, 1].map(function() {
                return {
                    id: faker.internet.ip(),
                    title: 'Page',
                    questions: makeQuestions()
                };
            })
        },
        id: 'asdfg'
    };

    var ms = new MetaSchema(params);
    return [qid, params, ms];
};

describe('Question', () => {
    var id, question, q;
    beforeEach(() => {
        id = faker.internet.ip();
        question = {
            title: faker.internet.domainWord(),
            nav: faker.internet.domainWord(),
            type: 'string',
            format: 'text',
            description: faker.lorem.sentence(),
            help: faker.lorem.sentence(),
            required: true,
            options: [1, 1, 1].map(faker.internet.domainWord)
        };
        q = new Question(question, id);
    });

    describe('#constructor', () => {
        it('loads in optional instantiation data', () => {
            assert.equal(q.id, id);
            assert.equal(q.title, question.title);
            assert.equal(q.nav, question.nav);
            assert.equal(q.type, question.type);
            assert.equal(q.format, question.format);
            assert.equal(q.description, question.description);
            assert.equal(q.help, question.help);
            assert.equal(q.required, question.required);
            assert.equal(q.options, question.options);
            assert.isDefined(q.value);
        });
    });
    describe('#isComplete', () => {
        it('is true if the Question\'s value is not blank', () => {
            assert.isFalse(q.isComplete());
            q.value('not blank');
            assert.isTrue(q.isComplete());
        });
    });
    describe('#isValid', () => {
        it('is true if the Question\'s value is not empty and the question is required', () => {
            assert.isFalse(q.value.isValid());
            q.value('not empty');
            assert.isTrue(q.value.isValid());
        });
    });
    describe('#init', () => {
        it('maps object-type Question\'s properties property to sub-Questions', () => {
            var props = {
                foo: {
                    type: 'number'
                }
            };

            var objType = new Question({
                type: 'object',
                properties: props
            });
            var obj = new Question(objType);
            assert.equal(obj.properties.foo.id, 'foo');
            assert.isDefined(obj.properties.foo.value);
        });
    });
    describe('#toggleExample', () => {
        it('toggles the value of Question.showExample', () => {
            assert.isFalse(q.showExample());
            q.toggleExample();
            assert.isTrue(q.showExample());
        });
    });
});

<<<<<<< HEAD
describe('Draft', () => {
    var ms = makeMetaSchema()[2];
    
=======
describe('MetaSchema', () => {
    describe('#constructor', () => {
        it('loads optional instantion data and maps question data to Question instances', () => {

            var ctx = mkMetaSchema();
            var qid = ctx[0];
            var params = ctx[1];
            var ms = ctx[2];
            assert.equal(ms.name, params.schema_name);
            assert.equal(ms.version, params.schema_version);
            assert.equal(ms.schema.pages[0].id, params.schema.pages[0].id);

            assert.isDefined(ms.schema.pages[2].questions.q0.value);
        });
    });
    describe('#flatQuestions', () => {
        it('creates a flat array of the schema questions', () => {
            var ctx = mkMetaSchema();
            var qid = ctx[0];
            var params = ctx[1];
            var ms = ctx[2];

            var questions = [];
            $.each(params.schema.pages, function(i, page) {
                $.each(page.questions, function(qid, question) {
                    questions.push(question);
                });
            });
            assert.deepEqual(questions, ms.flatQuestions());
        });
    });
});

describe('Draft', () => {
    var ms = mkMetaSchema()[2];

>>>>>>> fa790fa0
    var beforeRegisterUrl = faker.internet.ip();
    var registerUrl = faker.internet.ip();
    var params = {
        pk: faker.random.number(),
        registration_metadata: {},
        initiator: {
            name: faker.name.findName(),
            id: faker.internet.ip()
        },
        initiated: faker.date.past(),
        updated: faker.date.past(),
        urls: {
            before_register: beforeRegisterUrl,
            register: registerUrl
        }
    };

    var draft = new Draft(
        params, ms
    );

    describe('#constructor', () => {
        it('loads optional instantiation data and metaSchema instance', () => {
            assert.equal(draft.metaSchema.name, ms.name);
            assert.equal(draft.initiator.id, params.initiator.id);
            assert.equal(draft.updated.toString(), params.updated.toString());
        });
        it('calculates a percent completion based on the passed registration_metadata', () => {

            var data = {};

            var params = {
                pk: faker.random.number(),
                registration_metadata: data,
                initiator: {
                    name: faker.name.findName(),
                    id: faker.internet.ip()
                },
                initiated: faker.date.past(),
                updated: faker.date.past()
            };

            var draft = new Draft(params, ms);

            $.each(draft.pages(), function(_, page) {
                $.each(page.questions(), function(_, question) {
                    question.value('value');
                });
            });

            assert.equal(draft.completion(), 100);
        });
    });
    describe('#beforeRegister', () => {
        var endpoints = [{
            method: 'GET',
            url: beforeRegisterUrl,
            response: {
                errors: ['Error'],
                prompts: ['Prompt']
            }
        }];
        var server;
        var getJSONSpy;
        var preRegisterErrorsStub;
        var preRegisterPromptsStub;
        var registerStub;
        before(() => {
            server = utils.createServer(sinon, endpoints);
            getJSONSpy = sinon.spy($, 'getJSON');
            preRegisterErrorsStub = sinon.stub(draft, 'preRegisterErrors');
            preRegisterPromptsStub = sinon.stub(draft, 'preRegisterPrompts');
            registerStub = sinon.stub(draft, 'register');
        });
        after(() => {
            server.restore();
            $.getJSON.restore();
            draft.preRegisterErrors.restore();
            draft.preRegisterPrompts.restore();
            draft.register.restore();
        });
        afterEach(() => {
            preRegisterErrorsStub.reset();
            preRegisterPromptsStub.reset();
            registerStub.reset();
        });
        it('fetches pre-register messages', (done) => {
            draft.beforeRegister().always(function() {
                assert.isTrue(getJSONSpy.calledOnce);
                done();
            });
        });
        it('calls Draft#preRegisterErrors if there are errors', (done) => {
            draft.beforeRegister().always(function() {
                assert.isTrue(preRegisterErrorsStub.calledOnce);
                done();
            });
        });
        it('calls Draft#preRegisterPrompts if there are prompts and no errors', (done) => {
            server.respondWith(
                beforeRegisterUrl,
                function (xhr, id) {
                    xhr.respond(200,
                                {'Content-Type': 'application/json'},
                                JSON.stringify({
                                    prompts: ['Warn']
                                }));
                });
            draft.beforeRegister().always(function() {
                assert.isTrue(preRegisterPromptsStub.calledOnce);
                done();
            });
        });
        it('calls Draft#register if there are no errors and no prompts', (done) => {
            server.respondWith(
                beforeRegisterUrl,
                '{}'
            );
            draft.beforeRegister().always(function() {
                assert.isTrue(registerStub.calledOnce);
                done();
            });
        });
    });
    describe('#register', () => {
        var server;
        var postJSONStub;
        before(() => {
            server = utils.createServer(sinon, []);
            postJSONStub = sinon.stub($osf, 'postJSON', function() {
                return $.Deferred();
            });
        });
        after(() => {
            server.restore();
            $osf.postJSON.restore();
        });
        it('POSTS the data passed into beforeRegister, and redirects on a success response', (done) => {
            server.respondWith(
                beforeRegisterUrl,
                '{}'
            );
            var data = {some: 'data'};
            draft.beforeRegister(data).always(() => {
                assert.isTrue(
                    postJSONStub.calledOnce &&
                    postJSONStub.calledWith(
                        registerUrl,
                        data
                    )
                );
                done();
            });
        });
    });
});

describe('RegistrationEditor', () => {
    var ms = makeMetaSchema()[2];
    var questions = [];

    var metaData = {};
    $.each(questions, function(i, q) {
        metaData[q.id] = {
            value: faker.company.bsNoun()
        };
    });

    var beforeRegisterUrl = faker.internet.ip();
    var registerUrl = faker.internet.ip();
    var params = {
        pk: faker.random.number(),
        registration_metadata: metaData,
        initiator: {
            name: faker.name.findName(),
            id: faker.internet.ip()
        },
        initiated: faker.date.past(),
        updated: faker.date.past(),
        urls: {
            before_register: beforeRegisterUrl,
            register: registerUrl
        }
    };

    var draft = new Draft(
        params, ms
    );

    var editor;
    var createUrl = faker.internet.ip();
    var updateUrl = faker.internet.ip() + '/{draft_pk}/';
    before(() => {
        editor = new RegistrationEditor({
            create: createUrl,
            update: updateUrl
        }, '#id');
        editor.init(draft);
    });
    describe('#init', () => {
        it('loads draft data', () => {
            assert.equal(editor.draft(), draft);
        });
        it('#loads schema data into the schema', () => {
            $.each(questions, function(i, q) {
                assert.equal(q.value(), metaData[q.id].value);
            });
        });
    });
    describe('#create', () => {
        var postJSONStub;
        before(() => {
            postJSONStub = sinon.stub($osf, 'postJSON', function() {
                var ret = $.Deferred();
                ret.resolve({pk : '12345'});
                return ret;
            });
        });
        after(() => {
            postJSONStub.restore();
        });
        it('POSTs to the create URL with the current draft state', (done) => {

            editor.create({}).always(function() {
                assert.deepEqual(
                    postJSONStub.args[0][1].schema_data,
                    {}
                );
                done();
            });
        });
    });
    describe('#save', () => {
        var putJSONStub;
        beforeEach(() => {
            putJSONStub = sinon.stub($osf, 'putJSON', function() {
                var ret = $.Deferred();
                ret.resolve({pk: '12345'}, 1, {});
                return ret;
            });
        });
        afterEach(() => {
            putJSONStub.restore();
        });
        it('PUTs to the update URL with the current draft state', (done) => {
            var question = draft.pages()[0].questions()[0];
            question.value('Updated');
            editor.save().always(function() {
                assert.equal(
                    putJSONStub.args[0][1].schema_data[question.id].value,
                    'Updated'
                );
                done();
            });


        });
    });
});<|MERGE_RESOLUTION|>--- conflicted
+++ resolved
@@ -24,23 +24,6 @@
 var RegistrationEditor = registrationUtils.RegistrationEditor;
 var RegistrationManager = registrationUtils.RegistrationManager;
 
-<<<<<<< HEAD
-var makeMetaSchema = function() {
-    var qid;
-
-    var makeQuestions = function() {
-        var questions = {};
-
-        for (var i = 0; i < 3; i++) {
-            qid = faker.internet.ip();
-            questions[qid] = {
-                type: 'string',
-                format: 'text'
-            };
-        }
-        return questions;
-    };
-=======
 var mkMetaSchema = function() {
     var questions = [];
     var qid;
@@ -52,7 +35,6 @@
             format: 'text'
         });
     }
->>>>>>> fa790fa0
 
     var params = {
         schema_name: 'My Schema',
@@ -67,7 +49,7 @@
                 return {
                     id: faker.internet.ip(),
                     title: 'Page',
-                    questions: makeQuestions()
+                    questions: questions
                 };
             })
         },
@@ -149,11 +131,6 @@
     });
 });
 
-<<<<<<< HEAD
-describe('Draft', () => {
-    var ms = makeMetaSchema()[2];
-    
-=======
 describe('MetaSchema', () => {
     describe('#constructor', () => {
         it('loads optional instantion data and maps question data to Question instances', () => {
@@ -190,7 +167,6 @@
 describe('Draft', () => {
     var ms = mkMetaSchema()[2];
 
->>>>>>> fa790fa0
     var beforeRegisterUrl = faker.internet.ip();
     var registerUrl = faker.internet.ip();
     var params = {
@@ -219,8 +195,15 @@
             assert.equal(draft.updated.toString(), params.updated.toString());
         });
         it('calculates a percent completion based on the passed registration_metadata', () => {
+            var ms = mkMetaSchema()[2];
 
             var data = {};
+            var questions = ms.flatQuestions();
+            $.each(questions, function(i, q) {
+                data[q.id] = {
+                    value: 'value'
+                };
+            });
 
             var params = {
                 pk: faker.random.number(),
@@ -349,8 +332,8 @@
 });
 
 describe('RegistrationEditor', () => {
-    var ms = makeMetaSchema()[2];
-    var questions = [];
+    var ms = mkMetaSchema()[2];
+    var questions = ms.flatQuestions();
 
     var metaData = {};
     $.each(questions, function(i, q) {
@@ -402,15 +385,18 @@
     });
     describe('#create', () => {
         var postJSONStub;
+        var updateDataStub;
         before(() => {
             postJSONStub = sinon.stub($osf, 'postJSON', function() {
                 var ret = $.Deferred();
                 ret.resolve({pk : '12345'});
                 return ret;
             });
+            updateDataStub = sinon.stub(editor, 'updateData');
         });
         after(() => {
-            postJSONStub.restore();
+            $osf.postJSON.restore();
+            editor.updateData.restore();
         });
         it('POSTs to the create URL with the current draft state', (done) => {
 
@@ -424,29 +410,42 @@
         });
     });
     describe('#save', () => {
-        var putJSONStub;
+        var putSaveDataStub;
+        var updateDataStub;
         beforeEach(() => {
-            putJSONStub = sinon.stub($osf, 'putJSON', function() {
+            putSaveDataStub = sinon.stub(editor, 'putSaveData', function() {
                 var ret = $.Deferred();
-                ret.resolve({pk: '12345'}, 1, {});
+                ret.resolve();
                 return ret;
             });
+            updateDataStub = sinon.stub(editor, 'updateData');
         });
         afterEach(() => {
-            putJSONStub.restore();
-        });
-        it('PUTs to the update URL with the current draft state', (done) => {
-            var question = draft.pages()[0].questions()[0];
-            question.value('Updated');
-            editor.save().always(function() {
-                assert.equal(
-                    putJSONStub.args[0][1].schema_data[question.id].value,
-                    'Updated'
-                );
-                done();
-            });
-
-
+            editor.putSaveData.restore();
+            editor.updateData.restore();
+        });
+        it('PUTs to the update URL with the current draft state', () => {
+            var metaSchema = draft.metaSchema;
+            questions[0].value('Updated');
+            editor.save();
+
+            var data = {};
+            $.each(questions, function(i, q) {
+                data[q.id] = {
+                    value: q.value(),
+                    comments: []
+                };
+            });
+
+            assert.isTrue(
+                putSaveDataStub.calledWith(
+                    {
+                        schema_name: metaSchema.name,
+                        schema_version: metaSchema.version,
+                        schema_data: data
+                    }
+                )
+            );
         });
     });
 });