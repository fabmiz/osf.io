--- conflicted
+++ resolved
@@ -497,22 +497,13 @@
             return m ('.prereg.banner',
                 m('.row',
                     [
-<<<<<<< HEAD
-                        m('.col-xs-9.m-v-sm',
-=======
                         m('.col-md-9.m-v-sm',
->>>>>>> b2f91a5a
                             m('div.conference-centering',
                                 m('p', 'Improve your next study. Enter the Prereg Challenge and you could win $1,000.')
                             )
                         ),
-<<<<<<< HEAD
-                        m('.col-xs-3.text-center.m-v-sm',
-                            m('div.pull-right',  m('a.btn.btn-success.btn-success-high-contrast.f-w-xl', { type:'button',  href:'/prereg/', onclick: function() {
-=======
                         m('.col-md-3.text-center.m-v-sm',
                             m('div',  m('a.btn.btn-success.btn-success-high-contrast.f-w-xl', { type:'button',  href:'/prereg/', onclick: function() {
->>>>>>> b2f91a5a
                                 $osf.trackClick('prereg', 'navigate', 'navigate-to-begin-prereg');
                             }}, 'Start Prereg Challenge'))
                         )
