'use strict';

var c3 = require('c3');
var m = require('mithril');
var $ = require('jquery');
var $osf = require('js/osfHelpers');
var utils = require('./utils');

var Stats = {};

function indexById(myArray,key,id) {
    return $.map(myArray, function (arrayItem, index) {
        if (arrayItem[key] === id){return index}
    })[0];
}

function donutGraph (data, vm) {
    data.charts.shareDonutGraph.onclick = function (d, element) {
<<<<<<< HEAD
        utils.updateFilter(vm, 'shareProperties.source:' + d.name, true); //TODO change this to subscription based filter?
=======
        utils.updateFilter(vm, 'match:shareProperties.source:' + d.name, true);
>>>>>>> 94e87670
    };
    return c3.generate({
        bindto: '#shareDonutGraph',
        size: {
            height: 200
        },
        data: data.charts.shareDonutGraph,
        donut: {
            title: data.charts.shareDonutGraph.title,
            label: {
                format: function (value, ratio, id) {
                    return Math.round(ratio*100) + '%';
                }
            }
        },
        legend: {
            show: false
        },
        tooltip: {
            format: {
                name: function (name, ratio, id, index) {
                    if (name === 'pubmed') { //TODO @fabianvf, can we get rid of this now? looks like pubmedcentral is already the name of one of the sources
                        name = 'pubmed central';
                    }
                    return name;
                }
            }
        }
    });
}

function timeGraph (data,vm) {
    return c3.generate({
        bindto: '#shareTimeGraph',
        size: {
            height: 250
        },
        data: data.charts.shareTimeGraph,
        subchart: { //TODO @bdyetton implement subgraph and updating of search results from it
            show: true,
            size: {
                height: 20
            },
            onbrush: function(zoomWin){
                clearTimeout(data.charts.shareTimeGraph.dateChangeCallbackId); //stop constant redraws
                data.charts.shareTimeGraph.dateChangeCallbackId = setTimeout( //update chart with new dates after some delay (1s) to stop repeated requests
                    function(){
                        var rawX = data.charts.shareTimeGraph.rawX;
                        var xTick = (rawX.slice(-1)[0]-rawX[0])/rawX.length;
                        var xMin = Math.round(rawX[0]+xTick*zoomWin[0]);
                        var xMax = Math.round(rawX[0]+xTick*zoomWin[1]);
                        utils.updateFilter(vm, utils.fieldRange('providerUpdatedDateTime',zoomWin[0].getTime(),zoomWin[1].getTime()), true);
                    }
                    ,1000);
            }
        },
        axis: {
            x: {
                type: 'timeseries',
                tick: {
                    format: function(d) {return Stats.timeSinceEpochInMsToMMYY(d)}
                }
            },
            y: {
                label: {
                    text: 'Number of Events',
                    position: 'outer-middle'
                },
                tick: {
                    count: 8,
                    format: function (d) {return parseInt(d).toFixed(0);}
                }
            }
        },
        legend: {
            show: false
        },
        tooltip: {
            grouped: false,
            format: {
              name: function (name, ratio, id, index) {
                  if (name === 'pubmed') {
                      name = 'pubmed central';
                  }
                  return name;
              }
            }
        }
    });
}

Stats.sourcesAgg = function(){
    var sourcesQuery = {'match_all':{}};
    var sourcesAgg = {'sources': utils.termsFilter('field','_type')};
    return {'query' : sourcesQuery, 'aggregations': sourcesAgg ,'filters' : []}
};

Stats.sourcesByDatesAgg = function(){
    var dateTemp = new Date(); //get current time
    dateTemp.setMonth(dateTemp.getMonth() - 3);
    var threeMonthsAgo = dateTemp.getTime();
    var dateHistogramQuery = {'match_all':{}};
    var dateHistogramAgg = {'sourcesByTimes': utils.termsFilter('field','_type')};
    dateHistogramAgg.sourcesByTimes['aggregations'] = {'articlesOverTime' :
        utils.dateHistogramFilter('providerUpdatedDateTime',threeMonthsAgo)};
    return {'query' : dateHistogramQuery, 'aggregations': dateHistogramAgg ,'filters' : []}
};

Stats.timeSinceEpochInMsToMMYY = function(timeSinceEpochInMs)
{
    var d = new Date(0);
    d.setUTCSeconds(timeSinceEpochInMs/1000);
    return d.getMonth().toString() + '/' + d.getFullYear().toString().substring(2);
};

Stats.shareDonutGraphParser = function(data)
{
    var chartData = {};
    chartData.name = 'shareDonutGraph';
    chartData.columns = [];
    chartData.colors = {};
    chartData.type = 'donut';

    var providerCount = 0;
    var hexColors = utils.generateColors(data.aggregations.sources.buckets.length);
    var i = 0;
    data.aggregations.sources.buckets.forEach(
        function (bucket) {
            chartData.columns.push([bucket.key, bucket.doc_count]);
            providerCount = providerCount + (bucket.doc_count ? 1 : 0);
            chartData.colors[bucket.key] = hexColors[i];
            i = i + 1;
        }
    );
    chartData.title = providerCount.toString() + ' Provider' + (providerCount !== 1 ? 's' : '');
    $('.c3-chart-arcs-title').text(chartData.title); //dynamically update chart title
    return chartData
};

Stats.shareTimeGraphParser = function(data)
{
    var chartData = {};
    chartData.name = 'shareTimeGraph';
    chartData.columns = [];
    chartData.colors = {};
    chartData.type = 'area-spline';
    chartData.x = 'x';
    chartData.groups = [];
    var grouping = [];
    grouping.push('x');
    var hexColors = utils.generateColors(data.aggregations.sourcesByTimes.buckets.length);
    var i = 0;
    var datesCol = [];
    data.aggregations.sourcesByTimes.buckets.forEach( //TODO @bdyetton what would be nice is a helper function to do this for any agg returned by elastic
        function (source) {
            chartData.colors[source.key] = hexColors[i];
            var column = [source.key];
            grouping.push(source.key);
            source.articlesOverTime.buckets.forEach(function(date){
                column.push(date.doc_count);
                if(i===0){
                    datesCol.push(date.key);
                }
            });
            chartData.columns.push(column);
            i = i + 1;
        }
    );
    chartData.rawX = datesCol.slice();
    chartData.groups.push(grouping);
    datesCol.unshift('x')
    chartData.columns.unshift(datesCol);
    return chartData;
};


Stats.view = function(ctrl) {
    return [
        m('.row.search-helper', {style: {color: 'darkgrey'}},
            m('.col-xs-12.col-lg-8.col-lg-offset-2', [
                m('.col-md-4', m('p.text-center', ctrl.vm.latestDate ? utils.formatNumber(ctrl.vm.totalCount) + ' events as of ' + new Date().toDateString() : '')),
                m('.col-md-4', m('p.text-center.font-thick', (ctrl.vm.query() && ctrl.vm.query().length > 0) ? 'Found ' + utils.formatNumber(ctrl.vm.count) + ' events in ' + ctrl.vm.time + ' seconds' : '')),
                m('.col-md-4', m('p.text-center', ctrl.vm.providers + ' content providers'))
            ])
        ),
        m('.row', ctrl.vm.showStats ? [
            m('.col-md-12', [
                m('.row', m('.col-md-12', [
                    m('.row', (ctrl.vm.statsData && ctrl.vm.count > 0) ? [
                        m('.col-sm-3', (ctrl.vm.statsData.charts.shareDonutGraph) ? [ctrl.drawGraph('shareDonutGraph', donutGraph)] : []),
                        m('.col-sm-9', (ctrl.vm.statsData.charts.shareTimeGraph) ? [ctrl.drawGraph('shareTimeGraph', timeGraph)] : [])
                    ] : [])
                ]))
            ]),
        ] : []),
        m('.row', [
            m('col-md-12', m('a.stats-expand', {
                onclick: function() {ctrl.vm.showStats = !ctrl.vm.showStats;}
            },
                ctrl.vm.showStats ? m('i.fa.fa-angle-up') : m('i.fa.fa-angle-down')
            ))
        ])
    ];
};

Stats.controller = function(vm) {
    var self = this;

    self.vm = vm;
    self.vm.graphs = {}; //holds actual c3 chart objects
    self.vm.statsData = {'charts': {}}; //holds data for charts
    self.vm.loadStats = true; //we want to turn stats on
    //request these querys/aggregations for charts
    self.vm.statsAggs = {
        'shareTimeGraph' : Stats.sourcesByDatesAgg(),
        'shareDonutGraph' : Stats.sourcesAgg()
    };

    //set each aggregation as the data source for each chart parser, and hence chart
    self.vm.statsParsers = {
        'sources' : Stats.shareDonutGraphParser,
        'sourcesByTimes' : Stats.shareTimeGraphParser
    };

    self.vm.totalCount = 0;
    self.vm.latestDate = undefined;
    self.vm.statsLoaded = m.prop(false);

    self.drawGraph = function(divId, graphFunction) {
        return m('div', {id: divId, config: function(e, i) {
            if (i) {
                return;
            }
            self.vm.graphs[divId] = graphFunction(self.vm.statsData, self.vm);
        }});
    };
    //
    //self.loadStats = function(){
    //    return utils.loadStats(self.vm);
    //};

    //utils.onSearch(self.loadStats);

    m.request({
        method: 'GET',
        background: true,
        url: '/api/v1/share/search/?size=1&sort=providerUpdatedDateTime',
    }).then(function(data) {
        self.vm.totalCount = data.count;
        self.vm.latestDate = new $osf.FormattableDate(data.results[0].providerUpdatedDateTime).local;
    }).then(m.redraw);

    //self.loadStats();
};

module.exports = Stats;<|MERGE_RESOLUTION|>--- conflicted
+++ resolved
@@ -8,19 +8,9 @@
 
 var Stats = {};
 
-function indexById(myArray,key,id) {
-    return $.map(myArray, function (arrayItem, index) {
-        if (arrayItem[key] === id){return index}
-    })[0];
-}
-
 function donutGraph (data, vm) {
     data.charts.shareDonutGraph.onclick = function (d, element) {
-<<<<<<< HEAD
-        utils.updateFilter(vm, 'shareProperties.source:' + d.name, true); //TODO change this to subscription based filter?
-=======
         utils.updateFilter(vm, 'match:shareProperties.source:' + d.name, true);
->>>>>>> 94e87670
     };
     return c3.generate({
         bindto: '#shareDonutGraph',
@@ -59,24 +49,22 @@
             height: 250
         },
         data: data.charts.shareTimeGraph,
-        subchart: { //TODO @bdyetton implement subgraph and updating of search results from it
-            show: true,
-            size: {
-                height: 20
-            },
-            onbrush: function(zoomWin){
-                clearTimeout(data.charts.shareTimeGraph.dateChangeCallbackId); //stop constant redraws
-                data.charts.shareTimeGraph.dateChangeCallbackId = setTimeout( //update chart with new dates after some delay (1s) to stop repeated requests
-                    function(){
-                        var rawX = data.charts.shareTimeGraph.rawX;
-                        var xTick = (rawX.slice(-1)[0]-rawX[0])/rawX.length;
-                        var xMin = Math.round(rawX[0]+xTick*zoomWin[0]);
-                        var xMax = Math.round(rawX[0]+xTick*zoomWin[1]);
-                        utils.updateFilter(vm, utils.fieldRange('providerUpdatedDateTime',zoomWin[0].getTime(),zoomWin[1].getTime()), true);
-                    }
-                    ,1000);
-            }
-        },
+        //subchart: { //TODO @bdyetton fix the aggregation that the subchart pulls from so it always has the global range results
+        //    show: true,
+        //    size: {
+        //        height: 30
+        //    },
+        //    onbrush: function(zoomWin){
+        //        clearTimeout(data.charts.shareTimeGraph.dateChangeCallbackId); //stop constant redraws
+        //        data.charts.shareTimeGraph.dateChangeCallbackId = setTimeout( //update chart with new dates after some delay (1s) to stop repeated requests
+        //            function(){
+        //                utils.removeFilter(vm,vm.statsQueries.shareTimeGraph.filter);
+        //                vm.statsQueries.shareTimeGraph.filter = 'range:providerUpdatedDateTime:'+zoomWin[0].getTime()+':'+zoomWin[1].getTime();
+        //                utils.updateFilter(vm,vm.statsQueries.shareTimeGraph.filter, true);
+        //            }
+        //            ,1000);
+        //    }
+        //},
         axis: {
             x: {
                 type: 'timeseries',
@@ -115,7 +103,7 @@
 Stats.sourcesAgg = function(){
     var sourcesQuery = {'match_all':{}};
     var sourcesAgg = {'sources': utils.termsFilter('field','_type')};
-    return {'query' : sourcesQuery, 'aggregations': sourcesAgg ,'filters' : []}
+    return {'query' : sourcesQuery, 'aggregations': sourcesAgg ,'filters' : {}}
 };
 
 Stats.sourcesByDatesAgg = function(){
@@ -126,7 +114,7 @@
     var dateHistogramAgg = {'sourcesByTimes': utils.termsFilter('field','_type')};
     dateHistogramAgg.sourcesByTimes['aggregations'] = {'articlesOverTime' :
         utils.dateHistogramFilter('providerUpdatedDateTime',threeMonthsAgo)};
-    return {'query' : dateHistogramQuery, 'aggregations': dateHistogramAgg ,'filters' : []}
+    return {'query' : dateHistogramQuery, 'aggregations': dateHistogramAgg ,'filters' : {}}
 };
 
 Stats.timeSinceEpochInMsToMMYY = function(timeSinceEpochInMs)
@@ -189,9 +177,8 @@
             i = i + 1;
         }
     );
-    chartData.rawX = datesCol.slice();
     chartData.groups.push(grouping);
-    datesCol.unshift('x')
+    datesCol.unshift('x');
     chartData.columns.unshift(datesCol);
     return chartData;
 };
@@ -234,7 +221,7 @@
     self.vm.statsData = {'charts': {}}; //holds data for charts
     self.vm.loadStats = true; //we want to turn stats on
     //request these querys/aggregations for charts
-    self.vm.statsAggs = {
+    self.vm.statsQueries = {
         'shareTimeGraph' : Stats.sourcesByDatesAgg(),
         'shareDonutGraph' : Stats.sourcesAgg()
     };
@@ -257,12 +244,6 @@
             self.vm.graphs[divId] = graphFunction(self.vm.statsData, self.vm);
         }});
     };
-    //
-    //self.loadStats = function(){
-    //    return utils.loadStats(self.vm);
-    //};
-
-    //utils.onSearch(self.loadStats);
 
     m.request({
         method: 'GET',
@@ -272,8 +253,6 @@
         self.vm.totalCount = data.count;
         self.vm.latestDate = new $osf.FormattableDate(data.results[0].providerUpdatedDateTime).local;
     }).then(m.redraw);
-
-    //self.loadStats();
 };
 
 module.exports = Stats;