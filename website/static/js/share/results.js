'use strict';

var pd = require('pretty-data').pd;
var $ = require('jquery');
var m = require('mithril');
var $osf = require('js/osfHelpers');
var utils = require('./utils');
var Results = {
    controller: function(vm) {
        var self = this;
        self.vm = vm;
        self.vm.resultsLoading = m.prop(false);
    },
    view: function(ctrl) {
        var resultViews = $.map(ctrl.vm.results || [], function(result, i) {
            return m.component(Result, {result: result, vm: ctrl.vm});
        });



        var len = 0;
        if (ctrl.vm.results){
            len = ctrl.vm.results.length;
        }
        return m('', [
            m('.row', m('.col-md-12', (!utils.arrayEqual(resultViews, [])) ? resultViews : (!ctrl.vm.resultsLoading() && (ctrl.vm.results !== null)) ? m('span', {style: {margin: 'auto'}}, 'No results for this query') : [])),
            m('.row', m('.col-md-12', ctrl.vm.resultsLoading() ? utils.loadingIcon : [])),
            m('.row', m('.col-md-12', m('div', {style: {display: 'block', margin: 'auto', 'text-align': 'center'}},
                len > 0 && len < ctrl.vm.count ?
                m('a.btn.btn-md.btn-default', {
                    onclick: function(){
                        utils.loadMore(ctrl.vm)
                            .then(function(data) {
                                utils.updateVM(ctrl.vm, data);
                            });
                    }
                }, 'More') : [])
            ))
        ]);

    }
};

var Result = {
    /**
     * Formats a single search result for display
     *
     * @param {Object} result A map containing a single search result
     * @param {Integer} index Just ignore this, it doesn't matter
     */
    view: function(ctrl, params) {
        return m( '.animated.fadeInUp', [
            m('div', [
                m('h4', [
                    m.component(TitleBar, params)
                ]),
                m('.row', [
                    m('.col-md-7',
                      m('span.pull-left',
                        m.component(Contributors, params)
                      )
                    ),
                    m('.col-md-5',
                        m('.pull-right',
                          {style: {'text-align': 'right'}},
                          m.component(Subjects, params)
                        )
                    )
                ]),
                m('br'),
                m.component(Footer, params)
            ]),
            m('hr')
        ]);

    }
};

var TitleBar = {
    view: function(ctrl, params) {
        var result = params.result;
        return m('span', {}, [
            m('a[href=]' + result.canonicalUri + ']', ((result.title || 'No title provided'))),
            m('br'),
            m.component(Description, params)
        ]);
    }
};

/* Render the description of a single result. Will highlight the matched text */
var Description = {
    view: function(ctrl, params) {
        var result = params.result;
        if ((result.description || '').length > 350) {
                return m('p.readable.pointer', {
                    onclick:function(){
                        result.showAll = result.showAll ? false : true;
                        }
                    },
                    result.showAll ? result.description : $.trim(result.description.substring(0, 350)) + '...'
                );
            }
            return m('p.readable', result.description);
    }
};

var Contributors = {
    view: function(ctrl, params) {
        var result = params.result;
        var contributorViews = $.map(result.contributors, function(contributor, i) {
                return m.component(Contributor, $.extend({contributor: contributor, index: i}, params));
            });

        return m('span.pull-left', {style: {'text-align': 'left'}},
            result.showAllContrib || result.contributors.length < 8 ?
                contributorViews :
                m('span', [
                    contributorViews.slice(0, 7),
                    m('br'),
                    m('a', {onclick: function(){result.showAllContrib = result.showAllContrib ? false : true;}}, 'See All')
                ])
        );

    }
};

var Contributor = {
    view: function(ctrl, params) {
        var contributor = params.contributor;
        var index = params.index;
        var vm = params.vm;
        return m('span', [
            m('span', index !== 0 ? ' · ' : ''),
            m('a', {
                onclick: function() {
                    utils.updateFilter(vm, 'match:contributors.familyName:' + contributor.familyName, true);
                    utils.updateFilter(vm, 'match:contributors.givenName:' + contributor.givenName, true);
                }
            }, contributor.name)
        ]);
    }
};

var Subjects = {
    view: function(ctrl, params){
        var result = params.result;
        var subjectViews = $.map(result.subjects || [], function(subject, i) {
            return m.component(Subject, $.extend({subject: subject}, params));
        });
        if (result.showAllsubjects || (result.subjects || []).length <= 5) {
            return m('span', subjectViews);
        }
        return m('span', [
            subjectViews.slice(0, 5),
            m('br'),
            m('div', m('a', {onclick: function() {result.showAllsubjects = result.showAllsubjects ? false : true;}},'See All'))
        ]);

    }
};

var Subject = {
    view: function(ctrl, params) {
        var subject = params.subject;
        var vm = params.vm;
        return m('span', m('.badge.pointer', {onclick: function(){
                utils.updateFilter(vm, 'match:subjects:"' + subject + '"', true);
            }}, subject.length < 50 ? subject : subject.substring(0, 47) + '...'),
            ' ');
    }
};

var Footer = {
    controller: function(params) {
        var self = this;
        this.result = params.result;
        this.cleanResult = m.prop(null);
        this.loadRawNorm = function() {
            utils.loadRawNormalized(this.result).then(
                function(cleanData) {
                    self.cleanResult(cleanData);
                }, function(error) {
                    self.cleanResult(error);
                }
            );
        };
    },
    view: function(ctrl, params) {
        var result = params.result;
        var vm = params.vm;
        return m('div', [
            m('span',
                'Released on ' + new $osf.FormattableDate(result.providerUpdatedDateTime).local,
                vm.rawNormedLoaded() ?  m('span', [
                    m('span', {style: {'margin-right': '5px', 'margin-left': '5px'}}, ' | '),
                    m('a', {
                        onclick: function() {
                            ctrl.showRawNormed = ctrl.showRawNormed ? false : true;
                            ctrl.loadRawNorm();
                        }
                    }, 'Data')
                ]) : m('span', [])
            ),
            m('span.pull-right', [
                m('img', {src: vm.ProviderMap[result.shareProperties.source].favicon, alt: 'favicon for ' + result.shareProperties.source, style: {width: '16px', height: '16px'}}),
                ' ',
                m('a', {onclick: function() {utils.updateFilter(vm, 'shareProperties.source:' + result.shareProperties.source);}}, vm.ProviderMap[result.shareProperties.source].long_name),
                m('br')
            ]),
            ctrl.showRawNormed ? m.component(RawNormalizedData, {result: ctrl.cleanResult}) : '',
        ]);
    }
};

var RawNormalizedData = {
    view: function(ctrl, params) {
        var result = params.result();
        // console.log('RESULT IS: ' + result);
        return m('.row', [
            m('.col-md-12',
<<<<<<< HEAD
                m('div', [
                    m('ul', {class: 'nav nav-tabs'}, [
=======
                result.showRawNormed && result.raw ? m('div', [
                    m('ul', {className: 'nav nav-tabs'}, [
>>>>>>> d23d759e
                        m('li', m('a', {href: '#raw', 'data-toggle': 'tab'}, 'Raw')),
                        m('li', m('a', {href: '#normalized', 'data-toggle': 'tab'}, 'Normalized'))
                    ]),
                    m('div', {className: 'tab-content'},
                        m('div',
                            {className: 'tab-pane active', id:'raw'},
                            m('pre',
                                (function(){
                                    if (result.rawfiletype === 'xml') {
                                        return pd.xml(result.raw);
                                    }
                                    else {
                                        var rawjson = JSON.parse(result.raw);
                                        return JSON.stringify(rawjson, undefined, 2);
                                    }
                                }())
                            )
                        ),
                        m('div',
                            {className: 'tab-pane', id:'normalized'},
                            m('pre',
                                (function(){
                                    return JSON.stringify(result.normalized, undefined, 2);
                                }())
                            )
                        )
                    )
                ])
            )
        ]);
    }
};

module.exports = Results;<|MERGE_RESOLUTION|>--- conflicted
+++ resolved
@@ -215,22 +215,16 @@
 var RawNormalizedData = {
     view: function(ctrl, params) {
         var result = params.result();
-        // console.log('RESULT IS: ' + result);
         return m('.row', [
             m('.col-md-12',
-<<<<<<< HEAD
                 m('div', [
                     m('ul', {class: 'nav nav-tabs'}, [
-=======
-                result.showRawNormed && result.raw ? m('div', [
-                    m('ul', {className: 'nav nav-tabs'}, [
->>>>>>> d23d759e
                         m('li', m('a', {href: '#raw', 'data-toggle': 'tab'}, 'Raw')),
                         m('li', m('a', {href: '#normalized', 'data-toggle': 'tab'}, 'Normalized'))
                     ]),
-                    m('div', {className: 'tab-content'},
+                    m('div', {class: 'tab-content'},
                         m('div',
-                            {className: 'tab-pane active', id:'raw'},
+                            {class: 'tab-pane active', id:'raw'},
                             m('pre',
                                 (function(){
                                     if (result.rawfiletype === 'xml') {
@@ -244,7 +238,7 @@
                             )
                         ),
                         m('div',
-                            {className: 'tab-pane', id:'normalized'},
+                            {class: 'tab-pane', id:'normalized'},
                             m('pre',
                                 (function(){
                                     return JSON.stringify(result.normalized, undefined, 2);
