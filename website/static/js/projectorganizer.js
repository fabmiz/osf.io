/**
 * Handles Project Organizer on dashboard page of OSF.
 * For Treebeard and _item API's check: https://github.com/caneruguz/treebeard/wiki
 */
'use strict';

var Handlebars = require('handlebars');
var $ = require('jquery');
var m = require('mithril');
var Treebeard = require('treebeard');
var bootbox = require('bootbox');
var Bloodhound = require('exports?Bloodhound!typeahead.js');
var moment = require('moment');
var Raven = require('raven-js');

var $osf = require('osfHelpers');

// copyMode can be 'copy', 'move', 'forbidden', or null.
// This is set at draglogic and is used as global within this module
var copyMode = null;

// Initialize projectOrganizer object (separate from the ProjectOrganizer constructor at the end)
var projectOrganizer = {};

/**
 * Bloodhound is a typeahead suggestion engine. Searches here for public projects
 * @type {Bloodhound}
 */
projectOrganizer.publicProjects = new Bloodhound({
    datumTokenizer: function (d) {
        return Bloodhound.tokenizers.whitespace(d.name);
    },
    queryTokenizer: Bloodhound.tokenizers.whitespace,
    remote: {
        url: '/api/v1/search/projects/?term=%QUERY&maxResults=20&includePublic=yes&includeContributed=no',
        filter: function (projects) {
            return $.map(projects, function (project) {
                return {
                    name: project.value,
                    node_id: project.id,
                    category: project.category
                };
            });
        },
        limit: 10
    }
});

/**
 * Bloodhound is a typeahead suggestion engine. Searches here for users projects
 * @type {Bloodhound}
 */
projectOrganizer.myProjects = new Bloodhound({
    datumTokenizer: function (d) {
        return Bloodhound.tokenizers.whitespace(d.name);
    },
    queryTokenizer: Bloodhound.tokenizers.whitespace,
    remote: {
        url: '/api/v1/search/projects/?term=%QUERY&maxResults=20&includePublic=no&includeContributed=yes',
        filter: function (projects) {
            return $.map(projects, function (project) {
                return {
                    name: project.value,
                    node_id: project.id,
                    category: project.category
                };
            });
        },
        limit: 10
    }
});

/**
 * Edits the template for the column titles.
 * Used here to make smart folder italicized
 * @param {Object} item A Treebeard _item object for the row involved. Node information is inside item.data
 * @this Treebeard.controller Check Treebeard API for methods available
 * @private
 */
function _poTitleColumn(item) {
    var css = item.data.isSmartFolder ? 'project-smart-folder smart-folder' : '';
    return m('span', { 'class' : css }, item.data.name);
}

/**
 * Links for going to project pages on the action column
 * @param event Click event
 * @param {Object} item A Treebeard _item object for the row involved. Node information is inside item.data
 * @param {Object} col Column options
 * @this Treebeard.controller Check Treebeard API for methods available
 * @private
 */
function _gotoEvent(event, item, col) {
    window.location = item.data.urls.fetch;
}

/**
 * Watching for escape key press
 * @param {String} nodeID Unique ID of the node
 */
function addFormKeyBindings(nodeID) {
    $('#ptd-' + nodeID).keyup(function (e) {
        if (e.which === 27) {
            $('#ptd-' + nodeID).find('.cancel-button-' + nodeID).filter(':visible').click();
            return false;
        }
    });
}

/**
 * The project detail popup is populated based on the row that it was clicked from
 * @param {Object} theItem Only the item.data portion of A Treebeard _item object for the row involved.
 */
function createProjectDetailHTMLFromTemplate(theItem) {
    var detailTemplateSource,
        detailTemplate,
        detailTemplateContext,
        displayHTML;
    detailTemplateSource = $('#project-detail-template').html();
    detailTemplate = Handlebars.compile(detailTemplateSource);
    detailTemplateContext = {
        theItem: theItem,
        parentIsSmartFolder: theItem.parentIsSmartFolder
    };
    displayHTML = detailTemplate(detailTemplateContext);
    $('.project-details').html(displayHTML);
    addFormKeyBindings(theItem.node_id);
}

function createBlankProjectDetail(message) {
    var text = message || 'Select a row to view further actions.';
    $('.project-details').html('<div class="row"> <div class="col-xs-12"> <i class="text-muted text-center po-placeholder"> ' + text + ' </i> </div> </div>');
}

/**
 * Saves the expand state of a folder so that it can be loaded based on that state
 * @param {Object} item Node data
 * @param {Function} callback
 */
function saveExpandState(item, callback) {
    var collapseUrl,
        postAction,
        expandUrl;
    if (!item.apiURL) {
        return;
    }
    if (item.expand) {
        // turn to false
        collapseUrl = item.apiURL + 'collapse/';
        postAction = $osf.postJSON(collapseUrl, {});
        postAction.done(function () {
            if (typeof callback !== 'undefined') {
                callback();
            }
        }).fail($osf.handleJSONError);
    } else {
        // turn to true
        expandUrl = item.apiURL + 'expand/';
        postAction = $osf.postJSON(expandUrl, {});
        postAction.done(function () {
            if (typeof callback !== 'undefined') {
                callback();
            }
        }).fail($osf.handleJSONError);
    }
}

/**
 * Takes care of all instances of showing any project detail and action. It's the box that appears on clicks
 * @param event Browser event object
 * @param {Object} item A Treebeard _item object for the row involved. Node information is inside item.data
 * @param {Object} col Column information for the column where click happened.
 * @this Treebeard.controller.
 * @private
 */
function _showProjectDetails(event, item, col) {
    event.stopImmediatePropagation();
    var treebeard = this,
        mySourceWithEmptySelectable,
        publicSourceWithEmptySelectable,
        linkName,
        linkID,
        theItem = item.data,
        theParentNode,
        theParentNodeID;
    projectOrganizer.myProjects.initialize();
    projectOrganizer.publicProjects.initialize();
    // injecting error into search results from https://github.com/twitter/typeahead.js/issues/747
    mySourceWithEmptySelectable = function (q, cb) {
        var emptyMyProjects = [{ error: 'There are no matching projects to which you contribute.' }];
        projectOrganizer.myProjects.get(q, injectEmptySelectable);
        function injectEmptySelectable(suggestions) {
            if (suggestions.length === 0) {
                cb(emptyMyProjects);
            } else {
                cb(suggestions);
            }
        }
    };
    publicSourceWithEmptySelectable = function (q, cb) {
        var emptyPublicProjects = { error: 'There are no matching public projects.' };
        projectOrganizer.publicProjects.get(q, injectEmptySelectable);
        function injectEmptySelectable(suggestions) {
            if (suggestions.length === 0) {
                cb([emptyPublicProjects]);
            } else {
                cb(suggestions);
            }
        }
    };

    theParentNode = item.parent();
    if (theParentNode === 'undefined') {
        theParentNode = theItem;
        theItem.parentIsSmartFolder = true;
    }
    theItem.parentNode = theParentNode;
    theParentNodeID = theParentNode.data.node_id;
    theItem.parentIsSmartFolder = theParentNode.data.isSmartFolder;
    theItem.parentNodeID = theParentNodeID;
    if (!theItem.isSmartFolder) {
        createProjectDetailHTMLFromTemplate(theItem);
        $('#findNode' + theItem.node_id).hide();
        $('#findNode' + theItem.node_id + ' .typeahead').typeahead({
            highlight: true
        }, {
            name: 'my-projects',
            displayKey: function (data) {
                return data.name;
            },
            source: mySourceWithEmptySelectable,
            templates: {
                header: function () {
                    return '<h3 class="category">My Projects</h3>';
                },
                suggestion: function (data) {
                    if (typeof data.name !== 'undefined') {
                        return '<p>' + data.name + '</p>';
                    }
                    return '<p>' + data.error + '</p>';
                }
            }
        }, {
            name: 'public-projects',
            displayKey: function (data) {
                return data.name;
            },
            source: publicSourceWithEmptySelectable,
            templates: {
                header: function () {
                    return '<h3 class="category">Public Projects</h3>';
                },
                suggestion: function (data) {
                    if (typeof data.name !== 'undefined') {
                        return '<p>' + data.name + '</p>';
                    }
                    return '<p>' + data.error + '</p>';
                }
            }
        });
        $('#input' + theItem.node_id).bind('keyup', function (event) {
            var key = event.keyCode || event.which,
                buttonEnabled = (typeof $('#add-link-' + theItem.node_id).prop('disabled') !== 'undefined');

            if (key === 13) {
                if (buttonEnabled) {
                    $('#add-link-' + theItem.node_id).click(); //submits if the control is active
                }
            } else {
                $('#add-link-warn-' + theItem.node_id).text('');
                $('#add-link-' + theItem.node_id).attr('disabled', 'disabled');
                linkName = '';
                linkID = '';
            }
        });
        $('#input' + theItem.node_id).bind('typeahead:selected', function (obj, datum, name) {
            var getChildrenURL = theItem.apiURL + 'get_folder_pointers/',
                children;
            $.getJSON(getChildrenURL, function (data) {
                children = data;
                if (children.indexOf(datum.node_id) === -1) {
                    $('#add-link-' + theItem.node_id).removeAttr('disabled');
                    linkName = datum.name;
                    linkID = datum.node_id;
                } else {
                    $('#add-link-warn-' + theItem.node_id).text('This project is already in the folder');
                }
            }).fail($osf.handleJSONError);
        });
        $('#close-' + theItem.node_id).click(function () {
            createBlankProjectDetail();
            return false;
        });
        $('#add-link-' + theItem.node_id).click(function () {
            var url = '/api/v1/pointer/',
                postData = JSON.stringify({
                    pointerID: linkID,
                    toNodeID: theItem.node_id
                });
            theItem.expand = false;
            saveExpandState(theItem, function () {
                var tb = treebeard,
                    postAction = $.ajax({
                        type: 'POST',
                        url: url,
                        data: postData,
                        contentType: 'application/json',
                        dataType: 'json'
                    });
                postAction.done(function () {
                    tb.updateFolder(null, item);
                });
            });
            createBlankProjectDetail();
            return false;
        });
        $('#remove-link-' + theItem.node_id).click(function () {
            var url = '/api/v1/folder/' + theParentNodeID + '/pointer/' + theItem.node_id,
                deleteAction = $.ajax({
                    type: 'DELETE',
                    url: url,
                    contentType: 'application/json',
                    dataType: 'json'
                });
            deleteAction.done(function () {
                treebeard.updateFolder(null, theParentNode);
                createBlankProjectDetail();

            });
        });
        $('#delete-folder-' + theItem.node_id).click(function () {
            bootbox.confirm({
                title: 'Delete this folder?',
                message: 'Are you sure you want to delete this folder? This will also delete any folders ' +
                    'inside this one. You will not delete any projects in this folder.',
                callback: function (result) {
                    if (result !== null && result) {
                        var url = '/api/v1/folder/' + theItem.node_id,
                            deleteAction = $.ajax({
                                type: 'DELETE',
                                url: url,
                                contentType: 'application/json',
                                dataType: 'json'
                            });
                        deleteAction.done(function () {
                            treebeard.updateFolder(null, item.parent());
                            createBlankProjectDetail();
                        });
                    }
                }
            });
        });
        $('#add-folder-' + theItem.node_id).click(function () {
            $('#buttons' + theItem.node_id).hide();
            $('#rnc-' + theItem.node_id).hide();
            $('#findNode' + theItem.node_id).hide();
            $('#afc-' + theItem.node_id).show();
        });
        $('#add-folder-input' + theItem.node_id).bind('keyup', function () {
            var contents = $.trim($(this).val());
            if (contents === '') {
                $('#add-folder-button' + theItem.node_id).attr('disabled', 'disabled');
            } else {
                $('#add-folder-button' + theItem.node_id).removeAttr('disabled');
            }
        });
        $('#add-folder-button' + theItem.node_id).click(function () {
            var url = '/api/v1/folder/',
                postData = {
                    node_id: theItem.node_id,
                    title: $.trim($('#add-folder-input' + theItem.node_id).val())
                };
            theItem.expand = false;
            saveExpandState(theItem, function () {
                var putAction = $osf.putJSON(url, postData);
                putAction.done(function () {
                    //var icon = $('.tb-row[data-id="' + item.id + '"]').find('.tb-toggle-icon'),
                    //    iconTemplate = treebeard.options.resolveToggle.call(treebeard, item);
                    //if (icon.get(0)) {
                    //    m.render(icon.get(0), iconTemplate);
                    //}
                    treebeard.updateFolder(null, item);
                    createBlankProjectDetail();
                }).fail($osf.handleJSONError);

            });
            return false;
        });
        $('#rename-node-' + theItem.node_id).click(function () {
            $('#buttons' + theItem.node_id).hide();
            $('#afc-' + theItem.node_id).hide();
            $('#findNode' + theItem.node_id).hide();
            $('#nc-' + theItem.node_id).hide();
            $('#rnc-' + theItem.node_id).css({'display':'inline-block', 'width' : '100%'});
        });
        $('#rename-node-input' + theItem.node_id).bind('keyup', function () {
            var contents = $.trim($(this).val());
            if (contents === '' || contents === theItem.name) {
                $('#rename-node-button' + theItem.node_id).attr('disabled', 'disabled');
            } else {
                $('#rename-node-button' + theItem.node_id).removeAttr('disabled');
            }
        });
        $('#rename-node-button' + theItem.node_id).click(function () {
            var url = theItem.apiURL + 'edit/',
                postAction,
                postData = {
                    name: 'title',
                    value: $.trim($('#rename-node-input' + theItem.node_id).val())
                };
            postAction = $osf.postJSON(url, postData);
            postAction.done(function () {
                treebeard.updateFolder(null, theParentNode);
                createBlankProjectDetail();
            }).fail($osf.handleJSONError);
            return false;
        });
        $('.cancel-button-' + theItem.node_id).click(function () {
            $('#afc-' + theItem.node_id).hide();
            $('#rnc-' + theItem.node_id).hide();
            $('#findNode' + theItem.node_id).hide();
            $('#nc-' + theItem.node_id).show();
            $('#buttons' + theItem.node_id).show();
        });
        $('#add-item-' + theItem.node_id).click(function () {
            $('#buttons' + theItem.node_id).hide();
            $('#afc-' + theItem.node_id).hide();
            $('#rnc-' + theItem.node_id).hide();
            $('#findNode' + theItem.node_id).show();
        });
    } else {
        createBlankProjectDetail('Smart folders don\'t have any actions.');
    }
}

/**
 * Project Organizer actions, has info and go to project
 * @param {Object} item A Treebeard _item object for the row involved. Node information is inside item.data
 * @param {Object} col Column information for the column where click happened.
 * @returns {Array} An array of buttons in mithril view format using mithril's m()
 * @private
 */
function _poActionColumn(item, col) {
    var self = this,
        buttons = [],
        url = item.data.urls.fetch;
    if (!item.data.isSmartFolder) {
        if (url !== null) {
            buttons.push({
                'name' : '',
                'icon' : 'icon-chevron-right',
                'css' : 'project-organizer-icon-visit fangorn-clickable btn btn-info btn-xs',
                'onclick' : _gotoEvent
            });
        }
    }
    // Build the template for icons
    return buttons.map(function (btn) {
        return m('span', { 'data-col' : item.id }, [ m('i',
            { 'class' : btn.css, 'style' : btn.style, 'onclick' : function (event) {  btn.onclick.call(self, event, item, col); } },
            [ m('span', { 'class' : btn.icon}, btn.name) ])
            ]);
    });
}

/**
 * Contributors have first person's name and then number of contributors. This functio nreturns the proper html
 * @param {Object} item A Treebeard _item object for the row involved. Node information is inside item.data
 * @returns {Object} A Mithril virtual DOM template object
 * @private
 */
function _poContributors(item) {
    if (!item.data.contributors) {
        return '';
    }
    return item.data.contributors.map(function (person, index, arr) {
        if (index > 2) {
            return;
        }
        if (index === 2) {
            return m('span', ' + ' + (arr.length - 2));
        }
        return m('span', person.name + ', ');
    });
}

/**
 * Displays who modified the data and when. i.e. "6 days ago, by Uguz"
 * @param {Object} item A Treebeard _item object for the row involved. Node information is inside item.data
 * @private
 */
function _poModified(item) {
    var personString,
        dateString;
    if (item.data.modifiedDelta === 0) {
        return m('span');
    }
    dateString = moment.utc(item.data.dateModified).fromNow();
    if (item.data.modifiedBy !== '') {
        personString = item.data.modifiedBy.toString();
    }
    return m('span', dateString + ', by ' + personString);
}

/**
 * Organizes all the row displays based on what that item requires.
 * @param {Object} item A Treebeard _item object for the row involved. Node information is inside item.data
 * @returns {Array} An array of columns as col objects
 * @this Treebeard.controller Check Treebeard API For available methods
 * @private
 */
function _poResolveRows(item) {
    var css = '',
        draggable = false,
        default_columns;
    if (item.data.permissions) {
        draggable = item.data.permissions.movable || item.data.permissions.copyable;
    }
    if (draggable) {
        css = 'po-draggable';
    }
    item.css = '';
    default_columns = [{
        data : 'name',  // Data field name
        folderIcons : true,
        filter : true,
        css : css,
        custom : _poTitleColumn
    }, {
        sortInclude : false,
        custom : _poActionColumn
    }, {
        filter : true,
        custom : _poContributors
    }, {
        filter : false,
        custom : _poModified
    }];
    return default_columns;
}

/**
 * Organizes the information for Column title row.
 * @returns {Array} An array of columns with pertinent column information
 * @private
 */
function _poColumnTitles() {
    var columns = [];
    columns.push({
        title: 'Name',
        width : '45%',
        sort : true,
        sortType : 'text'
    }, {
        title : 'Actions',
        width : '10%',
        sort : false
    }, {
        title : 'Contributors',
        width : '20%',
        sort : false
    }, {
        title : 'Modified',
        width : '25%',
        sort : false
    });
    return columns;
}

/**
 * Checks if folder toggle is permitted (i.e. contents are private)
 * @param {Object} item A Treebeard _item object. Node information is inside item.data
 * @this Treebeard.controller
 * @returns {boolean}
 * @private
 */
function _poToggleCheck(item) {
    if (item.data.permissions.view) {
        return true;
    }
    item.notify.update('Not allowed: Private folder', 'warning', 1, undefined);
    return false;
}

/**
 * Returns custom icons for OSF depending on the type of item
 * @param {Object} item A Treebeard _item object. Node information is inside item.data
 * @this Treebeard.controller
 * @returns {Object}  Returns a mithril template with the m() function.
 * @private
 */
function _poResolveIcon(item) {
    var viewLink,
        icons = {
            folder : 'project-organizer-icon-folder',
            smartFolder : 'project-organizer-icon-smart-folder',
            project : 'project-organizer-icon-project',
            registration :  'project-organizer-icon-reg-project',
            component :  'project-organizer-icon-component',
            registeredComponent :  'project-organizer-icon-reg-component',
            link :  'project-organizer-icon-pointer'
        };
    viewLink = item.data.urls.fetch;
    function returnView(type) {
        var template = m('span', { 'class' : icons[type]});
        if (viewLink) {
            return m('a', { href : viewLink}, template);
        }
        return template;
    }
    if (item.data.isSmartFolder) {
        return returnView('smartFolder');
    }
<<<<<<< HEAD
    
    if (item.data.isFolder) {
        return returnView('folder');
    }

=======
    if (item.data.isFolder) {
        return returnView('folder');
    }
>>>>>>> 063b3288
    if (item.data.isProject) {
        return returnView('project');
    }
    if (item.data.isRegistration) {
        return returnView('registration');
    }
    if (item.data.isComponent) {
        return returnView('component');
    }
    if (item.data.isRegistration && item.data.isComponent) {
        return returnView('registeredComponent');
    }
    if (item.data.isPointer) {
        return returnView('link');
    }
    return returnView('folder');
}

/**
 * Returns custom folder toggle icons for OSF
 * @param {Object} item A Treebeard _item object. Node information is inside item.data
 * @this Treebeard.controller
 * @returns {string} Returns a mithril template with m() function, or empty string.
 * @private
 */
function _poResolveToggle(item) {
    var toggleMinus = m('i.icon-minus'),
        togglePlus = m('i.icon-plus'),
        childrenCount = item.data.childrenCount || item.children.length;
    if (item.kind === 'folder' && childrenCount > 0) {
        if (item.open) {
            //console.log(item.data.name, "Toggle Minus:", toggleMinus);
            return toggleMinus;
        }
        //console.log(item.data.name, "Toggle Plus:", togglePlus);
        return togglePlus;
    }
    return '';
}

/**
 * Resolves lazy load url for fetching children
 * @param {Object} item A Treebeard _item object for the row involved. Node information is inside item.data
 * @this Treebeard.controller
 * @returns {String|Boolean} Returns the fetch URL in string or false if there is no url.
 * @private
 */
function _poResolveLazyLoad(item) {
    console.log("tree", item);
    return '/api/v1/dashboard/' + item.data.node_id;
}

/**
 * Hook to run after lazyloading has successfully loaded
 * @param {Object} item A Treebeard _item object for the row involved. Node information is inside item.data
 * @this Treebeard.controller
 * @private
 */
function expandStateLoad(item) {
    var tb = this,
        i;
    if (item.children.length > 0 && item.depth > 0) {
        for (i = 0; i < item.children.length; i++) {
            if (item.children[i].data.expand) {
                tb.updateFolder(null, item.children[i]);
            }
        }
    }
}

/**
 * Loads the children of an item that need to be expanded. Unique to Projectorganizer
 * @private
 */
function _poLoadOpenChildren() {
    var tb = this;
    this.treeData.children.map(function (item) {
        if (item.data.expand) {
            tb.updateFolder(null, item);
        }
    });
}

/**
 * Hook to run after multiselect is run when an item is selected.
 * @param event Browser click event object
 * @param {Object} tree A Treebeard _item object. Node information is inside item.data
 * @this Treebeard.controller
 * @private
 */
function _poMultiselect(event, tree) {
    console.log(this, tree);
    var tb = this,
        selectedRows = filterRowsNotInParent.call(tb, tb.multiselected),
        someItemsAreFolders,
        pointerIds;
    if (selectedRows.length > 1) {
        someItemsAreFolders = false;
        pointerIds = [];
        selectedRows.forEach(function (item) {
            var thisItem = item.data;
            someItemsAreFolders = someItemsAreFolders ||
                                  thisItem.isFolder ||
                                  thisItem.isSmartFolder ||
                                  thisItem.parentIsSmartFolder ||
                                  !thisItem.permissions.movable;
            pointerIds.push(thisItem.node_id);
        });
        if (!someItemsAreFolders) {
            var multiItemDetailTemplateSource = $('#project-detail-multi-item-template').html(),
                detailTemplate = Handlebars.compile(multiItemDetailTemplateSource),
                detailTemplateContext = {
                    multipleItems: true,
                    itemsCount: selectedRows.length
                },
                theParentNode = selectedRows[0].parent(),
                displayHTML = detailTemplate(detailTemplateContext);
            $('.project-details').html(displayHTML);
            $('.project-details').show();
            $('#remove-links-multiple').click(function () {
                deleteMultiplePointersFromFolder.call(tb, pointerIds, theParentNode);
                createBlankProjectDetail();
            });
            $('#close-multi-select').click(function () {
                createBlankProjectDetail();
                return false;
            });
        } else {
            createBlankProjectDetail();
        }
    } else {
        _showProjectDetails.call(tb, event, tb.multiselected[0]);

    }
}



/**
 * Deletes pointers based on their ids from the folder specified
 * @param {String} pointerIds Unique node ids
 * @param folderToDeleteFrom  What it says
 */
function deleteMultiplePointersFromFolder(pointerIds, folderToDeleteFrom) {
    var tb = this,
        folderNodeId,
        url,
        postData,
        deleteAction;
    if (pointerIds.length > 0) {
        folderNodeId = folderToDeleteFrom.data.node_id;
        url = '/api/v1/folder/' + folderNodeId + '/pointers/';
        postData = JSON.stringify({pointerIds: pointerIds});
        deleteAction = $.ajax({
            type: 'DELETE',
            url: url,
            data: postData,
            contentType: 'application/json',
            dataType: 'json'
        });
        deleteAction.done(function () {
            tb.updateFolder(null, folderToDeleteFrom);
        });
        deleteAction.fail(function (jqxhr, textStatus, errorThrown) {
            $osf.growl('Error:', textStatus + '. ' + errorThrown);
        });
    }
}

/**
 * When multiple rows are selected remove those that are not in the parent
 * @param {Array} rows List of item objects
 * @returns {Array} newRows Returns the revised list of rows
 */
function filterRowsNotInParent(rows) {
    if (this.multiselected.length < 2) {
        return this.multiselected;
    }
    var i, newRows = [],
        originalRow = this.find(this.selected),
        originalParent,
        currentItem;
    if (typeof originalRow !== "undefined") {
        originalParent = originalRow.parentID;
        for (i = 0; i < rows.length; i++) {
            currentItem = rows[i];
            if (currentItem.parentID === originalParent && currentItem.id !== -1) {
                newRows.push(rows[i]);
            }
        }
    }
    this.multiselected = newRows;
    this.highlightMultiselect();
    return newRows;
}

/**
 * Hook for the drag start event on jquery
 * @param event jQuery UI drggable event object
 * @param ui jQuery UI draggable ui object
 * @private
 */
function _poDragStart(event, ui) {
    var itemID = $(event.target).attr('data-id'),
        item = this.find(itemID);
    if (this.multiselected.length < 2) {
        this.multiselected = [item];
    }
    createBlankProjectDetail();
}

/**
 * Hook for the drop event of jQuery UI droppable
 * @param event jQuery UI droppable event object
 * @param ui jQuery UI droppable ui object
 * @private
 */
function _poDrop(event, ui) {
    var items = this.multiselected.length === 0 ? [this.find(this.selected)] : this.multiselected,
        folder = this.find($(event.target).attr('data-id'));
    dropLogic.call(this, event, items, folder);
}

/**
 * Hook for the over event of jQuery UI droppable
 * @param event jQuery UI droppable event object
 * @param ui jQuery UI droppable ui object
 * @private
 */
function _poOver(event, ui) {
    var items = this.multiselected.length === 0 ? [this.find(this.selected)] : this.multiselected,
        folder = this.find($(event.target).attr('data-id')),
        dragState = dragLogic.call(this, event, items, ui);
    $('.tb-row').removeClass('tb-h-success po-hover po-hover-multiselect');
    if (dragState !== 'forbidden') {
        $('.tb-row[data-id="' + folder.id + '"]').addClass('tb-h-success');
    } else {
        $('.tb-row[data-id="' + folder.id + '"]').addClass('po-hover');
    }
}

// Sets the state of the alt key by listening for key presses in the document.
var altKey = false;
$(document).keydown(function (e) {
    if (e.altKey) {
        altKey = true;
    }
});
$(document).keyup(function (e) {
    if (!e.altKey) {
        altKey = false;
    }
});

/**
 * Sets the copy state based on which item is being dragged on which other item
 * @param {Object} event Browser drag event
 * @param {Array} items List of items being dragged at the time. Each item is a _item object
 * @param {Object} ui jQuery UI draggable drag ui object
 * @returns {String} copyMode One of the copy states, from 'copy', 'move', 'forbidden'
 */
function dragLogic(event, items, ui) {
    var canCopy = true,
        canMove = true,
        folder = this.find($(event.target).attr('data-id')),
        isSelf = false;
    items.forEach(function (item) {
        if (!isSelf) {
            isSelf = item.id === folder.id;
        }
        canCopy = canCopy && item.data.permissions.copyable;
        canMove = canMove && item.data.permissions.movable;
    });
    if (canAcceptDrop(items, folder) && (canMove || canCopy)) {
        if (canMove && canCopy) {
            if (altKey) {
                copyMode = 'copy';
            } else {
                copyMode = 'move';
            }
        }
        if (canMove && !canCopy) {
            copyMode = 'move';
        }
        if (canCopy && !canMove) {
            copyMode = 'copy';
        }
    } else {
        copyMode = 'forbidden';
    }
    if (isSelf) {
        copyMode = 'forbidden';
    }
    // Set the cursor to match the appropriate copy mode
    // Remember that Treebeard is using tb-drag-ghost instead of ui.helper
    switch (copyMode) {
    case 'forbidden':
        $('.tb-drag-ghost').css('cursor', 'not-allowed');
        break;
    case 'copy':
        $('.tb-drag-ghost').css('cursor', 'copy');
        break;
    case 'move':
        $('.tb-drag-ghost').css('cursor', 'move');
        break;
    default:
        $('.tb-drag-ghost').css('cursor', 'default');
    }
    return copyMode;
}

/**
 * Checks if the folder can accept the items dropped on it
 * @param {Array} items List of items being dragged at the time. Each item is a _item object
 * @param {Object} folder Folder information as _item object, the drop target
 * @returns {boolean} canDrop Whether drop can happen
 */
function canAcceptDrop(items, folder) {
    var representativeItem,
        itemParentNodeId,
        hasComponents,
        hasFolders,
        copyable,
        movable,
        canDrop;
    if (folder.data.isSmartFolder || !folder.data.isFolder) {
        return false;
    }
    // if the folder is contained by the item, return false
    representativeItem = items[0];
    if (representativeItem.isAncestor(folder) || representativeItem.id === folder.id) {
        return false;
    }
    // If trying to drop on the folder it came from originally, return false
    itemParentNodeId = representativeItem.parent().data.node_id;
    if (itemParentNodeId === folder.data.node_id) {
        return false;
    }
    hasComponents = false;
    hasFolders = false;
    copyable = true;
    movable = true;
    canDrop = true;
    items.forEach(function (item) {
        hasComponents = hasComponents || item.data.isComponent;
        hasFolders = hasFolders || item.data.isFolder;
        copyable = copyable && item.data.permissions.copyable;
        movable = movable && item.data.permissions.movable;
    });
    if (hasComponents) {
        canDrop = canDrop && folder.data.permissions.acceptsComponents;
    }
    if (hasFolders) {
        canDrop = canDrop && folder.data.permissions.acceptsFolders;
    }
    if (copyMode === 'move') {
        canDrop = canDrop && folder.data.permissions.acceptsMoves && movable;
    }
    if (copyMode === 'copy') {
        canDrop = canDrop && folder.data.permissions.acceptsCopies && copyable;
    }
    return canDrop;
}

/**
 * Where the drop actions happen
 * @param event jQuery UI drop event
 * @param {Array} items List of items being dragged at the time. Each item is a _item object
 * @param {Object} folder Folder information as _item object
 */
function dropLogic(event, items, folder) {
    console.log("Droplogic : items, folder", items, folder);
    var tb = this,
        theFolderNodeID,
        getChildrenURL,
        folderChildren,
        sampleItem,
        //itemParentID,
        itemParent,
        itemParentNodeID,
        getAction;
    if (typeof folder !== 'undefined' && folder !== null) {
        theFolderNodeID = folder.data.node_id;
        getChildrenURL = folder.data.apiURL + 'get_folder_pointers/';
        sampleItem = items[0];
        //itemParentID = sampleItem.parentID;
        itemParent = sampleItem.parent();
        itemParentNodeID = itemParent.data.node_id;
        if (itemParentNodeID !== theFolderNodeID) { // This shouldn't happen, but if it does, it's bad
            getAction = $.getJSON(getChildrenURL, function (data) {
                folderChildren = data;
                var itemsToMove = [],
                    itemsNotToMove = [],
                    postInfo;
                items.forEach(function (item) {
                    if ($.inArray(item.data.node_id, folderChildren) === -1) { // pointer not in folder to be moved to
                        itemsToMove.push(item.data.node_id);
                    } else if (copyMode === 'move') { // Pointer is already in the folder and it's a move
                                // We  need to make sure not to delete the folder if the item is moved to the same folder.
                                // When we add the ability to reorganize within a folder, this will have to change.
                        itemsNotToMove.push(item.data.node_id);
                    }
                });
                postInfo = {
                    'copy': {
                        'url': '/api/v1/project/' + theFolderNodeID + '/pointer/',
                        'json': {
                            nodeIds: itemsToMove
                        }
                    },
                    'move': {
                        'url': '/api/v1/pointers/move/',
                        'json': {
                            pointerIds: itemsToMove,
                            toNodeId: theFolderNodeID,
                            fromNodeId: itemParentNodeID
                        }
                    }
                };
                if (copyMode === 'copy' || copyMode === 'move') {
                    deleteMultiplePointersFromFolder.call(tb, itemsNotToMove, itemParent);
                    if (itemsToMove.length > 0) {
                        var url = postInfo[copyMode]['url'],
                            postData = JSON.stringify(postInfo[copyMode]['json']),
                            outerFolder = whichIsContainer.call(tb, itemParent, folder),
                            postAction = $.ajax({
                                type: 'POST',
                                url: url,
                                data: postData,
                                contentType: 'application/json',
                                dataType: 'json'
                            });
                        postAction.always(function (result) {
                            if (copyMode === 'move') {
                                if (!outerFolder) {
                                    tb.updateFolder(null, itemParent);
                                } else {
                                    tb.updateFolder(null, outerFolder);
                                }
                            } else {
                                tb.updateFolder(null, folder);
                            }
                        });
                        postAction.fail(function (jqxhr, textStatus, errorThrown) {
                            $osf.growl('Error:', textStatus + '. ' + errorThrown);
                        });
                    }
                    // else { // From:  if (itemsToMove.length > 0)
                    //    tb.updateFolder(null, itemParent);
                    //}
                }
            });
            getAction.fail(function (jqxhr, textStatus, errorThrown) {
                $osf.growl('Error:', textStatus + '. ' + errorThrown);
            });
        } else {
            Raven.captureMessage('Project dashboard: Parent node (' + itemParentNodeID + ') == Folder Node (' + theFolderNodeID + ')');
        }
    } else {
        if (typeof folder === 'undefined') {
            Raven.captureMessage('onDrop folder is undefined.');
        }
    }
    $('.project-organizer-dand').css('cursor', 'default');
}

/**
 * Checks if one of the items being moved contains the other. To check for adding parents to children
 * @param {Object} itemOne Treebeard _item object, has the _item API
 * @param {Object} itemTwo Treebeard _item object, has the _item API
 * @returns {null|Object} Returns object if one is containing the other. Null if neither or both
 */
function whichIsContainer(itemOne, itemTwo) {
    var isOneAncestor = itemOne.isAncestor(itemTwo),
        isTwoAncestor = itemTwo.isAncestor(itemOne);
    if (isOneAncestor && isTwoAncestor) {
        return null;
    }
    if (isOneAncestor) {
        return itemOne;
    }
    if (isTwoAncestor) {
        return itemTwo;
    }
    return null;
}


//
/**
 * OSF-specific Treebeard options common to all addons.
 * For documentation visit: https://github.com/caneruguz/treebeard/wiki
 */
var tbOptions = {
    rowHeight : 27,         // user can override or get from .tb-row height
    showTotal : 15,         // Actually this is calculated with div height, not needed. NEEDS CHECKING
    paginate : false,       // Whether the applet starts with pagination or not.
    paginateToggle : false, // Show the buttons that allow users to switch between scroll and paginate.
    uploads : false,         // Turns dropzone on/off.
    columnTitles : _poColumnTitles,
    resolveRows : _poResolveRows,
    showFilter : false,     // Gives the option to filter by showing the filter box.
    title : false,          // Title of the grid, boolean, string OR function that returns a string.
    allowMove : true,       // Turn moving on or off.
    moveClass : 'po-draggable',
    hoverClass : 'po-hover',
    hoverClassMultiselect : 'po-hover-multiselect',
    togglecheck : _poToggleCheck,
    sortButtonSelector : {
        up : 'i.icon-chevron-up',
        down : 'i.icon-chevron-down'
    },
    dragOptions : {},
    dropOptions : {},
    dragEvents : {
        start : _poDragStart
    },
    dropEvents : {
        drop : _poDrop,
        over : _poOver
    },
    onload : function () {
        console.log("Onload");
        var tb = this;
        _poLoadOpenChildren.call(tb);
        $('.tb-row').first().trigger('click');

    },
    createcheck : function (item, parent) {
        return true;
    },
    deletecheck : function (item) {
        return true;
    },
    ontogglefolder : function (item, event) {
        if (event) {
            saveExpandState(item.data);
        }
        if (!item.open) {
            item.load = false;
        }
    },
    onmultiselect : _poMultiselect,
    resolveIcon : _poResolveIcon,
    resolveToggle : _poResolveToggle,
    resolveLazyloadUrl : _poResolveLazyLoad,
    lazyLoadOnLoad : expandStateLoad
};

/**
 * Initialize Project organizer in the fashion of Fangorn. Prepeares an option object within ProjectOrganizer
 * @param options Treebeard type options to be extended with Treebeard default options.
 * @constructor
 */
function ProjectOrganizer(options) {
    this.options = $.extend({}, tbOptions, options);
    this.grid = null; // Set by _initGrid
    this.init();
}

/**
 * Project organizer prototype object with init functions set to Treebeard.
 * @type {{constructor: ProjectOrganizer, init: Function, _initGrid: Function}}
 */
ProjectOrganizer.prototype = {
    constructor: ProjectOrganizer,
    init: function () {
        this._initGrid();
    },
    _initGrid: function () {
        this.grid = new Treebeard(this.options);
        console.log("this.grid", this.grid.tbController.options.divID);
        return this.grid;
    }
};

module.exports = ProjectOrganizer;<|MERGE_RESOLUTION|>--- conflicted
+++ resolved
@@ -611,17 +611,9 @@
     if (item.data.isSmartFolder) {
         return returnView('smartFolder');
     }
-<<<<<<< HEAD
-    
     if (item.data.isFolder) {
         return returnView('folder');
     }
-
-=======
-    if (item.data.isFolder) {
-        return returnView('folder');
-    }
->>>>>>> 063b3288
     if (item.data.isProject) {
         return returnView('project');
     }
