/**
 * Handles Project Organizer on dashboard page of OSF.
 * For Treebeard and _item API's check: https://github.com/caneruguz/treebeard/wiki
 */
'use strict';

var Treebeard = require('treebeard');

// CSS
require('css/typeahead.css');
require('css/fangorn.css');
require('css/projectorganizer.css');

var Handlebars = require('handlebars');
var $ = require('jquery');
var m = require('mithril');
var bootbox = require('bootbox');
var Bloodhound = require('exports?Bloodhound!typeahead.js');
var moment = require('moment');
var Raven = require('raven-js');
var $osf = require('js/osfHelpers');
var iconmap = require('js/iconmap');
var legendView = require('js/components/legend').view;

var nodeCategories = require('json!built/nodeCategories.json');

// copyMode can be 'copy', 'move', 'forbidden', or null.
// This is set at draglogic and is used as global within this module
var copyMode = null;
// Initialize projectOrganizer object (separate from the ProjectOrganizer constructor at the end)
var projectOrganizer = {};

<<<<<<< HEAD
// Link ID's used to add existing project to folder
    var linkName;
    var linkID;

// Cross browser key codes for the Command key
var commandKeys = [224, 17, 91, 93]; 
=======
// Templates load once
var detailTemplateSource = $('#project-detail-template').html();
if(detailTemplateSource) {
    var detailTemplate = Handlebars.compile(detailTemplateSource);
}

var multiItemDetailTemplateSource = $('#project-detail-multi-item-template').html();
if(multiItemDetailTemplateSource) {
    var multiItemDetailTemplate = Handlebars.compile(multiItemDetailTemplateSource);
}

var multiItemDetailTemplateSourceNoAction = $('#project-detail-multi-item-no-action').html();
if(multiItemDetailTemplateSourceNoAction) {
    var multiItemDetailTemplateNoAction = Handlebars.compile(multiItemDetailTemplateSourceNoAction);
}

var $detailDiv = $('.project-details');
>>>>>>> c02d8f0c

var projectOrganizerCategories = $.extend({}, {
    folder: 'Folder',
    smartFolder: 'Smart Folder',
    project: 'Project',
    link:  'Link'
}, nodeCategories);


/**
 * Bloodhound is a typeahead suggestion engine. Searches here for public projects
 * @type {Bloodhound}
 */
projectOrganizer.publicProjects = new Bloodhound({
    datumTokenizer: function (d) {
        return Bloodhound.tokenizers.whitespace(d.name);
    },
    queryTokenizer: Bloodhound.tokenizers.whitespace,
    remote: {
        url: '/api/v1/search/projects/?term=%QUERY&maxResults=20&includePublic=yes&includeContributed=no',
        filter: function (projects) {
            return $.map(projects, function (project) {
                return {
                    name: project.value,
                    node_id: project.id,
                    category: project.category
                };
            });
        },
        limit: 10
    }
});

/**
 * Bloodhound is a typeahead suggestion engine. Searches here for users projects
 * @type {Bloodhound}
 */
projectOrganizer.myProjects = new Bloodhound({
    datumTokenizer: function (d) {
        return Bloodhound.tokenizers.whitespace(d.name);
    },
    queryTokenizer: Bloodhound.tokenizers.whitespace,
    remote: {
        url: '/api/v1/search/projects/?term=%QUERY&maxResults=20&includePublic=no&includeContributed=yes',
        filter: function (projects) {
            return $.map(projects, function (project) {
                return {
                    name: project.value,
                    node_id: project.id,
                    category: project.category
                };
            });
        },
        limit: 10
    }
});

/**
 * Edits the template for the column titles.
 * Used here to make smart folder italicized
 * @param {Object} item A Treebeard _item object for the row involved. Node information is inside item.data
 * @this Treebeard.controller Check Treebeard API for methods available
 * @private
 */
function _poTitleColumn(item) {
    var tb = this;
    var css = item.data.isSmartFolder ? 'project-smart-folder smart-folder' : '';
    return m('span', { 'class' : css , ondblclick : function(event){ 
            if(commandKeys.indexOf(tb.pressedKey) !== -1) {
                window.open(item.data.urls.fetch, '_blank');
            } else {
                window.open(item.data.urls.fetch, '_self');
            }
        }
    }, item.data.name);
}

/**
 * Links for going to project pages on the action column
 * @param event Click event
 * @param {Object} item A Treebeard _item object for the row involved. Node information is inside item.data
 * @param {Object} col Column options
 * @this Treebeard.controller Check Treebeard API for methods available
 * @private
 */
function _gotoEvent(event, item) {
    var tb = this; 
    if(commandKeys.indexOf(tb.pressedKey) !== -1) {
        window.open(item.data.urls.fetch, '_blank');
    } else {
        window.open(item.data.urls.fetch, '_self');
    }

}


/**
 * Watching for escape key press
 * @param {String} nodeID Unique ID of the node
 */
function addFormKeyBindings(nodeID) {
    $('#ptd-' + nodeID).keyup(function (e) {
        if (e.which === 27) {
            $('#ptd-' + nodeID).find('.cancel-button-' + nodeID).filter(':visible').click();
            return false;
        }
    });
}


function triggerClickOnItem(item, force) {
    var row = $('.tb-row[data-id="'+ item.id+'"]');
    if (force){
        row.trigger('click');
    }

    if(row.hasClass(this.options.hoverClassMultiselect)){
        row.trigger('click');
    }
}

/**
 * Saves the expand state of a folder so that it can be loaded based on that state
 * @param {Object} item Node data
 * @param {Function} callback
 */
function saveExpandState(item, callback) {
    var collapseUrl,
        postAction,
        expandUrl;
    if (!item.apiURL) {
        return;
    }
    if (item.expand) {
        // turn to false
        collapseUrl = item.apiURL + 'collapse/';
        postAction = $osf.postJSON(collapseUrl, {});
        postAction.done(function () {
            item.expand = false;
            if (typeof callback !== 'undefined') {
                callback();
            }
        }).fail($osf.handleJSONError);
    } else {
        // turn to true
        expandUrl = item.apiURL + 'expand/';
        postAction = $osf.postJSON(expandUrl, {});
        postAction.done(function () {
            item.expand = false;
            if (typeof callback !== 'undefined') {
                callback();
            }
        }).fail($osf.handleJSONError);
    }
}

/**
 * Contributors have first person's name and then number of contributors. This functio nreturns the proper html
 * @param {Object} item A Treebeard _item object for the row involved. Node information is inside item.data
 * @returns {Object} A Mithril virtual DOM template object
 * @private
 */
function _poContributors(item) {
    if (!item.data.contributors) {
        return '';
    }

    return item.data.contributors.map(function (person, index, arr) {
        var comma;
        if(index === 0) {
            comma = '';
        } else {
            comma = ', ';
        }
        if (index > 2) {
            return;
        }
        if (index === 2) {
            return m('span', ' + ' + (arr.length - 2));
        }
        return m('span', comma + person.name );
    });
}

/**
 * Displays who modified the data and when. i.e. "6 days ago, by Uguz"
 * @param {Object} item A Treebeard _item object for the row involved. Node information is inside item.data
 * @private
 */
function _poModified(item) {
    var personString = '';
    var dateString = '';
    if (item.data.modifiedDelta === 0) {
        return m('span');
    }
    dateString = moment.utc(item.data.dateModified).fromNow();
    if (item.data.modifiedBy !== '') {
        personString = ', by ' + item.data.modifiedBy.toString();
    }
    return m('span', dateString + personString);
}

/**
 * Organizes all the row displays based on what that item requires.
 * @param {Object} item A Treebeard _item object for the row involved. Node information is inside item.data
 * @returns {Array} An array of columns as col objects
 * @this Treebeard.controller Check Treebeard API For available methods
 * @private
 */
function _poResolveRows(item) {
    var css = '',
        draggable = false,
        default_columns;
    if (item.data.permissions) {
        draggable = item.data.permissions.movable || item.data.permissions.copyable;
    }
    if (draggable) {
        css = 'po-draggable';
    }
    // define the toolbar icons for this item
    _poDefineToolbar.call(this, item);

    item.css = '';
    default_columns = [{
        data : 'name',  // Data field name
        folderIcons : true,
        filter : true,
        css : css,
        custom : _poTitleColumn
    }, {
        data : 'contributors',
        filter : false,
        custom : _poContributors
    }, {
        data : 'dateModified',
        filter : false,
        custom : _poModified
    }];
    return default_columns;
}

/**
 * Organizes the information for Column title row.
 * @returns {Array} An array of columns with pertinent column information
 * @private
 */
function _poColumnTitles() {
    var columns = [];
    columns.push({
        title: 'Name',
        width : '50%',
        sort : true,
        sortType : 'text'
    }, {
        title : 'Contributors',
        width : '25%',
        sort : false
    }, {
        title : 'Modified',
        width : '25%',
        sort : false
    });
    return columns;
}

/**
 * Checks if folder toggle is permitted (i.e. contents are private)
 * @param {Object} item A Treebeard _item object. Node information is inside item.data
 * @this Treebeard.controller
 * @returns {boolean}
 * @private
 */
function _poToggleCheck(item) {
    if (item.data.permissions.view) {
        return true;
    }
    item.notify.update('Not allowed: Private folder', 'warning', 1, undefined);
    return false;
}

/**
 * Returns custom icons for OSF depending on the type of item
 * @param {Object} item A Treebeard _item object. Node information is inside item.data
 * @this Treebeard.controller
 * @returns {Object}  Returns a mithril template with the m() function.
 * @private
 */
function _poResolveIcon(item) {
<<<<<<< HEAD
    var viewLink,
        icons = {
            folder : 'fa-cubes',
            smartFolder : 'fa-certificate',
            project : 'fa-cube',
            registration :  'fa-th-list text-muted',
            component :  'fa-th-large',
            registeredComponent :  'fa-th-large text-muted',
            link :  'fa-link'
        };
    viewLink = item.data.urls.fetch;
    function returnView(type) {
        var template = m('.fa', { 'class' : icons[type]});
=======
    var icons = iconmap.projectIcons;
    var componentIcons = iconmap.componentIcons;
    var projectIcons = iconmap.projectIcons;
    var viewLink = item.data.urls.fetch;
    function returnView(type, category) {
        var iconType = icons[type];
        if (type === 'component' || type === 'registeredComponent') {
            iconType = componentIcons[category];
        }
        else if (type === 'project' || type === 'registeredProject') {
            iconType = projectIcons[category];
        }
        if (type === 'registeredComponent' || type === 'registeredProject') {
            iconType += ' po-icon-registered';
        }
        else {
            iconType += ' po-icon';
        }
        var template = m('span', { 'class' : iconType});

>>>>>>> c02d8f0c
        if (viewLink) {
            return m('a', { href : viewLink}, template);
        }
        return template;
    }
    if (item.data.isSmartFolder) {
        return returnView('smartFolder');
    }
    if (item.data.isFolder) {
        return returnView('folder');
    }
    if(item.data.isPointer && !item.parent().data.isFolder){
        return returnView('link');
    }
    if (item.data.isProject) {
        if (item.data.isRegistration) {
            return returnView('registeredProject', item.data.category);
        } else {
            return returnView('project', item.data.category);
        }
    }

    if (item.data.isComponent) {
        if (item.data.isRegistration) {
            return returnView('registeredComponent', item.data.category);
        }else {
            return returnView('component', item.data.category);
        }
    }

    if (item.data.isPointer) {
        return returnView('link');
    }
    return returnView('folder');
}

/**
 * Returns custom folder toggle icons for OSF
 * @param {Object} item A Treebeard _item object. Node information is inside item.data
 * @this Treebeard.controller
 * @returns {string} Returns a mithril template with m() function, or empty string.
 * @private
 */
function _poResolveToggle(item) {
    var toggleMinus = m('i.fa.fa-minus'),
        togglePlus = m('i.fa.fa-plus'),
        childrenCount = item.data.childrenCount || item.children.length;
    if (item.kind === 'folder' && childrenCount > 0 && item.depth > 1) {
        if (item.open) {
            return toggleMinus;
        }
        return togglePlus;
    }
    return '';
}

/**
 * Resolves lazy load url for fetching children
 * @param {Object} item A Treebeard _item object for the row involved. Node information is inside item.data
 * @this Treebeard.controller
 * @returns {String|Boolean} Returns the fetch URL in string or false if there is no url.
 * @private
 */
function _poResolveLazyLoad(item) {

    return '/api/v1/dashboard/' + item.data.node_id;
}

/**
 * Hook to run after lazyloading has successfully loaded
 * @param {Object} item A Treebeard _item object for the row involved. Node information is inside item.data
 * @this Treebeard.controller
 * @private
 */
function expandStateLoad(item) {
    var tb = this,
        i;
    if(item.children.length === 0 && item.data.childrenCount > 0){
        item.data.childrenCount = 0;
        tb.updateFolder(null, item);
    }
    if (item.children.length > 0 && item.depth > 0) {
        for (i = 0; i < item.children.length; i++) {
            if (item.children[i].data.expand) {
                tb.updateFolder(null, item.children[i]);
            }
            if(tb.multiselected[0] && item.children[i].data.node_id === tb.multiselected[0].data.node_id) {
                triggerClickOnItem.call(tb, item.children[i], true);
            }
        }
    }
    _cleanupMithril();
}

/**
 * Loads the children of an item that need to be expanded. Unique to Projectorganizer
 * @private
 */
function _poLoadOpenChildren() {
    var tb = this;
    this.treeData.children.map(function (item) {
        if (item.data.expand) {
            tb.updateFolder(null, item);
        }
    });
}

/**
 * Hook to run after multiselect is run when an item is selected.
 * @param event Browser click event object
 * @param {Object} tree A Treebeard _item object. Node information is inside item.data
 * @this Treebeard.controller
 * @private
 */
function _poMultiselect(event, tree) {
    $('.tb-header-row .twitter-typeahead').remove();
    var tb = this,
        selectedRows = filterRowsNotInParent.call(tb, tb.multiselected),
        someItemsAreFolders,
        pointerIds;
    tb.options.iconState.rowIcons = [];
    if(!tb.filterOn){
        tb.options.iconState.mode = 'bar';
    }
    if(tb.multiselected.length === 1){
        // empty row icons and assign row icons from item information
        tb.options.iconState.rowIcons = tree.icons;
        //tb.options.iconState.title = tree.data.name;

        // temporarily remove classes until mithril redraws raws with another hover. 
        tb.select('#tb-tbody').removeClass('unselectable');
    } else {
        tb.select('#tb-tbody').addClass('unselectable');

       someItemsAreFolders = false;
        pointerIds = [];
        selectedRows.forEach(function (item) {
            var thisItem = item.data;
            someItemsAreFolders = someItemsAreFolders ||
                                  thisItem.isFolder ||
                                  thisItem.isSmartFolder ||
                                  thisItem.parentIsSmartFolder ||
                                  !thisItem.permissions.movable;
            pointerIds.push(thisItem.node_id);
        });
        var detailTemplateContext;
        if(!selectedRows[0].parent().data.isFolder){
            // detailTemplateContext = {
            //     itemsCount: selectedRows.length
            // };
            // var theParentNode = selectedRows[0].parent();
            // var displayHTML = multiItemDetailTemplateNoAction(detailTemplateContext);
            // $detailDiv.html(displayHTML).show();
        } else {
            if (!someItemsAreFolders) {
                // detailTemplateContext = {
                //     multipleItems: true,
                //     itemsCount: selectedRows.length
                // };
                // var theParentNode = selectedRows[0].parent();
                // var displayHTML = multiItemDetailTemplate(detailTemplateContext);
                // $detailDiv.html(displayHTML).show();
                // $('#remove-links-multiple').click(function () {
                //     deleteMultiplePointersFromFolder.call(tb, pointerIds, theParentNode);
                //     createBlankProjectDetail();
                // });
                // $('#close-multi-select').click(function () {
                //     createBlankProjectDetail();
                //     return false;
                // });
            } else {
                // detailTemplateContext = {
                //     itemsCount: selectedRows.length
                // };
                // var theParentNode = selectedRows[0].parent();
                // var displayHTML = multiItemDetailTemplateNoAction(detailTemplateContext);
                // $detailDiv.html(displayHTML).show();
            }
        }



    }

}



/**
 * Deletes pointers based on their ids from the folder specified
 * @param {String} pointerIds Unique node ids
 * @param folderToDeleteFrom  What it says
 */
function deleteMultiplePointersFromFolder(pointerIds, folderToDeleteFrom) {
    var tb = this,
        folderNodeId,
        url,
        postData,
        deleteAction;
    if (pointerIds.length > 0) {
        folderNodeId = folderToDeleteFrom.data.node_id;
        url = '/api/v1/folder/' + folderNodeId + '/pointers/';
        postData = JSON.stringify({pointerIds: pointerIds});
        deleteAction = $.ajax({
            type: 'DELETE',
            url: url,
            data: postData,
            contentType: 'application/json',
            dataType: 'json'
        });
        deleteAction.done(function () {
            tb.updateFolder(null, folderToDeleteFrom);
        });
        deleteAction.fail(function (jqxhr, textStatus, errorThrown) {
            $osf.growl('Error:', textStatus + '. ' + errorThrown);
        });
    }
}

/**
 * When multiple rows are selected remove those that are not in the parent
 * @param {Array} rows List of item objects
 * @returns {Array} newRows Returns the revised list of rows
 */
function filterRowsNotInParent(rows) {
    if (this.multiselected.length < 2) {
        return this.multiselected;
    }
    var i, newRows = [],
        originalRow = this.find(this.multiselected[0].id),
        originalParent,
        currentItem;
    if (typeof originalRow !== 'undefined') {
        originalParent = originalRow.parentID;
        for (i = 0; i < rows.length; i++) {
            currentItem = rows[i];
            if (currentItem.parentID === originalParent && currentItem.id !== -1) {
                newRows.push(rows[i]);
            } else {
                $('.tb-row[data-id="' + rows[i].id + '"]').stop().css('background-color', '#D18C93').animate({ backgroundColor: '#fff'}, 500, function() { $(this).css('background-color', ''); });
            }
        }
    }
    this.multiselected = newRows;
    this.highlightMultiselect();
    return newRows;
}

/**
 * Hook for the drag start event on jquery
 * @param event jQuery UI drggable event object
 * @param ui jQuery UI draggable ui object
 * @private
 */
function _poDragStart(event, ui) {
    var itemID = $(event.target).attr('data-id'),
        item = this.find(itemID);
    if (this.multiselected.length < 2) {
        this.multiselected = [item];
    }
}

/**
 * Hook for the drop event of jQuery UI droppable
 * @param event jQuery UI droppable event object
 * @param ui jQuery UI droppable ui object
 * @private
 */
function _poDrop(event, ui) {
    var items = this.multiselected.length === 0 ? [this.find(this.selected)] : this.multiselected,
        folder = this.find($(event.target).attr('data-id'));
    dropLogic.call(this, event, items, folder);
}

/**
 * Hook for the over event of jQuery UI droppable
 * @param event jQuery UI droppable event object
 * @param ui jQuery UI droppable ui object
 * @private
 */
function _poOver(event, ui) {
    var items = this.multiselected.length === 0 ? [this.find(this.selected)] : this.multiselected,
        folder = this.find($(event.target).attr('data-id')),
        dragState = dragLogic.call(this, event, items, ui);
    $('.tb-row').removeClass('tb-h-success po-hover');
    if (dragState !== 'forbidden') {
        $('.tb-row[data-id="' + folder.id + '"]').addClass('tb-h-success');
    } else {
        $('.tb-row[data-id="' + folder.id + '"]').addClass('po-hover');
    }
}

// Sets the state of the alt key by listening for key presses in the document.
var altKey = false;
$(document).keydown(function (e) {
    if (e.altKey) {
        altKey = true;
    }
});
$(document).keyup(function (e) {
    if (!e.altKey) {
        altKey = false;
    }
});

/**
 * Sets the copy state based on which item is being dragged on which other item
 * @param {Object} event Browser drag event
 * @param {Array} items List of items being dragged at the time. Each item is a _item object
 * @param {Object} ui jQuery UI draggable drag ui object
 * @returns {String} copyMode One of the copy states, from 'copy', 'move', 'forbidden'
 */
function dragLogic(event, items, ui) {
    var canCopy = true,
        canMove = true,
        folder = this.find($(event.target).attr('data-id')),
        isSelf = false,
        dragGhost = $('.tb-drag-ghost');
    items.forEach(function (item) {
        if (!isSelf) {
            isSelf = item.id === folder.id;
        }
        canCopy = canCopy && item.data.permissions.copyable;
        canMove = canMove && item.data.permissions.movable;
    });
    if (canAcceptDrop(items, folder) && (canMove || canCopy)) {
        if (canMove && canCopy) {
            if (altKey) {
                copyMode = 'copy';
            } else {
                copyMode = 'move';
            }
        }
        if (canMove && !canCopy) {
            copyMode = 'move';
        }
        if (canCopy && !canMove) {
            copyMode = 'copy';
        }
    } else {
        copyMode = 'forbidden';
    }
    if (isSelf) {
        copyMode = 'forbidden';
    }
    // Set the cursor to match the appropriate copy mode
    // Remember that Treebeard is using tb-drag-ghost instead of ui.helper

    switch (copyMode) {
    case 'forbidden':
        dragGhost.css('cursor', 'not-allowed');
        break;
    case 'copy':
        dragGhost.css('cursor', 'copy');
        break;
    case 'move':
        dragGhost.css('cursor', 'move');
        break;
    default:
        dragGhost.css('cursor', 'default');
    }
    return copyMode;
}

/**
 * Checks if the folder can accept the items dropped on it
 * @param {Array} items List of items being dragged at the time. Each item is a _item object
 * @param {Object} folder Folder information as _item object, the drop target
 * @returns {boolean} canDrop Whether drop can happen
 */
function canAcceptDrop(items, folder, theCopyMode) {
    if(typeof theCopyMode === 'undefined'){
        theCopyMode = copyMode;
    }
    var representativeItem,
        itemParentNodeId,
        hasComponents,
        hasFolders,
        copyable,
        movable,
        canDrop;
    if (folder.data.isSmartFolder || !folder.data.isFolder) {
        return false;
    }
    // if the folder is contained by the item, return false
    representativeItem = items[0];
    if (representativeItem.isAncestor(folder) || representativeItem.id === folder.id) {
        return false;
    }
    // If trying to drop on the folder it came from originally, return false
    itemParentNodeId = representativeItem.parent().data.node_id;
    if (itemParentNodeId === folder.data.node_id) {
        return false;
    }
    hasComponents = false;
    hasFolders = false;
    copyable = true;
    movable = true;
    canDrop = true;
    items.forEach(function (item) {
        hasComponents = hasComponents || item.data.isComponent;
        hasFolders = hasFolders || item.data.isFolder;
        copyable = copyable && item.data.permissions.copyable;
        movable = movable && item.data.permissions.movable;
    });
    if (hasComponents) {
        canDrop = canDrop && folder.data.permissions.acceptsComponents;
    }
    if (hasFolders) {
        canDrop = canDrop && folder.data.permissions.acceptsFolders;
    }
    if (theCopyMode === 'move') {
        canDrop = canDrop && folder.data.permissions.acceptsMoves && movable;
    }
    if (theCopyMode === 'copy') {
        canDrop = canDrop && folder.data.permissions.acceptsCopies && copyable;
    }
    return canDrop;
}

/**
 * Where the drop actions happen
 * @param event jQuery UI drop event
 * @param {Array} items List of items being dragged at the time. Each item is a _item object
 * @param {Object} folder Folder information as _item object
 */
function dropLogic(event, items, folder) {
    var tb = this,
        theFolderNodeID,
        getChildrenURL,
        folderChildren,
        sampleItem,
        itemParent,
        itemParentNodeID,
        getAction;
    if (typeof folder !== 'undefined' && !folder.data.isSmartFolder && folder !== null && folder.data.isFolder) {
        theFolderNodeID = folder.data.node_id;
        getChildrenURL = folder.data.apiURL + 'get_folder_pointers/';
        sampleItem = items[0];
        itemParent = sampleItem.parent();
        itemParentNodeID = itemParent.data.node_id;
        if (itemParentNodeID !== theFolderNodeID) { // This shouldn't happen, but if it does, it's bad
            getAction = $.getJSON(getChildrenURL, function (data) {
                folderChildren = data;
                var itemsToMove = [],
                    itemsNotToMove = [],
                    postInfo;
                items.forEach(function (item) {
                    if ($.inArray(item.data.node_id, folderChildren) === -1) { // pointer not in folder to be moved to
                        itemsToMove.push(item.data.node_id);
                    } else if (copyMode === 'move') { // Pointer is already in the folder and it's a move
                                // We  need to make sure not to delete the folder if the item is moved to the same folder.
                                // When we add the ability to reorganize within a folder, this will have to change.
                        itemsNotToMove.push(item.data.node_id);
                    }
                });
                postInfo = {
                    'copy': {
                        'url': '/api/v1/project/' + theFolderNodeID + '/pointer/',
                        'json': {
                            nodeIds: itemsToMove
                        }
                    },
                    'move': {
                        'url': '/api/v1/pointers/move/',
                        'json': {
                            pointerIds: itemsToMove,
                            toNodeId: theFolderNodeID,
                            fromNodeId: itemParentNodeID
                        }
                    }
                };
                if (copyMode === 'copy' || copyMode === 'move') {
                    deleteMultiplePointersFromFolder.call(tb, itemsNotToMove, itemParent);
                    if (itemsToMove.length > 0) {
                        var url = postInfo[copyMode].url,
                            postData = JSON.stringify(postInfo[copyMode].json),
                            outerFolder = whichIsContainer.call(tb, itemParent, folder),
                            postAction = $.ajax({
                                type: 'POST',
                                url: url,
                                data: postData,
                                contentType: 'application/json',
                                dataType: 'json'
                            });
                        postAction.always(function (result) {
                            if (copyMode === 'move') {
                                if (!outerFolder) {
                                    tb.updateFolder(null, itemParent);
                                    tb.updateFolder(null, folder);
                                } else {
                                    // if item is closed folder save expand state to be open
                                    if(!folder.data.expand){
                                        saveExpandState(folder.data, function(){
                                            tb.updateFolder(null, outerFolder);
                                        });
                                    } else {
                                        tb.updateFolder(null, outerFolder);
                                    }
                                }
                            } else {
                                tb.updateFolder(null, folder);
                            }
                        });
                        postAction.fail(function (jqxhr, textStatus, errorThrown) {
                            $osf.growl('Error:', textStatus + '. ' + errorThrown);
                        });
                    }
                }
            });
            getAction.fail(function (jqxhr, textStatus, errorThrown) {
                $osf.growl('Error:', textStatus + '. ' + errorThrown);
            });
        } else {
            Raven.captureMessage('Project dashboard: Parent node (' + itemParentNodeID + ') == Folder Node (' + theFolderNodeID + ')');
        }
    } else {
        if (typeof folder === 'undefined') {
            Raven.captureMessage('onDrop folder is undefined.');
        }
    }
    $('.project-organizer-dand').css('cursor', 'default');
}

/**
 * Checks if one of the items being moved contains the other. To check for adding parents to children
 * @param {Object} itemOne Treebeard _item object, has the _item API
 * @param {Object} itemTwo Treebeard _item object, has the _item API
 * @returns {null|Object} Returns object if one is containing the other. Null if neither or both
 */
function whichIsContainer(itemOne, itemTwo) {
    var isOneAncestor = itemOne.isAncestor(itemTwo),
        isTwoAncestor = itemTwo.isAncestor(itemOne);
    if (isOneAncestor && isTwoAncestor) {
        return null;
    }
    if (isOneAncestor) {
        return itemOne;
    }
    if (isTwoAncestor) {
        return itemTwo;
    }
    return null;
}

function _cleanupMithril() {
    // Clean up Mithril related redraw issues
    $('.tb-toggle-icon').each(function(){
        var children = $(this).children('i');
        if (children.length > 1) {
            children.last().remove();
        }
    });
}

/** 
 * Toolbar icon templates and click functions 
 *
 */

 function _toolbarDismissEvent ( ){
    var tb = this;
    $('.tb-header-row .twitter-typeahead').remove();
    tb.options.iconState.mode = 'bar'; 
    tb.resetFilter();
    tb.filterText(''); 
 }

function toolbarDismissIcon (){
    var tb = this;
    return m('.fangorn-toolbar-icon', {
            onclick : function () { 
                _toolbarDismissEvent.call(tb);
            }
        },
        m('i.fa.fa-times')
    );
}
 function searchButton (){
    var tb = this;
    return m('.fangorn-toolbar-icon.text-info', { 
            'data-toggle' : 'tooltip',
            'title':  'Switch to search panel to filter rows below.',
            'data-placement' : 'bottom',
            onclick : function () { tb.options.iconState.mode = 'search'; }
        }, [
        m('i.fa.fa-search'),
        m('span.hidden-xs', 'Search')
    ]);
 }
 
 function _addFolderEvent () {
    var tb = this;
    var val = $.trim($('#addNewFolder').val());
    if(tb.multiselected.length !== 1 || val.length < 1){
        tb.options.iconState.mode = 'bar'; 
        return; 
    }
    var item = tb.multiselected[0];
    var theItem = item.data;
    var url = '/api/v1/folder/',
    postData = {
        node_id: theItem.node_id,
        title: val
    };
    theItem.expand = false;
    saveExpandState(theItem, function () {
        var putAction = $osf.putJSON(url, postData);
        putAction.done(function () {
            tb.updateFolder(null, item);
            triggerClickOnItem.call(tb, item);
        }).fail($osf.handleJSONError);

    });
    tb.options.iconState.mode = 'bar'; 
 }

 function addFolderButton (){
    var tb = this;
    return m('.fangorn-toolbar-icon.text-info', { 
            onclick : function () { 
                _addFolderEvent.call(tb);
            }
        }, [
        m('i.fa.fa-plus'),
        m('span.hidden-xs', 'Add')
    ]);
 }

function _renameEvent () {
    var tb = this;
    var val = $.trim($('#renameInput').val());
    if(tb.multiselected.length !== 1 || val.length < 1){
        tb.options.iconState.mode = 'bar'; 
        return; 
    }
    var item = tb.multiselected[0];
    var theItem = item.data;
    var url = theItem.apiURL + 'edit/',
        postAction,
        postData = {
            name: 'title',
            value: val
        };
    postAction = $osf.postJSON(url, postData);
    postAction.done(function () {
        tb.updateFolder(null, tb.find(1));
        // Also update every
    }).fail($osf.handleJSONError);
    tb.options.iconState.mode = 'bar'; 
}

 function renameButton (){
    var tb = this;
    return m('.fangorn-toolbar-icon.text-info', { 
            onclick : function () { 
                _renameEvent.call(tb);
            }
        }, [
        m('i.fa.fa-pencil'),
        m('span.hidden-xs', 'Rename')
    ]);
 }


function applyTypeahead () {
    var tb = this;
    var item = tb.multiselected[0];
    var theItem = item.data;
    projectOrganizer.myProjects.initialize();
    projectOrganizer.publicProjects.initialize();
    // injecting error into search results from https://github.com/twitter/typeahead.js/issues/747
    var mySourceWithEmptySelectable = function (q, cb) {
        var emptyMyProjects = [{ error: 'There are no matching projects to which you contribute.' }];
        projectOrganizer.myProjects.get(q, injectEmptySelectable);
        function injectEmptySelectable(suggestions) {
            if (suggestions.length === 0) {
                cb(emptyMyProjects);
            } else {
                cb(suggestions);
            }
        }
    };
    var publicSourceWithEmptySelectable = function (q, cb) {
        var emptyPublicProjects = { error: 'There are no matching public projects.' };
        projectOrganizer.publicProjects.get(q, injectEmptySelectable);
        function injectEmptySelectable(suggestions) {
            if (suggestions.length === 0) {
                cb([emptyPublicProjects]);
            } else {
                cb(suggestions);
            }
        }
    };


    if (!theItem.isSmartFolder) {
        $('#addprojectInput').typeahead('destroy');
        $('#addprojectInput').typeahead({
            highlight: true
        }, {
            name: 'my-projects',
            displayKey: function (data) {
                return data.name;
            },
            source: mySourceWithEmptySelectable,
            templates: {
                header: function () {
                    return '<h3 class="category">My Projects</h3>';
                },
                suggestion: function (data) {
                    if (typeof data.name !== 'undefined') {
                        return '<p>' + data.name + '</p>';
                    }
                    return '<p>' + data.error + '</p>';
                }
            }
        }, {
            name: 'public-projects',
            displayKey: function (data) {
                return data.name;
            },
            source: publicSourceWithEmptySelectable,
            templates: {
                header: function () {
                    return '<h3 class="category">Public Projects</h3>';
                },
                suggestion: function (data) {
                    if (typeof data.name !== 'undefined') {
                        return '<p>' + data.name + '</p>';
                    }
                    return '<p>' + data.error + '</p>';
                }
            }
        });
        $('#addprojectInput').bind('keyup', function (event) {
            var key = event.keyCode || event.which,
                buttonEnabled = $('#add-link-button').hasClass('tb-disabled');

            if (key === 13) {
                if (buttonEnabled) {
                    $('#add-link-button').click(); //submits if the control is active
                }
            } else {
                $('#add-link-warning').text('');
                $('#add-link-button').addClass('tb-disabled');
                linkName = '';
                linkID = '';
            }
        });
        $('#addprojectInput').bind('typeahead:selected', function (obj, datum, name) {
            var getChildrenURL = theItem.apiURL + 'get_folder_pointers/',
                children;
            $.getJSON(getChildrenURL, function (data) {
                children = data;
                if (children.indexOf(datum.node_id) === -1) {
                    $('#add-link-button').removeClass('tb-disabled');
                    linkName = datum.name;
                    linkID = datum.node_id;
                } else {
                    $('#add-link-warning').text('This project is already in the folder');
                }
            }).fail($osf.handleJSONError);
        });
    }

}

 function addProjectButton (){
    var tb = this;
    var item = tb.multiselected[0];
    var theItem = item.data;

    return m('#add-link-button.fangorn-toolbar-icon.text-info.tb-disabled', {
            onclick : function () { 

            var url = '/api/v1/pointer/',
                postData = JSON.stringify({
                    pointerID: linkID,
                    toNodeID: theItem.node_id
                });
            theItem.expand = false;
            saveExpandState(theItem, function () {
                var postAction = $.ajax({
                        type: 'POST',
                        url: url,
                        data: postData,
                        contentType: 'application/json',
                        dataType: 'json'
                    });
                postAction.done(function () {
                    tb.updateFolder(null, item);
                });
            });
            triggerClickOnItem.call(tb, item);
            tb.options.iconState.mode = 'bar';
            }
        }, [
        m('i.fa.fa-plus'),
        m('span.hidden-xs', 'Add')
    ]);
 }


function _poToolbar (){
    var tb = this; 
    var generalButtons = [];
    var generalIcons = tb.options.iconState.generalIcons;
    if (generalIcons.search.on) { 
        generalButtons.push(generalIcons.search.template.call(tb));
    }
    if (tb.options.iconState.mode === 'bar'){                   
        return m('.row.tb-header-row', [
                m('.col-xs-12.tb-buttons-col', [   
                        m('.fangorn-toolbar.pull-right', 
                            [   
                                tb.options.iconState.rowIcons.map(function(icon){
                                    if(icon.template){
                                        return icon.template.call(tb);                                    
                                    }
                                }),
                                generalButtons
                            ]
                        )
                    ])
            ]);  
    }
    if(tb.options.iconState.mode === 'search'){
        return m('.row.tb-header-row', [
                m('', [
                        m('.col-xs-11', tb.options.filterTemplate.call(tb)),
                        m('.col-xs-1.tb-buttons-col', 
                            m('.fangorn-toolbar.pull-right', 
                                toolbarDismissIcon.call(tb)
                            )
                        )
                    ])
            ]);  
    }
    if(tb.options.iconState.mode === 'addFolder'){
        return m('.row.tb-header-row', [
                m('', [
                        m('.col-xs-9', m('input#addNewFolder.tb-header-input', { 'placeholder' : 'Collection name'})),
                        m('.col-xs-3.tb-buttons-col', 
                            m('.fangorn-toolbar.pull-right', 
                                [
                                addFolderButton.call(tb),
                                toolbarDismissIcon.call(tb)
                                ]
                            )
                        )
                    ])
            ]);  
    }    
    if(tb.options.iconState.mode === 'rename'){
        return m('.row.tb-header-row', [
                m('', [
                        m('.col-xs-9', m('input#renameInput.tb-header-input', { value : tb.multiselected[0].data.name })),
                        m('.col-xs-3.tb-buttons-col', 
                            m('.fangorn-toolbar.pull-right', 
                                [
                                renameButton.call(tb),
                                toolbarDismissIcon.call(tb)
                                ]
                            )
                        )
                    ])
            ]);  
    }
    if(tb.options.iconState.mode === 'addProject'){
        return m('.row.tb-header-row', [
                m('', [
                        m('.col-xs-9', [
                                m('input#addprojectInput.tb-header-input', { config : function(){ applyTypeahead.call(tb);}, type : 'text', placeholder : 'Name of the project to find'}),
                                m('#add-link-warning.text-warning.p-sm')
                            ]
                        ),
                        m('.col-xs-3.tb-buttons-col', 
                            m('.fangorn-toolbar.pull-right', 
                                [
                                addProjectButton.call(tb),
                                toolbarDismissIcon.call(tb)
                                ]
                            )
                        )
                    ])
            ]);  
    }   

} 

function _poDefineToolbar (item){
    var tb = this; 
    var buttons = [];
    if(!item.data.urls) { return; }
    var url = item.data.urls.fetch;
    var theItem = item.data;
    var theParentNode = item.parent();
    var theParentNodeID = theParentNode.data.node_id;
    $('.fangorn-toolbar-icon').tooltip('destroy');

    if (!item.data.isSmartFolder) {
        if (url !== null) {
            buttons.push(
            { name : 'gotoEvent', template : function(){
                return m('.fangorn-toolbar-icon.text-primary', {
                    'data-toggle' : 'tooltip',
                    'title':  'Opens the project in same window. Use Command + Click to open in new window.',
                    'data-placement' : 'bottom',
                        onclick : function(event) { _gotoEvent.call(tb, event, item); }
                    }, [
                    m('i.fa.fa-external-link'),
                    m('span.hidden-xs','Open')
                ]);
            }}
            );
        }
    }

    if(!item.data.isSmartFolder && (item.data.isDashboard || item.data.isFolder) ) {
        buttons.push(
        { name : 'addFolder', template : function(){
            return m('.fangorn-toolbar-icon.text-primary', {
                    'data-toggle' : 'tooltip',
                    'title':  'Adds a Collection to visually organize your projects or components.',
                    'data-placement' : 'bottom',
                    onclick : function(event) {  
                        tb.options.iconState.mode = 'addFolder';
                    }
                }, [
                m('i.fa.fa-cubes'),
                m('span','Add Collection')
            ]);
        }},
        { name : 'addExistingProject', template : function(){
            return m('.fangorn-toolbar-icon.text-primary', {
                    'data-toggle' : 'tooltip',
                    'title':  'Adds an existing project or component to the Collection.',
                    'data-placement' : 'bottom',
                    onclick : function(event) {
                        tb.options.iconState.mode = 'addProject';
                    }
                }, [
                m('i.fa.fa-cube'),
                m('span','Add Existing Project')
            ]);
        }}
        );
    }
    if(!item.data.isFolder && item.data.parentIsFolder && !item.parent().data.isSmartFolder) {
        buttons.push(
        { name : 'removeFromFolder', template : function(){
            return m('.fangorn-toolbar-icon.text-primary', {
                    'data-toggle' : 'tooltip',
                    'title':  'Removes the selected row from the Collection. This action does NOT delete the project.',
                    'data-placement' : 'bottom',
                    onclick : function(event) {  
                        var url = '/api/v1/folder/' + theParentNodeID + '/pointer/' + theItem.node_id,
                            deleteAction = $.ajax({
                                type: 'DELETE',
                                url: url,
                                contentType: 'application/json',
                                dataType: 'json'
                            });
                        deleteAction.done(function () {
                            tb.updateFolder(null, theParentNode);

                        });
                    }
                }, [
                m('i.fa.fa-minus'),
                m('span','Remove From Folder')
            ]);
        }}
        );
    }
    if(!item.data.isDashboard && !item.data.isRegistration && item.data.permissions && item.data.permissions.edit){
        buttons.push(
        { name : 'renameItem', template : function(){
            return m('.fangorn-toolbar-icon.text-primary', {
                    'data-toggle' : 'tooltip',
                    'title':  'Change the name of the Collection or project',
                    'data-placement' : 'bottom',
                    onclick : function(event) {  
                        tb.options.iconState.mode = 'rename';
                    }
                }, [
                m('i.fa.fa-font'),
                m('span','Rename')
            ]);
        }}
        );
    }
    if(item.data.isFolder && !item.data.isDashboard && !item.data.isSmartFolder){
        buttons.push(
        { name : 'deleteFolder', template : function(){
            return m('#deleteFolder.fangorn-toolbar-icon.text-primary', {
                    'data-toggle' : 'tooltip',
                    'title':  'Deletes a collection.',
                    'data-placement' : 'bottom',
                    onclick : function(event) {
                        _deleteFolder.call(tb, item, theItem);
                    }
                }, [
                m('i.fa.fa-trash'),
                m('span','Delete Collection')
            ]);
        }}
        );
    }


   item.icons = buttons;
}

function _deleteFolder (item) {
    var tb = this;
    var theItem = item.data;
    
    function runDeleteFolder (){
        var url = '/api/v1/folder/' + theItem.node_id;
        var deleteAction = $.ajax({
                type: 'DELETE',
                url: url,
                contentType: 'application/json',
                dataType: 'json'
            });
        deleteAction.done(function () {
            tb.updateFolder(null, item.parent());
            tb.modal.dismiss();
            tb.select('.tb-row').first().trigger('click');
        });
    }

    var mithrilContent = m('div', [
            m('h3.break-word', 'Delete "' + theItem.name + '"?'),
            m('p', 'Are you sure you want to delete this Collection? This will also delete any Collections ' +
            'inside this one. You will not delete any projects in this Collection.')
        ]);
    var mithrilButtons = m('div', [
            m('span.tb-modal-btn', { 'class' : 'text-primary', onclick : function() { tb.modal.dismiss(); } }, 'Cancel'),
            m('span.tb-modal-btn', { 'class' : 'text-danger', onclick : function() { runDeleteFolder(); }  }, 'Delete')
        ]);
    tb.modal.update(mithrilContent, mithrilButtons);
}

//
/**
 * OSF-specific Treebeard options common to all addons.
 * For documentation visit: https://github.com/caneruguz/treebeard/wiki
 */
var tbOptions = {
    rowHeight : 27,         // user can override or get from .tb-row height
    showTotal : 15,         // Actually this is calculated with div height, not needed. NEEDS CHECKING
    paginate : false,       // Whether the applet starts with pagination or not.
    paginateToggle : false, // Show the buttons that allow users to switch between scroll and paginate.
    uploads : false,         // Turns dropzone on/off.
    columnTitles : _poColumnTitles,
    resolveRows : _poResolveRows,
    showFilter : true,     // Gives the option to filter by showing the filter box.
    title : false,          // Title of the grid, boolean, string OR function that returns a string.
    allowMove : true,       // Turn moving on or off.
    moveClass : 'po-draggable',
    hoverClass : 'fangorn-hover',
    hoverClassMultiselect : 'fangorn-selected',
    togglecheck : _poToggleCheck,
    sortButtonSelector : {
        up : 'i.fa.fa-chevron-up',
        down : 'i.fa.fa-chevron-down'
    },
    sortDepth : 1,
    dragOptions : {},
    dropOptions : {},
    dragEvents : {
        start : _poDragStart
    },
    dropEvents : {
        drop : _poDrop,
        over : _poOver
    },
    onload : function () {
        var tb = this,
            rowDiv = tb.select('.tb-row');
        _poLoadOpenChildren.call(tb);
       rowDiv.first().trigger('click');

        $('.gridWrapper').on('mouseout', function(){
            rowDiv.removeClass('po-hover');
        });
        $(document).on('keypress', '#renameInput', function(){
            if(tb.pressedKey === 13) {
                _renameEvent.call(tb);
            }
        });
        $(document).on('keypress', '#addNewFolder', function(){
            if(tb.pressedKey === 13) {
                _addFolderEvent.call(tb);
            }
        });
    },
    createcheck : function (item, parent) {
        return true;
    },
    deletecheck : function (item) {
        return true;
    },
    ontogglefolder : function (item, event) {
        if (event) {
            saveExpandState(item.data);
        }
        if (!item.open) {
            item.load = false;
        }
        $('[data-toggle="tooltip"]').tooltip();
    },
    onscrollcomplete : function(){
        $('[data-toggle="tooltip"]').tooltip();
        _cleanupMithril();
    },
    onmultiselect : _poMultiselect,
    resolveIcon : _poResolveIcon,
    resolveToggle : _poResolveToggle,
    resolveLazyloadUrl : _poResolveLazyLoad,
    lazyLoadOnLoad : expandStateLoad,
    resolveRefreshIcon : function() {
        return m('i.fa.fa-refresh.fa-spin');
    },
    headerTemplate : _poToolbar,
    // Not treebeard options, specific to Fangorn
    iconState : {
        mode : 'bar',
        generalIcons : {
            search : { on : true, template : searchButton }         
        },
        rowIcons : [{}]
        },
    defineToolbar : _poDefineToolbar,
    onselectrow : function(row) {
        console.log(row);
    }
};

/**
 * Initialize Project organizer in the fashion of Fangorn. Prepeares an option object within ProjectOrganizer
 * @param options Treebeard type options to be extended with Treebeard default options.
 * @constructor
 */
function ProjectOrganizer(options) {
    this.options = $.extend({}, tbOptions, options);
    this.grid = null; // Set by _initGrid
    this.init();
}
/**
 * Project organizer prototype object with init functions set to Treebeard.
 * @type {{constructor: ProjectOrganizer, init: Function, _initGrid: Function}}
 */
ProjectOrganizer.prototype = {
    constructor: ProjectOrganizer,
    init: function () {
        this._initGrid();
    },
    _initGrid: function () {
        this.grid = new Treebeard(this.options);
        return this.grid;
    },
    legend: function(domNode) {
        var self = this;
        var showLegend = function() {
            var keys = Object.keys(projectOrganizerCategories);
            var data = keys.map(function(key) {
                return {
                    icon: iconmap.componentIcons[key] || iconmap.projectIcons[key],
                    label: nodeCategories[key] || projectOrganizerCategories[key]
                };
            });
            var repr = function(item) {
                return [
                    m('span', {
                        className: item.icon
                    }),
                    '  ',
                    item.label
                ];
            };
            var opts = {
                footer: m('span', ['*lighter color denotes a registration (e.g. ',
                                   m('span', {
                                       className: iconmap.componentIcons.data + ' po-icon'
                                   }),
                                   ' becomes  ',
                                   m('span', {
                                       className: iconmap.componentIcons.data + ' po-icon-registered'
                                   }),
                                   ' )'
                                  ])
            };
            self.grid.tbController.modal.update(legendView(data, repr, opts));
            self.grid.tbController.modal.show();
        };
        domNode.onclick = showLegend;
        return m.render(
            domNode,
            m('span', {
                className: [iconmap.info, iconmap.smaller, iconmap.clickable].join(' '),
                click: showLegend
            })
        );
    }
};

module.exports = {
    ProjectOrganizer: ProjectOrganizer,
    _whichIsContainer: whichIsContainer,
    _canAcceptDrop: canAcceptDrop
};<|MERGE_RESOLUTION|>--- conflicted
+++ resolved
@@ -30,14 +30,6 @@
 // Initialize projectOrganizer object (separate from the ProjectOrganizer constructor at the end)
 var projectOrganizer = {};
 
-<<<<<<< HEAD
-// Link ID's used to add existing project to folder
-    var linkName;
-    var linkID;
-
-// Cross browser key codes for the Command key
-var commandKeys = [224, 17, 91, 93]; 
-=======
 // Templates load once
 var detailTemplateSource = $('#project-detail-template').html();
 if(detailTemplateSource) {
@@ -55,7 +47,6 @@
 }
 
 var $detailDiv = $('.project-details');
->>>>>>> c02d8f0c
 
 var projectOrganizerCategories = $.extend({}, {
     folder: 'Folder',
@@ -121,16 +112,8 @@
  * @private
  */
 function _poTitleColumn(item) {
-    var tb = this;
     var css = item.data.isSmartFolder ? 'project-smart-folder smart-folder' : '';
-    return m('span', { 'class' : css , ondblclick : function(event){ 
-            if(commandKeys.indexOf(tb.pressedKey) !== -1) {
-                window.open(item.data.urls.fetch, '_blank');
-            } else {
-                window.open(item.data.urls.fetch, '_self');
-            }
-        }
-    }, item.data.name);
+    return m('span', { 'class' : css }, item.data.name);
 }
 
 /**
@@ -141,16 +124,9 @@
  * @this Treebeard.controller Check Treebeard API for methods available
  * @private
  */
-function _gotoEvent(event, item) {
-    var tb = this; 
-    if(commandKeys.indexOf(tb.pressedKey) !== -1) {
-        window.open(item.data.urls.fetch, '_blank');
-    } else {
-        window.open(item.data.urls.fetch, '_self');
-    }
-
-}
-
+function _gotoEvent(event, item, col) {
+    window.location = item.data.urls.fetch;
+}
 
 /**
  * Watching for escape key press
@@ -165,6 +141,24 @@
     });
 }
 
+/**
+ * The project detail popup is populated based on the row that it was clicked from
+ * @param {Object} theItem Only the item.data portion of A Treebeard _item object for the row involved.
+ */
+function createProjectDetailHTMLFromTemplate(theItem) {
+    var detailTemplateContext = {
+        theItem: theItem,
+        parentIsSmartFolder: theItem.parentIsSmartFolder
+    };
+    var displayHTML = detailTemplate(detailTemplateContext);
+    $detailDiv.html(displayHTML);
+    addFormKeyBindings(theItem.node_id);
+}
+
+function createBlankProjectDetail(message) {
+    var text = message || 'Select a row to view further actions.';
+    $detailDiv.html('<div class="row text-muted "> <div class="col-xs-8"> <i class="text-center po-placeholder"> ' + text + ' </i> </div> <div class="col-xs-4"><i class="po-placeholder pull-right"> No Actions </i> </div>');
+}
 
 function triggerClickOnItem(item, force) {
     var row = $('.tb-row[data-id="'+ item.id+'"]');
@@ -213,6 +207,307 @@
 }
 
 /**
+ * Takes care of all instances of showing any project detail and action. It's the box that appears on clicks
+ * @param event Browser event object
+ * @param {Object} item A Treebeard _item object for the row involved. Node information is inside item.data
+ * @param {Object} col Column information for the column where click happened.
+ * @this Treebeard.controller.
+ * @private
+ */
+function _showProjectDetails(event, item, col) {
+    event.stopImmediatePropagation();
+    var treebeard = this,
+        mySourceWithEmptySelectable,
+        publicSourceWithEmptySelectable,
+        linkName,
+        linkID,
+        theItem = item.data,
+        theParentNode,
+        theParentNodeID;
+    projectOrganizer.myProjects.initialize();
+    projectOrganizer.publicProjects.initialize();
+    // injecting error into search results from https://github.com/twitter/typeahead.js/issues/747
+    mySourceWithEmptySelectable = function (q, cb) {
+        var emptyMyProjects = [{ error: 'There are no matching projects to which you contribute.' }];
+        projectOrganizer.myProjects.get(q, injectEmptySelectable);
+        function injectEmptySelectable(suggestions) {
+            if (suggestions.length === 0) {
+                cb(emptyMyProjects);
+            } else {
+                cb(suggestions);
+            }
+        }
+    };
+    publicSourceWithEmptySelectable = function (q, cb) {
+        var emptyPublicProjects = { error: 'There are no matching public projects.' };
+        projectOrganizer.publicProjects.get(q, injectEmptySelectable);
+        function injectEmptySelectable(suggestions) {
+            if (suggestions.length === 0) {
+                cb([emptyPublicProjects]);
+            } else {
+                cb(suggestions);
+            }
+        }
+    };
+
+    theParentNode = item.parent();
+    if (theParentNode === 'undefined') {
+        theParentNode = theItem;
+        theItem.parentIsSmartFolder = true;
+    }
+    theItem.parentNode = theParentNode;
+    theParentNodeID = theParentNode.data.node_id;
+    theItem.parentIsSmartFolder = theParentNode.data.isSmartFolder;
+    theItem.parentNodeID = theParentNodeID;
+    if (!theItem.isSmartFolder) {
+        createProjectDetailHTMLFromTemplate(theItem);
+        $('#findNode' + theItem.node_id).hide();
+        $('#findNode' + theItem.node_id + ' .typeahead').typeahead({
+            highlight: true
+        }, {
+            name: 'my-projects',
+            displayKey: function (data) {
+                return data.name;
+            },
+            source: mySourceWithEmptySelectable,
+            templates: {
+                header: function () {
+                    return '<h3 class="category">My Projects</h3>';
+                },
+                suggestion: function (data) {
+                    if (typeof data.name !== 'undefined') {
+                        return '<p>' + data.name + '</p>';
+                    }
+                    return '<p>' + data.error + '</p>';
+                }
+            }
+        }, {
+            name: 'public-projects',
+            displayKey: function (data) {
+                return data.name;
+            },
+            source: publicSourceWithEmptySelectable,
+            templates: {
+                header: function () {
+                    return '<h3 class="category">Public Projects</h3>';
+                },
+                suggestion: function (data) {
+                    if (typeof data.name !== 'undefined') {
+                        return '<p>' + data.name + '</p>';
+                    }
+                    return '<p>' + data.error + '</p>';
+                }
+            }
+        });
+        $('#input' + theItem.node_id).bind('keyup', function (event) {
+            var key = event.keyCode || event.which,
+                buttonEnabled = (typeof $('#add-link-' + theItem.node_id).prop('disabled') !== 'undefined');
+
+            if (key === 13) {
+                if (buttonEnabled) {
+                    $('#add-link-' + theItem.node_id).click(); //submits if the control is active
+                }
+            } else {
+                $('#add-link-warn-' + theItem.node_id).text('');
+                $('#add-link-' + theItem.node_id).attr('disabled', 'disabled');
+                linkName = '';
+                linkID = '';
+            }
+        });
+        $('#input' + theItem.node_id).bind('typeahead:selected', function (obj, datum, name) {
+            var getChildrenURL = theItem.apiURL + 'get_folder_pointers/',
+                children;
+            $.getJSON(getChildrenURL, function (data) {
+                children = data;
+                if (children.indexOf(datum.node_id) === -1) {
+                    $('#add-link-' + theItem.node_id).removeAttr('disabled');
+                    linkName = datum.name;
+                    linkID = datum.node_id;
+                } else {
+                    $('#add-link-warn-' + theItem.node_id).text('This project is already in the folder');
+                }
+            }).fail($osf.handleJSONError);
+        });
+        $('#close-' + theItem.node_id).click(function () {
+            createBlankProjectDetail();
+            return false;
+        });
+        $('#add-link-' + theItem.node_id).click(function () {
+            var url = '/api/v1/pointer/',
+                postData = JSON.stringify({
+                    pointerID: linkID,
+                    toNodeID: theItem.node_id
+                });
+            theItem.expand = false;
+            saveExpandState(theItem, function () {
+                var tb = treebeard,
+                    postAction = $.ajax({
+                        type: 'POST',
+                        url: url,
+                        data: postData,
+                        contentType: 'application/json',
+                        dataType: 'json'
+                    });
+                postAction.done(function () {
+                    tb.updateFolder(null, item);
+                });
+            });
+            triggerClickOnItem.call(treebeard, item);
+            return false;
+        });
+        $('#remove-link-' + theItem.node_id).click(function () {
+            var url = '/api/v1/folder/' + theParentNodeID + '/pointer/' + theItem.node_id,
+                deleteAction = $.ajax({
+                    type: 'DELETE',
+                    url: url,
+                    contentType: 'application/json',
+                    dataType: 'json'
+                });
+            deleteAction.done(function () {
+                treebeard.updateFolder(null, theParentNode);
+                createBlankProjectDetail();
+
+            });
+        });
+        $('#delete-folder-' + theItem.node_id).click(function () {
+            bootbox.confirm({
+                title: 'Delete this folder?',
+                message: 'Are you sure you want to delete this folder? This will also delete any folders ' +
+                    'inside this one. You will not delete any projects in this folder.',
+                callback: function (result) {
+                    if (result !== null && result) {
+                        var url = '/api/v1/folder/' + theItem.node_id,
+                            deleteAction = $.ajax({
+                                type: 'DELETE',
+                                url: url,
+                                contentType: 'application/json',
+                                dataType: 'json'
+                            });
+                        deleteAction.done(function () {
+                            treebeard.updateFolder(null, item.parent());
+                            createBlankProjectDetail();
+                        });
+                    }
+                }
+            });
+        });
+        $('#add-folder-' + theItem.node_id).click(function () {
+            $('#buttons' + theItem.node_id).hide();
+            $('#rnc-' + theItem.node_id).hide();
+            $('#findNode' + theItem.node_id).hide();
+            $('#afc-' + theItem.node_id).show();
+            $('#add-folder-input' + theItem.node_id).focus();
+        });
+        $('#add-folder-input' + theItem.node_id).bind('keyup', function () {
+            var contents = $.trim($(this).val());
+            if (contents === '') {
+                $('#add-folder-button' + theItem.node_id).attr('disabled', 'disabled');
+            } else {
+                $('#add-folder-button' + theItem.node_id).removeAttr('disabled');
+            }
+        });
+        $('#add-folder-button' + theItem.node_id).click(function () {
+            var url = '/api/v1/folder/',
+                postData = {
+                    node_id: theItem.node_id,
+                    title: $.trim($('#add-folder-input' + theItem.node_id).val())
+                };
+            theItem.expand = false;
+            saveExpandState(theItem, function () {
+                var putAction = $osf.putJSON(url, postData);
+                putAction.done(function () {
+                    //var icon = $('.tb-row[data-id="' + item.id + '"]').find('.tb-toggle-icon'),
+                    //    iconTemplate = treebeard.options.resolveToggle.call(treebeard, item);
+                    //if (icon.get(0)) {
+                    //    m.render(icon.get(0), iconTemplate);
+                    //}
+                    treebeard.updateFolder(null, item);
+                    triggerClickOnItem.call(treebeard, item);
+                }).fail($osf.handleJSONError);
+
+            });
+            return false;
+        });
+        $('#rename-node-' + theItem.node_id).click(function () {
+            $('#buttons' + theItem.node_id).hide();
+            $('#afc-' + theItem.node_id).hide();
+            $('#findNode' + theItem.node_id).hide();
+            $('#nc-' + theItem.node_id).hide();
+            $('#rnc-' + theItem.node_id).css({'display':'inline-block', 'width' : '100%'});
+            $('#rename-node-input' + theItem.node_id).focus();
+        });
+        $('#rename-node-input' + theItem.node_id).bind('keyup', function () {
+            var contents = $.trim($(this).val());
+            if (contents === '' || contents === theItem.name) {
+                $('#rename-node-button' + theItem.node_id).attr('disabled', 'disabled');
+            } else {
+                $('#rename-node-button' + theItem.node_id).removeAttr('disabled');
+            }
+        });
+        $('#rename-node-button' + theItem.node_id).click(function () {
+            var url = theItem.apiURL + 'edit/',
+                postAction,
+                postData = {
+                    name: 'title',
+                    value: $.trim($('#rename-node-input' + theItem.node_id).val())
+                };
+            postAction = $osf.postJSON(url, postData);
+            postAction.done(function () {
+                treebeard.updateFolder(null, treebeard.find(1));
+                // Also update every
+            }).fail($osf.handleJSONError);
+            return false;
+        });
+        $('.cancel-button-' + theItem.node_id).click(function () {
+            $('#afc-' + theItem.node_id).hide();
+            $('#rnc-' + theItem.node_id).hide();
+            $('#findNode' + theItem.node_id).hide();
+            $('#nc-' + theItem.node_id).show();
+            $('#buttons' + theItem.node_id).show();
+        });
+        $('#add-item-' + theItem.node_id).click(function () {
+            $('#buttons' + theItem.node_id).hide();
+            $('#afc-' + theItem.node_id).hide();
+            $('#rnc-' + theItem.node_id).hide();
+            $('#findNode' + theItem.node_id).show();
+            $('#input' + theItem.node_id).focus();
+        });
+    } else {
+        createBlankProjectDetail(theItem.name);
+    }
+}
+
+/**
+ * Project Organizer actions, has info and go to project
+ * @param {Object} item A Treebeard _item object for the row involved. Node information is inside item.data
+ * @param {Object} col Column information for the column where click happened.
+ * @returns {Array} An array of buttons in mithril view format using mithril's m()
+ * @private
+ */
+function _poActionColumn(item, col) {
+    var self = this,
+        buttons = [],
+        url = item.data.urls.fetch;
+    if (!item.data.isSmartFolder) {
+        if (url !== null) {
+            buttons.push({
+                'name' : '',
+                'icon' : 'fa fa-chevron-right',
+                'css' : 'project-organizer-icon-visit fangorn-clickable btn btn-info btn-xs',
+                'onclick' : _gotoEvent
+            });
+        }
+    }
+    // Build the template for icons
+    return buttons.map(function (btn) {
+        return m('span', { 'data-col' : item.id }, [ m('i',
+            { 'class' : btn.css, 'data-toggle' : 'tooltip', title : 'Go to page', 'data-placement': 'bottom','style' : btn.style, 'onclick' : function (event) {  btn.onclick.call(self, event, item, col); } },
+            [ m('span', { 'class' : btn.icon}, btn.name) ])
+            ]);
+    });
+}
+
+/**
  * Contributors have first person's name and then number of contributors. This functio nreturns the proper html
  * @param {Object} item A Treebeard _item object for the row involved. Node information is inside item.data
  * @returns {Object} A Mithril virtual DOM template object
@@ -275,9 +570,6 @@
     if (draggable) {
         css = 'po-draggable';
     }
-    // define the toolbar icons for this item
-    _poDefineToolbar.call(this, item);
-
     item.css = '';
     default_columns = [{
         data : 'name',  // Data field name
@@ -286,11 +578,12 @@
         css : css,
         custom : _poTitleColumn
     }, {
-        data : 'contributors',
-        filter : false,
+        sortInclude : false,
+        custom : _poActionColumn
+    }, {
+        filter : true,
         custom : _poContributors
     }, {
-        data : 'dateModified',
         filter : false,
         custom : _poModified
     }];
@@ -306,12 +599,15 @@
     var columns = [];
     columns.push({
         title: 'Name',
-        width : '50%',
-        sort : true,
-        sortType : 'text'
+        width : '45%',
+        sort : false
+    }, {
+        title : 'Actions',
+        width : '10%',
+        sort : false
     }, {
         title : 'Contributors',
-        width : '25%',
+        width : '20%',
         sort : false
     }, {
         title : 'Modified',
@@ -344,21 +640,6 @@
  * @private
  */
 function _poResolveIcon(item) {
-<<<<<<< HEAD
-    var viewLink,
-        icons = {
-            folder : 'fa-cubes',
-            smartFolder : 'fa-certificate',
-            project : 'fa-cube',
-            registration :  'fa-th-list text-muted',
-            component :  'fa-th-large',
-            registeredComponent :  'fa-th-large text-muted',
-            link :  'fa-link'
-        };
-    viewLink = item.data.urls.fetch;
-    function returnView(type) {
-        var template = m('.fa', { 'class' : icons[type]});
-=======
     var icons = iconmap.projectIcons;
     var componentIcons = iconmap.componentIcons;
     var projectIcons = iconmap.projectIcons;
@@ -379,7 +660,6 @@
         }
         var template = m('span', { 'class' : iconType});
 
->>>>>>> c02d8f0c
         if (viewLink) {
             return m('a', { href : viewLink}, template);
         }
@@ -495,26 +775,12 @@
  * @private
  */
 function _poMultiselect(event, tree) {
-    $('.tb-header-row .twitter-typeahead').remove();
     var tb = this,
         selectedRows = filterRowsNotInParent.call(tb, tb.multiselected),
         someItemsAreFolders,
         pointerIds;
-    tb.options.iconState.rowIcons = [];
-    if(!tb.filterOn){
-        tb.options.iconState.mode = 'bar';
-    }
-    if(tb.multiselected.length === 1){
-        // empty row icons and assign row icons from item information
-        tb.options.iconState.rowIcons = tree.icons;
-        //tb.options.iconState.title = tree.data.name;
-
-        // temporarily remove classes until mithril redraws raws with another hover. 
-        tb.select('#tb-tbody').removeClass('unselectable');
-    } else {
-        tb.select('#tb-tbody').addClass('unselectable');
-
-       someItemsAreFolders = false;
+    if (selectedRows.length > 1) {
+        someItemsAreFolders = false;
         pointerIds = [];
         selectedRows.forEach(function (item) {
             var thisItem = item.data;
@@ -527,43 +793,41 @@
         });
         var detailTemplateContext;
         if(!selectedRows[0].parent().data.isFolder){
-            // detailTemplateContext = {
-            //     itemsCount: selectedRows.length
-            // };
-            // var theParentNode = selectedRows[0].parent();
-            // var displayHTML = multiItemDetailTemplateNoAction(detailTemplateContext);
-            // $detailDiv.html(displayHTML).show();
+            detailTemplateContext = {
+                itemsCount: selectedRows.length
+            };
+            var theParentNode = selectedRows[0].parent();
+            var displayHTML = multiItemDetailTemplateNoAction(detailTemplateContext);
+            $detailDiv.html(displayHTML).show();
         } else {
             if (!someItemsAreFolders) {
-                // detailTemplateContext = {
-                //     multipleItems: true,
-                //     itemsCount: selectedRows.length
-                // };
-                // var theParentNode = selectedRows[0].parent();
-                // var displayHTML = multiItemDetailTemplate(detailTemplateContext);
-                // $detailDiv.html(displayHTML).show();
-                // $('#remove-links-multiple').click(function () {
-                //     deleteMultiplePointersFromFolder.call(tb, pointerIds, theParentNode);
-                //     createBlankProjectDetail();
-                // });
-                // $('#close-multi-select').click(function () {
-                //     createBlankProjectDetail();
-                //     return false;
-                // });
+                detailTemplateContext = {
+                    multipleItems: true,
+                    itemsCount: selectedRows.length
+                };
+                var theParentNode = selectedRows[0].parent();
+                var displayHTML = multiItemDetailTemplate(detailTemplateContext);
+                $detailDiv.html(displayHTML).show();
+                $('#remove-links-multiple').click(function () {
+                    deleteMultiplePointersFromFolder.call(tb, pointerIds, theParentNode);
+                    createBlankProjectDetail();
+                });
+                $('#close-multi-select').click(function () {
+                    createBlankProjectDetail();
+                    return false;
+                });
             } else {
-                // detailTemplateContext = {
-                //     itemsCount: selectedRows.length
-                // };
-                // var theParentNode = selectedRows[0].parent();
-                // var displayHTML = multiItemDetailTemplateNoAction(detailTemplateContext);
-                // $detailDiv.html(displayHTML).show();
+                detailTemplateContext = {
+                    itemsCount: selectedRows.length
+                };
+                var theParentNode = selectedRows[0].parent();
+                var displayHTML = multiItemDetailTemplateNoAction(detailTemplateContext);
+                $detailDiv.html(displayHTML).show();
             }
         }
-
-
-
-    }
-
+    } else {
+        _showProjectDetails.call(tb, event, tb.multiselected[0]);
+    }
 }
 
 
@@ -618,8 +882,6 @@
             currentItem = rows[i];
             if (currentItem.parentID === originalParent && currentItem.id !== -1) {
                 newRows.push(rows[i]);
-            } else {
-                $('.tb-row[data-id="' + rows[i].id + '"]').stop().css('background-color', '#D18C93').animate({ backgroundColor: '#fff'}, 500, function() { $(this).css('background-color', ''); });
             }
         }
     }
@@ -640,6 +902,7 @@
     if (this.multiselected.length < 2) {
         this.multiselected = [item];
     }
+    createBlankProjectDetail();
 }
 
 /**
@@ -935,497 +1198,6 @@
     });
 }
 
-/** 
- * Toolbar icon templates and click functions 
- *
- */
-
- function _toolbarDismissEvent ( ){
-    var tb = this;
-    $('.tb-header-row .twitter-typeahead').remove();
-    tb.options.iconState.mode = 'bar'; 
-    tb.resetFilter();
-    tb.filterText(''); 
- }
-
-function toolbarDismissIcon (){
-    var tb = this;
-    return m('.fangorn-toolbar-icon', {
-            onclick : function () { 
-                _toolbarDismissEvent.call(tb);
-            }
-        },
-        m('i.fa.fa-times')
-    );
-}
- function searchButton (){
-    var tb = this;
-    return m('.fangorn-toolbar-icon.text-info', { 
-            'data-toggle' : 'tooltip',
-            'title':  'Switch to search panel to filter rows below.',
-            'data-placement' : 'bottom',
-            onclick : function () { tb.options.iconState.mode = 'search'; }
-        }, [
-        m('i.fa.fa-search'),
-        m('span.hidden-xs', 'Search')
-    ]);
- }
- 
- function _addFolderEvent () {
-    var tb = this;
-    var val = $.trim($('#addNewFolder').val());
-    if(tb.multiselected.length !== 1 || val.length < 1){
-        tb.options.iconState.mode = 'bar'; 
-        return; 
-    }
-    var item = tb.multiselected[0];
-    var theItem = item.data;
-    var url = '/api/v1/folder/',
-    postData = {
-        node_id: theItem.node_id,
-        title: val
-    };
-    theItem.expand = false;
-    saveExpandState(theItem, function () {
-        var putAction = $osf.putJSON(url, postData);
-        putAction.done(function () {
-            tb.updateFolder(null, item);
-            triggerClickOnItem.call(tb, item);
-        }).fail($osf.handleJSONError);
-
-    });
-    tb.options.iconState.mode = 'bar'; 
- }
-
- function addFolderButton (){
-    var tb = this;
-    return m('.fangorn-toolbar-icon.text-info', { 
-            onclick : function () { 
-                _addFolderEvent.call(tb);
-            }
-        }, [
-        m('i.fa.fa-plus'),
-        m('span.hidden-xs', 'Add')
-    ]);
- }
-
-function _renameEvent () {
-    var tb = this;
-    var val = $.trim($('#renameInput').val());
-    if(tb.multiselected.length !== 1 || val.length < 1){
-        tb.options.iconState.mode = 'bar'; 
-        return; 
-    }
-    var item = tb.multiselected[0];
-    var theItem = item.data;
-    var url = theItem.apiURL + 'edit/',
-        postAction,
-        postData = {
-            name: 'title',
-            value: val
-        };
-    postAction = $osf.postJSON(url, postData);
-    postAction.done(function () {
-        tb.updateFolder(null, tb.find(1));
-        // Also update every
-    }).fail($osf.handleJSONError);
-    tb.options.iconState.mode = 'bar'; 
-}
-
- function renameButton (){
-    var tb = this;
-    return m('.fangorn-toolbar-icon.text-info', { 
-            onclick : function () { 
-                _renameEvent.call(tb);
-            }
-        }, [
-        m('i.fa.fa-pencil'),
-        m('span.hidden-xs', 'Rename')
-    ]);
- }
-
-
-function applyTypeahead () {
-    var tb = this;
-    var item = tb.multiselected[0];
-    var theItem = item.data;
-    projectOrganizer.myProjects.initialize();
-    projectOrganizer.publicProjects.initialize();
-    // injecting error into search results from https://github.com/twitter/typeahead.js/issues/747
-    var mySourceWithEmptySelectable = function (q, cb) {
-        var emptyMyProjects = [{ error: 'There are no matching projects to which you contribute.' }];
-        projectOrganizer.myProjects.get(q, injectEmptySelectable);
-        function injectEmptySelectable(suggestions) {
-            if (suggestions.length === 0) {
-                cb(emptyMyProjects);
-            } else {
-                cb(suggestions);
-            }
-        }
-    };
-    var publicSourceWithEmptySelectable = function (q, cb) {
-        var emptyPublicProjects = { error: 'There are no matching public projects.' };
-        projectOrganizer.publicProjects.get(q, injectEmptySelectable);
-        function injectEmptySelectable(suggestions) {
-            if (suggestions.length === 0) {
-                cb([emptyPublicProjects]);
-            } else {
-                cb(suggestions);
-            }
-        }
-    };
-
-
-    if (!theItem.isSmartFolder) {
-        $('#addprojectInput').typeahead('destroy');
-        $('#addprojectInput').typeahead({
-            highlight: true
-        }, {
-            name: 'my-projects',
-            displayKey: function (data) {
-                return data.name;
-            },
-            source: mySourceWithEmptySelectable,
-            templates: {
-                header: function () {
-                    return '<h3 class="category">My Projects</h3>';
-                },
-                suggestion: function (data) {
-                    if (typeof data.name !== 'undefined') {
-                        return '<p>' + data.name + '</p>';
-                    }
-                    return '<p>' + data.error + '</p>';
-                }
-            }
-        }, {
-            name: 'public-projects',
-            displayKey: function (data) {
-                return data.name;
-            },
-            source: publicSourceWithEmptySelectable,
-            templates: {
-                header: function () {
-                    return '<h3 class="category">Public Projects</h3>';
-                },
-                suggestion: function (data) {
-                    if (typeof data.name !== 'undefined') {
-                        return '<p>' + data.name + '</p>';
-                    }
-                    return '<p>' + data.error + '</p>';
-                }
-            }
-        });
-        $('#addprojectInput').bind('keyup', function (event) {
-            var key = event.keyCode || event.which,
-                buttonEnabled = $('#add-link-button').hasClass('tb-disabled');
-
-            if (key === 13) {
-                if (buttonEnabled) {
-                    $('#add-link-button').click(); //submits if the control is active
-                }
-            } else {
-                $('#add-link-warning').text('');
-                $('#add-link-button').addClass('tb-disabled');
-                linkName = '';
-                linkID = '';
-            }
-        });
-        $('#addprojectInput').bind('typeahead:selected', function (obj, datum, name) {
-            var getChildrenURL = theItem.apiURL + 'get_folder_pointers/',
-                children;
-            $.getJSON(getChildrenURL, function (data) {
-                children = data;
-                if (children.indexOf(datum.node_id) === -1) {
-                    $('#add-link-button').removeClass('tb-disabled');
-                    linkName = datum.name;
-                    linkID = datum.node_id;
-                } else {
-                    $('#add-link-warning').text('This project is already in the folder');
-                }
-            }).fail($osf.handleJSONError);
-        });
-    }
-
-}
-
- function addProjectButton (){
-    var tb = this;
-    var item = tb.multiselected[0];
-    var theItem = item.data;
-
-    return m('#add-link-button.fangorn-toolbar-icon.text-info.tb-disabled', {
-            onclick : function () { 
-
-            var url = '/api/v1/pointer/',
-                postData = JSON.stringify({
-                    pointerID: linkID,
-                    toNodeID: theItem.node_id
-                });
-            theItem.expand = false;
-            saveExpandState(theItem, function () {
-                var postAction = $.ajax({
-                        type: 'POST',
-                        url: url,
-                        data: postData,
-                        contentType: 'application/json',
-                        dataType: 'json'
-                    });
-                postAction.done(function () {
-                    tb.updateFolder(null, item);
-                });
-            });
-            triggerClickOnItem.call(tb, item);
-            tb.options.iconState.mode = 'bar';
-            }
-        }, [
-        m('i.fa.fa-plus'),
-        m('span.hidden-xs', 'Add')
-    ]);
- }
-
-
-function _poToolbar (){
-    var tb = this; 
-    var generalButtons = [];
-    var generalIcons = tb.options.iconState.generalIcons;
-    if (generalIcons.search.on) { 
-        generalButtons.push(generalIcons.search.template.call(tb));
-    }
-    if (tb.options.iconState.mode === 'bar'){                   
-        return m('.row.tb-header-row', [
-                m('.col-xs-12.tb-buttons-col', [   
-                        m('.fangorn-toolbar.pull-right', 
-                            [   
-                                tb.options.iconState.rowIcons.map(function(icon){
-                                    if(icon.template){
-                                        return icon.template.call(tb);                                    
-                                    }
-                                }),
-                                generalButtons
-                            ]
-                        )
-                    ])
-            ]);  
-    }
-    if(tb.options.iconState.mode === 'search'){
-        return m('.row.tb-header-row', [
-                m('', [
-                        m('.col-xs-11', tb.options.filterTemplate.call(tb)),
-                        m('.col-xs-1.tb-buttons-col', 
-                            m('.fangorn-toolbar.pull-right', 
-                                toolbarDismissIcon.call(tb)
-                            )
-                        )
-                    ])
-            ]);  
-    }
-    if(tb.options.iconState.mode === 'addFolder'){
-        return m('.row.tb-header-row', [
-                m('', [
-                        m('.col-xs-9', m('input#addNewFolder.tb-header-input', { 'placeholder' : 'Collection name'})),
-                        m('.col-xs-3.tb-buttons-col', 
-                            m('.fangorn-toolbar.pull-right', 
-                                [
-                                addFolderButton.call(tb),
-                                toolbarDismissIcon.call(tb)
-                                ]
-                            )
-                        )
-                    ])
-            ]);  
-    }    
-    if(tb.options.iconState.mode === 'rename'){
-        return m('.row.tb-header-row', [
-                m('', [
-                        m('.col-xs-9', m('input#renameInput.tb-header-input', { value : tb.multiselected[0].data.name })),
-                        m('.col-xs-3.tb-buttons-col', 
-                            m('.fangorn-toolbar.pull-right', 
-                                [
-                                renameButton.call(tb),
-                                toolbarDismissIcon.call(tb)
-                                ]
-                            )
-                        )
-                    ])
-            ]);  
-    }
-    if(tb.options.iconState.mode === 'addProject'){
-        return m('.row.tb-header-row', [
-                m('', [
-                        m('.col-xs-9', [
-                                m('input#addprojectInput.tb-header-input', { config : function(){ applyTypeahead.call(tb);}, type : 'text', placeholder : 'Name of the project to find'}),
-                                m('#add-link-warning.text-warning.p-sm')
-                            ]
-                        ),
-                        m('.col-xs-3.tb-buttons-col', 
-                            m('.fangorn-toolbar.pull-right', 
-                                [
-                                addProjectButton.call(tb),
-                                toolbarDismissIcon.call(tb)
-                                ]
-                            )
-                        )
-                    ])
-            ]);  
-    }   
-
-} 
-
-function _poDefineToolbar (item){
-    var tb = this; 
-    var buttons = [];
-    if(!item.data.urls) { return; }
-    var url = item.data.urls.fetch;
-    var theItem = item.data;
-    var theParentNode = item.parent();
-    var theParentNodeID = theParentNode.data.node_id;
-    $('.fangorn-toolbar-icon').tooltip('destroy');
-
-    if (!item.data.isSmartFolder) {
-        if (url !== null) {
-            buttons.push(
-            { name : 'gotoEvent', template : function(){
-                return m('.fangorn-toolbar-icon.text-primary', {
-                    'data-toggle' : 'tooltip',
-                    'title':  'Opens the project in same window. Use Command + Click to open in new window.',
-                    'data-placement' : 'bottom',
-                        onclick : function(event) { _gotoEvent.call(tb, event, item); }
-                    }, [
-                    m('i.fa.fa-external-link'),
-                    m('span.hidden-xs','Open')
-                ]);
-            }}
-            );
-        }
-    }
-
-    if(!item.data.isSmartFolder && (item.data.isDashboard || item.data.isFolder) ) {
-        buttons.push(
-        { name : 'addFolder', template : function(){
-            return m('.fangorn-toolbar-icon.text-primary', {
-                    'data-toggle' : 'tooltip',
-                    'title':  'Adds a Collection to visually organize your projects or components.',
-                    'data-placement' : 'bottom',
-                    onclick : function(event) {  
-                        tb.options.iconState.mode = 'addFolder';
-                    }
-                }, [
-                m('i.fa.fa-cubes'),
-                m('span','Add Collection')
-            ]);
-        }},
-        { name : 'addExistingProject', template : function(){
-            return m('.fangorn-toolbar-icon.text-primary', {
-                    'data-toggle' : 'tooltip',
-                    'title':  'Adds an existing project or component to the Collection.',
-                    'data-placement' : 'bottom',
-                    onclick : function(event) {
-                        tb.options.iconState.mode = 'addProject';
-                    }
-                }, [
-                m('i.fa.fa-cube'),
-                m('span','Add Existing Project')
-            ]);
-        }}
-        );
-    }
-    if(!item.data.isFolder && item.data.parentIsFolder && !item.parent().data.isSmartFolder) {
-        buttons.push(
-        { name : 'removeFromFolder', template : function(){
-            return m('.fangorn-toolbar-icon.text-primary', {
-                    'data-toggle' : 'tooltip',
-                    'title':  'Removes the selected row from the Collection. This action does NOT delete the project.',
-                    'data-placement' : 'bottom',
-                    onclick : function(event) {  
-                        var url = '/api/v1/folder/' + theParentNodeID + '/pointer/' + theItem.node_id,
-                            deleteAction = $.ajax({
-                                type: 'DELETE',
-                                url: url,
-                                contentType: 'application/json',
-                                dataType: 'json'
-                            });
-                        deleteAction.done(function () {
-                            tb.updateFolder(null, theParentNode);
-
-                        });
-                    }
-                }, [
-                m('i.fa.fa-minus'),
-                m('span','Remove From Folder')
-            ]);
-        }}
-        );
-    }
-    if(!item.data.isDashboard && !item.data.isRegistration && item.data.permissions && item.data.permissions.edit){
-        buttons.push(
-        { name : 'renameItem', template : function(){
-            return m('.fangorn-toolbar-icon.text-primary', {
-                    'data-toggle' : 'tooltip',
-                    'title':  'Change the name of the Collection or project',
-                    'data-placement' : 'bottom',
-                    onclick : function(event) {  
-                        tb.options.iconState.mode = 'rename';
-                    }
-                }, [
-                m('i.fa.fa-font'),
-                m('span','Rename')
-            ]);
-        }}
-        );
-    }
-    if(item.data.isFolder && !item.data.isDashboard && !item.data.isSmartFolder){
-        buttons.push(
-        { name : 'deleteFolder', template : function(){
-            return m('#deleteFolder.fangorn-toolbar-icon.text-primary', {
-                    'data-toggle' : 'tooltip',
-                    'title':  'Deletes a collection.',
-                    'data-placement' : 'bottom',
-                    onclick : function(event) {
-                        _deleteFolder.call(tb, item, theItem);
-                    }
-                }, [
-                m('i.fa.fa-trash'),
-                m('span','Delete Collection')
-            ]);
-        }}
-        );
-    }
-
-
-   item.icons = buttons;
-}
-
-function _deleteFolder (item) {
-    var tb = this;
-    var theItem = item.data;
-    
-    function runDeleteFolder (){
-        var url = '/api/v1/folder/' + theItem.node_id;
-        var deleteAction = $.ajax({
-                type: 'DELETE',
-                url: url,
-                contentType: 'application/json',
-                dataType: 'json'
-            });
-        deleteAction.done(function () {
-            tb.updateFolder(null, item.parent());
-            tb.modal.dismiss();
-            tb.select('.tb-row').first().trigger('click');
-        });
-    }
-
-    var mithrilContent = m('div', [
-            m('h3.break-word', 'Delete "' + theItem.name + '"?'),
-            m('p', 'Are you sure you want to delete this Collection? This will also delete any Collections ' +
-            'inside this one. You will not delete any projects in this Collection.')
-        ]);
-    var mithrilButtons = m('div', [
-            m('span.tb-modal-btn', { 'class' : 'text-primary', onclick : function() { tb.modal.dismiss(); } }, 'Cancel'),
-            m('span.tb-modal-btn', { 'class' : 'text-danger', onclick : function() { runDeleteFolder(); }  }, 'Delete')
-        ]);
-    tb.modal.update(mithrilContent, mithrilButtons);
-}
-
 //
 /**
  * OSF-specific Treebeard options common to all addons.
@@ -1439,18 +1211,17 @@
     uploads : false,         // Turns dropzone on/off.
     columnTitles : _poColumnTitles,
     resolveRows : _poResolveRows,
-    showFilter : true,     // Gives the option to filter by showing the filter box.
+    showFilter : false,     // Gives the option to filter by showing the filter box.
     title : false,          // Title of the grid, boolean, string OR function that returns a string.
     allowMove : true,       // Turn moving on or off.
     moveClass : 'po-draggable',
-    hoverClass : 'fangorn-hover',
-    hoverClassMultiselect : 'fangorn-selected',
+    hoverClass : 'po-hover',
+    hoverClassMultiselect : 'po-hover-multiselect',
     togglecheck : _poToggleCheck,
     sortButtonSelector : {
         up : 'i.fa.fa-chevron-up',
         down : 'i.fa.fa-chevron-down'
     },
-    sortDepth : 1,
     dragOptions : {},
     dropOptions : {},
     dragEvents : {
@@ -1462,23 +1233,15 @@
     },
     onload : function () {
         var tb = this,
-            rowDiv = tb.select('.tb-row');
+            rowDiv = $('.tb-row');
         _poLoadOpenChildren.call(tb);
        rowDiv.first().trigger('click');
 
         $('.gridWrapper').on('mouseout', function(){
             rowDiv.removeClass('po-hover');
         });
-        $(document).on('keypress', '#renameInput', function(){
-            if(tb.pressedKey === 13) {
-                _renameEvent.call(tb);
-            }
-        });
-        $(document).on('keypress', '#addNewFolder', function(){
-            if(tb.pressedKey === 13) {
-                _addFolderEvent.call(tb);
-            }
-        });
+
+
     },
     createcheck : function (item, parent) {
         return true;
@@ -1506,19 +1269,6 @@
     lazyLoadOnLoad : expandStateLoad,
     resolveRefreshIcon : function() {
         return m('i.fa.fa-refresh.fa-spin');
-    },
-    headerTemplate : _poToolbar,
-    // Not treebeard options, specific to Fangorn
-    iconState : {
-        mode : 'bar',
-        generalIcons : {
-            search : { on : true, template : searchButton }         
-        },
-        rowIcons : [{}]
-        },
-    defineToolbar : _poDefineToolbar,
-    onselectrow : function(row) {
-        console.log(row);
     }
 };
 
