--- conflicted
+++ resolved
@@ -264,12 +264,8 @@
     item.name = item.attributes.title;
     item.tags = item.attributes.tags.toString();
     item.contributors = '';
-<<<<<<< HEAD
-    if (item.embeds && item.embeds.contributors){
-=======
     var contributorsData = lodashGet(item, 'embeds.contributors.data', null);
     if (contributorsData){
->>>>>>> 643bb278
         item.embeds.contributors.data.forEach(function(c){
             var attr;
             var users = lodashGet(c, 'embeds.users.data', null);
@@ -670,33 +666,6 @@
             self.users = {};
 
             self.filteredData().forEach(function(item) {
-<<<<<<< HEAD
-                var contributors = [];
-                if (item.embeds && item.embeds.contributors) {
-                    contributors = item.embeds.contributors.data;
-                }
-              for(var i = 0; i < contributors.length; i++) {
-                var u = contributors[i];
-                if (u.id === window.contextVars.currentUser.id) {
-                  continue;
-                }
-                if(self.users[u.id] === undefined) {
-                  self.users[u.id] = {
-                    data : u,
-                    count: 1
-                  };
-                } else {
-                  self.users[u.id].count++;
-                }
-              }
-              var tags = item.attributes.tags || [];
-              for(var j = 0; j < tags.length; j++) {
-                var t = tags[j];
-                if(self.tags[t] === undefined) {
-                  self.tags[t] = 1;
-                } else {
-                  self.tags[t]++;
-=======
                 var contributors = lodashGet(item, 'embeds.contributors.data', []);
 
                 if (contributors) {
@@ -722,7 +691,6 @@
                             self.tags[t]++;
                         }
                     }
->>>>>>> 643bb278
                 }
             });
 
