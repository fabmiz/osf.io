/**
 * Builds full page project browser
 */
'use strict';

var $ = require('jquery');  // jQuery
var m = require('mithril'); // exposes mithril methods, useful for redraw etc.
var ProjectOrganizer = require('js/project-organizer');
var $osf = require('js/osfHelpers');
var Raven = require('raven-js');
var LogText = require('js/logTextParser');
var AddProject = require('js/addProjectPlugin');
var mC = require('js/mithrilComponents');
var lodashGet = require('lodash.get');

var MOBILE_WIDTH = 767; // Mobile view break point for responsiveness
var NODE_PAGE_SIZE = 10; // Load 10 nodes at a time from server

/* Counter for unique ids for link objects */
if (!window.fileBrowserCounter) {
    window.fileBrowserCounter = 0;
}

//Backport of Set
if (!window.Set) {
  window.Set = function Set(initial) {
    this.data = {};
    initial = initial || [];
    for(var i = 0; i < initial.length; i++)
      this.add(initial[i]);
  };

  Set.prototype = {
    has: function(item) {
      return this.data[item] === true;
    },
    clear: function() {
      this.data = {};
    },
    add:function(item) {
      this.data[item] = true;
    },
    delete: function(item) {
      delete this.data[item];
    }
  };
}


function NodeFetcher(type, link, handleOrphans) {
  this.type = type || 'nodes';
  this.loaded = 0;
  this._failed = 0;
  this.total = 0;
  this._flat = [];
  this._orphans = [];
  this._cache = {};
  this._promise = null;
  this._started = false;
  this._continue = true;
  this._handleOrphans = handleOrphans === undefined ? true : handleOrphans;
  this._callbacks = {
    done: [this._onFinish.bind(this)],
    page: [],
    children: [],
    fetch : []
  };
  this.nextLink = link || $osf.apiV2Url('users/me/' + this.type + '/', { query : { 'related_counts' : 'children', 'embed' : 'contributors' }});
}

NodeFetcher.prototype = {
  isFinished: function() {
    return this.loaded >= this.total && this._promise === null && this._orphans.length === 0;
  },
  isEmpty: function() {
    return this.loaded === 0 && this.isFinished();
  },
  progress: function() {
    return Math.ceil(this.loaded / (this.total || 1) * 100);
  },
  start: function() {
    return this.resume();
  },
  pause: function() {
    this._continue = false;
  },
  resume: function() {
    this._started = true;
    this._continue = true;
    if (!this.nextLink) return this._promise = null;
    if (this._promise) return this._promise;
    return this._promise = m.request({method: 'GET', url: this.nextLink, config: xhrconfig, background: true})
      .then(function(results) {this._promise = null; return results;}.bind(this))
      .then(this._success.bind(this), this._fail.bind(this))
      .then((function() {
          m.redraw(true);
          if(this.nextLink && this._continue) return this.resume();
      }).bind(this));
  },
  add: function(item) {
    if (!this._started ||this._flat.indexOf(item) !== - 1) return;

    this.total++;
    this.loaded++;

    if (!this._cache[item.id])
      this._cache[item.id] = item;

    this._flat.unshift(item);

    // Resort after inserting data
    this._flat = this._orphans.concat(this._flat).sort(function(a,b) {
      a = new Date(a.attributes.date_modified);
      b = new Date(b.attributes.date_modified);
      if (a > b) return -1;
      if (a < b) return 1;
      return 0;
    });
  },
  remove: function(item) {
    item = item.id || item;
    if (!this._cache[item]) return;
    delete this._cache[item];
    for(var i = 0; i < this._flat.length; i++)
      if (this._flat[i].id === item) {
        this._flat.splice(i, 1);
        break;
      }
  },
  get: function(id) {
    if (!this._cache[id])
      return this.fetch(id);
    var deferred = m.deferred();
    deferred.resolve(this._cache[id]);
    return deferred.promise;
  },
  getChildren: function(id) {
    //TODO Load via rootNode
    if (this._cache[id].relationships.children.links.related.meta.count !== this._cache[id].children.length) {
      return this.fetchChildren(this._cache[id]);
    }
    var deferred = m.deferred();
    deferred.resolve(this._cache[id].children);
    return deferred.promise;
  },
  fetch: function(id) {
    // TODO This method is currently untested
    var url =  $osf.apiV2Url(this.type + '/' + id + '/', {query: {related_counts: 'children', embed: 'contributors' }});
    return m.request({method: 'GET', url: url, config: xhrconfig, background: true})
      .then((function(result) {
        this.add(result.data);
        return result.data;
      }).bind(this), this._fail.bind(this));
  },
  fetchChildren: function(parent, link) {
    //TODO Allow suspending of children
    return m.request({method: 'GET', url: link || parent.relationships.children.links.related.href + '?embed=contributors&related_counts=children', config: xhrconfig, background: true})
      .then(this._childrenSuccess.bind(this, parent), this._fail.bind(this));
  },
  _success: function(results) {
    // Only reset if we're lower as loading children will increment this number
    if (this.total < results.links.meta.total)
        this.total = results.links.meta.total;

    this.nextLink = results.links.next;
    this.loaded += results.data.length;
    for(var i = 0; i < results.data.length; i++) {
      if (this.type === 'registrations' && (results.data[i].attributes.retracted === true || results.data[i].attributes.pending_registration_approval === true))
          continue; // Exclude retracted and pending registrations
      else if (results.data[i].relationships.parent && this._handleOrphans)
          this._orphans.push(results.data[i]);
      else
          this._flat.push(results.data[i]);

      if (this._cache[results.data[i].id]) continue;
      this._cache[results.data[i].id] = _formatDataforPO(results.data[i]);
      this._cache[results.data[i].id].children = [];

      this._orphans = this._orphans.filter((function(item) {
        var parentId = item.relationships.parent.links.related.href.split('/').splice(-2, 1)[0];
        if (!this._cache[parentId]) return true;
        this._cache[parentId].children.push(item);
        return false;
      }).bind(this));

      // if (results.data[i].relationships.children.links.related.meta.count > 0)
      //   this.fetchChildren(results.data[i]);
    }

    this._callbacks.page.forEach((function(cb) {
      cb(this, results.data);
    }).bind(this));

    if (!this.nextLink)
      this._callbacks.done.forEach((function(cb) {
        cb(this);
      }).bind(this));
  },
  _childrenSuccess: function(parent, results) {
    if (!results.links.prev)
      this.total += results.links.meta.total;

    this.loaded += results.data.length;
    var finder = function(id, item) {return item.id === id;};
    for(var i = 0; i < results.data.length; i++) {
      //TODO Sorting get a bit broken here @chrisseto
      if (this._cache[parent.id].children.find(finder.bind(this, results.data[i].id))) continue;
      this._cache[results.data[i].id] = _formatDataforPO(results.data[i]);
      results.data[i].children = [];
      this._cache[parent.id].children.push(results.data[i]);
    }

    if (results.links.next)
      return this.fetchChildren(parent, results.links.next);

    return this._cache[parent.id].children;
  },
  _fail: function(result) {
    if (++this._failed < 5)
      return this.resume();
    this._continue = false;
    this._promise = null;
    Raven.captureMessage('Error loading nodes with nodeType ' + this.type + ' at url ' + this.nextLink, {
        extra: {requestReturn: result}
    });
    $osf.growl('We\'re having some trouble contacting our servers. Try reloading the page.', 'Something went wrong!', 'danger', 5000);
  },
  _onFinish: function() {
    this._flat = this._orphans.concat(this._flat).sort(function(a,b) {
      a = new Date(a.attributes.date_modified);
      b = new Date(b.attributes.date_modified);
      if (a > b) return -1;
      if (a < b) return 1;
      return 0;
    });
    this._orphans = [];
  },
  on: function(type, func) {
    if (!Array.isArray(type))
      type = [type];
    //Valid types are children, page, done
    for(var i = 0; i < type.length; i++)
      this._callbacks[type[i]].push(func);
  }
};


function getUID() {
    window.fileBrowserCounter = window.fileBrowserCounter + 1;
    return window.fileBrowserCounter;
}

/* Send with ajax calls to work with api2 */
var xhrconfig = function (xhr) {
    xhr.withCredentials = window.contextVars.isOnRootDomain,
    xhr.setRequestHeader('Content-Type', 'application/vnd.api+json;');
    xhr.setRequestHeader('Accept', 'application/vnd.api+json; ext=bulk');
};

/* Adjust item data for treebeard to be able to filter tags and contributors not in the view */
function _formatDataforPO(item) {
    item.kind = 'folder';
    item.uid = item.id;
    item.name = item.attributes.title;
    item.tags = item.attributes.tags.toString();
    item.contributors = '';
    var contributorsData = lodashGet(item, 'embeds.contributors.data', null);
    if (contributorsData){
        item.embeds.contributors.data.forEach(function(c){
            var attr;
            var users = lodashGet(c, 'embeds.users.data', null);
            if (users) {
                if (users.errors) {
                    attr = users.errors[0].meta;
                } else {
                    attr = users.attributes;
                }
            }
            if (attr) {
                item.contributors += attr.full_name + ' ' + attr.middle_names + ' ' + attr.given_name + ' ' + attr.family_name + ' ' ;
            }

        });
    }
    item.date = new $osf.FormattableDate(item.attributes.date_modified);
    item.sortDate = item.date.date;
    //
    //Sets for filtering
    item.tagSet = new Set(item.attributes.tags || []);
    var contributors = item.embeds.contributors.data || [];
    item.contributorSet= new Set(contributors.map(function(contrib) {
      return contrib.id;
    }));
    return item;
}

/* Small constructor for creating same type of links */
var LinkObject = function _LinkObject (type, data, label, institutionId) {
    if (type === undefined || data === undefined || label === undefined) {
        throw new Error('LinkObject expects type, data and label to be defined.');
    }
    var self = this;
    self.id = getUID();
    self.type = type;
    self.data = data;
    self.label = label;
};

/**
 * Returns the object to send to the API to send a node_link to collection
 * @param id {String} unique id of the node like 'ez8f3'
 * @returns {{data: {type: string, relationships: {nodes: {data: {type: string, id: *}}}}}}
 */
function buildCollectionNodeData (id) {
    return {
        'data': [{
            'type': 'linked_nodes',
            'id': id
        }]
    };
}

/**
 * Initialize File Browser. Prepares an option object within FileBrowser
 * @constructor
 */
var MyProjects = {
    controller : function (options) {
        var self = this;
        self.wrapperSelector = options.wrapperSelector;  // For encapsulating each implementation of this component in multiple use
        self.projectOrganizerOptions = options.projectOrganizerOptions || {};
        self.viewOnly = options.viewOnly || false;
        self.institutionId = options.institutionId || false;
        self.logUrlCache = {}; // dictionary of load urls to avoid multiple calls with little refactor
        self.nodeUrlCache = {}; // Cached returns of the project related urls
        // VIEW STATES
        self.showInfo = m.prop(true); // Show the info panel
        self.showSidebar = m.prop(false); // Show the links with collections etc. used in narrow views
        self.allProjectsLoaded = m.prop(false);
        self.categoryList = [];
        self.loadValue = m.prop(0); // What percentage of the project loading is done
        //self.loadCounter = m.prop(0); // Count how many items are received from the server
        self.currentView = m.prop({
            collection : null, // Linkobject
            contributor : [],
            tag : [],
            totalRows: 0
        });
        self.filesData = m.prop();

        // Treebeard functions looped through project organizer.
        // We need to pass these in to avoid reinstantiating treebeard but instead repurpose (update) the top level folder
        self.treeData = m.prop({}); // Top level object that houses all the rows
        self.buildTree = m.prop(null); // Preprocess function that adds to each item TB specific attributes
        self.updateFolder = m.prop(null); // Updates view to redraw without messing up scroll location
        self.multiselected = m.prop(); // Updated the selected list in treebeard
        self.highlightMultiselect = m.prop(null); // does highlighting background of the row

        // Add All my Projects and All my registrations to collections
        self.systemCollections = options.systemCollections || [
            new LinkObject('collection', { nodeType : 'projects'}, 'All my projects'),
            new LinkObject('collection', { nodeType : 'registrations'}, 'All my registrations')
        ];

        self.fetchers = {};
        if (!options.systemCollections) {
          self.fetchers[self.systemCollections[0].id] = new NodeFetcher('nodes');
          self.fetchers[self.systemCollections[1].id] = new NodeFetcher('registrations');
        } else {
          self.fetchers[self.systemCollections[0].id] = new NodeFetcher('nodes', self.systemCollections[0].data.link);
          self.fetchers[self.systemCollections[1].id] = new NodeFetcher('registrations', self.systemCollections[1].data.link);
        }

        // Initial Breadcrumb for All my projects
        var initialBreadcrumbs = options.initialBreadcrumbs || [self.systemCollections[0]];
        self.breadcrumbs = m.prop(initialBreadcrumbs);
        // Calculate name filters
        self.nameFilters = [];
        // Calculate tag filters
        self.tagFilters = [];


        // Load categories to pass in to create project
        self.loadCategories = function _loadCategories () {
            var promise = m.request({method : 'OPTIONS', url : $osf.apiV2Url('nodes/', { query : {}}), config : xhrconfig});
            promise.then(function _success(results){
                if(results.actions && results.actions.POST.category){
                    self.categoryList = results.actions.POST.category.choices;
                    self.categoryList.sort(function(a, b){ // Quick alphabetical sorting
                        if(a.value < b.value) return -1;
                        if(a.value > b.value) return 1;
                        return 0;
                    });
                }
            }, function _error(results){
                var message = 'Error loading project category names.';
                Raven.captureMessage(message, {extra: {requestReturn: results}});
            });
            return promise;
        };

        // Activity Logs
        self.activityLogs = m.prop();
        self.logRequestPending = false;
        self.showMoreActivityLogs = m.prop(null);
        self.getLogs = function _getLogs (url, addToExistingList) {
            var cachedResults;
            if(!addToExistingList){
                self.activityLogs([]); // Empty logs from other projects while load is happening;
                self.showMoreActivityLogs(null);
            }

            function _processResults (result){
                self.logUrlCache[url] = result;
                result.data.map(function(log){
                    log.attributes.formattableDate = new $osf.FormattableDate(log.attributes.date);
                    if(addToExistingList){
                        self.activityLogs().push(log);
                    }
                });
                if(!addToExistingList){
                    self.activityLogs(result.data);  // Set activity log data
                }
                self.showMoreActivityLogs(result.links.next); // Set view for show more button
            }

            if(self.logUrlCache[url]){
                cachedResults = self.logUrlCache[url];
                _processResults(cachedResults);
            } else {
                self.logRequestPending = true;
                var promise = m.request({method : 'GET', url : url, config : xhrconfig});
                promise.then(_processResults);
                promise.then(function(){
                    self.logRequestPending = false;
                });
                return promise;
            }

        };
        // separate concerns, wrap getlogs here to get logs for the selected item
        self.getCurrentLogs = function _getCurrentLogs ( ){
            if(self.selected().length === 1 && !self.logRequestPending){
                var item = self.selected()[0];
                var id = item.data.id;
                if(!item.data.attributes.retracted){
                    var urlPrefix = item.data.attributes.registration ? 'registrations' : 'nodes';
                    var url = $osf.apiV2Url(urlPrefix + '/' + id + '/logs/', { query : { 'page[size]' : 6, 'embed' : ['original_node', 'user', 'linked_node', 'template_node', 'contributors']}});
                    var promise = self.getLogs(url);
                    return promise;
                }
            }
        };

        /* filesData is the link that loads tree data. This function refreshes that information. */
        self.updateFilesData = function _updateFilesData(linkObject) {
            if ((linkObject.type === 'node') && self.viewOnly){
                return;
            }

            self.updateTbMultiselect([]); // clear multiselected, updateTreeData will repick
            self.updateFilter(linkObject); // Update what filters currently selected
            self.updateBreadcrumbs(linkObject); // Change breadcrumbs
            self.updateList(); // Reset and load item
            $('.tb-tbody-inner>div').css('margin-top' , '0px'); // We change contents of treebeard folder, we need to manage margin-top for view to work
            $('.tb-row-titles .fa').addClass('tb-sort-inactive');// make all toggle buttons inactive
            self.showSidebar(false);
        };

        // INFORMATION PANEL
        /* Defines the current selected item so appropriate information can be shown */
        self.selected = m.prop([]);
        self.updateSelected = function _updateSelected (selectedList){
            self.selected(selectedList);
            self.getCurrentLogs();
        };

        /**
         * Update the currentView
         * @param filter
         */
        self.updateFilter = function _updateFilter(filter) {
            // if collection, reset currentView otherwise toggle the item in the list of currentview items
            if (['node', 'collection'].indexOf(filter.type) === -1 ) {
                var filterIndex = self.currentView()[filter.type].indexOf(filter);
                if(filterIndex !== -1)
                  self.currentView()[filter.type].splice(filterIndex,1);
                else
                  self.currentView()[filter.type].push(filter);

                return self.generateFiltersList();
            }

            if (self.currentView().fetcher)
              self.currentView().fetcher.pause();

            self.currentView().tag = [];
            self.currentView().contributor = [];

            self.currentView().fetcher = self.fetchers[filter.id];
            self.currentView().fetcher.resume();
            self.loadValue(self.currentView().fetcher.isFinished() ? 100 : self.currentView().fetcher.progress());

            self.generateFiltersList();

            if (filter.type === 'collection')
              self.currentView().collection = filter;
        };

        self.removeProjectFromCollections = function _removeProjectFromCollection () {
            // Removes selected items from collect
            var currentCollection = self.currentView().collection;
            var collectionNode = currentCollection.data.node; // If it's not a system collection like projects or registrations this will have a node

            var data = {
              data: self.selected().map(function(item){
                return {id: item.data.id, type: 'linked_nodes'};
              })
            };

            m.request({
                method : 'DELETE',
                url : collectionNode.links.self + 'relationships/' + 'linked_nodes/',  //collection.links.self + 'node_links/' + item.data.id + '/', //collection.links.self + relationship/ + linked_nodes/
                config : xhrconfig,
                data : data
            }).then(function(result) {
              data.data.forEach(function(item) {
                  self.fetchers[currentCollection.id].remove(item.id);
                  currentCollection.data.count(currentCollection.data.count()-1);
                  self.updateSelected([]);
              });
              self.updateList();
            }, function _removeProjectFromCollectionsFail(result){
                var message = 'Some projects';
                if(data.data.length === 1) {
                    message = self.selected()[0].data.name;
                } else {
                    message += ' could not be removed from the collection';
                }
                $osf.growl(message, 'Please try again.', 'danger', 5000);
            });
        };

        // remove this contributor from list of contributors
        self.unselectContributor = function (id){
            self.currentView().contributor.forEach(function (c, index, arr) {
                if(c.data.id === id){
                    self.updateFilesData(c);
                }
            });
        };

        self.unselectTag = function (tag){
            self.currentView().tag.forEach(function (t, index, arr) {
                if(t.data.tag === tag){
                    self.updateFilesData(t);
                }
            });
        };

        // Update what is viewed
        self.updateList = function _updateList (){
            if (!self.buildTree()) return; // Treebeard hasn't loaded yet
            var viewData = self.filteredData();
            self.updateTreeData(0, viewData, true);
            self.currentView().totalRows = viewData.length;
        };

        self.filteredData = function() {
            var tags = self.currentView().tag;
            var contributors = self.currentView().contributor;

            return self.currentView().fetcher._flat.filter(function(node) {
              // var tagMatch = tags.length === 0;
              // var contribMatch = contributors.length === 0;
              var tagMatch = true;
              var contribMatch = true;

              for (var i = 0; i < contributors.length; i++)
                if (!node.contributorSet.has(contributors[i].data.id)) {
                  contribMatch = false;
                  break;
                }

              for (var j = 0; j < tags.length; j++)
                if (!node.tagSet.has(tags[j].label)) {
                  tagMatch = false;
                  break;
                }

              return tagMatch && contribMatch;
            });
        };

        self.updateTbMultiselect = function (itemsArray) {
          self.multiselected()(itemsArray);
          self.highlightMultiselect()();
          self.updateSelected(itemsArray);
        };

        self.updateTreeData = function (begin, data, clear) {
          var item;
            if (clear) {
              self.treeData().children = [];
            }
            for (var i = begin; i < data.length; i++){
                item = data[i];
                _formatDataforPO(item);
                var child = self.buildTree()(item, self.treeData());
                self.treeData().add(child);
            }
            self.updateFolder()(null, self.treeData());
            // Manually select first item without triggering a click
            if(self.multiselected()().length === 0 && self.treeData().children[0]){
              self.updateTbMultiselect([self.treeData().children[0]]);
            }
            m.redraw(true);
        };

        self.nonLoadTemplate = function (){
            var template = '';
            if(!self.currentView().fetcher.isEmpty()) {
                return;
            }
            var lastcrumb = self.breadcrumbs()[self.breadcrumbs().length-1];
            var hasFilters = self.currentView().contributor.length || self.currentView().tag.length;
            if(hasFilters){
                template = m('.db-non-load-template.m-md.p-md.osf-box', 'No projects match this filter.');
            } else {
                if(lastcrumb.type === 'collection'){
                    if(lastcrumb.data.nodeType === 'projects'){
                        template = m('.db-non-load-template.m-md.p-md.osf-box',
                            'You have not created any projects yet.');
                    } else if (lastcrumb.data.nodeType === 'registrations'){
                        template = m('.db-non-load-template.m-md.p-md.osf-box',
                            'You have not made any registrations yet.');
                    } else {
                        template = m('.db-non-load-template.m-md.p-md.osf-box',
                            'This collection is empty.' + self.viewOnly ? '' : ' To add projects or registrations, click "All my projects" or "All my registrations" in the sidebar, and then drag and drop items into the collection link.');
                    }
                } else {
                    if(!self.currentView().fetcher.isEmpty()){
                        template = m('.db-non-load-template.m-md.p-md.osf-box.text-center',
                            m('.ball-scale.text-center', m(''))
                        );
                    } else {
                        template = m('.db-non-load-template.m-md.p-md.osf-box.text-center', [
                            'No components to display. Either there are no components, or there are private components in which you are not a contributor.'
                        ]);
                    }
                }
            }


            return template;
        };

        /**
         * Generate this list from user's projects
         */
        self.generateFiltersList = function(noClear) {
            self.tags = {};
            self.users = {};

            self.filteredData().forEach(function(item) {
<<<<<<< HEAD
              var contributors = item.embeds.contributors.data || [];
              for(var i = 0; i < contributors.length; i++) {
                var u = contributors[i];
                if ((u.id === window.contextVars.currentUser.id) && !(self.institutionId)) {
                  continue;
                }
                if(self.users[u.id] === undefined) {
                  self.users[u.id] = {
                    data : u,
                    count: 1
                  };
                } else {
                  self.users[u.id].count++;
                }
              }
              var tags = item.attributes.tags || [];
              for(var j = 0; j < tags.length; j++) {
                var t = tags[j];
                if(self.tags[t] === undefined) {
                  self.tags[t] = 1;
                } else {
                  self.tags[t]++;
=======
                var contributors = lodashGet(item, 'embeds.contributors.data', []);

                if (contributors) {
                    for(var i = 0; i < contributors.length; i++) {
                        var u = contributors[i];
                        if (u.id === window.contextVars.currentUser.id) {
                          continue;
                        }
                        if(self.users[u.id] === undefined) {
                            self.users[u.id] = {
                                data : u,
                                count: 1
                        };
                    } else {
                        self.users[u.id].count++;
                    }}
                    var tags = item.attributes.tags || [];
                    for(var j = 0; j < tags.length; j++) {
                        var t = tags[j];
                        if(self.tags[t] === undefined) {
                             self.tags[t] = 1;
                        } else {
                            self.tags[t]++;
                        }
                    }
>>>>>>> f64a3ab2
                }
            });


            // Sorting by number of items utility function
            function sortByCountDesc (a,b){
                var aValue = a.data.count;
                var bValue = b.data.count;
                if (bValue > aValue) {
                    return 1;
                }
                if (bValue < aValue) {
                    return -1;
                }
                return 0;
            }

            var oldNameFilters = self.nameFilters;
            self.nameFilters = [];

            var userFinder = function(lo) {
              return lo.label === u2.data.embeds.users.data.attributes.full_name;
            };

            // Add to lists with numbers
            for (var user in self.users) {
                var u2 = self.users[user];
                if (u2.data.embeds.users.data) {
                  var link = oldNameFilters.find(userFinder) || new LinkObject('contributor', {id: u2.data.id, count: u2.count, query: { 'related_counts' : 'children' }}, u2.data.embeds.users.data.attributes.full_name, options.institutionId || false);
                  link.data.count = u2.count;
                  self.nameFilters.push(link);
                }
            }

            var oldTagFilters = self.tagFilters;
            self.tagFilters = [];

            var tagFinder = function(lo) {
              return lo.label === tag;
            };

            for (var tag in self.tags){
                var t2 = self.tags[tag];
                var tLink = oldTagFilters.find(tagFinder) || new LinkObject('tag', { tag : tag, count : t2, query : { 'related_counts' : 'children' }}, tag, options.institutionId || false);
                tLink.data.count = t2;
                self.tagFilters.push(tLink);
            }

            // order filters
            self.tagFilters.sort(sortByCountDesc);
            self.nameFilters.sort(sortByCountDesc);
            m.redraw(true);
        };

        // BREADCRUMBS
        self.updateBreadcrumbs = function _updateBreadcrumbs (linkObject){
            if (linkObject.type === 'collection'){
                self.breadcrumbs([linkObject]);
                return;
            }
            if (linkObject.type === 'contributor' || linkObject.type === 'tag'){
                return;
            }
            if (linkObject.placement === 'breadcrumb'){
                self.breadcrumbs().splice(linkObject.index+1, self.breadcrumbs().length-linkObject.index-1);
                return;
            }
            if(linkObject.ancestors && linkObject.ancestors.length > 0){
                linkObject.ancestors.forEach(function(item){
                    var ancestorLink = new LinkObject('node', item.data, item.data.name);
                    self.fetchers[ancestorLink.id] = new NodeFetcher(item.data.types, item.data.relationships.children.links.related.href + '?embed=contributors');
                    self.fetchers[ancestorLink.id].on(['page', 'done'], self.onPageLoad);
                    self.breadcrumbs().push(ancestorLink);
                });
            }
            self.breadcrumbs().push(linkObject);
        };

        // GET COLLECTIONS
        // Default system collections
        self.collections = m.prop([].concat(self.systemCollections));
        self.collectionsPageSize = m.prop(5);
        // Load collection list
        self.loadCollections = function _loadCollections (url){
            var promise = m.request({method : 'GET', url : url, config : xhrconfig});
            promise.then(function(result){
                result.data.forEach(function(node){
                    var count = node.relationships.linked_nodes.links.related.meta.count;
                    self.collections().push(new LinkObject('collection', { path : 'collections/' + node.id + '/linked_nodes/', query : { 'related_counts' : 'children', 'embed' : 'contributors' }, nodeType : 'collection', node : node, count : m.prop(count), loaded: 1 }, node.attributes.title));

                    var link = $osf.apiV2Url('collections/' + node.id + '/linked_nodes/', { query : { 'related_counts' : 'children', 'embed' : 'contributors' }});
                    self.fetchers[self.collections()[self.collections().length-1].id] = new NodeFetcher('nodes', link, false);
                    self.fetchers[self.collections()[self.collections().length-1].id].on(['page', 'done'], self.onPageLoad);
                });
                if(result.links.next){
                    self.loadCollections(result.links.next);
                }
            }, function(){
                var message = 'Collections could not be loaded.';
                $osf.growl(message, 'Please reload the page.');
                Raven.captureMessage(message, {extra: { url: url }});
            });
            return promise;
        };

        self.sidebarInit = function _sidebarInit (element, isInit) {
            $('[data-toggle="tooltip"]').tooltip();
        };

        // Resets UI to show All my projects and update states
        self.resetUi = function _resetUi(){
            var linkObject = self.systemCollections[0];
            self.updateBreadcrumbs(linkObject);
            self.updateFilter(linkObject);
        };

        self.onPageLoad = function(fetcher, pageData) {
          if (!self.buildTree()) return; // Treebeard hasn't loaded yet
          if(self.currentView().fetcher === fetcher) {
              self.loadValue(fetcher.isFinished() ? 100 : fetcher.progress());
              self.generateFiltersList();
              if (!pageData) {
                for(var i = 0; i < fetcher._flat.length; i++){
                    var fetcherItem = fetcher._flat[i];
                    var tbItem = self.treeData().children[i] ? self.treeData().children[i].data : {};
                    if(fetcherItem === tbItem){
                        continue;
                    }
                    var itemToAdd = self.buildTree()(fetcherItem, self.treeData());
                    itemToAdd.parentID = self.treeData().id;
                    itemToAdd.open = false;
                    itemToAdd.load = false;
                    self.treeData().children.splice(i, 0, itemToAdd);
                }
                self.updateFolder()(null, self.treeData(), true);
                return m.redraw();
              }
              if(self.treeData().children){
                var begin = self.treeData().children.length;
                var data = self.filteredData();
                self.updateTreeData(begin, data);
                self.currentView().totalRows = fetcher._flat.length;
              }
          }
        };

        self.init = function _init_fileBrowser() {
            self.loadCategories().then(function(){
                self.fetchers[self.systemCollections[0].id].on(['page', 'done'], self.onPageLoad);
                self.fetchers[self.systemCollections[1].id].on(['page', 'done'], self.onPageLoad);
            });
            if (!self.viewOnly){
                var collectionsUrl = $osf.apiV2Url('collections/', { query : {'related_counts' : 'linked_nodes', 'page[size]' : self.collectionsPageSize(), 'sort' : 'date_created', 'embed' : 'node_links'}});
                self.loadCollections(collectionsUrl);
            }
            // Add linkObject to the currentView
            self.updateFilter(self.collections()[0]);
        };

        self.init();
    },
    view : function (ctrl, args) {
        var mobile = window.innerWidth < MOBILE_WIDTH; // true if mobile view
        var infoPanel = '';
        var poStyle = 'width : 72%'; // Other percentages are set in CSS in file-browser.css These are here because they change
        var sidebarButtonClass = 'btn-default';
        if (ctrl.showInfo() && !mobile){
            infoPanel = m('.db-infobar', m.component(Information, ctrl));
            poStyle = 'width : 47%; display: block';
        }
        if(ctrl.showSidebar()){
            sidebarButtonClass = 'btn-primary';
        }
        if (mobile) {
            poStyle = 'width : 100%; display: block';
            if(ctrl.showSidebar()){
                poStyle = 'display: none';
            }
        } else {
            ctrl.showSidebar(true);
        }
        var projectOrganizerOptions = $.extend(
            {}, {
                filesData : [],
                onPageLoad: ctrl.onPageLoad,
                updateSelected : ctrl.updateSelected,
                updateFilesData : ctrl.updateFilesData,
                LinkObject : LinkObject,
                NodeFetcher : NodeFetcher,
                formatDataforPO : _formatDataforPO,
                wrapperSelector : args.wrapperSelector,
                resetUi : ctrl.resetUi,
                showSidebar : ctrl.showSidebar,
                loadValue : ctrl.loadValue,
                loadCounter : ctrl.loadCounter,
                treeData : ctrl.treeData,
                buildTree : ctrl.buildTree,
                updateFolder : ctrl.updateFolder,
                currentView: ctrl.currentView,
                fetchers : ctrl.fetchers,
                indexes : ctrl.indexes,
                multiselected : ctrl.multiselected,
                highlightMultiselect : ctrl.highlightMultiselect,
                _onload: function(tb) {
                  if (!ctrl.currentView().fetcher.isFinished()) return;
                  // If data loads before treebeard force redrawing
                  ctrl.loadValue(100);
                  ctrl.generateFiltersList();
                  ctrl.updateList();
                  // TB/Mithril interaction requires the redraw to be called a bit later
                  // TODO Figure out why
                  setTimeout(m.redraw.bind(this, true), 250);
                }
            },
            ctrl.projectOrganizerOptions
        );
        return [
            !ctrl.institutionId ? m('.dashboard-header', m('.row', [
                m('.col-xs-8', m('h3', [
                    'My Projects ',
                    m('small.hidden-xs', 'Browse and organize all your projects')
                ])),
                m('.col-xs-4.p-sm', m('.pull-right', m.component(AddProject, {
                    buttonTemplate: m('.btn.btn-success.btn-success-high-contrast.f-w-xl[data-toggle="modal"][data-target="#addProject"]', {onclick: function() {
                        $osf.trackClick('myProjects', 'add-project', 'open-add-project-modal');
                    }}, 'Create Project'),
                    parentID: null,
                    modalID: 'addProject',
                    title: 'Create new project',
                    categoryList: ctrl.categoryList,
                    stayCallback: function () {
                        var ap = this; // AddProject controller
                        // Fetch details of added item from server and redraw treebeard
                        var projects = ctrl.fetchers[ctrl.systemCollections[0].id];
                        projects.fetch(ap.saveResult().data.id).then(function(){
                          ctrl.updateSelected([]);
                          ctrl.multiselected()([]);
                          ctrl.updateTreeData(0, projects._flat, true);
                          ap.mapTemplates();
                        });
                    },
                    trackingCategory: 'myProjects',
                    trackingAction: 'add-project',
                    templatesFetcher: ctrl.fetchers[ctrl.systemCollections[0].id]
                })))
            ])) : '',
            m('.db-header.row', [
                m('.col-xs-12.col-sm-8.col-lg-9', m.component(Breadcrumbs,ctrl)),
                m('.db-buttonRow.col-xs-12.col-sm-4.col-lg-3', [
                    mobile ? m('button.btn.btn-sm.m-r-sm', {
                        'class' : sidebarButtonClass,
                        onclick : function () {
                            ctrl.showSidebar(!ctrl.showSidebar());
                            $osf.trackClick('myProjects', 'mobile', 'click-bars-to-toggle-collections-or-projects');
                        }
                    }, m('.fa.fa-bars')) : '',
                    m('.db-poFilter.m-r-xs')
                ])
            ]),
            ctrl.showSidebar() ?
            m('.db-sidebar', { config : ctrl.sidebarInit}, [
                mobile ? [ m('.db-dismiss', m('button.close[aria-label="Close"]', {
                    onclick : function () {
                        ctrl.showSidebar(false);
                        $osf.trackClick('myProjects', 'mobile', 'close-toggle-instructions');
                    }
                }, [
                    m('span[aria-hidden="true"]','×')
                ])),
                    m('p.p-sm.text-center.text-muted', [
                        'Select a list below to see the projects. or click ',
                        m('i.fa.fa-bars'),
                        ' button above to toggle.'
                    ])
                ] : '',
                m.component(Collections, ctrl),
                m.component(Filters, ctrl)
            ]) : '',
            m('.db-main', { style : poStyle },[
                ctrl.loadValue() < 100 ? m('.line-loader', [
                    m('.line-empty'),
                    m('.line-full.bg-color-blue', { style : 'width: ' + ctrl.loadValue() +'%'}),
                    m('.load-message', 'Fetching more projects')
                ]) : '',
                ctrl.nonLoadTemplate(),
                m('.db-poOrganizer', {
                    style : ctrl.currentView().fetcher.isEmpty() ? 'display: none' : 'display: block'
                },  m.component( ProjectOrganizer, projectOrganizerOptions))
            ]
            ),
            mobile ? '' : m('.db-info-toggle',{
                    onclick : function _showInfoOnclick(){
                        ctrl.showInfo(!ctrl.showInfo());
                        $osf.trackClick('myProjects', 'information-panel', 'show-hide-information-panel');
                    }
                },
                ctrl.showInfo() ? m('i.fa.fa-chevron-right') :  m('i.fa.fa-chevron-left')
            ),
            infoPanel,
            m.component(Modals, ctrl)
        ];
    }
};

/**
 * Collections Module.
 * @constructor
 */
var Collections = {
    controller : function(args){
        var self = this;
        self.collections = args.collections;
        self.pageSize = args.collectionsPageSize;
        self.newCollectionName = m.prop('');
        self.newCollectionRename = m.prop('');
        self.dismissModal = function () {
            $('.modal').modal('hide');
        };
        self.currentPage = m.prop(1);
        self.totalPages = m.prop(1);
        self.calculateTotalPages = function _calculateTotalPages(result){
            if(result){ // If this calculation comes after GET call to collections
                self.totalPages(Math.ceil((result.links.meta.total + args.systemCollections.length)/self.pageSize()));
            } else {
                self.totalPages(Math.ceil((self.collections().length)/self.pageSize()));
            }
        };
        self.pageSize = m.prop(5);
        self.isValid = m.prop(false);
        self.validationError = m.prop('');
        self.showCollectionMenu = m.prop(false); // Show hide ellipsis menu for collections
        self.collectionMenuObject = m.prop({item : {label:null}, x : 0, y : 0}); // Collection object to complete actions on menu
        self.resetCollectionMenu = function () {
            self.collectionMenuObject({item : {label:null}, x : 0, y : 0});
        };
        self.updateCollectionMenu = function _updateCollectionMenu (item, event) {
            var offset = $(event.target).offset();
            var x = offset.left;
            var y = offset.top;
            if (event.view.innerWidth < MOBILE_WIDTH){
                x = x-105; // width of this menu plus padding
                y = y-270; // fixed height from collections parent to top with adjustments for this menu div
            }
            self.showCollectionMenu(true);
            item.renamedLabel = item.label;
            self.collectionMenuObject({
                item : item,
                x : x,
                y : y
            });
        };

        self.init = function _collectionsInit (element, isInit) {
            self.calculateTotalPages();
            $(window).click(function(event){
                var target = $(event.target);
                if(!target.hasClass('collectionMenu') && !target.hasClass('fa-ellipsis-v') && target.parents('.collection').length === 0) {
                    self.showCollectionMenu(false);
                    m.redraw(); // we have to force redraw here
                }
            });
        };

        self.addCollection = function _addCollection () {
            var url = $osf.apiV2Url('collections/', {});
            var data = {
                'data': {
                    'type': 'collections',
                    'attributes': {
                        'title': self.newCollectionName(),
                    }
                }
            };
            var promise = m.request({method : 'POST', url : url, config : xhrconfig, data : data});
            promise.then(function(result){
                var node = result.data;
                var count = node.relationships.linked_nodes.links.related.meta.count || 0;
                self.collections().push(new LinkObject('collection', { path : 'collections/' + node.id + '/linked_nodes/', query : { 'related_counts' : 'children' }, node : node, count : m.prop(count), nodeType : 'collection' }, node.attributes.title));
                var link = $osf.apiV2Url('collections/' + node.id + '/linked_nodes/', { query : { 'related_counts' : 'children', 'embed' : 'contributors' }});
                args.fetchers[self.collections()[self.collections().length-1].id] = new NodeFetcher('nodes', link);
                args.fetchers[self.collections()[self.collections().length-1].id].on(['page', 'done'], args.onPageLoad);

                self.newCollectionName('');
                self.calculateTotalPages();
                self.currentPage(self.totalPages()); // Go to last page
                args.sidebarInit();
            }, function(){
                var name = self.newCollectionName();
                var message = '"' + name + '" collection could not be created.';
                $osf.growl(message, 'Please try again', 'danger', 5000);
                Raven.captureMessage(message, {extra: { url: url, data : data }});
                self.newCollectionName('');
            });
            self.resetAddCollection();

            return promise;
        };
        self.resetAddCollection = function (){
            self.dismissModal();
            self.newCollectionName('');
            self.isValid(false);
            $('#addCollInput').val('');
            $osf.trackClick('myProjects', 'add-collection', 'click-cancel-button');
        },
        self.deleteCollection = function _deleteCollection(){
            var url = self.collectionMenuObject().item.data.node.links.self;
            var promise = m.request({method : 'DELETE', url : url, config : xhrconfig});
            promise.then(function(result){
                for ( var i = 0; i < self.collections().length; i++) {
                    var item = self.collections()[i];
                    if (item.data.node && item.data.node.id === self.collectionMenuObject().item.data.node.id) {
                        if (args.currentView().fetcher === args.fetchers[item.id])
                          args.updateFilesData(self.collections()[0]); // Reset to all my projects
                        delete args.fetchers[item.id];
                        self.collections().splice(i, 1);
                        break;
                    }
                }
                self.calculateTotalPages();
            }, function(){
                var name = self.collectionMenuObject().item.label;
                var message = '"' + name + '" could not be deleted.';
                $osf.growl(message, 'Please try again', 'danger', 5000);
                Raven.captureMessage(message, {extra: {collectionObject: self.collectionMenuObject() }});
            });
            self.dismissModal();
            return promise;
        };
        self.renameCollection = function _renameCollection() {
            var url = self.collectionMenuObject().item.data.node.links.self;
            var nodeId = self.collectionMenuObject().item.data.node.id;
            var title = self.collectionMenuObject().item.renamedLabel;
            var data = {
                'data': {
                    'type': 'collections',
                    'id':  nodeId,
                    'attributes': {
                        'title': title
                    }
                }
            };
            var promise = m.request({method : 'PATCH', url : url, config : xhrconfig, data : data});
            promise.then(function(result){
                self.collectionMenuObject().item.label = title;
            }, function(){
                var name = self.collectionMenuObject().item.label;
                var message = '"' + name + '" could not be renamed.';
                $osf.growl(message, 'Please try again', 'danger', 5000);
                Raven.captureMessage(message, {extra: {collectionObject: self.collectionMenuObject() }});
            });
            self.dismissModal();
            self.isValid(false);
            return promise;
        };
        self.applyDroppable = function _applyDroppable ( ){
            $('.db-collections ul>li.acceptDrop').droppable({
                hoverClass: 'bg-color-hover',
                drop: function( event, ui ) {
                    var dataArray = [];
                    var collection = self.collections()[$(this).attr('data-index')];
                    var collectionLink = $osf.apiV2Url(collection.data.path, { query : collection.data.query});
                    // If multiple items are dragged they have to be selected to make it work
                    if (args.selected().length > 1) {
                        dataArray = args.selected().map(function(item){
                            $osf.trackClick('myProjects', 'projectOrganizer', 'multiple-projects-dragged-to-collection');
                            return buildCollectionNodeData(item.data.id);
                        });
                    } else {
                        // if single items are passed use the event information
                        dataArray.push(buildCollectionNodeData(ui.draggable.find('.title-text>a').attr('data-nodeID'))); // data-nodeID attribute needs to be set in project organizer building title column
                        var projectName = ui.draggable.find('.title-text>a').attr('data-nodeTitle');
                        $osf.trackClick('myProjects', 'projectOrganizer', 'single-project-dragged-to-collection');
                    }

                    function save(index, data) {
                      if (!data[index])
                        return args.currentView().fetcher === args.fetchers[collection.id] ? args.updateList() : null;
                      m.request({
                          method : 'POST',
                          url : collection.data.node.links.self + 'relationships/linked_nodes/',
                          config : xhrconfig,
                          data : data[index]
                      }).then(function(result){
                          if (result){
                              return args.currentView().fetcher
                                .get(result.data[(result.data).length - 1].id)
                                .then(function(item) {
                                    args.fetchers[collection.id].add(item);
                                    collection.data.count(collection.data.count() + 1);
                                    save(index + 1, data);
                            });
                          }
                          else {
                              var name = projectName ? projectName : args.selected()[index] ? args.selected()[index].data.name : 'Item ';
                              var message = '"' + name + '" is already in "' + collection.label + '"' ;
                              $osf.growl(message,null, 'warning', 4000);
                              save(index + 1, data);
                          }
                      });
                    }

                    save(0, dataArray);
                }
            });
        };
        self.validateName = function _validateName (val){
            if (val === 'Bookmarks') {
                self.isValid(false);
                self.validationError('"Bookmarks" is a reserved collection name. Please use another name.');
            } else {
                self.validationError('');
                self.isValid(val.length);
            }
        };
        self.init();
    },
    view : function (ctrl, args) {
        var selectedCSS;
        var submenuTemplate;
        var viewOnly = args.viewOnly;
        ctrl.calculateTotalPages();

        var collectionOnclick = function (item){
            args.updateFilesData(item);
            $osf.trackClick('myProjects', 'projectOrganizer', 'open-collection');
        };
        var collectionList = function () {
            var item;
            var index;
            var list = [];
            var childCount;
            var dropAcceptClass;
            if(ctrl.currentPage() > ctrl.totalPages()){
                ctrl.currentPage(ctrl.totalPages());
            }
            var begin = ((ctrl.currentPage()-1)*ctrl.pageSize()); // remember indexes start from 0
            var end = ((ctrl.currentPage()) *ctrl.pageSize()); // 1 more than the last item
            if (ctrl.collections().length < end) {
                end = ctrl.collections().length;
            }
            var openCollectionMenu = function _openCollectionMenu(e) {
                e.stopPropagation();
                var index = $(this).attr('data-index');
                var selectedItem = ctrl.collections()[index];
                ctrl.updateCollectionMenu(selectedItem, e);
                $osf.trackClick('myProjects', 'edit-collection', 'open-edit-collection-menu');

            };
            for (var i = begin; i < end; i++) {
                item = ctrl.collections()[i];
                index = i;
                dropAcceptClass = index > 1 ? 'acceptDrop' : '';
                childCount = item.data.count ? ' (' + item.data.count() + ')' : '';
                if (args.currentView().collection === item) {
                    selectedCSS = 'active';
                } else {
                    selectedCSS = '';
                }
                if (item.data.nodeType === 'collection' && !item.data.node.attributes.bookmarks) {
                    submenuTemplate = m('i.fa.fa-ellipsis-v.pull-right.text-muted.p-xs.pointer', {
                        'data-index' : i,
                        onclick : openCollectionMenu
                        });
                } else {
                    submenuTemplate = '';
                }
                list.push(m('li.pointer', {
                    className : selectedCSS + ' ' + dropAcceptClass,
                    'data-index' : index,
                    onclick : collectionOnclick.bind(null, item)
                  },[
                        m('span', item.label + childCount),
                        submenuTemplate
                    ]
                ));
            }
            return list;
        };
        var collectionListTemplate = [
            m('h5.clearfix', [
                'Collections ',
                 viewOnly ? '' : m('i.fa.fa-question-circle.text-muted', {
                    'data-toggle':  'tooltip',
                    'title':  'Collections are groups of projects. You can create custom collections. Drag and drop your projects or bookmarked projects to add them.',
                    'data-placement' : 'bottom'
                }, ''),
                !viewOnly ? m('button.btn.btn-xs.btn-default[data-toggle="modal"][data-target="#addColl"].m-h-xs', {onclick: function() {
                        $osf.trackClick('myProjects', 'add-collection', 'open-add-collection-modal');
                    }}, m('i.fa.fa-plus')) : '',
                m('.pull-right',
                    ctrl.totalPages() > 1 ? m.component(MicroPagination, { currentPage : ctrl.currentPage, totalPages : ctrl.totalPages, type: 'collections' }) : ''
                )
            ]),
            m('ul', { config: ctrl.applyDroppable },[
                collectionList(),
                ctrl.showCollectionMenu() ? m('.collectionMenu',{
                    style : 'position:absolute;top: ' + ctrl.collectionMenuObject().y + 'px;left: ' + ctrl.collectionMenuObject().x + 'px;'
                }, [
                    m('.menuClose', { onclick : function (e) {
                        ctrl.showCollectionMenu(false);
                        ctrl.resetCollectionMenu();
                        $osf.trackClick('myProjects', 'edit-collection', 'click-close-edit-collection-menu');
                    }
                    }, m('.text-muted','×')),
                    m('ul', [
                        m('li[data-toggle="modal"][data-target="#renameColl"].pointer',{
                            onclick : function (e) {
                                ctrl.showCollectionMenu(false);
                                $osf.trackClick('myProjects', 'edit-collection', 'open-rename-collection-modal');
                            }
                        }, [
                            m('i.fa.fa-pencil'),
                            ' Rename'
                        ]),
                        m('li[data-toggle="modal"][data-target="#removeColl"].pointer',{
                            onclick : function (e) {
                                ctrl.showCollectionMenu(false);
                                $osf.trackClick('myProjects', 'edit-collection', 'open-delete-collection-modal');
                            }
                        }, [
                            m('i.fa.fa-trash'),
                            ' Delete'
                        ])
                    ])
                ]) : ''
            ])
        ];
        return m('.db-collections', [
            collectionListTemplate,
            m('.db-collections-modals', [
                m.component(mC.modal, {
                    id: 'addColl',
                    header : m('.modal-header', [
                        m('button.close[data-dismiss="modal"][aria-label="Close"]', {onclick: function() {
                            ctrl.resetAddCollection();
                            $osf.trackClick('myProjects', 'add-collection', 'click-close-add-collection-modal');
                        }}, [
                            m('span[aria-hidden="true"]','×')
                        ]),
                        m('h3.modal-title', 'Add new collection')
                    ]),
                    body : m('.modal-body', [
                        m('p', 'Collections are groups of projects that help you organize your work. After you create your collection, you can add projects by dragging them into the collection.'),
                        m('.form-group', [
                            m('label[for="addCollInput].f-w-lg.text-bigger', 'Collection name'),
                            m('input[type="text"].form-control#addCollInput', {
                                onkeyup: function (ev){
                                    var val = $(this).val();
                                    ctrl.validateName(val);
                                    if(ctrl.isValid()){
                                        if(ev.which === 13){
                                            ctrl.addCollection();
                                        }
                                    }
                                    ctrl.newCollectionName(val);
                                },
                                onchange: function() {
                                    $osf.trackClick('myProjects', 'add-collection', 'type-collection-name');
                                },
                                placeholder : 'e.g.  My Replications'
                            }),
                            m('span.help-block', ctrl.validationError())
                        ])
                    ]),
                    footer: m('.modal-footer', [
                        m('button[type="button"].btn.btn-default[data-dismiss="modal"]',
                            {
                                onclick : function(){
                                    ctrl.resetAddCollection();
                                }
                            }, 'Cancel'),
                        ctrl.isValid() ? m('button[type="button"].btn.btn-success', { onclick : function() {
                            ctrl.addCollection();
                            $osf.trackClick('myProjects', 'add-collection', 'click-add-button');
                        }},'Add')
                            : m('button[type="button"].btn.btn-success[disabled]', 'Add')
                    ])
                }),
                m.component(mC.modal, {
                    id : 'renameColl',
                    header: m('.modal-header', [
                        m('button.close[data-dismiss="modal"][aria-label="Close"]', {onclick: function() {
                            $osf.trackClick('myProjects', 'edit-collection', 'click-close-rename-modal');
                        }}, [
                            m('span[aria-hidden="true"]','×')
                        ]),
                        m('h3.modal-title', 'Rename collection')
                    ]),
                    body: m('.modal-body', [
                        m('.form-inline', [
                            m('.form-group', [
                                m('label[for="addCollInput]', 'Rename to: '),
                                m('input[type="text"].form-control.m-l-sm',{
                                    onkeyup: function(ev){
                                        var val = $(this).val();
                                        ctrl.validateName(val);
                                        if(ctrl.isValid()) {
                                            if (ev.which === 13) { // if enter is pressed
                                                ctrl.renameCollection();
                                            }
                                        }
                                        ctrl.collectionMenuObject().item.renamedLabel = val;
                                    },
                                    onchange: function() {
                                        $osf.trackClick('myProjects', 'edit-collection', 'type-rename-collection');
                                    },
                                    value: ctrl.collectionMenuObject().item.renamedLabel}),
                                m('span.help-block', ctrl.validationError())

                            ])
                        ])
                    ]),
                    footer : m('.modal-footer', [
                        m('button[type="button"].btn.btn-default[data-dismiss="modal"]', {
                            onclick : function(){
                                ctrl.isValid(false);
                                $osf.trackClick('myProjects', 'edit-collection', 'click-cancel-rename-button');
                            }
                        },'Cancel'),
                        ctrl.isValid() ? m('button[type="button"].btn.btn-success', { onclick : function() {
                            ctrl.renameCollection();
                            $osf.trackClick('myProjects', 'edit-collection', 'click-rename-button');
                        }},'Rename')
                            : m('button[type="button"].btn.btn-success[disabled]', 'Rename')
                    ])
                }),
                m.component(mC.modal, {
                    id: 'removeColl',
                    header: m('.modal-header', [
                        m('button.close[data-dismiss="modal"][aria-label="Close"]', {onclick: function() {
                            $osf.trackClick('myProjects', 'edit-collection', 'click-close-delete-collection');
                        }}, [
                            m('span[aria-hidden="true"]','×')
                        ]),
                        m('h3.modal-title', 'Delete collection "' + ctrl.collectionMenuObject().item.label + '"?')
                    ]),
                    body: m('.modal-body', [
                        m('p', 'This will delete your collection, but your projects will not be deleted.')
                    ]),
                    footer : m('.modal-footer', [
                        m('button[type="button"].btn.btn-default[data-dismiss="modal"]', {onclick: function() {
                            $osf.trackClick('myProjects', 'edit-collection', 'click-cancel-delete-collection');
                        }}, 'Cancel'),
                        m('button[type="button"].btn.btn-danger', {
                            onclick : function() {
                                ctrl.deleteCollection();
                                $osf.trackClick('myProjects', 'edit-collection', 'click-delete-collection-button');
                            }},'Delete')
                    ])
                })
            ])
        ]);
    }
};
/**
 * Small view component for compact pagination
 * Requires currentPage and totalPages to be m.prop
 * @type {{view: MicroPagination.view}}
 */
var MicroPagination = {
    view : function(ctrl, args) {
        if (args.currentPage() > args.totalPages()) {
            args.currentPage(args.totalPages());
        }
        return m('span.osf-micro-pagination.m-l-xs', [
            args.currentPage() > 1 ? m('span.m-r-xs.arrow.left.live', { onclick : function(){
                    args.currentPage(args.currentPage() - 1);
                    $osf.trackClick('myProjects', 'paginate', 'get-prev-page-' + args.type);
             }}, m('i.fa.fa-angle-left')) : m('span.m-r-xs.arrow.left', m('i.fa.fa-angle-left')),
            m('span', args.currentPage() + '/' + args.totalPages()),
            args.currentPage() < args.totalPages() ? m('span.m-l-xs.arrow.right.live', { onclick : function(){
                    args.currentPage(args.currentPage() + 1);
                    $osf.trackClick('myProjects', 'paginate', 'get-next-page-' + args.type);
            }}, m('i.fa.fa-angle-right')) : m('span.m-l-xs.arrow.right', m('i.fa.fa-angle-right'))
        ]);
    }
};

/**
 * Breadcrumbs Module
 * @constructor
 */

var Breadcrumbs = {
    view : function (ctrl, args) {
        var viewOnly = args.viewOnly;
        var mobile = window.innerWidth < MOBILE_WIDTH; // true if mobile view
        var updateFilesOnClick = function (item) {
          if (item.type === 'node')
            args.updateFilesData(item, item.data.id);
          else
            args.updateFilesData(item);
          $osf.trackClick('myProjects', 'projectOrganizer', 'click-on-breadcrumbs');
        };
        var contributorsTemplate = [];
        var tagsTemplate = [];
        if(args.currentView().contributor.length) {
            contributorsTemplate.push(m('span.text-muted', 'with '));
            args.currentView().contributor.forEach(function (c) {
                contributorsTemplate.push(m('span.filter-breadcrumb.myprojects', [
                    c.label,
                    ' ',
                    m('button', { onclick: function(){
                        args.unselectContributor(c.data.id);
                         $osf.trackClick('myProjects', 'filter', 'unselect-contributor');
                    }}, m('span', '×'))
                ]));
            });
        }
        if(args.currentView().tag.length){
            tagsTemplate.push(m('span.text-muted.m-l-sm', 'tagged '));
            args.currentView().tag.forEach(function(t){
                tagsTemplate.push(m('span.filter-breadcrumb.myprojects', [
                    t.label,
                    ' ',
                    m('button', { onclick: function(){
                        $osf.trackClick('myProjects', 'filter', 'unselect-tag');
                        args.unselectTag(t.data.tag);
                    }}, m('span', '×'))
                ]));
            });
        }
        var items = args.breadcrumbs();
        if (mobile && items.length > 1) {
            return m('.db-breadcrumbs', [
                m('ul', [
                    m('li', [
                        m('.btn.btn-link[data-toggle="modal"][data-target="#parentsModal"]', {onclick: function(){
                            $osf.trackClick('myProjects', 'mobile', 'open-ellipsis-parent-modal');
                        }}, '...'),
                        m('i.fa.fa-angle-right')
                    ]),
                    m('li', [
                      m('span.btn', items[items.length-1].label),
                      contributorsTemplate,
                      tagsTemplate
                    ])
                ]),
                m('#parentsModal.modal.fade[tabindex=-1][role="dialog"][aria-hidden="true"]',
                    m('.modal-dialog',
                        m('.modal-content', [
                            m('.modal-body', [
                                m('button.close[data-dismiss="modal"][aria-label="Close"]', {onclick: function(){
                                    $osf.trackClick('myProjects', 'mobile', 'click-close-ellipsis-parent-modal');
                                }}, [
                                    m('span[aria-hidden="true"]','×')
                                ]),
                                m('h4', 'Parent projects'),
                                args.breadcrumbs().map(function(item, index, array){
                                    if(index === array.length-1){
                                        return m('.db-parent-row.btn', {
                                            style : 'margin-left:' + (index*20) + 'px;'
                                        },  [
                                            m('i.fa.fa-angle-right.m-r-xs'),
                                            item.label
                                        ]);
                                    }
                                    item.index = index; // Add index to update breadcrumbs
                                    item.placement = 'breadcrumb'; // differentiate location for proper breadcrumb actions
                                    return m('.db-parent-row',[
                                        m('span.btn.btn-link', {
                                            style : 'margin-left:' + (index*20) + 'px;',
                                            onclick : function() {
                                                $osf.trackClick('myProjects', 'mobile', 'open-parent-project');
                                                $('.modal').modal('hide');
                                                args.updateFilesData(item);
                                            }
                                        },  [
                                            m('i.fa.fa-angle-right.m-r-xs'),
                                            item.label
                                        ])
                                        ]
                                    );
                                })
                            ])
                        ])
                    )
                )
            ]);
        }
        return m('.db-breadcrumbs', m('ul', [
            items.map(function(item, index, arr){
                if(index === arr.length-1){
                    if(item.type === 'node'){
                        var linkObject = args.breadcrumbs()[args.breadcrumbs().length - 1];
                        var parentID = linkObject.data.id;
                        var showAddProject = true;
                        var addProjectTemplate = '';
                        var permissions = item.data.attributes.current_user_permissions;
                        showAddProject = permissions.indexOf('admin') > -1 || permissions.indexOf('write') > -1;
                        if (item.type === 'registration' || item.data.type === 'registrations' || item.data.nodeType === 'registrations'){
                            showAddProject = false;
                        }
                        if(showAddProject && !viewOnly){
                            addProjectTemplate = m.component(AddProject, {
                                buttonTemplate: m('.btn.btn-sm.text-muted[data-toggle="modal"][data-target="#addSubComponent"]', {onclick: function() {
                                    $osf.trackClick('myProjects', 'add-component', 'open-add-component-modal');
                                }}, [m('i.fa.fa-plus.m-r-xs', {style: 'font-size: 10px;'}), 'Create component']),
                                parentID: parentID,
                                modalID: 'addSubComponent',
                                title: 'Create new component',
                                categoryList: args.categoryList,
                                stayCallback: function () {
                                    var ap = this; // AddProject controller
                                    var topLevelProject = args.fetchers[linkObject.id];
                                    topLevelProject.fetch(ap.saveResult().data.id).then(function(newNode){
                                        if (args.breadcrumbs().length > 1) {
                                            var plo = args.breadcrumbs()[args.breadcrumbs().length-2];
                                            if (args.fetchers[plo.id] && args.fetchers[plo.id]._cache[linkObject.data.id]) {
                                                args.fetchers[plo.id]._cache[linkObject.data.id].open = false;
                                                args.fetchers[plo.id]._cache[linkObject.data.id].kind = 'folder';
                                                args.fetchers[plo.id]._cache[linkObject.data.id].children.unshift(newNode);
                                                args.fetchers[plo.id]._cache[linkObject.data.id].relationships.children.links.related.meta.count++;
                                            }
                                        }
                                        args.updateSelected([]);
                                        args.multiselected()([]);
                                        args.updateTreeData(0, topLevelProject._flat, true);
                                        ap.mapTemplates();
                                    });
                                },
                                trackingCategory: 'myProjects',
                                trackingAction: 'add-component'
                            });
                        }
                        return [
                            m('li', [
                                m('span.btn', item.label),
                                contributorsTemplate,
                                tagsTemplate,
                                m('i.fa.fa-angle-right')
                            ]),
                            addProjectTemplate
                        ];
                    }
                }
                item.index = index; // Add index to update breadcrumbs
                item.placement = 'breadcrumb'; // differentiate location for proper breadcrumb actions
                return m('li',[
                    m('span.btn.btn-link', {onclick : updateFilesOnClick.bind(null, item)},  item.label),
                    index === 0 && arr.length === 1 ? [contributorsTemplate, tagsTemplate] : '',
                    m('i.fa.fa-angle-right'),
                    ]
                );
            })
        ]));
    }
};


/**
 * Filters Module.
 * @constructor
 */
var Filters = {
    controller : function (args) {
        var self = this;
        self.nameCurrentPage = m.prop(1);
        self.namePageSize = m.prop(4);
        self.nameTotalPages = m.prop(1);
        self.tagCurrentPage = m.prop(1);
        self.tagPageSize = m.prop(4);
        self.tagTotalPages = m.prop(1);
    },
    view : function (ctrl, args) {
        if(args.nameFilters.length > 0) {
            ctrl.nameTotalPages(Math.ceil(args.nameFilters.length/ctrl.namePageSize()));
        }
        if(args.tagFilters.length > 0){
            ctrl.tagTotalPages(Math.ceil(args.tagFilters.length/ctrl.tagPageSize()));
        }
        var filterContributor = function(item, tracking) {
            args.updateFilesData(item);
            $osf.trackClick('myProjects', 'filter', 'filter-by-contributor');
        };

        var filterTag = function(item, tracking) {
            args.updateFilesData(item);
            $osf.trackClick('myProjects', 'filter', 'filter-by-tag');
        };

        var returnNameFilters = function _returnNameFilters(){
            if (args.currentView().fetcher.isEmpty() || args.nameFilters.length < 1)
                return m('.text-muted.text-smaller', 'No contributors to display in this collection. Project administrators can add contributors.');
            var list = [];
            var item;
            var i;
            var selectedCSS;
            if (ctrl.nameCurrentPage() > Math.ceil(args.nameFilters.length / ctrl.namePageSize()))
              ctrl.nameCurrentPage(Math.ceil(args.nameFilters.length / ctrl.namePageSize()));
            var begin = ((ctrl.nameCurrentPage()-1) * ctrl.namePageSize()); // remember indexes start from 0
            var end = ((ctrl.nameCurrentPage()) * ctrl.namePageSize()); // 1 more than the last item
            if (args.nameFilters.length < end) {
                end = args.nameFilters.length;
            }
            for (i = begin; i < end; i++) {
                item = args.nameFilters[i];
                selectedCSS = args.currentView().contributor.indexOf(item) !== -1 ? '.active' : '';
                list.push(m('li.pointer' + selectedCSS, {onclick : filterContributor.bind(null, item)},
                    m('span', item.label)
                ));
            }
            return list;
        };
        var returnTagFilters = function _returnTagFilters(){
            if (args.currentView().fetcher.isEmpty() || args.tagFilters.length < 1)
                return m('.text-muted.text-smaller', 'No tags to display in this collection. Project administrators and write contributors can add tags.');

            var list = [];
            var selectedCSS;
            var item;
            var i;
            if (ctrl.tagCurrentPage() > Math.ceil(args.tagFilters.length / ctrl.tagPageSize()))
              ctrl.tagCurrentPage(Math.ceil(args.tagFilters.length / ctrl.tagPageSize()));
            var begin = ((ctrl.tagCurrentPage()-1) * ctrl.tagPageSize()); // remember indexes start from 0
            var end = ((ctrl.tagCurrentPage()) * ctrl.tagPageSize()); // 1 more than the last item
            if (args.tagFilters.length < end) {
                end = args.tagFilters.length;
            }
            for (i = begin; i < end; i++) {
                item = args.tagFilters[i];
                selectedCSS = args.currentView().tag.indexOf(item) !== -1  ? '.active' : '';
                list.push(m('li.pointer' + selectedCSS, {onclick : filterTag.bind(null, item)},
                    m('span', item.label
                    )
                ));
            }
            return list;
        };
        return m('.db-filters.m-t-lg',
            [
                m('h5.m-t-sm', [
                    'Contributors ',
                    args.viewOnly ? '' : m('i.fa.fa-question-circle.text-muted', {
                        'data-toggle':  'tooltip',
                        'title': 'Click a contributor\'s name to see projects that you have in common.',
                        'data-placement' : 'bottom'
                    }, ''),
                    m('.pull-right',
                        args.nameFilters.length && ctrl.nameTotalPages() > 1 ? m.component(MicroPagination, { currentPage : ctrl.nameCurrentPage, totalPages : ctrl.nameTotalPages, type: 'contributors'}) : ''
                        )
                ]),
                m('ul', [
                    args.currentView().fetcher.loaded === 0 && !args.currentView().fetcher.isEmpty() ? m('.ball-beat.text-center.m-t-md', m('')) : returnNameFilters()
                ]),
                m('h5.m-t-sm', [
                    'Tags',
                    m('.pull-right',
                        args.tagFilters.length && ctrl.tagTotalPages() > 1 ? m.component(MicroPagination, { currentPage : ctrl.tagCurrentPage, totalPages : ctrl.tagTotalPages, type: 'tags' }) : ''
                        )
                ]), m('ul', [
                    args.currentView().fetcher.loaded === 0 && !args.currentView().fetcher.isEmpty() ? m('.ball-beat.text-center.m-t-md', m('')) : returnTagFilters()
                ])
            ]
        );
    }
};

/**
 * Information Module.
 * @constructor
 */
var Information = {
    view : function (ctrl, args) {
        function categoryMap(category) {
            // TODO, you don't need to do this, CSS will do this case change
            switch (category) {
                case 'analysis':
                    return 'Analysis';
                case 'communication':
                    return 'Communication';
                case 'data':
                    return 'Data';
                case 'hypothesis':
                    return 'Hypothesis';
                case 'methods and measures':
                    return 'Methods and Measures';
                case 'procedure':
                    return 'Procedure';
                case 'project':
                    return 'Project';
                case 'software':
                    return 'Software';
                case 'other':
                    return 'Other';
                default:
                    return 'Uncategorized';
            }
        }
        var template = '';
        var showRemoveFromCollection;
        var collectionFilter = args.currentView().collection;
        if (args.selected().length === 0) {
            template = m('.db-info-empty.text-muted.p-lg', 'Select a row to view project details.');
        }
        if (args.selected().length === 1) {
            var item = args.selected()[0].data;
            showRemoveFromCollection = collectionFilter.data.nodeType === 'collection' && args.selected()[0].depth === 1 && args.fetchers[collectionFilter.id]._flat.indexOf(item) !== -1; // Be able to remove top level items but not their children
            if(item.attributes.category === ''){
                item.attributes.category = 'Uncategorized';
            }
            template = m('.p-sm', [
                showRemoveFromCollection ? m('.clearfix', m('.btn.btn-default.btn-sm.btn.p-xs.text-danger.pull-right', { onclick : function() {
                    args.removeProjectFromCollections();
                    $osf.trackClick('myProjects', 'information-panel', 'remove-project-from-collection');
                } }, 'Remove from collection')) : '',
                    m('h3', m('a', { href : item.links.html, onclick: function(){
                        $osf.trackClick('myProjects', 'information-panel', 'navigate-to-project');
                    }}, item.attributes.title)),
                m('[role="tabpanel"]', [
                    m('ul.nav.nav-tabs.m-b-md[role="tablist"]', [
                        m('li[role="presentation"].active', m('a[href="#tab-information"][aria-controls="information"][role="tab"][data-toggle="tab"]', {onclick: function(){
                            $osf.trackClick('myProjects', 'information-panel', 'open-information-tab');
                        }}, 'Information')),
                        m('li[role="presentation"]', m('a[href="#tab-activity"][aria-controls="activity"][role="tab"][data-toggle="tab"]', {onclick : function() {
                            args.getCurrentLogs();
                            $osf.trackClick('myProjects', 'information-panel', 'open-activity-tab');
                        }}, 'Activity'))
                    ]),
                    m('.tab-content', [
                        m('[role="tabpanel"].tab-pane.active#tab-information',[
                            m('p.db-info-meta.text-muted', [
                                m('', 'Visibility : ' + (item.attributes.public ? 'Public' : 'Private')),
                                m('', 'Category: ' + categoryMap(item.attributes.category)),
                                m('', 'Last Modified on: ' + (item.date ? item.date.local : ''))
                            ]),
                            m('p', [
                                m('span', {style: 'white-space:pre-wrap'}, item.attributes.description)
                            ]),
                            item.attributes.tags.length > 0 ?
                            m('p.m-t-md', [
                                m('h5', 'Tags'),
                                item.attributes.tags.map(function(tag){
                                    return m('a.tag', { href : '/search/?q=(tags:' + tag + ')', onclick: function(){
                                        $osf.trackClick('myProjects', 'information-panel', 'navigate-to-search-by-tag');
                                    }}, tag);
                                })
                            ]) : ''
                        ]),
                        m('[role="tabpanel"].tab-pane#tab-activity',[
                            m.component(ActivityLogs, args)
                        ])
                    ])
                ])
            ]);
        }
        if (args.selected().length > 1) {
            showRemoveFromCollection = collectionFilter.data.nodeType === 'collection'  && args.selected()[0].depth === 1;
            template = m('.p-sm', [
                showRemoveFromCollection ? m('.clearfix', m('.btn.btn-default.btn-sm.p-xs.text-danger.pull-right', { onclick : function() {
                    args.removeProjectFromCollections();
                    $osf.trackClick('myProjects', 'information-panel', 'remove-multiple-projects-from-collections');
                } }, 'Remove selected from collection')) : '',
                args.selected().map(function(item){
                    return m('.db-info-multi', [
                        m('h4', m('a', { href : item.data.links.html, onclick: function(){
                            $osf.trackClick('myProjects', 'information-panel', 'navigate-to-project-multiple-selected');
                        }}, item.data.attributes.title)),
                        m('p.db-info-meta.text-muted', [
                            m('span', item.data.attributes.public ? 'Public' : 'Private' + ' ' + item.data.attributes.category),
                            m('span', ', Last Modified on ' + item.data.date.local)
                        ])
                    ]);
                })
            ]);
        }
        return m('.db-information', template);
    }
};


var ActivityLogs = {
    view : function (ctrl, args) {
        return m('.db-activity-list.m-t-md', [
            args.activityLogs() ? args.activityLogs().map(function(item){
                item.trackingCategory = 'myProjects';
                item.trackingAction = 'information-panel';
                var image = m('i.fa.fa-desktop');
                if (item.embeds.user && item.embeds.user.data) {
                    image = m('img', { src : item.embeds.user.data.links.profile_image});
                }
                else if (item.embeds.user && item.embeds.user.errors[0].meta){
                    image = m('img', { src : item.embeds.user.errors[0].meta.profile_image});
                }
                return m('.db-activity-item', [
                m('', [ m('.db-log-avatar.m-r-xs', image),
                    m.component(LogText, item)]),
                m('.text-right', m('span.text-muted.m-r-xs', item.attributes.formattableDate.local))]);

            }) : '',
            m('.db-activity-nav.text-center', [
                args.showMoreActivityLogs() ? m('.btn.btn-sm.btn-link', { onclick: function(){
                    args.getLogs(args.showMoreActivityLogs(), true);
                    $osf.trackClick('myProjects', 'information-panel', 'show-more-activity');
                }}, [ 'Show more', m('i.fa.fa-caret-down.m-l-xs')]) : ''
            ])

        ]);
    }
};

/**
 * Modals views.
 * @constructor
 */

var Modals = {
    view : function(ctrl, args) {
        return m('.db-fbModals', [
            m('#infoModal.modal.fade[tabindex=-1][role="dialog"][aria-hidden="true"]',
                m('.modal-dialog',
                    m('.modal-content', [
                        m('.modal-body', [
                            m('button.close[data-dismiss="modal"][aria-label="Close"]', [
                                m('span[aria-hidden="true"]','×')
                            ]),
                            m.component(Information, args)
                        ])
                    ])
                )
            )
        ]);
    }
};


module.exports = {
    MyProjects : MyProjects,
    Collections : Collections,
    MicroPagination : MicroPagination,
    ActivityLogs : ActivityLogs,
    LinkObject: LinkObject,
    NodeFetcher: NodeFetcher,
};<|MERGE_RESOLUTION|>--- conflicted
+++ resolved
@@ -663,36 +663,12 @@
             self.users = {};
 
             self.filteredData().forEach(function(item) {
-<<<<<<< HEAD
-              var contributors = item.embeds.contributors.data || [];
-              for(var i = 0; i < contributors.length; i++) {
-                var u = contributors[i];
-                if ((u.id === window.contextVars.currentUser.id) && !(self.institutionId)) {
-                  continue;
-                }
-                if(self.users[u.id] === undefined) {
-                  self.users[u.id] = {
-                    data : u,
-                    count: 1
-                  };
-                } else {
-                  self.users[u.id].count++;
-                }
-              }
-              var tags = item.attributes.tags || [];
-              for(var j = 0; j < tags.length; j++) {
-                var t = tags[j];
-                if(self.tags[t] === undefined) {
-                  self.tags[t] = 1;
-                } else {
-                  self.tags[t]++;
-=======
                 var contributors = lodashGet(item, 'embeds.contributors.data', []);
 
                 if (contributors) {
                     for(var i = 0; i < contributors.length; i++) {
                         var u = contributors[i];
-                        if (u.id === window.contextVars.currentUser.id) {
+                        if ((u.id === window.contextVars.currentUser.id) && !(self.institutionId)) {
                           continue;
                         }
                         if(self.users[u.id] === undefined) {
@@ -712,7 +688,6 @@
                             self.tags[t]++;
                         }
                     }
->>>>>>> f64a3ab2
                 }
             });
 
