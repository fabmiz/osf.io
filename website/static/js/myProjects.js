--- conflicted
+++ resolved
@@ -574,11 +574,7 @@
                   break;
                 }
 
-<<<<<<< HEAD
               for (var j = 0; j < tags.length; j++)
-=======
-              for (var j = 0; i < tags.length; i++)
->>>>>>> e2ba67e5
                 if (node.tagSet.has(tags[j].label)) {
                   tagMatch = true;
                   break;
@@ -643,11 +639,7 @@
                             'This collection is empty. To add projects or registrations, click "All my projects" or "All my registrations" in the sidebar, and then drag and drop items into the collection link.');
                     }
                 } else {
-<<<<<<< HEAD
                     if(self.nodes.projects.loadMode !== 'done' && self.nodes.registration.loadMode !== 'done'){
-=======
-                    if(self.currentView().projects.loadMode !== 'done' && self.currentView().registration.loadMode !== 'done'){
->>>>>>> e2ba67e5
                         template = m('.db-non-load-template.m-md.p-md.osf-box.text-center',
                             m('.ball-scale.text-center', m(''))
                         );
