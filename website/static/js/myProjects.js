/**
 * Builds full page project browser
 */
'use strict';

var $ = require('jquery');  // jQuery
var m = require('mithril'); // exposes mithril methods, useful for redraw etc.
var ProjectOrganizer = require('js/project-organizer');
var $osf = require('js/osfHelpers');
var Raven = require('raven-js');
var LogText = require('js/logTextParser');
var AddProject = require('js/addProjectPlugin');
var mC = require('js/mithrilComponents');

var MOBILE_WIDTH = 767; // Mobile view break point for responsiveness
var NODE_PAGE_SIZE = 10; // Load 10 nodes at a time from server

/* Counter for unique ids for link objects */
if (!window.fileBrowserCounter) {
    window.fileBrowserCounter = 0;
}

//Backport of Set
if (!window.Set) {
  window.Set = function Set(initial) {
    this.data = {};
    initial = initial || [];
    for(var i = 0; i < initial.length; i++)
      this.add(initial[i]);
  };

  Set.prototype = {
    has: function(item) {
      return this.data[item] === true;
    },
    clear: function() {
      this.data = {};
    },
    add:function(item) {
      this.data[item] = true;
    },
    delete: function(item) {
      delete this.data[item];
    }
  };
}


function NodeFetcher(type, link) {
  this.type = type || 'nodes';
  this.loaded = 0;
  this.total = 0;
  this._flat = [];
  this._orphans = [];
  this._cache = {};
  this._promise = null;
  this._started = false;
  this._continue = true;
  this.tree = {
      0: {
        id: 0,
        data: {},
        children: []
      }
  };
  this._callbacks = {
    done: [this._onFinish.bind(this)],
    page: [],
    children: [],
    fetch : []
  };
  this.nextLink = link || $osf.apiV2Url('users/me/' + this.type + '/', { query : { 'related_counts' : 'children', 'embed' : 'contributors' }});
}

NodeFetcher.prototype = {
  isFinished: function() {
    return this.loaded >= this.total && this._promise === null && this._orphans.length === 0;
  },
  isEmpty: function() {
    return this.loaded === 0 && this.isFinished();
  },
  progress: function() {
    return Math.ceil(this.loaded / (this.total || 1) * 100);
  },
  start: function() {
    return this.resume();
  },
  pause: function() {
    this._continue = false;
  },
  resume: function() {
    this._started = true;
    this._continue = true;
    if (!this.nextLink) return this._promise = null;
    if (this._promise) return this._promise;
    return this._promise = m.request({method: 'GET', url: this.nextLink, config: xhrconfig, background: true})
      .then(function(results) {this._promise = null; return results;}.bind(this))
      .then(this._success.bind(this), this._fail.bind(this))
      .then((function() {
          m.redraw(true);
          if(this.nextLink && this._continue) return this.resume();
      }).bind(this));
  },
  add: function(item) {
    if (!this._started ||this._flat.indexOf(item) !== - 1) return;

    this.total++;
    this.loaded++;

    this._flat.unshift(item);

    // Resort after inserting data
    this._flat = this._orphans.concat(this._flat).sort(function(a,b) {
      a = new Date(a.attributes.date_modified);
      b = new Date(b.attributes.date_modified);
      if (a > b) return -1;
      if (a < b) return 1;
      return 0;
    });
  },
  remove: function(item) {
    item = item.id || item;
    if (!this._cache[item]) return;
    delete this._cache[item];
    for(var i = 0; i < this._flat.length; i++)
      if (this._flat[i].id === item) {
        this._flat.splice(i, 1);
        break;
      }
  },
  get: function(id) {
    if (!this._cache[id])
      return this.fetch(id);
    var deferred = m.deferred();
    deferred.resolve(this._cache[id]);
    return deferred.promise;
  },
  getChildren: function(id) {
    //TODO Load via rootNode
    if (this._cache[id].relationships.children.links.related.meta.count !== this._cache[id].children.length) {
      return this.fetchChildren(this._cache[id]);
    }
    var deferred = m.deferred();
    deferred.resolve(this._cache[id].children);
    return deferred.promise;
  },
  fetch: function(id, cb) {
    // TODO This method is currently untested
    var url =  $osf.apiV2Url(this.type + '/' + id + '/', {query: {related_counts: 'children', embed: 'contributors' }});
    return m.request({method: 'GET', url: url, config: xhrconfig, background: true})
      .then((function(result) {
        this.add(result.data);
        return result.data;
      }).bind(this), this._fail.bind(this));
  },
  fetchChildren: function(parent) {
    //TODO Allow suspending of children
    return m.request({method: 'GET', url: parent.relationships.children.links.related.href + '?embed=contributors', config: xhrconfig, background: true})
      .then(this._childrenSuccess.bind(this, parent), this._fail.bind(this));
  },
  _success: function(results) {
    // Only reset if we're lower as loading children will increment this number
    if (this.total < results.links.meta.total)
        this.total = results.links.meta.total;

    this.nextLink = results.links.next;
    this.loaded += results.data.length;
    for(var i = 0; i < results.data.length; i++) {
      if (this.type === 'registrations' && (results.data[i].attributes.retracted === true || results.data[i].attributes.pending_registration_approval === true))
          continue; // Exclude retracted and pending registrations
      else if (results.data[i].relationships.parent)
          this._orphans.push(results.data[i]);
      else
          this._flat.push(results.data[i]);

      if (this._cache[results.data[i].id]) continue;
      this._cache[results.data[i].id] = _formatDataforPO(results.data[i]);
      this._cache[results.data[i].id].children = [];

      this._orphans = this._orphans.filter((function(item) {
        var parentId = item.relationships.parent.links.related.href.split('/').splice(-2, 1)[0];
        if (!this._cache[parentId]) return true;
        this._cache[parentId].children.push(item);
        return false;
      }).bind(this));

      // if (results.data[i].relationships.children.links.related.meta.count > 0)
      //   this.fetchChildren(results.data[i]);
    }

    this._callbacks.page.forEach((function(cb) {
      cb(this, results.data);
    }).bind(this));

    if (!this.nextLink)
      this._callbacks.done.forEach((function(cb) {
        cb(this);
      }).bind(this));
  },
  _childrenSuccess: function(parent, results) {
    this.total += results.links.meta.total;
    for(var i = 0; i < results.data.length; i++) {
      this._cache[results.data[i].id] = results.data[i];
      this._cache[parent.id].children.push(_formatDataforPO(results.data[i]));
    }

    return this._cache[parent.id].children;
  },
  _fail: function(result) {
    Raven.captureMessage('Error loading nodes with nodeType ' + this.type + ' at url ' + this.nextLink, {requestReturn: result});
    $osf.growl('We\'re having some trouble contacting our servers. Try reloading the page.', 'Something went wrong!', 'danger', 5000);
    this.resume();
  },
  _onFinish: function() {
    this._flat = this._orphans.concat(this._flat).sort(function(a,b) {
      a = new Date(a.attributes.date_modified);
      b = new Date(b.attributes.date_modified);
      if (a > b) return -1;
      if (a < b) return 1;
      return 0;
    });
    this._orphans = [];
  },
  on: function(type, func) {
    if (!Array.isArray(type))
      type = [type];
    //Valid types are children, page, done
    for(var i = 0; i < type.length; i++)
      this._callbacks[type[i]].push(func);
  }
};


function getUID() {
    window.fileBrowserCounter = window.fileBrowserCounter + 1;
    return window.fileBrowserCounter;
}

/* Send with ajax calls to work with api2 */
var xhrconfig = function (xhr) {
    xhr.withCredentials = true;
    xhr.setRequestHeader('Content-Type', 'application/vnd.api+json;');
    xhr.setRequestHeader('Accept', 'application/vnd.api+json; ext=bulk');
};

/* Adjust item data for treebeard to be able to filter tags and contributors not in the view */
function _formatDataforPO(item) {
    item.kind = 'folder';
    item.uid = item.id;
    item.name = item.attributes.title;
    item.tags = item.attributes.tags.toString();
    item.contributors = '';
    if (item.embeds.contributors.data){
        item.embeds.contributors.data.forEach(function(c){
            var attr;
            if (c.embeds.users.data) {
                attr = c.embeds.users.data.attributes;
            }
            else {
                attr = c.embeds.users.errors[0].meta;
            }
            item.contributors += attr.full_name + ' ' + attr.middle_names + ' ' + attr.given_name + ' ' + attr.family_name + ' ' ;

        });
    }
    item.date = new $osf.FormattableDate(item.attributes.date_modified);
    return item;
}

/* Small constructor for creating same type of links */
var LinkObject = function _LinkObject (type, data, label, institutionId) {
    if (type === undefined || data === undefined || label === undefined) {
        throw new Error('LinkObject expects type, data and label to be defined.');
    }
    var self = this;
    self.id = getUID();
    self.type = type;
    self.data = data;
    self.label = label;
};

/**
 * Returns the object to send to the API to send a node_link to collection
 * @param id {String} unique id of the node like 'ez8f3'
 * @returns {{data: {type: string, relationships: {nodes: {data: {type: string, id: *}}}}}}
 */
function buildCollectionNodeData (id) {
    return {
        'data': [{
            'type': 'linked_nodes',
            'id': id
        }]
    };
}

/**
 * Initialize File Browser. Prepares an option object within FileBrowser
 * @constructor
 */
var MyProjects = {
    controller : function (options) {
        var self = this;
        self.wrapperSelector = options.wrapperSelector;  // For encapsulating each implementation of this component in multiple use
        self.projectOrganizerOptions = options.projectOrganizerOptions || {};
        self.viewOnly = options.viewOnly || false;
        self.institutionId = options.institutionId || false;
        self.logUrlCache = {}; // dictionary of load urls to avoid multiple calls with little refactor
        self.nodeUrlCache = {}; // Cached returns of the project related urls
        // VIEW STATES
        self.showInfo = m.prop(true); // Show the info panel
        self.showSidebar = m.prop(false); // Show the links with collections etc. used in narrow views
        self.allProjectsLoaded = m.prop(false);
        self.categoryList = [];
        self.loadValue = m.prop(0); // What percentage of the project loading is done
        //self.loadCounter = m.prop(0); // Count how many items are received from the server
        self.currentView = m.prop({
            collection : null, // Linkobject
            contributor : [],
            tag : [],
            totalRows: 0
        });
        self.filesData = m.prop();

        // Treebeard functions looped through project organizer.
        // We need to pass these in to avoid reinstantiating treebeard but instead repurpose (update) the top level folder
        self.treeData = m.prop({}); // Top level object that houses all the rows
        self.buildTree = m.prop(null); // Preprocess function that adds to each item TB specific attributes
        self.updateFolder = m.prop(null); // Updates view to redraw without messing up scroll location
        self.multiselected = m.prop(); // Updated the selected list in treebeard
        self.highlightMultiselect = m.prop(null); // does highlighting background of the row

        // Add All my Projects and All my registrations to collections
        self.systemCollections = options.systemCollections || [
            new LinkObject('collection', { nodeType : 'projects'}, 'All my projects'),
            new LinkObject('collection', { nodeType : 'registrations'}, 'All my registrations')
        ];

        self.fetchers = {};
        self.fetchers[self.systemCollections[0].id] = new NodeFetcher('nodes');
        self.fetchers[self.systemCollections[1].id] = new NodeFetcher('registrations');

        // Initial Breadcrumb for All my projects
        var initialBreadcrumbs = options.initialBreadcrumbs || [self.systemCollections[0]];
        self.breadcrumbs = m.prop(initialBreadcrumbs);
        // Calculate name filters
        self.nameFilters = [];
        // Calculate tag filters
        self.tagFilters = [];


        // Load categories to pass in to create project
        self.loadCategories = function _loadCategories () {
            var promise = m.request({method : 'OPTIONS', url : $osf.apiV2Url('nodes/', { query : {}}), config : xhrconfig});
            promise.then(function _success(results){
                if(results.actions && results.actions.POST.category){
                    self.categoryList = results.actions.POST.category.choices;
                    self.categoryList.sort(function(a, b){ // Quick alphabetical sorting
                        if(a.value < b.value) return -1;
                        if(a.value > b.value) return 1;
                        return 0;
                    });
                }
            }, function _error(results){
                var message = 'Error loading project category names.';
                Raven.captureMessage(message, {requestReturn: results});
            });
            return promise;
        };

        // Activity Logs
        self.activityLogs = m.prop();
        self.logRequestPending = false;
        self.showMoreActivityLogs = m.prop(null);
        self.getLogs = function _getLogs (url, addToExistingList) {
            var cachedResults;
            if(!addToExistingList){
                self.activityLogs([]); // Empty logs from other projects while load is happening;
                self.showMoreActivityLogs(null);
            }

            function _processResults (result){
                self.logUrlCache[url] = result;
                result.data.map(function(log){
                    log.attributes.formattableDate = new $osf.FormattableDate(log.attributes.date);
                    if(addToExistingList){
                        self.activityLogs().push(log);
                    }
                });
                if(!addToExistingList){
                    self.activityLogs(result.data);  // Set activity log data
                }
                self.showMoreActivityLogs(result.links.next); // Set view for show more button
            }

            if(self.logUrlCache[url]){
                cachedResults = self.logUrlCache[url];
                _processResults(cachedResults);
            } else {
                self.logRequestPending = true;
                var promise = m.request({method : 'GET', url : url, config : xhrconfig});
                promise.then(_processResults);
                promise.then(function(){
                    self.logRequestPending = false;
                });
                return promise;
            }

        };
        // separate concerns, wrap getlogs here to get logs for the selected item
        self.getCurrentLogs = function _getCurrentLogs ( ){
            if(self.selected().length === 1 && !self.logRequestPending){
                var item = self.selected()[0];
                var id = item.data.id;
                if(!item.data.attributes.retracted){
                    var urlPrefix = item.data.attributes.registration ? 'registrations' : 'nodes';
                    var url = $osf.apiV2Url(urlPrefix + '/' + id + '/logs/', { query : { 'page[size]' : 6, 'embed' : ['nodes', 'user', 'linked_node', 'template_node', 'contributors']}});
                    var promise = self.getLogs(url);
                    return promise;
                }
            }
        };

        /* filesData is the link that loads tree data. This function refreshes that information. */
        self.updateFilesData = function _updateFilesData(linkObject) {
            if ((linkObject.type === 'node') && self.viewOnly){
                return;
            }

            self.updateTbMultiselect([]); // clear multiselected, updateTreeData will repick
            self.updateFilter(linkObject); // Update what filters currently selected
            self.updateBreadcrumbs(linkObject); // Change breadcrumbs
            self.updateList(); // Reset and load item
            $('.tb-tbody-inner>div').css('margin-top' , '0px'); // We change contents of treebeard folder, we need to manage margin-top for view to work
            self.showSidebar(false);
        };

        // INFORMATION PANEL
        /* Defines the current selected item so appropriate information can be shown */
        self.selected = m.prop([]);
        self.updateSelected = function _updateSelected (selectedList){
            self.selected(selectedList);
            self.getCurrentLogs();
        };

        /**
         * Update the currentView
         * @param filter
         */
        self.updateFilter = function _updateFilter(filter) {
            // if collection, reset currentView otherwise toggle the item in the list of currentview items
            if (['node', 'collection'].indexOf(filter.type) === -1 ) {
                var filterIndex = self.currentView()[filter.type].indexOf(filter);
                if(filterIndex !== -1)
                  self.currentView()[filter.type].splice(filterIndex,1);
                else
                  self.currentView()[filter.type].push(filter);
                return;
            }

            if (self.currentView().fetcher)
              self.currentView().fetcher.pause();

            self.currentView().tag = [];
            self.currentView().contributor = [];

            self.currentView().fetcher = self.fetchers[filter.id];
            self.currentView().fetcher.resume();
            self.loadValue(self.currentView().fetcher.isFinished() ? 100 : self.currentView().fetcher.progress());

            self.generateFiltersList();

            if (filter.type === 'collection')
              self.currentView().collection = filter;
        };

        self.removeProjectFromCollections = function _removeProjectFromCollection () {
            // Removes selected items from collect
            var currentCollection = self.currentView().collection;
            var collectionNode = currentCollection.data.node; // If it's not a system collection like projects or registrations this will have a node

            var data = {
              data: self.selected().map(function(item){
                return {id: item.data.id, type: 'linked_nodes'};
              })
            };

            m.request({
                method : 'DELETE',
                url : collectionNode.links.self + 'relationships/' + 'linked_nodes/',  //collection.links.self + 'node_links/' + item.data.id + '/', //collection.links.self + relationship/ + linked_nodes/
                config : xhrconfig,
                data : data
            }).then(function(result) {
              data.data.forEach(function(item) {
                  self.fetchers[currentCollection.id].remove(item.id);
                  currentCollection.data.count(currentCollection.data.count()-1);
                  self.updateSelected([]);
              });
              self.updateList();
            }, function _removeProjectFromCollectionsFail(result){
                var message = 'Some projects';
                if(data.data.length === 1) {
                    message = self.selected()[0].data.name;
                } else {
                    message += ' could not be removed from the collection';
                }
                $osf.growl(message, 'Please try again.', 'danger', 5000);
            });
        };

        // remove this contributor from list of contributors
        self.unselectContributor = function (id){
            self.currentView().contributor.forEach(function (c, index, arr) {
                if(c.data.id === id){
                    arr.splice(index, 1);
                    self.updateList();
                }
            });
        };

        self.unselectTag = function (tag){
            self.currentView().tag.forEach(function (c, index, arr) {
                if(c.data.tag === tag){
                    arr.splice(index, 1);
                    self.updateList();
                }
            });
        };

        // Update what is viewed
        self.updateList = function _updateList (){
            if (!self.buildTree()) return; // Treebeard hasn't loaded yet
            var viewData = self.filteredData();
            self.updateTreeData(0, viewData, true);
            self.currentView().totalRows = viewData.length;
        };

        self.filteredData = function() {
            var tags = self.currentView().tag;
            var contributors = self.currentView().contributor;

            return self.currentView().fetcher._flat.filter(function(node) {
              var tagMatch = tags.length === 0;
              var contribMatch = contributors.length === 0;

              for (var i = 0; i < contributors.length; i++)
                if (node.contributorSet.has(contributors[i].data.id)) {
                  contribMatch = true;
                  break;
                }

              for (var j = 0; j < tags.length; j++)
                if (node.tagSet.has(tags[j].label)) {
                  tagMatch = true;
                  break;
                }

              return tagMatch && contribMatch;
            });
        };

        self.updateTbMultiselect = function (itemsArray) {
          self.multiselected()(itemsArray);
          self.highlightMultiselect()();
          self.updateSelected(itemsArray);
        };

        self.updateTreeData = function (begin, data, clear) {
          var item;
            if (clear) {
              self.treeData().children = [];
            }
            for (var i = begin; i < data.length; i++){
                item = data[i];
                _formatDataforPO(item);
                var child = self.buildTree()(item, self.treeData());
                self.treeData().add(child);
            }
            self.updateFolder()(null, self.treeData());
            // Manually select first item without triggering a click
            if(self.multiselected()().length === 0 && self.treeData().children[0]){
              self.updateTbMultiselect([self.treeData().children[0]]);
            }
            m.redraw(true);
        };

        self.generateSets = function (item){
            item.tagSet = new Set(item.attributes.tags || []);

            var contributors = item.embeds.contributors.data || [];
            item.contributorSet= new Set(contributors.map(function(contrib) {
              return contrib.id;
            }));
        };

        self.nonLoadTemplate = function (){
            var template = '';
            if(!self.currentView().fetcher.isEmpty()) {
                return;
            }
            var lastcrumb = self.breadcrumbs()[self.breadcrumbs().length-1];
            var hasFilters = self.currentView().contributor.length || self.currentView().tag.length;
            if(hasFilters){
                template = m('.db-non-load-template.m-md.p-md.osf-box', 'No projects match this filter.');
            } else {
                if(lastcrumb.type === 'collection'){
                    if(lastcrumb.data.nodeType === 'projects'){
                        template = m('.db-non-load-template.m-md.p-md.osf-box',
                            'You have not created any projects yet.');
                    } else if (lastcrumb.data.nodeType === 'registrations'){
                        template = m('.db-non-load-template.m-md.p-md.osf-box',
                            'You have not made any registrations yet.');
                    } else {
                        template = m('.db-non-load-template.m-md.p-md.osf-box',
                            'This collection is empty. To add projects or registrations, click "All my projects" or "All my registrations" in the sidebar, and then drag and drop items into the collection link.');
                    }
                } else {
                    if(!self.currentView().fetcher.isEmpty()){
                        template = m('.db-non-load-template.m-md.p-md.osf-box.text-center',
                            m('.ball-scale.text-center', m(''))
                        );
                    } else {
                        template = m('.db-non-load-template.m-md.p-md.osf-box.text-center', [
                            'No components to display. Either there are no components, or there are private components in which you are not a contributor.'
                        ]);
                    }
                }
            }


            return template;
        };

        /**
         * Generate this list from user's projects
         */
        self.generateFiltersList = function(noClear) {
            self.users = {};
            self.tags = {};
            Object.keys(self.currentView().fetcher._cache).forEach(function(key) {
              var item = self.currentView().fetcher._cache[key];
              self.generateSets(item);

              var contributors = item.embeds.contributors.data || [];
              for(var i = 0; i < contributors.length; i++) {
                var u = contributors[i];
                if (u.id === window.contextVars.currentUser.id) {
                  continue;
                }
                if(self.users[u.id] === undefined) {
                  self.users[u.id] = {
                    data : u,
                    count: 1
                  };
                } else {
                  self.users[u.id].count++;
                }
              }
              var tags = item.attributes.tags || [];
              for(var j = 0; j < tags.length; j++) {
                var t = tags[j];
                if(self.tags[t] === undefined) {
                  self.tags[t] = 1;
                } else {
                  self.tags[t]++;
                }
              }
            });


            // Sorting by number of items utility function
            function sortByCountDesc (a,b){
                var aValue = a.data.count;
                var bValue = b.data.count;
                if (bValue > aValue) {
                    return 1;
                }
                if (bValue < aValue) {
                    return -1;
                }
                return 0;
            }

            // Add to lists with numbers
            if (!noClear)
              self.nameFilters = [];


            var userFinder = function(lo) {
              return lo.label === u2.data.embeds.users.data.attributes.full_name;
            };

            for (var user in self.users) {
                var u2 = self.users[user];
                if (u2.data.embeds.users.data) {
                  var found = self.nameFilters.find(userFinder);
                  if (!found)
                    self.nameFilters.push(new LinkObject('contributor', { id : u2.data.id, count : u2.count, query : { 'related_counts' : 'children' }}, u2.data.embeds.users.data.attributes.full_name, options.institutionId || false));
                  else
                    found.data.count = u2.count;
                }
            }
            // order names
            self.nameFilters.sort(sortByCountDesc);

            if (!noClear)
              self.tagFilters = [];

            var tagFinder = function(lo) {
              return lo.label === tag;
            };

            for (var tag in self.tags){
                var t2 = self.tags[tag];
                var tFound = self.tagFilters.find(tagFinder);
                if (!tFound)
                  self.tagFilters.push(new LinkObject('tag', { tag : tag, count : t2, query : { 'related_counts' : 'children' }}, tag, options.institutionId || false));
                else
                  tFound.data.count = t2;
            }
            // order tags
            self.tagFilters.sort(sortByCountDesc);
            m.redraw(true);
        };

        // BREADCRUMBS
        self.updateBreadcrumbs = function _updateBreadcrumbs (linkObject){
            if (linkObject.type === 'collection'){
                self.breadcrumbs([linkObject]);
                return;
            }
            if (linkObject.type === 'contributor' || linkObject.type === 'tag'){
                return;
            }
            if (linkObject.placement === 'breadcrumb'){
                self.breadcrumbs().splice(linkObject.index+1, self.breadcrumbs().length-linkObject.index-1);
                return;
            }
            if(linkObject.ancestors && linkObject.ancestors.length > 0){
                linkObject.ancestors.forEach(function(item){
                    var ancestorLink = new LinkObject('node', item.data, item.data.name);
                    self.fetchers[ancestorLink.id] = new NodeFetcher(item.data.types, item.data.relationships.children.links.related.href + '?embed=contributors');
                    self.fetchers[ancestorLink.id].on(['page', 'done'], self.onPageLoad);
                    self.breadcrumbs().push(ancestorLink);
                });
            }
            self.breadcrumbs().push(linkObject);
        };

        // GET COLLECTIONS
        // Default system collections
        self.collections = m.prop([].concat(self.systemCollections));
        self.collectionsPageSize = m.prop(5);
        // Load collection list
        self.loadCollections = function _loadCollections (url){
            var promise = m.request({method : 'GET', url : url, config : xhrconfig});
            promise.then(function(result){
                result.data.forEach(function(node){
                    var count = node.relationships.linked_nodes.links.related.meta.count;
                    self.collections().push(new LinkObject('collection', { path : 'collections/' + node.id + '/linked_nodes/', query : { 'related_counts' : 'children', 'embed' : 'contributors' }, nodeType : 'collection', node : node, count : m.prop(count), loaded: 1 }, node.attributes.title));

                    var link = $osf.apiV2Url('collections/' + node.id + '/linked_nodes/', { query : { 'related_counts' : 'children', 'embed' : 'contributors' }});
                    self.fetchers[self.collections()[self.collections().length-1].id] = new NodeFetcher('nodes', link);
                    self.fetchers[self.collections()[self.collections().length-1].id].on(['page', 'done'], self.onPageLoad);
                });
                if(result.links.next){
                    self.loadCollections(result.links.next);
                }
            }, function(){
                var message = 'Collections could not be loaded.';
                $osf.growl(message, 'Please reload the page.');
                Raven.captureMessage(message, { url: url });
            });
            return promise;
        };

        self.sidebarInit = function _sidebarInit (element, isInit) {
            $('[data-toggle="tooltip"]').tooltip();
        };

        // Resets UI to show All my projects and update states
        self.resetUi = function _resetUi(){
            var linkObject = self.systemCollections[0];
            self.updateBreadcrumbs(linkObject);
            self.updateFilter(linkObject);
        };

        self.onPageLoad = function(fetcher, pageData) {
          if (!self.buildTree()) return; // Treebeard hasn't loaded yet
          if(self.currentView().fetcher === fetcher) {
              self.loadValue(fetcher.isFinished() ? 100 : fetcher.progress());
              self.generateFiltersList(true);
              if (!pageData) {
                for(var i = 0; i < fetcher._flat.length; i++){
                    var fetcherItem = fetcher._flat[i];
                    var tbItem = self.treeData().children[i] ? self.treeData().children[i].data : {};
                    if(fetcherItem === tbItem){
                        continue;
                    }
                    var itemToAdd = self.buildTree()(fetcherItem, self.treeData());
                    itemToAdd.parentID = self.treeData().id;
                    itemToAdd.open = false;
                    itemToAdd.load = false;
                    self.treeData().children.splice(i, 0, itemToAdd);
                }
                self.updateFolder()(null, self.treeData(), true);
                return m.redraw();
              }
              if(self.treeData().children){
                var begin = self.treeData().children.length;
                var data = self.filteredData();
                self.updateTreeData(begin, data);
                self.currentView().totalRows = fetcher._flat.length;
              }
          }
        };

        self.init = function _init_fileBrowser() {
            self.loadCategories().then(function(){
                self.fetchers[self.systemCollections[0].id].on(['page', 'done'], self.onPageLoad);
                self.fetchers[self.systemCollections[1].id].on(['page', 'done'], self.onPageLoad);
            });
            if (!self.viewOnly){
                var collectionsUrl = $osf.apiV2Url('collections/', { query : {'related_counts' : 'linked_nodes', 'page[size]' : self.collectionsPageSize(), 'sort' : 'date_created', 'embed' : 'node_links'}});
                self.loadCollections(collectionsUrl);
            }
            // Add linkObject to the currentView
            self.updateFilter(self.collections()[0]);
        };

        self.init();
    },
    view : function (ctrl, args) {
        var mobile = window.innerWidth < MOBILE_WIDTH; // true if mobile view
        var infoPanel = '';
        var poStyle = 'width : 72%'; // Other percentages are set in CSS in file-browser.css These are here because they change
        var sidebarButtonClass = 'btn-default';
        if (ctrl.showInfo() && !mobile){
            infoPanel = m('.db-infobar', m.component(Information, ctrl));
            poStyle = 'width : 47%; display: block';
        }
        if(ctrl.showSidebar()){
            sidebarButtonClass = 'btn-primary';
        }
        if (mobile) {
            poStyle = 'width : 100%; display: block';
            if(ctrl.showSidebar()){
                poStyle = 'display: none';
            }
        } else {
            ctrl.showSidebar(true);
        }
        var projectOrganizerOptions = $.extend(
            {}, {
                filesData : [],
                onPageLoad: ctrl.onPageLoad,
                updateSelected : ctrl.updateSelected,
                updateFilesData : ctrl.updateFilesData,
                LinkObject : LinkObject,
                NodeFetcher : NodeFetcher,
                formatDataforPO : _formatDataforPO,
                wrapperSelector : args.wrapperSelector,
                resetUi : ctrl.resetUi,
                showSidebar : ctrl.showSidebar,
                loadValue : ctrl.loadValue,
                loadCounter : ctrl.loadCounter,
                treeData : ctrl.treeData,
                buildTree : ctrl.buildTree,
                updateFolder : ctrl.updateFolder,
                currentView: ctrl.currentView,
                fetchers : ctrl.fetchers,
                indexes : ctrl.indexes,
                multiselected : ctrl.multiselected,
                highlightMultiselect : ctrl.highlightMultiselect,
                _onload: function(tb) {
                  if (!ctrl.currentView().fetcher.isFinished()) return;
                  // If data loads before treebeard force redrawing
                  ctrl.loadValue(100);
                  ctrl.generateFiltersList(true);
                  ctrl.updateList();
                  // TB/Mithril interaction requires the redraw to be called a bit later
                  // TODO Figure out why
                  setTimeout(m.redraw.bind(this, true), 250);
                }
            },
            ctrl.projectOrganizerOptions
        );
        return [
            !ctrl.institutionId ? m('.dashboard-header', m('.row', [
                m('.col-xs-8', m('h3', [
                    'My Projects ',
                    m('small.hidden-xs', 'Browse and organize all your projects')
                ])),
                m('.col-xs-4.p-sm', m('.pull-right', m.component(AddProject, {
                    buttonTemplate: m('.btn.btn-success.btn-success-high-contrast.f-w-xl[data-toggle="modal"][data-target="#addProject"]', {onclick: function() {
                        $osf.trackClick('myProjects', 'add-project', 'open-add-project-modal');
                    }}, 'Create Project'),
                    parentID: null,
                    modalID: 'addProject',
                    title: 'Create new project',
                    categoryList: ctrl.categoryList,
                    stayCallback: function () {
                        // Fetch details of added item from server and redraw treebeard
                        var projects = ctrl.fetchers[ctrl.systemCollections[0].id];
                        projects.fetch(this.saveResult().data.id).then(function(){
                          ctrl.updateSelected([]);
                          ctrl.multiselected()([]);
                          ctrl.updateTreeData(0, projects._flat, true);

                        });
                    },
                    trackingCategory: 'myProjects',
                    trackingAction: 'add-project',
                    templatesFetcher: ctrl.fetchers[ctrl.systemCollections[0].id]
                })))
            ])) : '',
            m('.db-header.row', [
                m('.col-xs-12.col-sm-8.col-lg-9', m.component(Breadcrumbs,ctrl)),
                m('.db-buttonRow.col-xs-12.col-sm-4.col-lg-3', [
                    mobile ? m('button.btn.btn-sm.m-r-sm', {
                        'class' : sidebarButtonClass,
                        onclick : function () {
                            ctrl.showSidebar(!ctrl.showSidebar());
                            $osf.trackClick('myProjects', 'mobile', 'click-bars-to-toggle-collections-or-projects');
                        }
                    }, m('.fa.fa-bars')) : '',
                    m('.db-poFilter.m-r-xs')
                ])
            ]),
            ctrl.showSidebar() ?
            m('.db-sidebar', { config : ctrl.sidebarInit}, [
                mobile ? [ m('.db-dismiss', m('button.close[aria-label="Close"]', {
                    onclick : function () {
                        ctrl.showSidebar(false);
                        $osf.trackClick('myProjects', 'mobile', 'close-toggle-instructions');
                    }
                }, [
                    m('span[aria-hidden="true"]','×')
                ])),
                    m('p.p-sm.text-center.text-muted', [
                        'Select a list below to see the projects. or click ',
                        m('i.fa.fa-bars'),
                        ' button above to toggle.'
                    ])
                ] : '',
                m.component(Collections, ctrl),
                m.component(Filters, ctrl)
            ]) : '',
            m('.db-main', { style : poStyle },[
                ctrl.loadValue() < 100 ? m('.line-loader', [
                    m('.line-empty'),
                    m('.line-full.bg-color-blue', { style : 'width: ' + ctrl.loadValue() +'%'}),
                    m('.load-message', 'Fetching more projects')
                ]) : '',
                ctrl.nonLoadTemplate(),
                m('.db-poOrganizer', {
                    style : ctrl.currentView().fetcher.isEmpty() ? 'display: none' : 'display: block'
                },  m.component( ProjectOrganizer, projectOrganizerOptions))
            ]
            ),
            mobile ? '' : m('.db-info-toggle',{
                    onclick : function _showInfoOnclick(){
                        ctrl.showInfo(!ctrl.showInfo());
                        $osf.trackClick('myProjects', 'information-panel', 'show-hide-information-panel');
                    }
                },
                ctrl.showInfo() ? m('i.fa.fa-chevron-right') :  m('i.fa.fa-chevron-left')
            ),
            infoPanel,
            m.component(Modals, ctrl)
        ];
    }
};

/**
 * Collections Module.
 * @constructor
 */
var Collections = {
    controller : function(args){
        var self = this;
        self.collections = args.collections;
        self.pageSize = args.collectionsPageSize;
        self.newCollectionName = m.prop('');
        self.newCollectionRename = m.prop('');
        self.dismissModal = function () {
            $('.modal').modal('hide');
        };
        self.currentPage = m.prop(1);
        self.totalPages = m.prop(1);
        self.calculateTotalPages = function _calculateTotalPages(result){
            if(result){ // If this calculation comes after GET call to collections
                self.totalPages(Math.ceil((result.links.meta.total + args.systemCollections.length)/self.pageSize()));
            } else {
                self.totalPages(Math.ceil((self.collections().length)/self.pageSize()));
            }
        };
        self.pageSize = m.prop(5);
        self.isValid = m.prop(false);
        self.validationError = m.prop('');
        self.showCollectionMenu = m.prop(false); // Show hide ellipsis menu for collections
        self.collectionMenuObject = m.prop({item : {label:null}, x : 0, y : 0}); // Collection object to complete actions on menu
        self.resetCollectionMenu = function () {
            self.collectionMenuObject({item : {label:null}, x : 0, y : 0});
        };
        self.updateCollectionMenu = function _updateCollectionMenu (item, event) {
            var offset = $(event.target).offset();
            var x = offset.left;
            var y = offset.top;
            if (event.view.innerWidth < MOBILE_WIDTH){
                x = x-105; // width of this menu plus padding
                y = y-270; // fixed height from collections parent to top with adjustments for this menu div
            }
            self.showCollectionMenu(true);
            item.renamedLabel = item.label;
            self.collectionMenuObject({
                item : item,
                x : x,
                y : y
            });
        };

        self.init = function _collectionsInit (element, isInit) {
            self.calculateTotalPages();
            $(window).click(function(event){
                var target = $(event.target);
                if(!target.hasClass('collectionMenu') && !target.hasClass('fa-ellipsis-v') && target.parents('.collection').length === 0) {
                    self.showCollectionMenu(false);
                    m.redraw(); // we have to force redraw here
                }
            });
        };

        self.addCollection = function _addCollection () {
            var url = $osf.apiV2Url('collections/', {});
            var data = {
                'data': {
                    'type': 'collections',
                    'attributes': {
                        'title': self.newCollectionName(),
                    }
                }
            };
            var promise = m.request({method : 'POST', url : url, config : xhrconfig, data : data});
            promise.then(function(result){
                var node = result.data;
                var count = node.relationships.linked_nodes.links.related.meta.count || 0;
                self.collections().push(new LinkObject('collection', { path : 'collections/' + node.id + '/linked_nodes/', query : { 'related_counts' : 'children' }, node : node, count : m.prop(count), nodeType : 'collection' }, node.attributes.title));
                var link = $osf.apiV2Url('collections/' + node.id + '/linked_nodes/', { query : { 'related_counts' : 'children', 'embed' : 'contributors' }});
                args.fetchers[self.collections()[self.collections().length-1].id] = new NodeFetcher('nodes', link);
                args.fetchers[self.collections()[self.collections().length-1].id].on(['page', 'done'], args.onPageLoad);

                self.newCollectionName('');
                self.calculateTotalPages();
                self.currentPage(self.totalPages()); // Go to last page
                args.sidebarInit();
            }, function(){
                var name = self.newCollectionName();
                var message = '"' + name + '" collection could not be created.';
                $osf.growl(message, 'Please try again', 'danger', 5000);
                Raven.captureMessage(message, { url: url, data : data });
                self.newCollectionName('');
            });
            self.dismissModal();
            return promise;
        };
        self.deleteCollection = function _deleteCollection(){
            var url = self.collectionMenuObject().item.data.node.links.self;
            var promise = m.request({method : 'DELETE', url : url, config : xhrconfig});
            promise.then(function(result){
                for ( var i = 0; i < self.collections().length; i++) {
                    var item = self.collections()[i];
                    if (item.data.node && item.data.node.id === self.collectionMenuObject().item.data.node.id) {
                        if (args.currentView().fetcher === args.fetchers[item.id])
                          args.updateFilesData(self.collections()[0]); // Reset to all my projects
                        delete args.fetchers[item.id];
                        self.collections().splice(i, 1);
                        break;
                    }
                }
                self.calculateTotalPages();
            }, function(){
                var name = self.collectionMenuObject().item.label;
                var message = '"' + name + '" could not be deleted.';
                $osf.growl(message, 'Please try again', 'danger', 5000);
                Raven.captureMessage(message, {collectionObject: self.collectionMenuObject() });
            });
            self.dismissModal();
            return promise;
        };
        self.renameCollection = function _renameCollection() {
            var url = self.collectionMenuObject().item.data.node.links.self;
            var nodeId = self.collectionMenuObject().item.data.node.id;
            var title = self.collectionMenuObject().item.renamedLabel;
            var data = {
                'data': {
                    'type': 'collections',
                    'id':  nodeId,
                    'attributes': {
                        'title': title
                    }
                }
            };
            var promise = m.request({method : 'PATCH', url : url, config : xhrconfig, data : data});
            promise.then(function(result){
                self.collectionMenuObject().item.label = title;
            }, function(){
                var name = self.collectionMenuObject().item.label;
                var message = '"' + name + '" could not be renamed.';
                $osf.growl(message, 'Please try again', 'danger', 5000);
                Raven.captureMessage(message, {collectionObject: self.collectionMenuObject() });
            });
            self.dismissModal();
            self.isValid(false);
            return promise;
        };
        self.applyDroppable = function _applyDroppable ( ){
            $('.db-collections ul>li.acceptDrop').droppable({
                hoverClass: 'bg-color-hover',
                drop: function( event, ui ) {
                    var dataArray = [];
                    var collection = self.collections()[$(this).attr('data-index')];
                    var collectionLink = $osf.apiV2Url(collection.data.path, { query : collection.data.query});
                    // If multiple items are dragged they have to be selected to make it work
                    if (args.selected().length > 1) {
                        dataArray = args.selected().map(function(item){
                            $osf.trackClick('myProjects', 'projectOrganizer', 'multiple-projects-dragged-to-collection');
                            return buildCollectionNodeData(item.data.id);
                        });
                    } else {
                        // if single items are passed use the event information
                        dataArray.push(buildCollectionNodeData(ui.draggable.find('.title-text>a').attr('data-nodeID'))); // data-nodeID attribute needs to be set in project organizer building title column
                        var projectName = ui.draggable.find('.title-text>a').attr('data-nodeTitle');
                        $osf.trackClick('myProjects', 'projectOrganizer', 'single-project-dragged-to-collection');
                    }

                    function save(index, data) {
                      if (!data[index])
                        return args.currentView().fetcher === args.fetchers[collection.id] ? args.updateList() : null;
                      m.request({
                          method : 'POST',
                          url : collection.data.node.links.self + 'relationships/linked_nodes/',
                          config : xhrconfig,
                          data : data[index]
                      }).then(function(result){
                          if (result){
                              return args.currentView().fetcher
                                .get(result.data[(result.data).length - 1].id)
                                .then(function(item) {
                                    args.fetchers[collection.id].add(item);
                                    collection.data.count(collection.data.count() + 1);
                                    save(index + 1, data);
                            });
                          }
                          else {
                              var name = projectName ? projectName : args.selected()[index] ? args.selected()[index].data.name : 'Item ';
                              var message = '"' + name + '" is already in "' + collection.label + '"' ;
                              $osf.growl(message,null, 'warning', 4000);
                              save(index + 1, data);
                          }
                      });
                    }

                    save(0, dataArray);
                }
            });
        };
        self.validateName = function _validateName (val){
            if (val === 'Bookmarks') {
                self.isValid(false);
                self.validationError('"Bookmarks" is a reserved collection name. Please use another name.');
            } else {
                self.validationError('');
                self.isValid(val.length);
            }
        };
        self.init();
    },
    view : function (ctrl, args) {
        var selectedCSS;
        var submenuTemplate;
        var viewOnly = args.viewOnly;
        ctrl.calculateTotalPages();

        var collectionOnclick = function (item){
            args.updateFilesData(item);
            $osf.trackClick('myProjects', 'projectOrganizer', 'open-collection');
        };
        var collectionList = function () {
            var item;
            var index;
            var list = [];
            var childCount;
            var dropAcceptClass;
            if(ctrl.currentPage() > ctrl.totalPages()){
                ctrl.currentPage(ctrl.totalPages());
            }
            var begin = ((ctrl.currentPage()-1)*ctrl.pageSize()); // remember indexes start from 0
            var end = ((ctrl.currentPage()) *ctrl.pageSize()); // 1 more than the last item
            if (ctrl.collections().length < end) {
                end = ctrl.collections().length;
            }
            var openCollectionMenu = function _openCollectionMenu(e) {
                var index = $(this).attr('data-index');
                var selectedItem = ctrl.collections()[index];
                ctrl.updateCollectionMenu(selectedItem, e);
                $osf.trackClick('myProjects', 'edit-collection', 'open-edit-collection-menu');

            };
            for (var i = begin; i < end; i++) {
                item = ctrl.collections()[i];
                index = i;
                dropAcceptClass = index > 1 ? 'acceptDrop' : '';
                childCount = item.data.count ? ' (' + item.data.count() + ')' : '';
                if (args.currentView().collection === item) {
                    selectedCSS = 'active';
                } else {
                    selectedCSS = '';
                }
                if (item.data.nodeType === 'collection' && !item.data.node.attributes.bookmarks) {
                    submenuTemplate = m('i.fa.fa-ellipsis-v.pull-right.text-muted.p-xs.pointer', {
                        'data-index' : i,
                        onclick : openCollectionMenu
                        });
                } else {
                    submenuTemplate = '';
                }
                list.push(m('li.pointer', {
                    className : selectedCSS + ' ' + dropAcceptClass,
                    'data-index' : index,
                    onclick : collectionOnclick.bind(null, item)
                  },[
                        m('span', item.label + childCount),
                        submenuTemplate
                    ]
                ));
            }
            return list;
        };
        var collectionListTemplate = [
            m('h5.clearfix', [
                'Collections ',
                m('i.fa.fa-question-circle.text-muted', {
                    'data-toggle':  'tooltip',
                    'title':  'Collections are groups of projects. You can create custom collections. Drag and drop your projects or bookmarked projects to add them.',
                    'data-placement' : 'bottom'
                }, ''),
                !viewOnly ? m('button.btn.btn-xs.btn-default[data-toggle="modal"][data-target="#addColl"].m-h-xs', {onclick: function() {
                        $osf.trackClick('myProjects', 'add-collection', 'open-add-collection-modal');
                    }}, m('i.fa.fa-plus')) : '',
                m('.pull-right',
                    ctrl.totalPages() > 1 ? m.component(MicroPagination, { currentPage : ctrl.currentPage, totalPages : ctrl.totalPages, type: 'collections' }) : ''
                )
            ]),
            m('ul', { config: ctrl.applyDroppable },[
                collectionList(),
                ctrl.showCollectionMenu() ? m('.collectionMenu',{
                    style : 'position:absolute;top: ' + ctrl.collectionMenuObject().y + 'px;left: ' + ctrl.collectionMenuObject().x + 'px;'
                }, [
                    m('.menuClose', { onclick : function (e) {
                        ctrl.showCollectionMenu(false);
                        ctrl.resetCollectionMenu();
                        $osf.trackClick('myProjects', 'edit-collection', 'click-close-edit-collection-menu');
                    }
                    }, m('.text-muted','×')),
                    m('ul', [
                        m('li[data-toggle="modal"][data-target="#renameColl"].pointer',{
                            onclick : function (e) {
                                ctrl.showCollectionMenu(false);
                                $osf.trackClick('myProjects', 'edit-collection', 'open-rename-collection-modal');
                            }
                        }, [
                            m('i.fa.fa-pencil'),
                            ' Rename'
                        ]),
                        m('li[data-toggle="modal"][data-target="#removeColl"].pointer',{
                            onclick : function (e) {
                                ctrl.showCollectionMenu(false);
                                $osf.trackClick('myProjects', 'edit-collection', 'open-delete-collection-modal');
                            }
                        }, [
                            m('i.fa.fa-trash'),
                            ' Delete'
                        ])
                    ])
                ]) : ''
            ])
        ];
        return m('.db-collections', [
            collectionListTemplate,
            m('.db-collections-modals', [
                m.component(mC.modal, {
                    id: 'addColl',
                    header : m('.modal-header', [
                        m('button.close[data-dismiss="modal"][aria-label="Close"]', {onclick: function() {
                            $osf.trackClick('myProjects', 'add-collection', 'click-close-add-collection-modal');
                        }}, [
                            m('span[aria-hidden="true"]','×')
                        ]),
                        m('h3.modal-title', 'Add new collection')
                    ]),
                    body : m('.modal-body', [
                        m('p', 'Collections are groups of projects that help you organize your work. After you create your collection, you can add projects by dragging them into the collection.'),
                        m('.form-group', [
                            m('label[for="addCollInput].f-w-lg.text-bigger', 'Collection name'),
                            m('input[type="text"].form-control#addCollInput', {
                                onkeyup: function (ev){
                                    var val = $(this).val();
                                    ctrl.validateName(val);
                                    if(ctrl.isValid()){
                                        if(ev.which === 13){
                                            ctrl.addCollection();
                                        }
                                    }
                                    ctrl.newCollectionName(val);
                                },
                                onchange: function() {
                                    $osf.trackClick('myProjects', 'add-collection', 'type-collection-name');
                                },
                                placeholder : 'e.g.  My Replications',
                                value : ctrl.newCollectionName()
                            }),
                            m('span.help-block', ctrl.validationError())
                        ])
                    ]),
                    footer: m('.modal-footer', [
                        m('button[type="button"].btn.btn-default[data-dismiss="modal"]',
                            {
                                onclick : function(){
                                    ctrl.dismissModal();
                                    ctrl.newCollectionName('');
                                    ctrl.isValid(false);
                                    $osf.trackClick('myProjects', 'add-collection', 'click-cancel-button');

                                }
                            }, 'Cancel'),
                        ctrl.isValid() ? m('button[type="button"].btn.btn-success', { onclick : function() {
                            ctrl.addCollection();
                            $osf.trackClick('myProjects', 'add-collection', 'click-add-button');
                        }},'Add')
                            : m('button[type="button"].btn.btn-success[disabled]', 'Add')
                    ])
                }),
                m.component(mC.modal, {
                    id : 'renameColl',
                    header: m('.modal-header', [
                        m('button.close[data-dismiss="modal"][aria-label="Close"]', {onclick: function() {
                            $osf.trackClick('myProjects', 'edit-collection', 'click-close-rename-modal');
                        }}, [
                            m('span[aria-hidden="true"]','×')
                        ]),
                        m('h3.modal-title', 'Rename collection')
                    ]),
                    body: m('.modal-body', [
                        m('.form-inline', [
                            m('.form-group', [
                                m('label[for="addCollInput]', 'Rename to: '),
                                m('input[type="text"].form-control.m-l-sm',{
                                    onkeyup: function(ev){
                                        var val = $(this).val();
                                        ctrl.validateName(val);
                                        if(ctrl.isValid()) {
                                            if (ev.which === 13) { // if enter is pressed
                                                ctrl.renameCollection();
                                            }
                                        }
                                        ctrl.collectionMenuObject().item.renamedLabel = val;
                                    },
                                    onchange: function() {
                                        $osf.trackClick('myProjects', 'edit-collection', 'type-rename-collection');
                                    },
                                    value: ctrl.collectionMenuObject().item.renamedLabel}),
                                m('span.help-block', ctrl.validationError())

                            ])
                        ])
                    ]),
                    footer : m('.modal-footer', [
                        m('button[type="button"].btn.btn-default[data-dismiss="modal"]', {
                            onclick : function(){
                                ctrl.isValid(false);
                                $osf.trackClick('myProjects', 'edit-collection', 'click-cancel-rename-button');
                            }
                        },'Cancel'),
                        ctrl.isValid() ? m('button[type="button"].btn.btn-success', { onclick : function() {
                            ctrl.renameCollection();
                            $osf.trackClick('myProjects', 'edit-collection', 'click-rename-button');
                        }},'Rename')
                            : m('button[type="button"].btn.btn-success[disabled]', 'Rename')
                    ])
                }),
                m.component(mC.modal, {
                    id: 'removeColl',
                    header: m('.modal-header', [
                        m('button.close[data-dismiss="modal"][aria-label="Close"]', {onclick: function() {
                            $osf.trackClick('myProjects', 'edit-collection', 'click-close-delete-collection');
                        }}, [
                            m('span[aria-hidden="true"]','×')
                        ]),
                        m('h3.modal-title', 'Delete collection "' + ctrl.collectionMenuObject().item.label + '"?')
                    ]),
                    body: m('.modal-body', [
                        m('p', 'This will delete your collection, but your projects will not be deleted.')
                    ]),
                    footer : m('.modal-footer', [
                        m('button[type="button"].btn.btn-default[data-dismiss="modal"]', {onclick: function() {
                            $osf.trackClick('myProjects', 'edit-collection', 'click-cancel-delete-collection');
                        }}, 'Cancel'),
                        m('button[type="button"].btn.btn-danger', {
                            onclick : function() {
                                ctrl.deleteCollection();
                                $osf.trackClick('myProjects', 'edit-collection', 'click-delete-collection-button');
                            }},'Delete')
                    ])
                })
            ])
        ]);
    }
};
/**
 * Small view component for compact pagination
 * Requires currentPage and totalPages to be m.prop
 * @type {{view: MicroPagination.view}}
 */
var MicroPagination = {
    view : function(ctrl, args) {
        if (args.currentPage() > args.totalPages()) {
            args.currentPage(args.totalPages());
        }
        return m('span.osf-micro-pagination.m-l-xs', [
            args.currentPage() > 1 ? m('span.m-r-xs.arrow.left.live', { onclick : function(){
                    args.currentPage(args.currentPage() - 1);
                    $osf.trackClick('myProjects', 'paginate', 'get-prev-page-' + args.type);
             }}, m('i.fa.fa-angle-left')) : m('span.m-r-xs.arrow.left', m('i.fa.fa-angle-left')),
            m('span', args.currentPage() + '/' + args.totalPages()),
            args.currentPage() < args.totalPages() ? m('span.m-l-xs.arrow.right.live', { onclick : function(){
                    args.currentPage(args.currentPage() + 1);
                    $osf.trackClick('myProjects', 'paginate', 'get-next-page-' + args.type);
            }}, m('i.fa.fa-angle-right')) : m('span.m-l-xs.arrow.right', m('i.fa.fa-angle-right'))
        ]);
    }
};

/**
 * Breadcrumbs Module
 * @constructor
 */

var Breadcrumbs = {
    view : function (ctrl, args) {
        var viewOnly = args.viewOnly;
        var mobile = window.innerWidth < MOBILE_WIDTH; // true if mobile view
        var updateFilesOnClick = function (item) {
          if (item.type === 'node')
            args.updateFilesData(item, item.data.id);
          else
            args.updateFilesData(item);
          $osf.trackClick('myProjects', 'projectOrganizer', 'click-on-breadcrumbs');
        };
        var contributorsTemplate = [];
        var tagsTemplate = [];
        if(args.currentView().contributor.length) {
            contributorsTemplate.push(m('span.text-muted', 'with '));
            args.currentView().contributor.forEach(function (c) {
                contributorsTemplate.push(m('span.filter-breadcrumb.myprojects', [
                    c.label,
                    ' ',
                    m('button', { onclick: function(){
                        args.unselectContributor(c.data.id);
                         $osf.trackClick('myProjects', 'filter', 'unselect-contributor');
                    }}, m('span', '×'))
                ]));
            });
        }
        if(args.currentView().tag.length){
            tagsTemplate.push(m('span.text-muted.m-l-sm', 'tagged '));
            args.currentView().tag.forEach(function(t){
                tagsTemplate.push(m('span.filter-breadcrumb.myprojects', [
                    t.label,
                    ' ',
                    m('button', { onclick: function(){
                        $osf.trackClick('myProjects', 'filter', 'unselect-tag');
                        args.unselectTag(t.data.tag);
                    }}, m('span', '×'))
                ]));
            });
        }
        var items = args.breadcrumbs();
        if (mobile && items.length > 1) {
            return m('.db-breadcrumbs', [
                m('ul', [
                    m('li', [
                        m('.btn.btn-link[data-toggle="modal"][data-target="#parentsModal"]', {onclick: function(){
                            $osf.trackClick('myProjects', 'mobile', 'open-ellipsis-parent-modal');
                        }}, '...'),
                        m('i.fa.fa-angle-right')
                    ]),
                    m('li', [
                      m('span.btn', items[items.length-1].label),
                      contributorsTemplate,
                      tagsTemplate
                    ])
                ]),
                m('#parentsModal.modal.fade[tabindex=-1][role="dialog"][aria-hidden="true"]',
                    m('.modal-dialog',
                        m('.modal-content', [
                            m('.modal-body', [
                                m('button.close[data-dismiss="modal"][aria-label="Close"]', {onclick: function(){
                                    $osf.trackClick('myProjects', 'mobile', 'click-close-ellipsis-parent-modal');
                                }}, [
                                    m('span[aria-hidden="true"]','×')
                                ]),
                                m('h4', 'Parent projects'),
                                args.breadcrumbs().map(function(item, index, array){
                                    if(index === array.length-1){
                                        return m('.db-parent-row.btn', {
                                            style : 'margin-left:' + (index*20) + 'px;'
                                        },  [
                                            m('i.fa.fa-angle-right.m-r-xs'),
                                            item.label
                                        ]);
                                    }
                                    item.index = index; // Add index to update breadcrumbs
                                    item.placement = 'breadcrumb'; // differentiate location for proper breadcrumb actions
                                    return m('.db-parent-row',[
                                        m('span.btn.btn-link', {
                                            style : 'margin-left:' + (index*20) + 'px;',
                                            onclick : function() {
<<<<<<< HEAD
                                                $osf.trackClick('myProjects', 'mobile', 'open-parent-project');
                                                args.updateFilesData(item);
=======
>>>>>>> 6c4805ed
                                                $('.modal').modal('hide');
                                                args.updateFilesData(item);
                                            }
                                        },  [
                                            m('i.fa.fa-angle-right.m-r-xs'),
                                            item.label
                                        ])
                                        ]
                                    );
                                })
                            ])
                        ])
                    )
                )
            ]);
        }
        return m('.db-breadcrumbs', m('ul', [
            items.map(function(item, index, arr){
                if(index === arr.length-1){
                    if(item.type === 'node'){
                        var linkObject = args.breadcrumbs()[args.breadcrumbs().length - 1];
                        var parentID = linkObject.data.id;
                        var showAddProject = true;
                        var addProjectTemplate = '';
                        var permissions = item.data.attributes.current_user_permissions;
                        showAddProject = permissions.indexOf('admin') > -1 || permissions.indexOf('write') > -1;
                        if (item.type === 'registration' || item.data.type === 'registrations' || item.data.nodeType === 'registrations'){
                            showAddProject = false;
                        }
                        if(showAddProject && !viewOnly){
                            addProjectTemplate = m.component(AddProject, {
                                buttonTemplate: m('.btn.btn-sm.text-muted[data-toggle="modal"][data-target="#addSubComponent"]', {onclick: function() {
                                    $osf.trackClick('myProjects', 'add-component', 'open-add-component-modal');
                                }}, [m('i.fa.fa-plus.m-r-xs', {style: 'font-size: 10px;'}), 'Create component']),
                                parentID: parentID,
                                modalID: 'addSubComponent',
                                title: 'Create new component',
                                categoryList: args.categoryList,
                                stayCallback: function () {
                                    var topLevelProject = args.fetchers[linkObject.id];
                                    topLevelProject.fetch(this.saveResult().data.id, function(){
                                      args.updateTreeData(0, topLevelProject._flat, true);
                                    });
                                },
                                trackingCategory: 'myProjects',
                                trackingAction: 'add-component'
                            });
                        }
                        return [
                            m('li', [
                                m('span.btn', item.label),
                                contributorsTemplate,
                                tagsTemplate,
                                m('i.fa.fa-angle-right')
                            ]),
                            addProjectTemplate
                        ];
                    }
                }
                item.index = index; // Add index to update breadcrumbs
                item.placement = 'breadcrumb'; // differentiate location for proper breadcrumb actions
                return m('li',[
                    m('span.btn.btn-link', {onclick : updateFilesOnClick.bind(null, item)},  item.label),
                    index === 0 && arr.length === 1 ? [contributorsTemplate, tagsTemplate] : '',
                    m('i.fa.fa-angle-right'),
                    ]
                );
            })
        ]));
    }
};


/**
 * Filters Module.
 * @constructor
 */
var Filters = {
    controller : function (args) {
        var self = this;
        self.nameCurrentPage = m.prop(1);
        self.namePageSize = m.prop(4);
        self.nameTotalPages = m.prop(1);
        self.tagCurrentPage = m.prop(1);
        self.tagPageSize = m.prop(4);
        self.tagTotalPages = m.prop(1);
    },
    view : function (ctrl, args) {
        if(args.nameFilters.length > 0) {
            ctrl.nameTotalPages(Math.ceil(args.nameFilters.length/ctrl.namePageSize()));
        }
        if(args.tagFilters.length > 0){
            ctrl.tagTotalPages(Math.ceil(args.tagFilters.length/ctrl.tagPageSize()));
        }
        var filterContributor = function(item, tracking) {
            args.updateFilesData(item);
            $osf.trackClick('myProjects', 'filter', 'filter-by-contributor');
        };

        var filterTag = function(item, tracking) {
            args.updateFilesData(item);
            $osf.trackClick('myProjects', 'filter', 'filter-by-tag');
        };

        var returnNameFilters = function _returnNameFilters(){
            if (args.currentView().fetcher.isEmpty() || args.nameFilters.length < 1)
                return m('.text-muted.text-smaller', 'There are no collaborators in this collection yet.');
            var list = [];
            var item;
            var i;
            var selectedCSS;
            var begin = ((ctrl.nameCurrentPage()-1) * ctrl.namePageSize()); // remember indexes start from 0
            var end = ((ctrl.nameCurrentPage()) * ctrl.namePageSize()); // 1 more than the last item
            if (args.nameFilters.length < end) {
                end = args.nameFilters.length;
            }
            for (i = begin; i < end; i++) {
                item = args.nameFilters[i];
                selectedCSS = args.currentView().contributor.indexOf(item) !== -1 ? '.active' : '';
                list.push(m('li.pointer' + selectedCSS, {onclick : filterContributor.bind(null, item)},
                    m('span', item.label)
                ));
            }
            return list;
        };
        var returnTagFilters = function _returnTagFilters(){
            if (args.currentView().fetcher.isEmpty() || args.tagFilters.length < 1)
                return m('.text-muted.text-smaller', 'Projects in this collection don\'t have any tags yet.');

            var list = [];
            var selectedCSS;
            var item;
            var i;
            var begin = ((ctrl.tagCurrentPage()-1) * ctrl.tagPageSize()); // remember indexes start from 0
            var end = ((ctrl.tagCurrentPage()) * ctrl.tagPageSize()); // 1 more than the last item
            if (args.tagFilters.length < end) {
                end = args.tagFilters.length;
            }
            for (i = begin; i < end; i++) {
                item = args.tagFilters[i];
                selectedCSS = args.currentView().tag.indexOf(item) !== -1  ? '.active' : '';
                list.push(m('li.pointer' + selectedCSS, {onclick : filterTag.bind(null, item)},
                    m('span', item.label
                    )
                ));
            }
            return list;
        };
        return m('.db-filters.m-t-lg',
            [
                m('h5.m-t-sm', [
                    'Contributors ',
                    m('i.fa.fa-question-circle.text-muted', {
                        'data-toggle':  'tooltip',
                        'title': 'Click a contributor\'s name to see projects that you have in common.',
                        'data-placement' : 'bottom'
                    }, ''),
                    m('.pull-right',
                        args.nameFilters.length && ctrl.nameTotalPages() > 1 ? m.component(MicroPagination, { currentPage : ctrl.nameCurrentPage, totalPages : ctrl.nameTotalPages, type: 'contributors'}) : ''
                        )
                ]),
                m('ul', [
                    args.currentView().fetcher.loaded === 0 && !args.currentView().fetcher.isEmpty() ? m('.ball-beat.text-center.m-t-md', m('')) : returnNameFilters()
                ]),
                m('h5.m-t-sm', [
                    'Tags',
                    m('.pull-right',
                        args.tagFilters.length && ctrl.tagTotalPages() > 1 ? m.component(MicroPagination, { currentPage : ctrl.tagCurrentPage, totalPages : ctrl.tagTotalPages, type: 'tags' }) : ''
                        )
                ]), m('ul', [
                    args.currentView().fetcher.loaded === 0 && !args.currentView().fetcher.isEmpty() ? m('.ball-beat.text-center.m-t-md', m('')) : returnTagFilters()
                ])
            ]
        );
    }
};

/**
 * Information Module.
 * @constructor
 */
var Information = {
    view : function (ctrl, args) {
        function categoryMap(category) {
            // TODO, you don't need to do this, CSS will do this case change
            switch (category) {
                case 'analysis':
                    return 'Analysis';
                case 'communication':
                    return 'Communication';
                case 'data':
                    return 'Data';
                case 'hypothesis':
                    return 'Hypothesis';
                case 'methods and measures':
                    return 'Methods and Measures';
                case 'procedure':
                    return 'Procedure';
                case 'project':
                    return 'Project';
                case 'software':
                    return 'Software';
                case 'other':
                    return 'Other';
                default:
                    return 'Uncategorized';
            }
        }
        var template = '';
        var showRemoveFromCollection;
        var collectionFilter = args.currentView().collection;
        if (args.selected().length === 0) {
            template = m('.db-info-empty.text-muted.p-lg', 'Select a row to view project details.');
        }
        if (args.selected().length === 1) {
            var item = args.selected()[0].data;
            showRemoveFromCollection = collectionFilter.data.nodeType === 'collection' && args.selected()[0].depth === 1 && args.fetchers[collectionFilter.id]._flat.indexOf(item) !== -1; // Be able to remove top level items but not their children
            if(item.attributes.category === ''){
                item.attributes.category = 'Uncategorized';
            }
            template = m('.p-sm', [
                showRemoveFromCollection ? m('.clearfix', m('.btn.btn-default.btn-sm.btn.p-xs.text-danger.pull-right', { onclick : function() {
                    args.removeProjectFromCollections();
                    $osf.trackClick('myProjects', 'information-panel', 'remove-project-from-collection');
                } }, 'Remove from collection')) : '',
                    m('h3', m('a', { href : item.links.html, onclick: function(){
                        $osf.trackClick('myProjects', 'information-panel', 'navigate-to-project');
                    }}, item.attributes.title)),
                m('[role="tabpanel"]', [
                    m('ul.nav.nav-tabs.m-b-md[role="tablist"]', [
                        m('li[role="presentation"].active', m('a[href="#tab-information"][aria-controls="information"][role="tab"][data-toggle="tab"]', {onclick: function(){
                            $osf.trackClick('myProjects', 'information-panel', 'open-information-tab');
                        }}, 'Information')),
                        m('li[role="presentation"]', m('a[href="#tab-activity"][aria-controls="activity"][role="tab"][data-toggle="tab"]', {onclick : function() {
                            args.getCurrentLogs();
                            $osf.trackClick('myProjects', 'information-panel', 'open-activity-tab');
                        }}, 'Activity'))
                    ]),
                    m('.tab-content', [
                        m('[role="tabpanel"].tab-pane.active#tab-information',[
                            m('p.db-info-meta.text-muted', [
                                m('', 'Visibility : ' + (item.attributes.public ? 'Public' : 'Private')),
                                m('', 'Category: ' + categoryMap(item.attributes.category)),
                                m('', 'Last Modified on: ' + (item.date ? item.date.local : ''))
                            ]),
                            m('p', [
                                m('span', {style: 'white-space:pre-wrap'}, item.attributes.description)
                            ]),
                            item.attributes.tags.length > 0 ?
                            m('p.m-t-md', [
                                m('h5', 'Tags'),
                                item.attributes.tags.map(function(tag){
                                    return m('a.tag', { href : '/search/?q=(tags:' + tag + ')', onclick: function(){
                                        $osf.trackClick('myProjects', 'information-panel', 'navigate-to-search-by-tag');
                                    }}, tag);
                                })
                            ]) : ''
                        ]),
                        m('[role="tabpanel"].tab-pane#tab-activity',[
                            m.component(ActivityLogs, args)
                        ])
                    ])
                ])
            ]);
        }
        if (args.selected().length > 1) {
            showRemoveFromCollection = collectionFilter.data.nodeType === 'collection'  && args.selected()[0].depth === 1;
            template = m('.p-sm', [
                showRemoveFromCollection ? m('.clearfix', m('.btn.btn-default.btn-sm.p-xs.text-danger.pull-right', { onclick : function() {
                    args.removeProjectFromCollections();
                    $osf.trackClick('myProjects', 'information-panel', 'remove-multiple-projects-from-collections');
                } }, 'Remove selected from collection')) : '',
                args.selected().map(function(item){
                    return m('.db-info-multi', [
                        m('h4', m('a', { href : item.data.links.html, onclick: function(){
                            $osf.trackClick('myProjects', 'information-panel', 'navigate-to-project-multiple-selected');
                        }}, item.data.attributes.title)),
                        m('p.db-info-meta.text-muted', [
                            m('span', item.data.attributes.public ? 'Public' : 'Private' + ' ' + item.data.attributes.category),
                            m('span', ', Last Modified on ' + item.data.date.local)
                        ])
                    ]);
                })
            ]);
        }
        return m('.db-information', template);
    }
};


var ActivityLogs = {
    view : function (ctrl, args) {
        return m('.db-activity-list.m-t-md', [
            args.activityLogs() ? args.activityLogs().map(function(item){
                item.trackingCategory = 'myProjects';
                item.trackingAction = 'information-panel';
                var image = m('i.fa.fa-desktop');
                if (item.embeds.user && item.embeds.user.data) {
                    image = m('img', { src : item.embeds.user.data.links.profile_image});
                }
                else if (item.embeds.user && item.embeds.user.errors[0].meta){
                    image = m('img', { src : item.embeds.user.errors[0].meta.profile_image});
                }
                return m('.db-activity-item', [
                m('', [ m('.db-log-avatar.m-r-xs', image),
                    m.component(LogText, item)]),
                m('.text-right', m('span.text-muted.m-r-xs', item.attributes.formattableDate.local))]);

            }) : '',
            m('.db-activity-nav.text-center', [
                args.showMoreActivityLogs() ? m('.btn.btn-sm.btn-link', { onclick: function(){
                    args.getLogs(args.showMoreActivityLogs(), true);
                    $osf.trackClick('myProjects', 'information-panel', 'show-more-activity');
                }}, [ 'Show more', m('i.fa.fa-caret-down.m-l-xs')]) : ''
            ])

        ]);
    }
};

/**
 * Modals views.
 * @constructor
 */

var Modals = {
    view : function(ctrl, args) {
        return m('.db-fbModals', [
            m('#infoModal.modal.fade[tabindex=-1][role="dialog"][aria-hidden="true"]',
                m('.modal-dialog',
                    m('.modal-content', [
                        m('.modal-body', [
                            m('button.close[data-dismiss="modal"][aria-label="Close"]', [
                                m('span[aria-hidden="true"]','×')
                            ]),
                            m.component(Information, args)
                        ])
                    ])
                )
            )
        ]);
    }
};


module.exports = {
    MyProjects : MyProjects,
    Collections : Collections,
    MicroPagination : MicroPagination,
    ActivityLogs : ActivityLogs,
    LinkObject: LinkObject,
    NodeFetcher: NodeFetcher,
};<|MERGE_RESOLUTION|>--- conflicted
+++ resolved
@@ -1525,11 +1525,7 @@
                                         m('span.btn.btn-link', {
                                             style : 'margin-left:' + (index*20) + 'px;',
                                             onclick : function() {
-<<<<<<< HEAD
                                                 $osf.trackClick('myProjects', 'mobile', 'open-parent-project');
-                                                args.updateFilesData(item);
-=======
->>>>>>> 6c4805ed
                                                 $('.modal').modal('hide');
                                                 args.updateFilesData(item);
                                             }
