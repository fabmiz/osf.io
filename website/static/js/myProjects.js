/**
 * Builds full page project browser
 */
'use strict';

var $ = require('jquery');  // jQuery
var m = require('mithril'); // exposes mithril methods, useful for redraw etc.
var ProjectOrganizer = require('js/project-organizer');
var $osf = require('js/osfHelpers');
var Raven = require('raven-js');
var LogText = require('js/logTextParser');
var AddProject = require('js/addProjectPlugin');
var mC = require('js/mithrilComponents');

var MOBILE_WIDTH = 767; // Mobile view break point for responsiveness

if (!window.fileBrowserCounter) {
    window.fileBrowserCounter = 0;
}
function getUID() {
    window.fileBrowserCounter = window.fileBrowserCounter + 1;
    return window.fileBrowserCounter;
}

var xhrconfig = function (xhr) {
    xhr.withCredentials = true;
    xhr.setRequestHeader('Content-Type', 'application/vnd.api+json;');
    xhr.setRequestHeader('Accept', 'application/vnd.api+json; ext=bulk');
};

// Refactor the information needed for filtering rows
function _formatDataforPO(item) {
    item.kind = 'folder';
    item.uid = item.id;
    item.name = item.attributes.title;
    item.tags = item.attributes.tags.toString();
    item.contributors = '';
    if (item.embeds.contributors.data){
        item.embeds.contributors.data.forEach(function(c){
            var attr = c.embeds.users.data.attributes;
            item.contributors += attr.full_name + ' ' + attr.middle_names + ' ' + attr.given_name + ' ' + attr.family_name + ' ' ;
        });
    }
    item.date = new $osf.FormattableDate(item.attributes.date_modified);
    return item;
}

var LinkObject = function _LinkObject (type, data, label, institutionId) {
    if (type === undefined || data === undefined || label === undefined) {
        throw new Error('LinkObject expects type, data and label to be defined.');
    }

    var self = this;
    self.id = getUID();
    self.type = type;
    self.data = data;
    self.label = label;
    self.generateLink = function () {
        if (self.type === 'collection'){
                return $osf.apiV2Url(self.data.path, {
                        query : self.data.query
                    }
                );
        }
        /// THIS NEEDS TO FILTER ON CURRENTLY FOUND THINGS INSTEAD
        else if (self.type === 'tag') {
            if (institutionId){
                return $osf.apiV2Url('institutions/' + institutionId + '/nodes/', { query : {'filter[tags]' : self.data.tag , 'related_counts' : 'children', 'embed' : 'contributors'}});
            }
            return $osf.apiV2Url('nodes/', { query : {'filter[tags]' : self.data.tag , 'related_counts' : 'children', 'embed' : 'contributors'}});
        }
        else if (self.type === 'name') {
            if (institutionId){
                return $osf.apiV2Url('institutions/' + institutionId + '/nodes/', { query : {'related_counts' : 'children', 'embed' : 'contributors', 'filter[contributors]': self.data.id }});
            }
            return $osf.apiV2Url('users/' + self.data.id + '/nodes/', { query : {'related_counts' : 'children', 'embed' : 'contributors' }});
        }
        else if (self.type === 'node') {
            return $osf.apiV2Url('nodes/' + self.data.id + '/children/', { query : { 'related_counts' : 'children', 'page[size]'  : 60, 'embed' : 'contributors' }});
        }
        // If nothing
        throw new Error('Link could not be generated from linkObject data');
    };
    self.link = self.generateLink();
};


function sortProjects (flatList) {
    // Sorts by last modified
    flatList.sort(function(a,b){
        return new Date(b.attributes.date_modified) - new Date(a.attributes.date_modified);
    });
}

function _makeTree (flatData, lastcrumb) {
    var root = {id:0, children: [], data : {} };
    var node_list = { 0 : root};
    var parentID;
    var crumbParent = lastcrumb ? lastcrumb.data.id : null;
    for (var i = 0; i < flatData.length; i++) {
        if(flatData[i].errors){
            continue;
        }
        var n = _formatDataforPO(flatData[i]);
        if (!node_list[n.id]) { // If this node is not in the object list, add it
            node_list[n.id] = n;
            node_list[n.id].children = [];
        } else { // If this node is in object list it's likely because it was created as a parent so fill out the rest of the information
            n.children = node_list[n.id].children;
            node_list[n.id] = n;
        }

        if (n.relationships.parent){
            parentID = n.relationships.parent.links.related.href.split('/')[5]; // Find where parent id string can be extracted
        } else {
            parentID = null;
        }
        if(parentID && !n.attributes.registration && parentID !== crumbParent ) {
            if(!node_list[parentID]){
                node_list[parentID] = { children : [] };
            }
            node_list[parentID].children.push(node_list[n.id]);
        } else {
            node_list[0].children.push(node_list[n.id]);
        }
    }
    return root.children;
}

/**
 * Returns the object to send to the API to end a node_link to collection
 * @param id {String} unique id of the node like 'ez8f3'
 * @returns {{data: {type: string, relationships: {nodes: {data: {type: string, id: *}}}}}}
 */
function buildCollectionNodeData (id) {
    return {
        'data' : {
            'type': 'node_links',
            'relationships': {
                'nodes': {
                    'data': {
                        'type': 'nodes',
                        'id': id
                    }
                }
            }
        }
    };
}

/**
 * Initialize File Browser. Prepeares an option object within FileBrowser
 * @constructor
 */
var MyProjects = {
    controller : function (options) {
        var self = this;
        self.wrapperSelector = options.wrapperSelector;  // For encapsulating each implementation of this component in multiple use
        self.projectOrganizerOptions = options.projectOrganizerOptions || {};
        self.viewOnly = options.viewOnly || false;
        self.currentLink = ''; // Save the link to compare if a new link is being requested and avoid multiple calls
        self.reload = m.prop(false); // Gets set to true when treebeard link changes and it needs to be redrawn
        self.nonLoadTemplate = m.prop(m('.db-non-load-template.m-md.p-md.osf-box', 'Loading...')); // Template for when data is not available or error happens
        self.logUrlCache = {}; // dictionary of load urls to avoid multiple calls with little refactor
        // VIEW STATES
        self.showInfo = m.prop(true); // Show the info panel
        self.showSidebar = m.prop(false); // Show the links with collections etc. used in narrow views
        self.refreshView = m.prop(true); // Internal loading indicator
        self.allProjectsLoaded = m.prop(false);
        self.allProjects = m.prop([]);
        self.loadingNodePages = false; // Since API returns pages of items, this state shows whether filebrowser is still loading the next pages.
        self.loadingAllNodes = false; // True if we are loading all nodes
        self.categoryList = [];

        // Load 'All my Projects' and 'All my Registrations'
        self.systemCollections = options.systemCollections || [
            new LinkObject('collection', { path : 'users/me/nodes/', query : { 'related_counts' : 'children', 'page[size]'  : 60, 'embed' : 'contributors' }, systemCollection : 'nodes'}, 'All My Projects'),
            new LinkObject('collection', { path : 'users/me/registrations/', query : { 'related_counts' : 'children', 'page[size]'  : 60, 'embed' : 'contributors'}, systemCollection : 'registrations'}, 'All My Registrations')
        ];
        // Initial Breadcrumb for All my projects
        var initialBreadcrumbs = options.initialBreadcrumbs || [new LinkObject('collection', { path : 'users/me/nodes/', query : { 'related_counts' : 'children', 'embed' : 'contributors' }, systemCollection : 'nodes'}, 'All My Projects')];
        self.breadcrumbs = m.prop(initialBreadcrumbs);
        // Calculate name filters
        self.nameFilters = [];
        // Calculate tag filters
        self.tagFilters = [];

        // Placeholder for node data
        self.data = m.prop([]);

        self.loadCategories = function _loadCategories () {
            var promise = m.request({method : 'OPTIONS', url : $osf.apiV2Url('nodes/', { query : {}}), config : xhrconfig});
            promise.then(function _success(results){
                if(results.actions && results.actions.POST.category){
                    self.categoryList = results.actions.POST.category.choices;
                    self.categoryList.sort(function(a, b){ // Quick alphabetical sorting
                        if(a.value < b.value) return -1;
                        if(a.value > b.value) return 1;
                        return 0;
                    });
                }
            }, function _error(results){
                var message = 'Error loading project category names.';
                Raven.captureMessage(message, {requestReturn: results});
            });
            return promise;
        };

        // Activity Logs
        self.activityLogs = m.prop();
        self.logRequestPending = false;
        self.showMoreActivityLogs = m.prop(null);
        self.getLogs = function _getLogs (url, addToExistingList) {
            var cachedResults;
            if(!addToExistingList){
                self.activityLogs([]); // Empty logs from other projects while load is happening;
                self.showMoreActivityLogs(null);
            }

            function _processResults (result){
                self.logUrlCache[url] = result;
                result.data.map(function(log){
                    log.attributes.formattableDate = new $osf.FormattableDate(log.attributes.date);
                    if(addToExistingList){
                        self.activityLogs().push(log);
                    }
                });
                if(!addToExistingList){
                    self.activityLogs(result.data);  // Set activity log data
                }
                self.showMoreActivityLogs(result.links.next); // Set view for show more button
            }

            if(self.logUrlCache[url]){
                cachedResults = self.logUrlCache[url];
                _processResults(cachedResults);
            } else {
                self.logRequestPending = true;
                var promise = m.request({method : 'GET', url : url, config : xhrconfig});
                promise.then(_processResults);
                promise.then(function(){
                    self.logRequestPending = false;
                });
                return promise;
            }

        };
        // separate concerns, wrap getlogs here to get logs for the selected item
        self.getCurrentLogs = function _getCurrentLogs ( ){
            if(self.selected().length === 1 && !self.logRequestPending){
                var item = self.selected()[0];
                var id = item.data.id;
                if(!item.data.attributes.retracted){
                    var urlPrefix = item.data.attributes.registration ? 'registrations' : 'nodes';
                    var url = $osf.apiV2Url(urlPrefix + '/' + id + '/logs/', { query : { 'page[size]' : 6, 'embed' : ['nodes', 'user', 'linked_node', 'template_node']}});
                    var promise = self.getLogs(url);
                    return promise;
                }
            }
        };

        /* filesData is the link that loads tree data. This function refreshes that information. */
        self.updateFilesData = function _updateFilesData (linkObject) {
            if ((linkObject.type === 'node') && self.viewOnly){
                return;
            }
            if (linkObject.link !== self.currentLink) {
                self.updateBreadcrumbs(linkObject);
                self.updateList(linkObject);
                self.currentLink = linkObject.link;
            }
            self.showSidebar(false);
        };

        // INFORMATION PANEL
        /* Defines the current selected item so appropriate information can be shown */
        self.selected = m.prop([]);
        self.updateSelected = function _updateSelected (selectedList){
            self.selected(selectedList);
            self.getCurrentLogs();
        };

        // USER FILTER
        self.activeFilter = m.prop({});
        self.updateFilter = function _updateFilter (filter) {
            self.activeFilter(filter);
            self.updateFilesData(filter);
        };

        self.removeProjectFromCollections = function _removeProjectFromCollection () {
            // Removes selected items from collect
            var collection = self.activeFilter().data.node;
            var data = {
                data : []
            };

            self.selected().forEach(function _removeProjectFromCollectionsMap (item){
                var obj = {
                    'type' : 'linked_nodes',
                    'id' : item.data.id
                };
                data.data.push(obj);
            });
            m.request({
                method : 'DELETE',
                url : collection.links.self + 'relationships/' + 'linked_nodes/',  //collection.links.self + 'node_links/' + item.data.id + '/', //collection.links.self + relationship/ + linked_nodes/
                config : xhrconfig,
                data : data
            }).then(function _removeProjectFromCollectionsSuccess(result){
                self.currentLink = null; // To bypass the check when updating file list
                self.updateFilter(self.activeFilter());
                self.activeFilter().data.count(self.activeFilter().data.count() - data.data.length);
            }, function _removeProjectFromCollectionsFail(result){
                var message = 'Some projects';
                if(data.data.length === 1) {
                    message = self.selected()[0].data.name;
                } else {
                    message += ' could not be removed from the collection';
                }
                $osf.growl(message, 'Please try again.', 'danger', 5000);
            });
        };
        // GETTING THE NODES
        self.updateList = function _updateList (linkObject){
            var success;
            var error;
            if(linkObject.data.systemCollection === 'nodes' && self.allProjectsLoaded()){
                self.data(self.allProjects());
                self.reload(true);
                self.refreshView(false);
                return;
            }
            self.refreshView(true);
            m.redraw();
            success = self.updateListSuccess;
            if(linkObject.data.systemCollection === 'nodes'){
                self.loadingAllNodes = true;
            }
            error = self.updateListError;
            var url = linkObject.link;
            if (typeof url !== 'string'){
                throw new Error('Url argument for updateList needs to be string');
            }
            var promise = m.request({method : 'GET', url : url, config : xhrconfig});
            promise.then(success, error);
            return promise;
        };
        self.updateListSuccess = function _updateListSuccess (value) {
            if(self.loadingNodePages){
                self.data(self.data().concat(value.data));
            } else {
                self.data(value.data);
            }
            if(!value.data[0]){
                var lastcrumb = self.breadcrumbs()[self.breadcrumbs().length-1];
                if(lastcrumb.type === 'collection'){
                    if(lastcrumb.data.systemCollection === 'nodes'){
                        self.nonLoadTemplate(m('.db-non-load-template.m-md.p-md.osf-box',
                            options.institutionId ? 'This institution has no projects yet.':'You have not created any projects yet.'));
                    } else if (lastcrumb.data.systemCollection === 'registrations'){
                        self.nonLoadTemplate(m('.db-non-load-template.m-md.p-md.osf-box',
                            options.institutionId ? 'This institution has no registrations yet.':'You have not made any registrations yet.'));
                    } else {
                        self.nonLoadTemplate(m('.db-non-load-template.m-md.p-md.osf-box',
                            'This collection has no projects.' +  (options.institutionId ? '' : ' To add projects go to "All My Projects" collection; drag and drop projects into the collection link')));
                    }
                } else {
                    var showAddProject = true;
                    if(lastcrumb.type === 'node'){
                        var permissions = lastcrumb.data.attributes.current_user_permissions;
                        showAddProject = permissions.indexOf('admin') > -1 || permissions.indexOf('write') > -1;
                    }
                    if(showAddProject){
                        self.nonLoadTemplate(m('.db-non-load-template.m-md.p-md.osf-box.text-center', [
                            'This project has no components.',
                            m.component(AddProject, {
                                buttonTemplate : m('.btn.btn-link[data-toggle="modal"][data-target="#addSubcomponent"]', {onclick: function() {
                                    $osf.trackClick('myProjects', 'add-component', 'open-add-component-modal');
                                }}, 'Add new component'),
                                parentID : lastcrumb.data.id,
                                modalID : 'addSubcomponent',
                                title: 'Create new component',
                                categoryList : self.categoryList,
                                stayCallback : function _stayCallback_inPanel() {
                                    self.allProjectsLoaded(false);
                                    self.updateList(lastcrumb);
                                }
                            }, 'myProjects', 'add-component')
                        ]));
                    } else {
                        self.nonLoadTemplate(m('.db-non-load-template.m-md.p-md.osf-box',
                            'This project has no components.'));
                    }
                }
                self.selected([]); // Empty selected
            }
            // if we have more pages keep loading the pages
            if (value.links.next) {
                self.loadingNodePages = true;
                var collData = {};
                if(!self.allProjectsLoaded()) {
                    collData = { systemCollection : 'nodes' };
                }
                self.updateList({link : value.links.next, data : collData });
                return; // stop here so the reloads below don't run
            } else {
                self.loadingNodePages = false;
            }
            if(self.loadingAllNodes) {
                self.data(_makeTree(self.data(), self.breadcrumbs()[self.breadcrumbs().length-1]));
                self.allProjects(self.data());
                self.generateFiltersList();
                self.loadingAllNodes = false;
                self.allProjectsLoaded(true);
            } else {
                self.data().forEach(function(item){
                    _formatDataforPO(item);
                });
            }
            sortProjects(self.data());
            self.reload(true);
            self.refreshView(false);
        };
        self.reloadOnClick = function (item) {
            self.updateFilter(item);
            $osf.trackClick('myProjects', 'projectOrganizer', 'reload-all-my-projects');
        };

        self.updateListError = function _updateListError (result){
            self.nonLoadTemplate(m('.db-error.text-danger.m-t-lg', [
                m('p', m('i.fa.fa-exclamation-circle')),
                m('p','Projects for this selection couldn\'t load.'),
                m('p', m('.btn.btn-default', {onclick : self.reloadOnClick.bind(null, self.systemCollections[0])
                },' Reload \'All my projects\''))
            ]));
            self.data([]);
            self.refreshView(false);
            throw new Error('Receiving initial data for File Browser failed. Please check your url');
        };
        self.generateFiltersList = function _generateFilterList () {
            self.users = {};
            self.tags = {};
            self.data().map(function _generateFiltersListMap(item){
                var contributors = item.embeds.contributors.data || [];
                for(var i = 0; i < contributors.length; i++) {
                    var u = contributors[i];
                    if(self.users[u.id] === undefined) {
                        self.users[u.id] = {
                            data : u,
                            count: 1
                        };
                    } else {
                        self.users[u.id].count++;
                    }
                }
                var tags = item.attributes.tags || [];
                for(var j = 0; j < tags.length; j++) {
                    var t = tags[j];
                    if(self.tags[t] === undefined) {
                        self.tags[t] = 1;
                    } else {
                        self.tags[t]++;
                    }
                }
            });

            // Sorting by number of items utility function
            function sortByCountDesc (a,b){
                var aValue = a.data.count;
                var bValue = b.data.count;
                if (bValue > aValue) {
                    return 1;
                }
                if (bValue < aValue) {
                    return -1;
                }
                return 0;
            }


            // Add to lists with numbers
            self.nameFilters = [];
            for (var user in self.users){
                var u2 = self.users[user];
                self.nameFilters.push(new LinkObject('name', { id : u2.data.id, count : u2.count, query : { 'related_counts' : 'children' }}, u2.data.embeds.users.data.attributes.full_name, options.institutionId || false));
            }
            // order names
            self.nameFilters.sort(sortByCountDesc);

            self.tagFilters = [];
            for (var tag in self.tags){
                var t2 = self.tags[tag];
                self.tagFilters.push(new LinkObject('tag', { tag : tag, count : t2, query : { 'related_counts' : 'children' }}, tag, options.institutionId || false));
            }
            // order tags
            self.tagFilters.sort(sortByCountDesc);


        };

        // BREADCRUMBS
        self.updateBreadcrumbs = function _updateBreadcrumbs (linkObject){
            if (linkObject.type === 'collection' || linkObject.type === 'name' || linkObject.type === 'tag'){
                self.breadcrumbs([linkObject]);
                return;
            }
            if (linkObject.placement === 'breadcrumb'){
                self.breadcrumbs().splice(linkObject.index+1, self.breadcrumbs().length-linkObject.index-1);
                return;
            }
            if(linkObject.ancestors.length > 0){
                linkObject.ancestors.forEach(function(item){
                    var ancestorLink = new LinkObject('node', item.data, item.data.name);
                    self.breadcrumbs().push(ancestorLink);
                });
            }
            self.breadcrumbs().push(linkObject);
        };

        // GET COLLECTIONS
        // Default system collections
        self.collections = m.prop([].concat(self.systemCollections));
        self.collectionsPageSize = m.prop(5);
        // Load collection list
        self.loadCollections = function _loadCollections (url){
            var promise = m.request({method : 'GET', url : url, config : xhrconfig});
            promise.then(function(result){
                result.data.forEach(function(node){
                    var count = node.relationships.linked_nodes.links.related.meta.count;
                    self.collections().push(new LinkObject('collection', { path : 'collections/' + node.id + '/linked_nodes/', query : { 'related_counts' : 'children', 'embed' : 'contributors' }, systemCollection : false, node : node, count : m.prop(count) }, node.attributes.title));
                });
                if(result.links.next){
                    self.loadCollections(result.links.next);
                }
            }, function(){
                var message = 'Collections could not be loaded.';
                $osf.growl(message, 'Please reload the page.');
                Raven.captureMessage(message, { url: url });
            });
            return promise;
        };

        self.sidebarInit = function _sidebarInit (element, isInit) {
            $('[data-toggle="tooltip"]').tooltip();
        };

        // Resets UI to show All my projects and update states
        self.resetUi = function _resetUi(){
            var linkObject = self.systemCollections[0];
            self.updateBreadcrumbs(linkObject);
            self.activeFilter(linkObject);
        };

        self.init = function _init_fileBrowser() {
            self.loadCategories().then(function(){
                self.updateList(self.systemCollections[0]);
            });
            var collectionsUrl = $osf.apiV2Url('collections/', { query : {'related_counts' : 'linked_nodes', 'page[size]' : self.collectionsPageSize(), 'sort' : 'date_created', 'embed' : 'node_links'}});
            if (!self.viewOnly){
                self.loadCollections(collectionsUrl);
            }
            self.activeFilter(self.collections()[0]);
        };
        self.init();
    },
    view : function (ctrl, args) {
        var mobile = window.innerWidth < MOBILE_WIDTH; // true if mobile view
        var infoPanel = '';
        var poStyle = 'width : 72%'; // Other percentages are set in CSS in file-browser.css These are here because they change
        var sidebarButtonClass = 'btn-default';
        if (ctrl.showInfo() && !mobile){
            infoPanel = m('.db-infobar', m.component(Information, ctrl));
            poStyle = 'width : 47%';
        }
        if(ctrl.showSidebar()){
            sidebarButtonClass = 'btn-primary';
        }
        if (mobile) {
            poStyle = 'width : 100%';
        } else {
            ctrl.showSidebar(true);
        }
        var projectOrganizerOptions = $.extend(
            {}, {
                filesData : ctrl.data,
                updateSelected : ctrl.updateSelected,
                updateFilesData : ctrl.updateFilesData,
                LinkObject : LinkObject,
                wrapperSelector : args.wrapperSelector,
                allProjects : ctrl.allProjects,
                reload : ctrl.reload,
                resetUi : ctrl.resetUi,
                showSidebar : ctrl.showSidebar
            },
            ctrl.projectOrganizerOptions
        );
        return [
            m('.db-header.row', [
                m('.col-xs-12.col-sm-8.col-lg-9', m.component(Breadcrumbs,ctrl)),
                m('.db-buttonRow.col-xs-12.col-sm-4.col-lg-3', [
                    mobile ? m('button.btn.btn-sm.m-r-sm', {
                        'class' : sidebarButtonClass,
                        onclick : function () {
                            ctrl.showSidebar(!ctrl.showSidebar());
                            $osf.trackClick('myProjects', 'mobile', 'click-bars-to-toggle-collections-or-projects');
                        }
                    }, m('.fa.fa-bars')) : '',
                    m('.db-poFilter.m-r-xs')
                ])
            ]),
            ctrl.showSidebar() ?
            m('.db-sidebar', { config : ctrl.sidebarInit}, [
                mobile ? [ m('.db-dismiss', m('button.close[aria-label="Close"]', {
                    onclick : function () {
                        ctrl.showSidebar(false);
                        $osf.trackClick('myProjects', 'mobile', 'close-toggle-instructions');
                    }
                }, [
                    m('span[aria-hidden="true"]','×')
                ])),
                    m('p.p-sm.text-center.text-muted', [
                        'Select a list below to see the projects. or click ',
                        m('i.fa.fa-bars'),
                        ' button above to toggle.'
                    ])
                ] : '',
                m.component(Collections, ctrl),
                m.component(Filters, {
                    activeFilter : ctrl.activeFilter,
                    updateFilter : ctrl.updateFilter,
                    nameFilters : ctrl.nameFilters,
                    tagFilters : ctrl.tagFilters
                })
            ]) : '',
            mobile && ctrl.showSidebar() ? '' : m('.db-main', { style : poStyle },[
                ctrl.refreshView() ? m('.spinner-div', m('i.fa.fa-refresh.fa-spin')) : '',
                ctrl.data().length === 0 ? ctrl.nonLoadTemplate() : m('.db-poOrganizer',  m.component( ProjectOrganizer, projectOrganizerOptions))
            ]),
            mobile ? '' : m('.db-info-toggle',{
                    onclick : function _showInfoOnclick(){
                        ctrl.showInfo(!ctrl.showInfo());
                        $osf.trackClick('myProjects', 'information-panel', 'show-hide-information-panel');
                    }
                },
                ctrl.showInfo() ? m('i.fa.fa-chevron-right') :  m('i.fa.fa-chevron-left')
            ),
            infoPanel,
            m.component(Modals, ctrl)
        ];
    }
};

/**
 * Collections Module.
 * @constructor
 */
var Collections = {
    controller : function(args){
        var self = this;
        self.collections = args.collections;
        self.pageSize = args.collectionsPageSize;
        self.newCollectionName = m.prop('');
        self.newCollectionRename = m.prop('');
        self.dismissModal = function () {
            $('.modal').modal('hide');
        };
        self.currentPage = m.prop(1);
        self.totalPages = m.prop(1);
        self.calculateTotalPages = function _calculateTotalPages(result){
            if(result){ // If this calculation comes after GET call to collections
                self.totalPages(Math.ceil((result.links.meta.total + args.systemCollections.length)/self.pageSize()));
            } else {
                self.totalPages(Math.ceil((self.collections().length)/self.pageSize()));
            }
        };
        self.pageSize = m.prop(5);
        self.isValid = m.prop(false);
        self.validationError = m.prop('');
        self.showCollectionMenu = m.prop(false); // Show hide ellipsis menu for collections
        self.collectionMenuObject = m.prop({item : {label:null}, x : 0, y : 0}); // Collection object to complete actions on menu
        self.resetCollectionMenu = function () {
            self.collectionMenuObject({item : {label:null}, x : 0, y : 0});
        };
        self.updateCollectionMenu = function _updateCollectionMenu (item, event) {
            var offset = $(event.target).offset();
            var x = offset.left;
            var y = offset.top;
            if (event.view.innerWidth < MOBILE_WIDTH){
                x = x-105; // width of this menu plus padding
                y = y-270; // fixed height from collections parent to top with adjustments for this menu div
            }
            self.showCollectionMenu(true);
            item.renamedLabel = item.label;
            self.collectionMenuObject({
                item : item,
                x : x,
                y : y
            });
        };

        self.init = function _collectionsInit (element, isInit) {
            self.calculateTotalPages();
            $(window).click(function(event){
                var target = $(event.target);
                if(!target.hasClass('collectionMenu') && !target.hasClass('fa-ellipsis-v') && target.parents('.collection').length === 0) {
                    self.showCollectionMenu(false);
                    m.redraw(); // we have to force redraw here
                }
            });
        };

        self.addCollection = function _addCollection () {
            var url = $osf.apiV2Url('collections/', {});
            var data = {
                'data': {
                    'type': 'collections',
                    'attributes': {
                        'title': self.newCollectionName(),
                    }
                }
            };
            var promise = m.request({method : 'POST', url : url, config : xhrconfig, data : data});
            promise.then(function(result){
                var node = result.data;
                var count = node.relationships.linked_nodes.links.related.meta.count || 0;
                self.collections().push(new LinkObject('collection', { path : 'collections/' + node.id + '/linked_nodes/', query : { 'related_counts' : 'children' }, systemCollection : false, node : node, count : m.prop(count) }, node.attributes.title));
                self.newCollectionName('');
                self.calculateTotalPages();
                self.currentPage(self.totalPages()); // Go to last page
                args.sidebarInit();
            }, function(){
                var name = self.newCollectionName();
                var message = '"' + name + '" collection could not be created.';
                $osf.growl(message, 'Please try again', 'danger', 5000);
                Raven.captureMessage(message, { url: url, data : data });
                self.newCollectionName('');
            });
            self.dismissModal();
            return promise;
        };
        self.deleteCollection = function _deleteCollection(){
            var url = self.collectionMenuObject().item.data.node.links.self;
            var promise = m.request({method : 'DELETE', url : url, config : xhrconfig});
            promise.then(function(result){
                for ( var i = 0; i < self.collections().length; i++) {
                    var item = self.collections()[i];
                    if (item.data.node && item.data.node.id === self.collectionMenuObject().item.data.node.id){
                        self.collections().splice(i, 1);
                        break;
                    }
                }
                self.calculateTotalPages();
            }, function(){
                var name = self.collectionMenuObject().item.label;
                var message = '"' + name + '" could not be deleted.';
                $osf.growl(message, 'Please try again', 'danger', 5000);
                Raven.captureMessage(message, {collectionObject: self.collectionMenuObject() });
            });
            self.dismissModal();
            return promise;
        };
        self.renameCollection = function _renameCollection() {
            var url = self.collectionMenuObject().item.data.node.links.self;
            var nodeId = self.collectionMenuObject().item.data.node.id;
            var title = self.collectionMenuObject().item.renamedLabel;
            var data = {
                'data': {
                    'type': 'collections',
                    'id':  nodeId,
                    'attributes': {
                        'title': title
                    }
                }
            };
            var promise = m.request({method : 'PATCH', url : url, config : xhrconfig, data : data});
            promise.then(function(result){
                self.collectionMenuObject().item.label = title;
            }, function(){
                var name = self.collectionMenuObject().item.label;
                var message = '"' + name + '" could not be renamed.';
                $osf.growl(message, 'Please try again', 'danger', 5000);
                Raven.captureMessage(message, {collectionObject: self.collectionMenuObject() });
            });
            self.dismissModal();
            self.isValid(false);
            return promise;
        };
        self.applyDroppable = function _applyDroppable ( ){
            $('.db-collections ul>li.acceptDrop').droppable({
                hoverClass: 'bg-color-hover',
                drop: function( event, ui ) {
                    var collection = self.collections()[$(this).attr('data-index')];
                    var dataArray = [];
                    // If multiple items are dragged they have to be selected to make it work
                    if (args.selected().length > 1) {
                        args.selected().map(function(item){
                            dataArray.push(buildCollectionNodeData(item.data.id));
                        });
                    } else {
                        // if single items are passed use the event information
                        dataArray.push(buildCollectionNodeData(ui.draggable.find('.title-text>a').attr('data-nodeID'))); // data-nodeID attribute needs to be set in project organizer building title column
                    }
                    function saveNodetoCollection (index) {
                        function doNext (skipCount){
                            if(dataArray[index+1]){
                                saveNodetoCollection(index+1);
                            }
                            if(!skipCount){
                                collection.data.count(collection.data.count()+1);
                            }
                        }
                        m.request({
                            method : 'POST',
                            url : collection.data.node.links.self + 'node_links/', //collection.data.node.relationships.linked_nodes.links.related.href,
                            config : xhrconfig,
                            data : dataArray[index]
                        }).then(doNext, function(result){
                            var message = '';
                            var name = args.selected()[index] ? args.selected()[index].data.name : 'Item ';
                            if (result.errors.length > 0) {
                                result.errors.forEach(function(error){
                                    if(error.detail.indexOf('already pointed') > -1 ){
                                        message = '"' + name + '" is already in "' + collection.label + '"' ;
                                    }
                                });
                            }
                            $osf.growl(message,null, 'warning', 4000);
                            doNext(true); // don't add to count
                        }); // In case of success or error. It doesn't look like mithril has a general .done method
                    }
                    if(dataArray.length > 0){
                        saveNodetoCollection(0);
                    }
                }
            });
        };
        self.validateName = function _validateName (val){
            if (val === 'Bookmarks') {
                self.isValid(false);
                self.validationError('"Bookmarks" is a reserved collection name. Please use another name.');
            } else {
                self.validationError('');
                self.isValid(val.length);
            }
        };
        self.init();
    },
    view : function (ctrl, args) {
        var selectedCSS;
        var submenuTemplate;
        var viewOnly = args.viewOnly;
        ctrl.calculateTotalPages();

        var collectionOnclick = function (item){
            args.updateFilter(item);
            $osf.trackClick('myProjects', 'projectOrganizer', 'open-collection');
        };
        var collectionList = function () {
            var item;
            var index;
            var list = [];
            var childCount;
            var dropAcceptClass;
            if(ctrl.currentPage() > ctrl.totalPages()){
                ctrl.currentPage(ctrl.totalPages());
            }
            var begin = ((ctrl.currentPage()-1)*ctrl.pageSize()); // remember indexes start from 0
            var end = ((ctrl.currentPage()) *ctrl.pageSize()); // 1 more than the last item
            if (ctrl.collections().length < end) {
                end = ctrl.collections().length;
            }
            var openCollectionMenu = function _openCollectionMenu(e) {
                var index = $(this).attr('data-index');
                var selectedItem = ctrl.collections()[index];
                ctrl.updateCollectionMenu(selectedItem, e);
                $osf.trackClick('myProjects', 'edit-collection', 'open-edit-collection-menu');

            };
            for (var i = begin; i < end; i++) {
                item = ctrl.collections()[i];
                index = i;
                dropAcceptClass = index > 1 ? 'acceptDrop' : '';
                childCount = item.data.count ? ' (' + item.data.count() + ')' : '';
                if (item.id === args.activeFilter().id) {
                    selectedCSS = 'active';
                } else if (item.id === ctrl.collectionMenuObject().item.id) {
                    selectedCSS = 'bg-color-hover';
                } else {
                    selectedCSS = '';
                }
                if (!item.data.systemCollection && !item.data.node.attributes.bookmarks) {
                    submenuTemplate = m('i.fa.fa-ellipsis-v.pull-right.text-muted.p-xs.pointer', {
                        'data-index' : i,
                        onclick : openCollectionMenu
                        });
                } else {
                    submenuTemplate = '';
                }
                list.push(m('li', { className : selectedCSS + ' ' + dropAcceptClass, 'data-index' : index },
                    [
                        m('a[role="button"]', {
                            onclick : collectionOnclick.bind(null, item)
                        },  item.label + childCount),
                        submenuTemplate
                    ]
                ));
            }
            return list;
        };
        var collectionListTemplate = [
            m('h5.clearfix', [
                'Collections ',
                m('i.fa.fa-question-circle.text-muted', {
                    'data-toggle':  'tooltip',
                    'title':  'Collections are groups of projects. You can create new collections and add any project you are a collaborator on or a public project.',
                    'data-placement' : 'bottom'
                }, ''),
                m('.pull-right', [
<<<<<<< HEAD
                    m('button.btn.btn-xs.btn-success[data-toggle="modal"][data-target="#addColl"]', {onclick: function() {
                        $osf.trackClick('myProjects', 'add-collection', 'open-add-collection-modal');
                    }}, m('i.fa.fa-plus')),
                    m.component(MicroPagination, { currentPage : ctrl.currentPage, totalPages : ctrl.totalPages, type: 'collections'})
=======
                    !viewOnly ? m('button.btn.btn-xs.btn-success[data-toggle="modal"][data-target="#addColl"]', m('i.fa.fa-plus')) : '',
                    m.component(MicroPagination, { currentPage : ctrl.currentPage, totalPages : ctrl.totalPages })
>>>>>>> f9f50246
                    ]
                )
            ]),
            m('ul', { config: ctrl.applyDroppable },[
                collectionList(),
                ctrl.showCollectionMenu() ? m('.collectionMenu',{
                    style : 'position:absolute;top: ' + ctrl.collectionMenuObject().y + 'px;left: ' + ctrl.collectionMenuObject().x + 'px;'
                }, [
                    m('.menuClose', { onclick : function (e) {
                        ctrl.showCollectionMenu(false);
                        ctrl.resetCollectionMenu();
                        $osf.trackClick('myProjects', 'edit-collection', 'click-close-edit-collection-menu');
                    }
                    }, m('.text-muted','×')),
                    m('ul', [
                        m('li[data-toggle="modal"][data-target="#renameColl"].pointer',{
                            onclick : function (e) {
                                ctrl.showCollectionMenu(false);
                                $osf.trackClick('myProjects', 'edit-collection', 'open-rename-collection-modal');
                            }
                        }, [
                            m('i.fa.fa-pencil'),
                            ' Rename'
                        ]),
                        m('li[data-toggle="modal"][data-target="#removeColl"].pointer',{
                            onclick : function (e) {
                                ctrl.showCollectionMenu(false);
                                $osf.trackClick('myProjects', 'edit-collection', 'open-delete-collection-modal');
                            }
                        }, [
                            m('i.fa.fa-trash'),
                            ' Delete'
                        ])
                    ])
                ]) : ''
            ])
        ];
        return m('.db-collections', [
            collectionListTemplate,
            m('.db-collections-modals', [
                m.component(mC.modal, {
                    id: 'addColl',
                    header : m('.modal-header', [
                        m('button.close[data-dismiss="modal"][aria-label="Close"]', {onclick: function() {
                            $osf.trackClick('myProjects', 'add-collection', 'click-close-add-collection-modal');
                        }}, [
                            m('span[aria-hidden="true"]','×')
                        ]),
                        m('h3.modal-title', 'Add new collection')
                    ]),
                    body : m('.modal-body', [
                        m('p', 'Collections are groups of projects that help you organize your work. After you create your collection you can add projects by dragging and dropping projects to the collection. '),
                        m('.form-inline', [
                            m('.form-group', [
                                m('label[for="addCollInput]', 'Collection Name'),
                                m('input[type="text"].form-control.m-l-sm#addCollInput', {
                                    onkeyup: function (ev){
                                        var val = $(this).val();
                                        ctrl.validateName(val);
                                        if(ctrl.isValid()){
                                            if(ev.which === 13){
                                                ctrl.addCollection();
                                            }
                                        }
                                        ctrl.newCollectionName(val);
                                    },
                                    onchange: function() {
                                      $osf.trackClick('myProjects', 'add-collection', 'type-collection-name');
                                    },
                                    placeholder : 'e.g.  My Replications',
                                    value : ctrl.newCollectionName()
                                }),
                                m('span.help-block', ctrl.validationError())
                            ])
                        ])
                    ]),
                    footer: m('.modal-footer', [
                        m('button[type="button"].btn.btn-default[data-dismiss="modal"]',
                            {
                                onclick : function(){
                                    ctrl.dismissModal();
                                    ctrl.newCollectionName('');
                                    ctrl.isValid(false);
                                    $osf.trackClick('myProjects', 'add-collection', 'click-cancel-button');

                                }
                            }, 'Cancel'),
                        ctrl.isValid() ? m('button[type="button"].btn.btn-success', { onclick : function() {
                            ctrl.addCollection();
                            $osf.trackClick('myProjects', 'add-collection', 'click-add-button');
                        }},'Add')
                            : m('button[type="button"].btn.btn-success[disabled]', 'Add')
                    ])
                }),
                m.component(mC.modal, {
                    id : 'renameColl',
                    header: m('.modal-header', [
                        m('button.close[data-dismiss="modal"][aria-label="Close"]', {onclick: function() {
                            $osf.trackClick('myProjects', 'edit-collection', 'click-close-rename-modal');
                        }}, [
                            m('span[aria-hidden="true"]','×')
                        ]),
                        m('h3.modal-title', 'Rename collection')
                    ]),
                    body: m('.modal-body', [
                        m('.form-inline', [
                            m('.form-group', [
                                m('label[for="addCollInput]', 'Rename to: '),
                                m('input[type="text"].form-control.m-l-sm',{
                                    onkeyup: function(ev){
                                        var val = $(this).val();
                                        ctrl.validateName(val);
                                        if(ctrl.isValid()) {
                                            if (ev.which === 13) { // if enter is pressed
                                                ctrl.renameCollection();
                                            }
                                        }
                                        ctrl.collectionMenuObject().item.renamedLabel = val;
                                    },
                                    onchange: function() {
                                        $osf.trackClick('myProjects', 'edit-collection', 'type-rename-collection');
                                    },
                                    value: ctrl.collectionMenuObject().item.renamedLabel}),
                                m('span.help-block', ctrl.validationError())

                            ])
                        ])
                    ]),
                    footer : m('.modal-footer', [
                        m('button[type="button"].btn.btn-default[data-dismiss="modal"]', {
                            onclick : function(){
                                ctrl.isValid(false);
                                $osf.trackClick('myProjects', 'edit-collection', 'click-cancel-rename-button');
                            }
                        },'Cancel'),
                        ctrl.isValid() ? m('button[type="button"].btn.btn-success', { onclick : function() {
                            ctrl.renameCollection();
                            $osf.trackClick('myProjects', 'edit-collection', 'click-rename-button');
                        }},'Rename')
                            : m('button[type="button"].btn.btn-success[disabled]', 'Rename')
                    ])
                }),
                m.component(mC.modal, {
                    id: 'removeColl',
                    header: m('.modal-header', [
                        m('button.close[data-dismiss="modal"][aria-label="Close"]', {onclick: function() {
                            $osf.trackClick('myProjects', 'edit-collection', 'click-close-delete-collection');
                        }}, [
                            m('span[aria-hidden="true"]','×')
                        ]),
                        m('h3.modal-title', 'Delete collection "' + ctrl.collectionMenuObject().item.label + '"?')
                    ]),
                    body: m('.modal-body', [
                        m('p', 'This will delete your collection but your projects will not be deleted.')

                    ]),
                    footer : m('.modal-footer', [
                        m('button[type="button"].btn.btn-default[data-dismiss="modal"]', {onclick: function() {
                            $osf.trackClick('myProjects', 'edit-collection', 'click-cancel-delete-collection');
                        }}, 'Cancel'),
                        m('button[type="button"].btn.btn-danger', {
                            onclick : function() {
                                ctrl.deleteCollection();
                                $osf.trackClick('myProjects', 'edit-collection', 'click-delete-collection-button');
                            }},'Delete')
                    ])
                })
            ])
        ]);
    }
};
/**
 * Small view component for compact pagination
 * Requires currentPage and totalPages to be m.prop
 * @type {{view: MicroPagination.view}}
 */
var MicroPagination = {
    view : function(ctrl, args) {
        return m('span.osf-micro-pagination.m-l-xs', [
            args.currentPage() > 1 ? m('span.m-r-xs.arrow.left.live', { onclick : function(){
                    args.currentPage(args.currentPage() - 1);
                    $osf.trackClick('myProjects', 'paginate', 'get-prev-page-' + args.type);
             }}, m('i.fa.fa-angle-left')) : m('span.m-r-xs.arrow.left', m('i.fa.fa-angle-left')),
            m('span', args.currentPage() + '/' + args.totalPages()),
            args.currentPage() < args.totalPages() ? m('span.m-l-xs.arrow.right.live', { onclick : function(){
                    args.currentPage(args.currentPage() + 1);
                    $osf.trackClick('myProjects', 'paginate', 'get-next-page-' + args.type);
            }}, m('i.fa.fa-angle-right')) : m('span.m-l-xs.arrow.right', m('i.fa.fa-angle-right'))
        ]);
    }
};

/**
 * Breadcrumbs Module
 * @constructor
 */

var Breadcrumbs = {
    view : function (ctrl, args) {
        var viewOnly = args.viewOnly;
        var mobile = window.innerWidth < MOBILE_WIDTH; // true if mobile view
        var updateFilesOnClick = function (item) {
                args.updateFilesData(item);
                $osf.trackClick('myProjects', 'projectOrganizer', 'click-on-breadcrumbs');
        };

        var items = args.breadcrumbs();
        if (mobile && items.length > 1) {
            return m('.db-breadcrumbs', [
                m('ul', [
                    m('li', [
                        m('.btn.btn-link[data-toggle="modal"][data-target="#parentsModal"]', '...'),
                        m('i.fa.fa-angle-right')
                    ]),
                    m('li', m('span.btn', items[items.length-1].label))
                ]),
                m('#parentsModal.modal.fade[tabindex=-1][role="dialog"][aria-hidden="true"]',
                    m('.modal-dialog',
                        m('.modal-content', [
                            m('.modal-body', [
                                m('button.close[data-dismiss="modal"][aria-label="Close"]', [
                                    m('span[aria-hidden="true"]','×')
                                ]),
                                m('h4', 'Parent projects'),
                                args.breadcrumbs().map(function(item, index, array){
                                    if(index === array.length-1){
                                        return m('.db-parent-row.btn', {
                                            style : 'margin-left:' + (index*20) + 'px;'
                                        },  [
                                            m('i.fa.fa-angle-right.m-r-xs'),
                                            item.label
                                        ]);
                                    }
                                    item.index = index; // Add index to update breadcrumbs
                                    item.placement = 'breadcrumb'; // differentiate location for proper breadcrumb actions
                                    return m('.db-parent-row',
                                        m('span.btn.btn-link', {
                                            style : 'margin-left:' + (index*20) + 'px;',
                                            onclick : function() {
                                                args.updateFilesData(item);
                                                $('.modal').modal('hide');
                                            }
                                        },  [
                                            m('i.fa.fa-angle-right.m-r-xs'),
                                            item.label
                                        ])
                                    );
                                })
                            ])
                        ])
                    )
                )
            ]);
        }
        return m('.db-breadcrumbs', m('ul', [
            items.map(function(item, index, array){
                if(index === array.length-1){
                    var label = item.type === 'node' ? ' Add component' : ' Add project';
                    var title = item.type === 'node' ? 'Create new component' : 'Create new project';
                    var parentID = item.type === 'node' ? args.breadcrumbs()[args.breadcrumbs().length - 1].data.id : null;
                    var showAddProject = true;
                    var addProjectTemplate = '';
                    var objectType = 'project';
                    if(item.type === 'node'){
                        var permissions = item.data.attributes.current_user_permissions;
                        showAddProject = permissions.indexOf('admin') > -1 || permissions.indexOf('write') > -1;
                        objectType = 'component';
                    }
                    if(showAddProject && !viewOnly){
                        addProjectTemplate = m.component(AddProject, {
                            buttonTemplate: m('.btn.btn-sm.text-muted[data-toggle="modal"][data-target="#addProject"]', {onclick: function() {
                                $osf.trackClick('myProjects', 'add-' + objectType, 'open-add-' + objectType + '-modal');
                            }}, [m('i.fa.fa-plus', {style: 'font-size: 10px;'}), label]),
                            parentID: parentID,
                            modalID: 'addProject',
                            title: title,
                            categoryList: args.categoryList,
                            stayCallback: function () {
                                args.allProjectsLoaded(false);
                                args.updateList(args.breadcrumbs()[args.breadcrumbs().length - 1]);
                            }
                        }, 'myProjects', 'add-' + objectType);
                    }
                    return [
                        m('li', [
                            m('span.btn', item.label),
                            m('i.fa.fa-angle-right')
                        ]),
                        (item.type === 'node' || (item.data.systemCollection === 'nodes' )) ? addProjectTemplate : ''
                    ];
                }
                item.index = index; // Add index to update breadcrumbs
                item.placement = 'breadcrumb'; // differentiate location for proper breadcrumb actions
                return m('li',
                    m('span.btn.btn-link', {onclick : updateFilesOnClick.bind(null, item)},  item.label),
                    m('i.fa.fa-angle-right')
                );
            })
        ]));
    }
};


/**
 * Filters Module.
 * @constructor
 */
var Filters = {
    controller : function (args) {
        var self = this;
        self.nameCurrentPage = m.prop(1);
        self.namePageSize = m.prop(4);
        self.nameTotalPages = m.prop(1);
        self.tagCurrentPage = m.prop(1);
        self.tagPageSize = m.prop(4);
        self.tagTotalPages = m.prop(1);
    },
    view : function (ctrl, args) {
        if(args.nameFilters.length > 0) {
            ctrl.nameTotalPages(Math.ceil(args.nameFilters.length/ctrl.namePageSize()));
        }
        if(args.tagFilters.length > 0){
            ctrl.tagTotalPages(Math.ceil(args.tagFilters.length/ctrl.tagPageSize()));
        }
        var filterContributor = function(item, tracking) {
            args.updateFilter(item);
            $osf.trackClick('myProjects', 'filter', 'filter-by-contributor');
        };

        var filterTag = function(item, tracking) {
            args.updateFilter(item);
            $osf.trackClick('myProjects', 'filter', 'filter-by-tag');
        };

        var returnNameFilters = function _returnNameFilters(){
            var list = [];
            var item;
            var i;
            var selectedCSS;
            var begin = ((ctrl.nameCurrentPage()-1) * ctrl.namePageSize()); // remember indexes start from 0
            var end = ((ctrl.nameCurrentPage()) * ctrl.namePageSize()); // 1 more than the last item
            if (args.nameFilters.length < end) {
                end = args.nameFilters.length;
            }
            for (i = begin; i < end; i++) {
                item = args.nameFilters[i];
                selectedCSS = item.id === args.activeFilter().id ? '.active' : '';
                list.push(m('li' + selectedCSS,
                    m('a[role="button"]', {onclick : filterContributor.bind(null, item)},
                        item.label + ' (' + item.data.count + ')')
                ));
            }
            return list;
        };
        var returnTagFilters = function _returnTagFilters(){
            var list = [];
            var selectedCSS;
            var item;
            var i;
            var begin = ((ctrl.tagCurrentPage()-1) * ctrl.tagPageSize()); // remember indexes start from 0
            var end = ((ctrl.tagCurrentPage()) * ctrl.tagPageSize()); // 1 more than the last item
            if (args.tagFilters.length < end) {
                end = args.tagFilters.length;
            }
            for (i = begin; i < end; i++) {
                item = args.tagFilters[i];
                selectedCSS = item.id === args.activeFilter().id ? '.active' : '';
                list.push(m('li' + selectedCSS,
                    m('a[role="button"]', {onclick : filterTag.bind(null, item)},
                        item.label + ' (' + item.data.count + ')'
                    )
                ));
            }
            return list;
        };
        return m('.db-filters.m-t-lg',
            [
                m('h5', [
                    'Contributors ',
                    m('i.fa.fa-question-circle.text-muted', {
                        'data-toggle':  'tooltip',
                        'title':  'You can see the number of projects shared between a contributor and you. Click a name to display all the selected contributor’s projects which you can view, including any public projects.',
                        'data-placement' : 'bottom'
                    }, ''),
                    m('.pull-right', m.component(MicroPagination, { currentPage : ctrl.nameCurrentPage, totalPages : ctrl.nameTotalPages, type: 'contributors'}))
                ]),
                m('ul', [
                    returnNameFilters()
                ]),
                m('h5', [
                    'Tags',
                    m('.pull-right',m.component(MicroPagination, { currentPage : ctrl.tagCurrentPage, totalPages : ctrl.tagTotalPages, type: 'tags' }))
                ]), m('ul', [
                    returnTagFilters()
                ])
            ]
        );
    }
};

/**
 * Information Module.
 * @constructor
 */
var Information = {
    view : function (ctrl, args) {
        var template = '';
        var filter = args.activeFilter();
        if (args.selected().length === 0) {
            template = m('.db-info-empty.text-muted.p-lg', 'Select a row to view project details.');
        }
        if (args.selected().length === 1) {
            var item = args.selected()[0].data;
            template = m('.p-sm', [
                filter.type === 'collection' && !filter.data.systemCollection ? m('.clearfix', m('.btn.btn-default.btn-sm.btn.p-xs.text-danger.pull-right', {onclick : function() {
                    args.removeProjectFromCollections();
                    $osf.trackClick('myProjects', 'information-panel', 'remove-project-from-collection');
                }
                }, 'Remove from collection')) : '',
                m('h3', m('a', { href : item.links.html, onclick: function(){
                    $osf.trackClick('myProjects', 'information-panel', 'navigate-to-project');
                }}, item.attributes.title)),
                m('[role="tabpanel"]', [
                    m('ul.nav.nav-tabs.m-b-md[role="tablist"]', [
                        m('li[role="presentation"].active', m('a[href="#tab-information"][aria-controls="information"][role="tab"][data-toggle="tab"]', {onclick: function(){
                            $osf.trackClick('myProjects', 'information-panel', 'open-information-tab');
                        }}, 'Information')),
                        m('li[role="presentation"]', m('a[href="#tab-activity"][aria-controls="activity"][role="tab"][data-toggle="tab"]', {onclick : function() {
                            args.getCurrentLogs();
                            $osf.trackClick('myProjects', 'information-panel', 'open-activity-tab');
                        }}, 'Activity'))
                    ]),
                    m('.tab-content', [
                        m('[role="tabpanel"].tab-pane.active#tab-information',[
                            m('p.db-info-meta.text-muted', [
                                m('', 'Visibility : ' + (item.attributes.public ? 'Public' : 'Private')),
                                m('', 'Category: ' + item.attributes.category),
                                m('', 'Last Modified on: ' + (item.date ? item.date.local : ''))
                            ]),
                            m('p', [
                                m('span', item.attributes.description)
                            ]),
                            item.attributes.tags.length > 0 ?
                            m('p.m-t-md', [
                                m('h5', 'Tags'),
                                item.attributes.tags.map(function(tag){
                                    return m('a.tag', { href : '/search/?q=(tags:' + tag + ')', onclick: function(){
                                        $osf.trackClick('myProjects', 'information-panel', 'navigate-to-search-by-tag');
                                    }}, tag);
                                })
                            ]) : ''
                        ]),
                        m('[role="tabpanel"].tab-pane#tab-activity',[
                            m.component(ActivityLogs, args)
                        ])
                    ])
                ])
            ]);
        }
        if (args.selected().length > 1) {
            template = m('.p-sm', [
                filter.type === 'collection' && !filter.data.systemCollection ? m('.clearfix', m('.btn.btn-default.btn-sm.p-xs.text-danger.pull-right', {onclick : function() {
                    args.removeProjectFromCollections();
                    $osf.trackClick('myProjects', 'information-panel', 'remove-multiple-projects-from-collections');
                }}, 'Remove selected from collection')) : '',
                args.selected().map(function(item){
                    return m('.db-info-multi', [
                        m('h4', m('a', { href : item.data.links.html}, item.data.attributes.title)),
                        m('p.db-info-meta.text-muted', [
                            m('span', item.data.attributes.public ? 'Public' : 'Private' + ' ' + item.data.attributes.category),
                            m('span', ', Last Modified on ' + item.data.date.local)
                        ])
                    ]);
                })
            ]);
        }
        return m('.db-information', template);
    }
};


var ActivityLogs = {
    view : function (ctrl, args) {
        return m('.db-activity-list.m-t-md', [
            args.activityLogs() ? args.activityLogs().map(function(item){
                return m('.db-activity-item', [
                    m('', [ m('.db-log-avatar.m-r-xs', m('img', { src : item.embeds.user.data.links.profile_image})),
                        m.component(LogText, item, 'myProjects', 'information-panel')]),
                    m('.text-right', m('span.text-muted.m-r-xs', item.attributes.formattableDate.local))
                ]);
            }) : '',
            m('.db-activity-nav.text-center', [
                args.showMoreActivityLogs() ? m('.btn.btn-sm.btn-link', { onclick: function(){
                    args.getLogs(args.showMoreActivityLogs(), true);
                    $osf.trackClick('myProjects', 'information-panel', 'show-more-activity');
                }}, [ 'Show more', m('i.fa.fa-caret-down.m-l-xs')]) : ''
            ])

        ]);
    }
};

/**
 * Modals views.
 * @constructor
 */

var Modals = {
    view : function(ctrl, args) {
        return m('.db-fbModals', [
            m('#infoModal.modal.fade[tabindex=-1][role="dialog"][aria-hidden="true"]',
                m('.modal-dialog',
                    m('.modal-content', [
                        m('.modal-body', [
                            m('button.close[data-dismiss="modal"][aria-label="Close"]', [
                                m('span[aria-hidden="true"]','×')
                            ]),
                            m.component(Information, args)
                        ])
                    ])
                )
            )
        ]);
    }
};


module.exports = {
    MyProjects : MyProjects,
    Collections : Collections,
    MicroPagination : MicroPagination,
    ActivityLogs : ActivityLogs,
    LinkObject: LinkObject,
    PrivateFunctions : {
        makeTree : _makeTree
    }
};<|MERGE_RESOLUTION|>--- conflicted
+++ resolved
@@ -916,15 +916,10 @@
                     'data-placement' : 'bottom'
                 }, ''),
                 m('.pull-right', [
-<<<<<<< HEAD
-                    m('button.btn.btn-xs.btn-success[data-toggle="modal"][data-target="#addColl"]', {onclick: function() {
+                    !viewOnly ? m('button.btn.btn-xs.btn-success[data-toggle="modal"][data-target="#addColl"]', {onclick: function() {
                         $osf.trackClick('myProjects', 'add-collection', 'open-add-collection-modal');
-                    }}, m('i.fa.fa-plus')),
-                    m.component(MicroPagination, { currentPage : ctrl.currentPage, totalPages : ctrl.totalPages, type: 'collections'})
-=======
-                    !viewOnly ? m('button.btn.btn-xs.btn-success[data-toggle="modal"][data-target="#addColl"]', m('i.fa.fa-plus')) : '',
+                    }}, m('i.fa.fa-plus')) : '',
                     m.component(MicroPagination, { currentPage : ctrl.currentPage, totalPages : ctrl.totalPages })
->>>>>>> f9f50246
                     ]
                 )
             ]),
