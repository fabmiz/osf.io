/**
 * Builds full page project browser
 */
'use strict';

var $ = require('jquery');  // jQuery
var m = require('mithril'); // exposes mithril methods, useful for redraw etc.
var ProjectOrganizer = require('js/project-organizer');
var $osf = require('js/osfHelpers');
var Raven = require('raven-js');
var LogText = require('js/logTextParser');
var AddProject = require('js/addProjectPlugin');
var mC = require('js/mithrilComponents');

var MOBILE_WIDTH = 767; // Mobile view break point for responsiveness

if (!window.fileBrowserCounter) {
    window.fileBrowserCounter = 0;
}
function getUID() {
    window.fileBrowserCounter = window.fileBrowserCounter + 1;
    return window.fileBrowserCounter;
}

var xhrconfig = function (xhr) {
    xhr.withCredentials = true;
    xhr.setRequestHeader('Content-Type', 'application/vnd.api+json;');
    xhr.setRequestHeader('Accept', 'application/vnd.api+json; ext=bulk');
};

// Refactor the information needed for filtering rows
function _formatDataforPO(item) {
    item.kind = 'folder';
    item.uid = item.id;
    item.name = item.attributes.title;
    item.tags = item.attributes.tags.toString();
    item.contributors = '';
    if (item.embeds.contributors.data){
        item.embeds.contributors.data.forEach(function(c){
            var attr = c.embeds.users.data.attributes;
            item.contributors += attr.full_name + ' ' + attr.middle_names + ' ' + attr.given_name + ' ' + attr.family_name + ' ' ;
        });
    }
    item.date = new $osf.FormattableDate(item.attributes.date_modified);
    return item;
}

var LinkObject = function _LinkObject (type, data, label, institutionId) {
    if (type === undefined || data === undefined || label === undefined) {
        throw new Error('LinkObject expects type, data and label to be defined.');
    }

    var self = this;
    self.id = getUID();
    self.type = type;
    self.data = data;
    self.label = label;
    self.generateLink = function () {
        if (self.type === 'collection'){
                return $osf.apiV2Url(self.data.path, {
                        query : self.data.query
                    }
                );
        }
        /// THIS NEEDS TO FILTER ON CURRENTLY FOUND THINGS INSTEAD
        else if (self.type === 'tag') {
            if (institutionId){
                return $osf.apiV2Url('institutions/' + institutionId + '/nodes/', { query : {'filter[tags]' : self.data.tag , 'related_counts' : 'children', 'embed' : 'contributors'}});
            }
            return $osf.apiV2Url('nodes/', { query : {'filter[tags]' : self.data.tag , 'related_counts' : 'children', 'embed' : 'contributors'}});
        }
        else if (self.type === 'name') {
            if (institutionId){
                return $osf.apiV2Url('institutions/' + institutionId + '/nodes/', { query : {'related_counts' : 'children', 'embed' : 'contributors', 'filter[contributors]': self.data.id }});
            }
            return $osf.apiV2Url('users/' + self.data.id + '/nodes/', { query : {'related_counts' : 'children', 'embed' : 'contributors' }});
        }
        else if (self.type === 'node') {
            return $osf.apiV2Url('nodes/' + self.data.id + '/children/', { query : { 'related_counts' : 'children', 'page[size]'  : 60, 'embed' : 'contributors' }});
        }
        // If nothing
        throw new Error('Link could not be generated from linkObject data');
    };
    self.link = self.generateLink();
};


function sortProjects (flatList) {
    // Sorts by last modified
    flatList.sort(function(a,b){
        return new Date(b.attributes.date_modified) - new Date(a.attributes.date_modified);
    });
}

function _makeTree (flatData, lastcrumb) {
    var root = {id:0, children: [], data : {} };
    var node_list = { 0 : root};
    var parentID;
    var crumbParent = lastcrumb ? lastcrumb.data.id : null;
    for (var i = 0; i < flatData.length; i++) {
        if(flatData[i].errors){
            continue;
        }
        var n = _formatDataforPO(flatData[i]);
        if (!node_list[n.id]) { // If this node is not in the object list, add it
            node_list[n.id] = n;
            node_list[n.id].children = [];
        } else { // If this node is in object list it's likely because it was created as a parent so fill out the rest of the information
            n.children = node_list[n.id].children;
            node_list[n.id] = n;
        }

        if (n.relationships.parent){
            parentID = n.relationships.parent.links.related.href.split('/')[5]; // Find where parent id string can be extracted
        } else {
            parentID = null;
        }
        if(parentID && !n.attributes.registration && parentID !== crumbParent ) {
            if(!node_list[parentID]){
                node_list[parentID] = { children : [] };
            }
            node_list[parentID].children.push(node_list[n.id]);
        } else {
            node_list[0].children.push(node_list[n.id]);
        }
    }
    return root.children;
}

/**
 * Returns the object to send to the API to end a node_link to collection
 * @param id {String} unique id of the node like 'ez8f3'
 * @returns {{data: {type: string, relationships: {nodes: {data: {type: string, id: *}}}}}}
 */
function buildCollectionNodeData (id) {
    return {
        'data' : {
            'type': 'node_links',
            'relationships': {
                'nodes': {
                    'data': {
                        'type': 'nodes',
                        'id': id
                    }
                }
            }
        }
    };
}

/**
 * Initialize File Browser. Prepeares an option object within FileBrowser
 * @constructor
 */
var MyProjects = {
    controller : function (options) {
        var self = this;
        self.wrapperSelector = options.wrapperSelector;  // For encapsulating each implementation of this component in multiple use
        self.projectOrganizerOptions = options.projectOrganizerOptions || {};
        self.viewOnly = options.viewOnly || false;
        self.currentLink = ''; // Save the link to compare if a new link is being requested and avoid multiple calls
        self.reload = m.prop(false); // Gets set to true when treebeard link changes and it needs to be redrawn
        self.nonLoadTemplate = m.prop(m('.db-non-load-template.m-md.p-md.osf-box', 'Loading...')); // Template for when data is not available or error happens
        self.logUrlCache = {}; // dictionary of load urls to avoid multiple calls with little refactor
        // VIEW STATES
        self.showInfo = m.prop(true); // Show the info panel
        self.showSidebar = m.prop(false); // Show the links with collections etc. used in narrow views
        self.refreshView = m.prop(true); // Internal loading indicator
        self.allProjectsLoaded = m.prop(false);
        self.allProjects = m.prop([]);
        self.loadingNodePages = false; // Since API returns pages of items, this state shows whether filebrowser is still loading the next pages.
        self.loadingAllNodes = false; // True if we are loading all nodes
        self.categoryList = [];

        // Load 'All my Projects' and 'All my Registrations'
        self.systemCollections = options.systemCollections || [
            new LinkObject('collection', { path : 'users/me/nodes/', query : { 'related_counts' : 'children', 'page[size]'  : 60, 'embed' : 'contributors' }, systemCollection : 'nodes'}, 'All my projects'),
            new LinkObject('collection', { path : 'users/me/registrations/', query : { 'related_counts' : 'children', 'page[size]'  : 60, 'embed' : 'contributors'}, systemCollection : 'registrations'}, 'All my registrations')
        ];
        // Initial Breadcrumb for All my projects
        var initialBreadcrumbs = options.initialBreadcrumbs || [new LinkObject('collection', { path : 'users/me/nodes/', query : { 'related_counts' : 'children', 'embed' : 'contributors' }, systemCollection : 'nodes'}, 'All my projects')];
        self.breadcrumbs = m.prop(initialBreadcrumbs);
        // Calculate name filters
        self.nameFilters = [];
        // Calculate tag filters
        self.tagFilters = [];

        // Placeholder for node data
        self.data = m.prop([]);

        self.loadCategories = function _loadCategories () {
            var promise = m.request({method : 'OPTIONS', url : $osf.apiV2Url('nodes/', { query : {}}), config : xhrconfig});
            promise.then(function _success(results){
                if(results.actions && results.actions.POST.category){
                    self.categoryList = results.actions.POST.category.choices;
                    self.categoryList.sort(function(a, b){ // Quick alphabetical sorting
                        if(a.value < b.value) return -1;
                        if(a.value > b.value) return 1;
                        return 0;
                    });
                }
            }, function _error(results){
                var message = 'Error loading project category names.';
                Raven.captureMessage(message, {requestReturn: results});
            });
            return promise;
        };

        // Activity Logs
        self.activityLogs = m.prop();
        self.logRequestPending = false;
        self.showMoreActivityLogs = m.prop(null);
        self.getLogs = function _getLogs (url, addToExistingList) {
            var cachedResults;
            if(!addToExistingList){
                self.activityLogs([]); // Empty logs from other projects while load is happening;
                self.showMoreActivityLogs(null);
            }

            function _processResults (result){
                self.logUrlCache[url] = result;
                result.data.map(function(log){
                    log.attributes.formattableDate = new $osf.FormattableDate(log.attributes.date);
                    if(addToExistingList){
                        self.activityLogs().push(log);
                    }
                });
                if(!addToExistingList){
                    self.activityLogs(result.data);  // Set activity log data
                }
                self.showMoreActivityLogs(result.links.next); // Set view for show more button
            }

            if(self.logUrlCache[url]){
                cachedResults = self.logUrlCache[url];
                _processResults(cachedResults);
            } else {
                self.logRequestPending = true;
                var promise = m.request({method : 'GET', url : url, config : xhrconfig});
                promise.then(_processResults);
                promise.then(function(){
                    self.logRequestPending = false;
                });
                return promise;
            }

        };
        // separate concerns, wrap getlogs here to get logs for the selected item
        self.getCurrentLogs = function _getCurrentLogs ( ){
            if(self.selected().length === 1 && !self.logRequestPending){
                var item = self.selected()[0];
                var id = item.data.id;
                if(!item.data.attributes.retracted){
                    var urlPrefix = item.data.attributes.registration ? 'registrations' : 'nodes';
                    var url = $osf.apiV2Url(urlPrefix + '/' + id + '/logs/', { query : { 'page[size]' : 6, 'embed' : ['nodes', 'user', 'linked_node', 'template_node', 'contributors']}});
                    var promise = self.getLogs(url);
                    return promise;
                }
            }
        };

        /* filesData is the link that loads tree data. This function refreshes that information. */
        self.updateFilesData = function _updateFilesData (linkObject) {
            if ((linkObject.type === 'node') && self.viewOnly){
                return;
            }
            if (linkObject.link !== self.currentLink) {
                self.updateBreadcrumbs(linkObject);
                self.updateList(linkObject);
                self.currentLink = linkObject.link;
            }
            self.showSidebar(false);
        };

        // INFORMATION PANEL
        /* Defines the current selected item so appropriate information can be shown */
        self.selected = m.prop([]);
        self.updateSelected = function _updateSelected (selectedList){
            self.selected(selectedList);
            self.getCurrentLogs();
        };

        // USER FILTER
        self.activeFilter = m.prop({});
        self.updateFilter = function _updateFilter (filter) {
            self.activeFilter(filter);
            self.updateFilesData(filter);
        };

        self.removeProjectFromCollections = function _removeProjectFromCollection () {
            // Removes selected items from collect
            var collection = self.activeFilter().data.node;
            var data = {
                data : []
            };

            self.selected().forEach(function _removeProjectFromCollectionsMap (item){
                var obj = {
                    'type' : 'linked_nodes',
                    'id' : item.data.id
                };
                data.data.push(obj);
            });
            m.request({
                method : 'DELETE',
                url : collection.links.self + 'relationships/' + 'linked_nodes/',  //collection.links.self + 'node_links/' + item.data.id + '/', //collection.links.self + relationship/ + linked_nodes/
                config : xhrconfig,
                data : data
            }).then(function _removeProjectFromCollectionsSuccess(result){
                self.currentLink = null; // To bypass the check when updating file list
                self.updateFilter(self.activeFilter());
                self.activeFilter().data.count(self.activeFilter().data.count() - data.data.length);
            }, function _removeProjectFromCollectionsFail(result){
                var message = 'Some projects';
                if(data.data.length === 1) {
                    message = self.selected()[0].data.name;
                } else {
                    message += ' could not be removed from the collection';
                }
                $osf.growl(message, 'Please try again.', 'danger', 5000);
            });
        };
        // GETTING THE NODES
        self.updateList = function _updateList (linkObject){
            var success;
            var error;
            if(linkObject.data.systemCollection === 'nodes' && self.allProjectsLoaded()){
                self.data(self.allProjects());
                self.reload(true);
                self.refreshView(false);
                return;
            }
            self.refreshView(true);
            m.redraw();
            success = self.updateListSuccess;
            if(linkObject.data.systemCollection === 'nodes'){
                self.loadingAllNodes = true;
            }
            error = self.updateListError;
            var url = linkObject.link;
            if (typeof url !== 'string'){
                throw new Error('Url argument for updateList needs to be string');
            }
            var promise = m.request({method : 'GET', url : url, config : xhrconfig});
            promise.then(success, error);
            return promise;
        };
        self.updateListSuccess = function _updateListSuccess (value) {
            if(self.loadingNodePages){
                self.data(self.data().concat(value.data));
            } else {
                self.data(value.data);
            }
            if(!value.data[0]){
                var lastcrumb = self.breadcrumbs()[self.breadcrumbs().length-1];
                if(lastcrumb.type === 'collection'){
                    if(lastcrumb.data.systemCollection === 'nodes'){
                        self.nonLoadTemplate(m('.db-non-load-template.m-md.p-md.osf-box',
                            options.institutionId ? 'This institution has no projects yet.':'You have not created any projects yet.'));
                    } else if (lastcrumb.data.systemCollection === 'registrations'){
                        self.nonLoadTemplate(m('.db-non-load-template.m-md.p-md.osf-box',
                            options.institutionId ? 'This institution has no registrations yet.':'You have not made any registrations yet.'));
                    } else {
                        self.nonLoadTemplate(m('.db-non-load-template.m-md.p-md.osf-box',
                            'This collection has no projects.' +  (options.institutionId ? '' : ' To add projects go to "All My Projects" collection; drag and drop projects into the collection link')));
                    }
                } else {
                    var showAddProject = true;
                    if(lastcrumb.type === 'node'){
                        var permissions = lastcrumb.data.attributes.current_user_permissions;
                        showAddProject = permissions.indexOf('admin') > -1 || permissions.indexOf('write') > -1;
                    }
                    if(showAddProject){
                        self.nonLoadTemplate(m('.db-non-load-template.m-md.p-md.osf-box.text-center', [
                            'This project has no components.',
                            m.component(AddProject, {
                                buttonTemplate : m('.btn.btn-link[data-toggle="modal"][data-target="#addSubcomponent"]', 'Add new component'),
                                parentID : lastcrumb.data.id,
                                modalID : 'addSubcomponent',
                                title: 'Create new component',
                                categoryList : self.categoryList,
                                stayCallback : function _stayCallback_inPanel() {
                                    self.allProjectsLoaded(false);
                                    self.updateList(lastcrumb);
                                }
                            })
                        ]));
                    } else {
                        self.nonLoadTemplate(m('.db-non-load-template.m-md.p-md.osf-box',
                            'This project has no components.'));
                    }
                }
                self.selected([]); // Empty selected
            }
            // if we have more pages keep loading the pages
            if (value.links.next) {
                self.loadingNodePages = true;
                var collData = {};
                if(!self.allProjectsLoaded()) {
                    collData = { systemCollection : 'nodes' };
                }
                self.updateList({link : value.links.next, data : collData });
                return; // stop here so the reloads below don't run
            } else {
                self.loadingNodePages = false;
            }
            if(self.loadingAllNodes) {
                self.data(_makeTree(self.data(), self.breadcrumbs()[self.breadcrumbs().length-1]));
                self.allProjects(self.data());
                self.generateFiltersList();
                self.loadingAllNodes = false;
                self.allProjectsLoaded(true);
            } else {
                self.data().forEach(function(item){
                    _formatDataforPO(item);
                });
            }
            sortProjects(self.data());
            self.reload(true);
            self.refreshView(false);
        };
        self.updateListError = function _updateListError (result){
            self.nonLoadTemplate(m('.db-error.text-danger.m-t-lg', [
                m('p', m('i.fa.fa-exclamation-circle')),
                m('p','Projects for this selection couldn\'t load.'),
                m('p', m('.btn.btn-default', {
                    onclick : self.updateFilter.bind(null, self.systemCollections[0])
                },' Reload \'All my projects\''))
            ]));
            self.data([]);
            self.refreshView(false);
            throw new Error('Receiving initial data for File Browser failed. Please check your url');
        };
        self.generateFiltersList = function _generateFilterList () {
            self.users = {};
            self.tags = {};
            self.data().map(function _generateFiltersListMap(item){
                var contributors = item.embeds.contributors.data || [];
                for(var i = 0; i < contributors.length; i++) {
                    var u = contributors[i];
                    if(self.users[u.id] === undefined) {
                        self.users[u.id] = {
                            data : u,
                            count: 1
                        };
                    } else {
                        self.users[u.id].count++;
                    }
                }
                var tags = item.attributes.tags || [];
                for(var j = 0; j < tags.length; j++) {
                    var t = tags[j];
                    if(self.tags[t] === undefined) {
                        self.tags[t] = 1;
                    } else {
                        self.tags[t]++;
                    }
                }
            });

            // Sorting by number of items utility function
            function sortByCountDesc (a,b){
                var aValue = a.data.count;
                var bValue = b.data.count;
                if (bValue > aValue) {
                    return 1;
                }
                if (bValue < aValue) {
                    return -1;
                }
                return 0;
            }


            // Add to lists with numbers
            self.nameFilters = [];
            for (var user in self.users){
                var u2 = self.users[user];
                self.nameFilters.push(new LinkObject('name', { id : u2.data.id, count : u2.count, query : { 'related_counts' : 'children' }}, u2.data.embeds.users.data.attributes.full_name, options.institutionId || false));
            }
            // order names
            self.nameFilters.sort(sortByCountDesc);

            self.tagFilters = [];
            for (var tag in self.tags){
                var t2 = self.tags[tag];
                self.tagFilters.push(new LinkObject('tag', { tag : tag, count : t2, query : { 'related_counts' : 'children' }}, tag, options.institutionId || false));
            }
            // order tags
            self.tagFilters.sort(sortByCountDesc);


        };

        // BREADCRUMBS
        self.updateBreadcrumbs = function _updateBreadcrumbs (linkObject){
            if (linkObject.type === 'collection' || linkObject.type === 'name' || linkObject.type === 'tag'){
                self.breadcrumbs([linkObject]);
                return;
            }
            if (linkObject.placement === 'breadcrumb'){
                self.breadcrumbs().splice(linkObject.index+1, self.breadcrumbs().length-linkObject.index-1);
                return;
            }
            if(linkObject.ancestors.length > 0){
                linkObject.ancestors.forEach(function(item){
                    var ancestorLink = new LinkObject('node', item.data, item.data.name);
                    self.breadcrumbs().push(ancestorLink);
                });
            }
            self.breadcrumbs().push(linkObject);
        };

        // GET COLLECTIONS
        // Default system collections
        self.collections = m.prop([].concat(self.systemCollections));
        self.collectionsPageSize = m.prop(5);
        // Load collection list
        self.loadCollections = function _loadCollections (url){
            var promise = m.request({method : 'GET', url : url, config : xhrconfig});
            promise.then(function(result){
                result.data.forEach(function(node){
                    var count = node.relationships.linked_nodes.links.related.meta.count;
                    self.collections().push(new LinkObject('collection', { path : 'collections/' + node.id + '/linked_nodes/', query : { 'related_counts' : 'children', 'embed' : 'contributors' }, systemCollection : false, node : node, count : m.prop(count) }, node.attributes.title));
                });
                if(result.links.next){
                    self.loadCollections(result.links.next);
                }
            }, function(){
                var message = 'Collections could not be loaded.';
                $osf.growl(message, 'Please reload the page.');
                Raven.captureMessage(message, { url: url });
            });
            return promise;
        };

        self.sidebarInit = function _sidebarInit (element, isInit) {
            $('[data-toggle="tooltip"]').tooltip();
        };

        // Resets UI to show All my projects and update states
        self.resetUi = function _resetUi(){
            var linkObject = self.systemCollections[0];
            self.updateBreadcrumbs(linkObject);
            self.activeFilter(linkObject);
        };

        self.init = function _init_fileBrowser() {
            self.loadCategories().then(function(){
                self.updateList(self.systemCollections[0]);
            });
            var collectionsUrl = $osf.apiV2Url('collections/', { query : {'related_counts' : 'linked_nodes', 'page[size]' : self.collectionsPageSize(), 'sort' : 'date_created', 'embed' : 'node_links'}});
            if (!self.viewOnly){
                self.loadCollections(collectionsUrl);
            }
            self.activeFilter(self.collections()[0]);
        };
        self.init();
    },
    view : function (ctrl, args) {
        var mobile = window.innerWidth < MOBILE_WIDTH; // true if mobile view
        var infoPanel = '';
        var poStyle = 'width : 72%'; // Other percentages are set in CSS in file-browser.css These are here because they change
        var sidebarButtonClass = 'btn-default';
        if (ctrl.showInfo() && !mobile){
            infoPanel = m('.db-infobar', m.component(Information, ctrl));
            poStyle = 'width : 47%';
        }
        if(ctrl.showSidebar()){
            sidebarButtonClass = 'btn-primary';
        }
        if (mobile) {
            poStyle = 'width : 100%';
        } else {
            ctrl.showSidebar(true);
        }
        var projectOrganizerOptions = $.extend(
            {}, {
                filesData : ctrl.data,
                updateSelected : ctrl.updateSelected,
                updateFilesData : ctrl.updateFilesData,
                LinkObject : LinkObject,
                wrapperSelector : args.wrapperSelector,
                allProjects : ctrl.allProjects,
                reload : ctrl.reload,
                resetUi : ctrl.resetUi,
                showSidebar : ctrl.showSidebar
            },
            ctrl.projectOrganizerOptions
        );
        return [
            m('.db-header.row', [
                m('.col-xs-12.col-sm-8.col-lg-9', m.component(Breadcrumbs,ctrl)),
                m('.db-buttonRow.col-xs-12.col-sm-4.col-lg-3', [
                    mobile ? m('button.btn.btn-sm.m-r-sm', {
                        'class' : sidebarButtonClass,
                        onclick : function () {
                            ctrl.showSidebar(!ctrl.showSidebar());
                        }
                    }, m('.fa.fa-bars')) : '',
                    m('.db-poFilter.m-r-xs')
                ])
            ]),
            ctrl.showSidebar() ?
            m('.db-sidebar', { config : ctrl.sidebarInit}, [
                mobile ? [ m('.db-dismiss', m('button.close[aria-label="Close"]', {
                    onclick : function () {
                        ctrl.showSidebar(false);
                    }
                }, [
                    m('span[aria-hidden="true"]','×')
                ])),
                    m('p.p-sm.text-center.text-muted', [
                        'Select a list below to see the projects. or click ',
                        m('i.fa.fa-bars'),
                        ' button above to toggle.'
                    ])
                ] : '',
                m.component(Collections, ctrl),
                m.component(Filters, {
                    activeFilter : ctrl.activeFilter,
                    updateFilter : ctrl.updateFilter,
                    nameFilters : ctrl.nameFilters,
                    tagFilters : ctrl.tagFilters
                })
            ]) : '',
            mobile && ctrl.showSidebar() ? '' : m('.db-main', { style : poStyle },[
                ctrl.refreshView() ? m('.spinner-div', m('i.fa.fa-refresh.fa-spin')) : '',
                ctrl.data().length === 0 ? ctrl.nonLoadTemplate() : m('.db-poOrganizer',  m.component( ProjectOrganizer, projectOrganizerOptions))
            ]),
            mobile ? '' : m('.db-info-toggle',{
                    onclick : function _showInfoOnclick(){
                        ctrl.showInfo(!ctrl.showInfo());
                    }
                },
                ctrl.showInfo() ? m('i.fa.fa-chevron-right') :  m('i.fa.fa-chevron-left')
            ),
            infoPanel,
            m.component(Modals, ctrl)
        ];
    }
};

/**
 * Collections Module.
 * @constructor
 */
var Collections = {
    controller : function(args){
        var self = this;
        self.collections = args.collections;
        self.pageSize = args.collectionsPageSize;
        self.newCollectionName = m.prop('');
        self.newCollectionRename = m.prop('');
        self.dismissModal = function () {
            $('.modal').modal('hide');
        };
        self.currentPage = m.prop(1);
        self.totalPages = m.prop(1);
        self.calculateTotalPages = function _calculateTotalPages(result){
            if(result){ // If this calculation comes after GET call to collections
                self.totalPages(Math.ceil((result.links.meta.total + args.systemCollections.length)/self.pageSize()));
            } else {
                self.totalPages(Math.ceil((self.collections().length)/self.pageSize()));
            }
        };
        self.pageSize = m.prop(5);
        self.isValid = m.prop(false);
        self.validationError = m.prop('');
        self.showCollectionMenu = m.prop(false); // Show hide ellipsis menu for collections
        self.collectionMenuObject = m.prop({item : {label:null}, x : 0, y : 0}); // Collection object to complete actions on menu
        self.resetCollectionMenu = function () {
            self.collectionMenuObject({item : {label:null}, x : 0, y : 0});
        };
        self.updateCollectionMenu = function _updateCollectionMenu (item, event) {
            var offset = $(event.target).offset();
            var x = offset.left;
            var y = offset.top;
            if (event.view.innerWidth < MOBILE_WIDTH){
                x = x-105; // width of this menu plus padding
                y = y-270; // fixed height from collections parent to top with adjustments for this menu div
            }
            self.showCollectionMenu(true);
            item.renamedLabel = item.label;
            self.collectionMenuObject({
                item : item,
                x : x,
                y : y
            });
        };

        self.init = function _collectionsInit (element, isInit) {
            self.calculateTotalPages();
            $(window).click(function(event){
                var target = $(event.target);
                if(!target.hasClass('collectionMenu') && !target.hasClass('fa-ellipsis-v') && target.parents('.collection').length === 0) {
                    self.showCollectionMenu(false);
                    m.redraw(); // we have to force redraw here
                }
            });
        };

        self.addCollection = function _addCollection () {
            var url = $osf.apiV2Url('collections/', {});
            var data = {
                'data': {
                    'type': 'collections',
                    'attributes': {
                        'title': self.newCollectionName(),
                    }
                }
            };
            var promise = m.request({method : 'POST', url : url, config : xhrconfig, data : data});
            promise.then(function(result){
                var node = result.data;
                var count = node.relationships.linked_nodes.links.related.meta.count || 0;
                self.collections().push(new LinkObject('collection', { path : 'collections/' + node.id + '/linked_nodes/', query : { 'related_counts' : 'children' }, systemCollection : false, node : node, count : m.prop(count) }, node.attributes.title));
                self.newCollectionName('');
                self.calculateTotalPages();
                self.currentPage(self.totalPages()); // Go to last page
                args.sidebarInit();
            }, function(){
                var name = self.newCollectionName();
                var message = '"' + name + '" collection could not be created.';
                $osf.growl(message, 'Please try again', 'danger', 5000);
                Raven.captureMessage(message, { url: url, data : data });
                self.newCollectionName('');
            });
            self.dismissModal();
            return promise;
        };
        self.deleteCollection = function _deleteCollection(){
            var url = self.collectionMenuObject().item.data.node.links.self;
            var promise = m.request({method : 'DELETE', url : url, config : xhrconfig});
            promise.then(function(result){
                for ( var i = 0; i < self.collections().length; i++) {
                    var item = self.collections()[i];
                    if (item.data.node && item.data.node.id === self.collectionMenuObject().item.data.node.id){
                        self.collections().splice(i, 1);
                        break;
                    }
                }
                self.calculateTotalPages();
            }, function(){
                var name = self.collectionMenuObject().item.label;
                var message = '"' + name + '" could not be deleted.';
                $osf.growl(message, 'Please try again', 'danger', 5000);
                Raven.captureMessage(message, {collectionObject: self.collectionMenuObject() });
            });
            self.dismissModal();
            return promise;
        };
        self.renameCollection = function _renameCollection() {
            var url = self.collectionMenuObject().item.data.node.links.self;
            var nodeId = self.collectionMenuObject().item.data.node.id;
            var title = self.collectionMenuObject().item.renamedLabel;
            var data = {
                'data': {
                    'type': 'collections',
                    'id':  nodeId,
                    'attributes': {
                        'title': title
                    }
                }
            };
            var promise = m.request({method : 'PATCH', url : url, config : xhrconfig, data : data});
            promise.then(function(result){
                self.collectionMenuObject().item.label = title;
            }, function(){
                var name = self.collectionMenuObject().item.label;
                var message = '"' + name + '" could not be renamed.';
                $osf.growl(message, 'Please try again', 'danger', 5000);
                Raven.captureMessage(message, {collectionObject: self.collectionMenuObject() });
            });
            self.dismissModal();
            self.isValid(false);
            return promise;
        };
        self.applyDroppable = function _applyDroppable ( ){
            $('.db-collections ul>li.acceptDrop').droppable({
                hoverClass: 'bg-color-hover',
                drop: function( event, ui ) {
                    var collection = self.collections()[$(this).attr('data-index')];
                    var dataArray = [];
                    // If multiple items are dragged they have to be selected to make it work
                    if (args.selected().length > 1) {
                        args.selected().map(function(item){
                            dataArray.push(buildCollectionNodeData(item.data.id));
                        });
                    } else {
                        // if single items are passed use the event information
                        dataArray.push(buildCollectionNodeData(ui.draggable.find('.title-text>a').attr('data-nodeID'))); // data-nodeID attribute needs to be set in project organizer building title column
                    }
                    function saveNodetoCollection (index) {
                        function doNext (skipCount){
                            if(dataArray[index+1]){
                                saveNodetoCollection(index+1);
                            }
                            if(!skipCount){
                                collection.data.count(collection.data.count()+1);
                            }
                        }
                        m.request({
                            method : 'POST',
                            url : collection.data.node.links.self + 'node_links/', //collection.data.node.relationships.linked_nodes.links.related.href,
                            config : xhrconfig,
                            data : dataArray[index]
                        }).then(doNext, function(result){
                            var message = '';
                            var name = args.selected()[index] ? args.selected()[index].data.name : 'Item ';
                            if (result.errors.length > 0) {
                                result.errors.forEach(function(error){
                                    if(error.detail.indexOf('already pointed') > -1 ){
                                        message = '"' + name + '" is already in "' + collection.label + '"' ;
                                    }
                                });
                            }
                            $osf.growl(message,null, 'warning', 4000);
                            doNext(true); // don't add to count
                        }); // In case of success or error. It doesn't look like mithril has a general .done method
                    }
                    if(dataArray.length > 0){
                        saveNodetoCollection(0);
                    }
                }
            });
        };
        self.validateName = function _validateName (val){
            if (val === 'Bookmarks') {
                self.isValid(false);
                self.validationError('"Bookmarks" is a reserved collection name. Please use another name.');
            } else {
                self.validationError('');
                self.isValid(val.length);
            }
        };
        self.init();
    },
    view : function (ctrl, args) {
        var selectedCSS;
        var submenuTemplate;
        var viewOnly = args.viewOnly;
        ctrl.calculateTotalPages();
        var collectionList = function () {
            var item;
            var index;
            var list = [];
            var childCount;
            var dropAcceptClass;
            if(ctrl.currentPage() > ctrl.totalPages()){
                ctrl.currentPage(ctrl.totalPages());
            }
            var begin = ((ctrl.currentPage()-1)*ctrl.pageSize()); // remember indexes start from 0
            var end = ((ctrl.currentPage()) *ctrl.pageSize()); // 1 more than the last item
            if (ctrl.collections().length < end) {
                end = ctrl.collections().length;
            }
            var openCollectionMenu = function _openCollectionMenu(e) {
                var index = $(this).attr('data-index');
                var selectedItem = ctrl.collections()[index];
                ctrl.updateCollectionMenu(selectedItem, e);
            };
            for (var i = begin; i < end; i++) {
                item = ctrl.collections()[i];
                index = i;
                dropAcceptClass = index > 1 ? 'acceptDrop' : '';
                childCount = item.data.count ? ' (' + item.data.count() + ')' : '';
                if (item.id === args.activeFilter().id) {
                    selectedCSS = 'active';
                } else if (item.id === ctrl.collectionMenuObject().item.id) {
                    selectedCSS = 'bg-color-hover';
                } else {
                    selectedCSS = '';
                }
                if (!item.data.systemCollection && !item.data.node.attributes.bookmarks) {
                    submenuTemplate = m('i.fa.fa-ellipsis-v.pull-right.text-muted.p-xs.pointer', {
                        'data-index' : i,
                        onclick : openCollectionMenu
                    });
                } else {
                    submenuTemplate = '';
                }
                list.push(m('li', { className : selectedCSS + ' ' + dropAcceptClass, 'data-index' : index },
                    [
                        m('a[role="button"]', {onclick : args.updateFilter.bind(null, item) },  item.label + childCount ),
                        submenuTemplate
                    ]
                ));
            }
            return list;
        };
        var collectionListTemplate = [
            m('h5.clearfix', [
                'Collections ',
                m('i.fa.fa-question-circle.text-muted', {
                    'data-toggle':  'tooltip',
                    'title':  'Collections are groups of projects. You can create custom collections. Drag and drop your projects or bookmarked projects to add them.',
                    'data-placement' : 'bottom'
                }, ''),
                m('.pull-right', [
                    !viewOnly ? m('button.btn.btn-xs.btn-success[data-toggle="modal"][data-target="#addColl"]', m('i.fa.fa-plus')) : '',
                    m.component(MicroPagination, { currentPage : ctrl.currentPage, totalPages : ctrl.totalPages })
                    ]
                )
            ]),
            m('ul', { config: ctrl.applyDroppable },[
                collectionList(),
                ctrl.showCollectionMenu() ? m('.collectionMenu',{
                    style : 'position:absolute;top: ' + ctrl.collectionMenuObject().y + 'px;left: ' + ctrl.collectionMenuObject().x + 'px;'
                }, [
                    m('.menuClose', { onclick : function (e) {
                        ctrl.showCollectionMenu(false);
                        ctrl.resetCollectionMenu();
                    }
                    }, m('.text-muted','×')),
                    m('ul', [
                        m('li[data-toggle="modal"][data-target="#renameColl"].pointer',{
                            onclick : function (e) {
                                ctrl.showCollectionMenu(false);
                            }
                        }, [
                            m('i.fa.fa-pencil'),
                            ' Rename'
                        ]),
                        m('li[data-toggle="modal"][data-target="#removeColl"].pointer',{
                            onclick : function (e) {
                                ctrl.showCollectionMenu(false);
                            }
                        }, [
                            m('i.fa.fa-trash'),
                            ' Delete'
                        ])
                    ])
                ]) : ''
            ])
        ];
        return m('.db-collections', [
            collectionListTemplate,
            m('.db-collections-modals', [
                m.component(mC.modal, {
                    id: 'addColl',
                    header : m('.modal-header', [
                        m('button.close[data-dismiss="modal"][aria-label="Close"]', [
                            m('span[aria-hidden="true"]','×')
                        ]),
                        m('h3.modal-title', 'Add new collection')
                    ]),
                    body : m('.modal-body', [
<<<<<<< HEAD
                        m('p', 'Collections are groups of projects that help you organize your work. After you create your collection you can add projects by dragging and dropping projects to the collection. '),
                        m('.form-group', [
                            m('label[for="addCollInput].f-w-lg.text-bigger', 'Collection Name'),
                            m('input[type="text"].form-control#addCollInput', {
                                onkeyup: function (ev){
                                    var val = $(this).val();
                                    ctrl.validateName(val);
                                    if(ctrl.isValid()){
                                        if(ev.which === 13){
                                            ctrl.addCollection();
=======
                        m('p', 'Collections are groups of projects that help you organize your work. After you create your collection you can add projects by dragging them into the collection.'),
                        m('.form-inline', [
                            m('.form-group', [
                                m('label[for="addCollInput]', 'Collection Name'),
                                m('input[type="text"].form-control.m-l-sm#addCollInput', {
                                    onkeyup: function (ev){
                                        var val = $(this).val();
                                        ctrl.validateName(val);
                                        if(ctrl.isValid()){
                                            if(ev.which === 13){
                                                ctrl.addCollection();
                                            }
>>>>>>> 25735911
                                        }
                                    }
                                    ctrl.newCollectionName(val);
                                },
                                placeholder : 'e.g.  My Replications',
                                value : ctrl.newCollectionName()
                            }),
                            m('span.help-block', ctrl.validationError())
                        ])
                    ]),
                    footer: m('.modal-footer', [
                        m('button[type="button"].btn.btn-default[data-dismiss="modal"]',
                            {
                                onclick : function(){
                                    ctrl.dismissModal();
                                    ctrl.newCollectionName('');
                                    ctrl.isValid(false);

                                }
                            }, 'Cancel'),
                        ctrl.isValid() ? m('button[type="button"].btn.btn-success', { onclick : ctrl.addCollection },'Add')
                            : m('button[type="button"].btn.btn-success[disabled]', 'Add')
                    ])
                }),
                m.component(mC.modal, {
                    id : 'renameColl',
                    header: m('.modal-header', [
                        m('button.close[data-dismiss="modal"][aria-label="Close"]', [
                            m('span[aria-hidden="true"]','×')
                        ]),
                        m('h3.modal-title', 'Rename collection')
                    ]),
                    body: m('.modal-body', [
                        m('.form-inline', [
                            m('.form-group', [
                                m('label[for="addCollInput]', 'Rename to: '),
                                m('input[type="text"].form-control.m-l-sm',{
                                    onkeyup: function(ev){
                                        var val = $(this).val();
                                        ctrl.validateName(val);
                                        if(ctrl.isValid()) {
                                            if (ev.which === 13) { // if enter is pressed
                                                ctrl.renameCollection();
                                            }
                                        }
                                        ctrl.collectionMenuObject().item.renamedLabel = val;
                                    },
                                    value: ctrl.collectionMenuObject().item.renamedLabel}),
                                m('span.help-block', ctrl.validationError())

                            ])
                        ])
                    ]),
                    footer : m('.modal-footer', [
                        m('button[type="button"].btn.btn-default[data-dismiss="modal"]', {
                            onclick : function(){
                                ctrl.isValid(false);
                            }
                        },'Cancel'),
                        ctrl.isValid() ? m('button[type="button"].btn.btn-success', { onclick : ctrl.renameCollection },'Rename')
                            : m('button[type="button"].btn.btn-success[disabled]', 'Rename')
                    ])
                }),
                m.component(mC.modal, {
                    id: 'removeColl',
                    header: m('.modal-header', [
                        m('button.close[data-dismiss="modal"][aria-label="Close"]', [
                            m('span[aria-hidden="true"]','×')
                        ]),
                        m('h3.modal-title', 'Delete collection "' + ctrl.collectionMenuObject().item.label + '"?')
                    ]),
                    body: m('.modal-body', [
                        m('p', 'This will delete your collection, but your projects will not be deleted.'),

                    ]),
                    footer : m('.modal-footer', [
                        m('button[type="button"].btn.btn-default[data-dismiss="modal"]', 'Cancel'),
                        m('button[type="button"].btn.btn-danger', {
                            onclick : ctrl.deleteCollection
                        },'Delete')
                    ])
                })
            ])
        ]);
    }
};
/**
 * Small view component for compact pagination
 * Requires currentPage and totalPages to be m.prop
 * @type {{view: MicroPagination.view}}
 */
var MicroPagination = {
    view : function(ctrl, args) {
        return m('span.osf-micro-pagination.m-l-xs', [
            args.currentPage() > 1 ? m('span.m-r-xs.arrow.left.live', { onclick : function(){
                    args.currentPage(args.currentPage() - 1);
                }}, m('i.fa.fa-angle-left')) : m('span.m-r-xs.arrow.left', m('i.fa.fa-angle-left')),
            m('span', args.currentPage() + '/' + args.totalPages()),
            args.currentPage() < args.totalPages() ? m('span.m-l-xs.arrow.right.live', { onclick : function(){
                    args.currentPage(args.currentPage() + 1);
            }}, m('i.fa.fa-angle-right')) : m('span.m-l-xs.arrow.right', m('i.fa.fa-angle-right'))
        ]);
    }
};

/**
 * Breadcrumbs Module
 * @constructor
 */

var Breadcrumbs = {
    view : function (ctrl, args) {
        var viewOnly = args.viewOnly;
        var mobile = window.innerWidth < MOBILE_WIDTH; // true if mobile view
        var items = args.breadcrumbs();
        if (mobile && items.length > 1) {
            return m('.db-breadcrumbs', [
                m('ul', [
                    m('li', [
                        m('.btn.btn-link[data-toggle="modal"][data-target="#parentsModal"]', '...'),
                        m('i.fa.fa-angle-right')
                    ]),
                    m('li', m('span.btn', items[items.length-1].label)),
                ]),
                m('#parentsModal.modal.fade[tabindex=-1][role="dialog"][aria-hidden="true"]',
                    m('.modal-dialog',
                        m('.modal-content', [
                            m('.modal-body', [
                                m('button.close[data-dismiss="modal"][aria-label="Close"]', [
                                    m('span[aria-hidden="true"]','×'),
                                ]),
                                m('h4', 'Parent projects'),
                                args.breadcrumbs().map(function(item, index, array){
                                    if(index === array.length-1){
                                        return m('.db-parent-row.btn', {
                                            style : 'margin-left:' + (index*20) + 'px;',
                                        },  [
                                            m('i.fa.fa-angle-right.m-r-xs'),
                                            item.label
                                        ]);
                                    }
                                    item.index = index; // Add index to update breadcrumbs
                                    item.placement = 'breadcrumb'; // differentiate location for proper breadcrumb actions
                                    return m('.db-parent-row',
                                        m('span.btn.btn-link', {
                                            style : 'margin-left:' + (index*20) + 'px;',
                                            onclick : function() {
                                                args.updateFilesData(item);
                                                $('.modal').modal('hide');
                                            }
                                        },  [
                                            m('i.fa.fa-angle-right.m-r-xs'),
                                            item.label
                                        ])
                                    );
                                })
                            ]),
                        ])
                    )
                )
            ]);
        }
        return m('.db-breadcrumbs', m('ul', [
            items.map(function(item, index, array){
                if(index === array.length-1){
                    var label = item.type === 'node' ? ' Create component' : ' Create project';
                    var title = item.type === 'node' ? 'Create new component' : 'Create new project';
                    var parentID = item.type === 'node' ? args.breadcrumbs()[args.breadcrumbs().length - 1].data.id : null;
                    var showAddProject = true;
                    var addProjectTemplate = '';
                    if(item.type === 'node'){
                        var permissions = item.data.attributes.current_user_permissions;
                        showAddProject = permissions.indexOf('admin') > -1 || permissions.indexOf('write') > -1;
                    }
                    if(showAddProject && !viewOnly){
                        addProjectTemplate = m.component(AddProject, {
                            buttonTemplate: m('.btn.btn-sm.text-muted[data-toggle="modal"][data-target="#addProject"]', [m('i.fa.fa-plus', {style: 'font-size: 10px;'}), label]),
                            parentID: parentID,
                            modalID: 'addProject',
                            title: title,
                            categoryList: args.categoryList,
                            stayCallback: function () {
                                args.allProjectsLoaded(false);
                                args.updateList(args.breadcrumbs()[args.breadcrumbs().length - 1]);
                            }
                        });
                    }
                    return [
                        m('li', [
                            m('span.btn', item.label),
                            m('i.fa.fa-angle-right')
                        ]),
                        (item.type === 'node' || (item.data.systemCollection === 'nodes' )) ? addProjectTemplate : ''
                    ];
                }
                item.index = index; // Add index to update breadcrumbs
                item.placement = 'breadcrumb'; // differentiate location for proper breadcrumb actions
                return m('li',
                    m('span.btn.btn-link', { onclick : args.updateFilesData.bind(null, item)},  item.label),
                    m('i.fa.fa-angle-right')
                );
            }),


        ]));
    }
};


/**
 * Filters Module.
 * @constructor
 */
var Filters = {
    controller : function (args) {
        var self = this;
        self.nameCurrentPage = m.prop(1);
        self.namePageSize = m.prop(4);
        self.nameTotalPages = m.prop(1);
        self.tagCurrentPage = m.prop(1);
        self.tagPageSize = m.prop(4);
        self.tagTotalPages = m.prop(1);
    },
    view : function (ctrl, args) {
        if(args.nameFilters.length > 0) {
            ctrl.nameTotalPages(Math.ceil(args.nameFilters.length/ctrl.namePageSize()));
        }
        if(args.tagFilters.length > 0){
            ctrl.tagTotalPages(Math.ceil(args.tagFilters.length/ctrl.tagPageSize()));
        }
        var returnNameFilters = function _returnNameFilters(){
            var list = [];
            var item;
            var i;
            var selectedCSS;
            var begin = ((ctrl.nameCurrentPage()-1) * ctrl.namePageSize()); // remember indexes start from 0
            var end = ((ctrl.nameCurrentPage()) * ctrl.namePageSize()); // 1 more than the last item
            if (args.nameFilters.length < end) {
                end = args.nameFilters.length;
            }
            for (i = begin; i < end; i++) {
                item = args.nameFilters[i];
                selectedCSS = item.id === args.activeFilter().id ? '.active' : '';
                list.push(m('li' + selectedCSS,
                    m('a[role="button"]', {onclick : args.updateFilter.bind(null, item)},item.label + ' (' + item.data.count + ')')
                ));
            }
            return list;
        };
        var returnTagFilters = function _returnTagFilters(){
            var list = [];
            var selectedCSS;
            var item;
            var i;
            var begin = ((ctrl.tagCurrentPage()-1) * ctrl.tagPageSize()); // remember indexes start from 0
            var end = ((ctrl.tagCurrentPage()) * ctrl.tagPageSize()); // 1 more than the last item
            if (args.tagFilters.length < end) {
                end = args.tagFilters.length;
            }
            for (i = begin; i < end; i++) {
                item = args.tagFilters[i];
                selectedCSS = item.id === args.activeFilter().id ? '.active' : '';
                list.push(m('li' + selectedCSS,
                    m('a[role="button"]', {onclick : args.updateFilter.bind(null, item)},
                        item.label + ' (' + item.data.count + ')'
                    )
                ));
            }
            return list;
        };
        return m('.db-filters.m-t-lg',
            [
                m('h5', [
                    'Contributors ',
                    m('i.fa.fa-question-circle.text-muted', {
                        'data-toggle':  'tooltip',
                        'title':  'You can see the number of projects shared between a contributor and you. Click a name to display all the selected contributor’s projects which you can view, including any public projects.',
                        'data-placement' : 'bottom'
                    }, ''),
                    m('.pull-right', m.component(MicroPagination, { currentPage : ctrl.nameCurrentPage, totalPages : ctrl.nameTotalPages }))
                ]),
                m('ul', [
                    returnNameFilters()
                ]),
                m('h5', [
                    'Tags',
                    m('.pull-right',m.component(MicroPagination, { currentPage : ctrl.tagCurrentPage, totalPages : ctrl.tagTotalPages }))
                ]), m('ul', [
                    returnTagFilters()
                ])
            ]
        );
    }
};

/**
 * Information Module.
 * @constructor
 */
var Information = {
    view : function (ctrl, args) {
        var template = '';
        var filter = args.activeFilter();
        if (args.selected().length === 0) {
            template = m('.db-info-empty.text-muted.p-lg', 'Select a row to view project details.');
        }
        if (args.selected().length === 1) {
            var item = args.selected()[0].data;
            if(item.attributes.category === ''){
                item.attributes.category = 'Uncategorized';
            }
            template = m('.p-sm', [
                filter.type === 'collection' && !filter.data.systemCollection ? m('.clearfix', m('.btn.btn-default.btn-sm.btn.p-xs.text-danger.pull-right', { onclick : args.removeProjectFromCollections }, 'Remove from collection')) : '',
                m('h3', m('a', { href : item.links.html}, item.attributes.title)),
                m('[role="tabpanel"]', [
                    m('ul.nav.nav-tabs.m-b-md[role="tablist"]', [
                        m('li[role="presentation"].active', m('a[href="#tab-information"][aria-controls="information"][role="tab"][data-toggle="tab"]', 'Information')),
                        m('li[role="presentation"]', m('a[href="#tab-activity"][aria-controls="activity"][role="tab"][data-toggle="tab"]', { onclick : args.getCurrentLogs},'Activity')),
                    ]),
                    m('.tab-content', [
                        m('[role="tabpanel"].tab-pane.active#tab-information',[
                            m('p.db-info-meta.text-muted', [
                                m('', 'Visibility : ' + (item.attributes.public ? 'Public' : 'Private')),
                                m('', 'Category: ' + item.attributes.category),
                                m('', 'Last Modified on: ' + (item.date ? item.date.local : ''))
                            ]),
                            m('p', [
                                m('span', {style: 'white-space:pre-wrap'}, item.attributes.description)
                            ]),
                            item.attributes.tags.length > 0 ?
                            m('p.m-t-md', [
                                m('h5', 'Tags'),
                                item.attributes.tags.map(function(tag){
                                    return m('a.tag', { href : '/search/?q=(tags:' + tag + ')'}, tag);
                                })
                            ]) : ''
                        ]),
                        m('[role="tabpanel"].tab-pane#tab-activity',[
                            m.component(ActivityLogs, args)
                        ])
                    ])
                ])
            ]);
        }
        if (args.selected().length > 1) {
            template = m('.p-sm', [
                filter.type === 'collection' && !filter.data.systemCollection ? m('.clearfix', m('.btn.btn-default.btn-sm.p-xs.text-danger.pull-right', { onclick : args.removeProjectFromCollections }, 'Remove selected from collection')) : '',
                args.selected().map(function(item){
                    return m('.db-info-multi', [
                        m('h4', m('a', { href : item.data.links.html}, item.data.attributes.title)),
                        m('p.db-info-meta.text-muted', [
                            m('span', item.data.attributes.public ? 'Public' : 'Private' + ' ' + item.data.attributes.category),
                            m('span', ', Last Modified on ' + item.data.date.local)
                        ]),
                    ]);
                })
            ]);
        }
        return m('.db-information', template);
    }
};


var ActivityLogs = {
    view : function (ctrl, args) {
        return m('.db-activity-list.m-t-md', [
            args.activityLogs() ? args.activityLogs().map(function(item){
                return m('.db-activity-item', [
                    m('', [ m('.db-log-avatar.m-r-xs', m('img', { src : item.embeds.user.data.links.profile_image})), m.component(LogText,item)]),
                    m('.text-right', m('span.text-muted.m-r-xs', item.attributes.formattableDate.local))
                ]);
            }) : '',
            m('.db-activity-nav.text-center', [
                args.showMoreActivityLogs() ? m('.btn.btn-sm.btn-link', { onclick: function(){ args.getLogs(args.showMoreActivityLogs(), true); }}, [ 'Show more', m('i.fa.fa-caret-down.m-l-xs')]) : '',
            ])

        ]);
    }
};

/**
 * Modals views.
 * @constructor
 */

var Modals = {
    view : function(ctrl, args) {
        return m('.db-fbModals', [
            m('#infoModal.modal.fade[tabindex=-1][role="dialog"][aria-hidden="true"]',
                m('.modal-dialog',
                    m('.modal-content', [
                        m('.modal-body', [
                            m('button.close[data-dismiss="modal"][aria-label="Close"]', [
                                m('span[aria-hidden="true"]','×'),
                            ]),
                            m.component(Information, args)
                        ]),
                    ])
                )
            )
        ]);
    }
};


module.exports = {
    MyProjects : MyProjects,
    Collections : Collections,
    MicroPagination : MicroPagination,
    ActivityLogs : ActivityLogs,
    LinkObject: LinkObject,
    PrivateFunctions : {
        makeTree : _makeTree
    }
};<|MERGE_RESOLUTION|>--- conflicted
+++ resolved
@@ -946,10 +946,9 @@
                         m('h3.modal-title', 'Add new collection')
                     ]),
                     body : m('.modal-body', [
-<<<<<<< HEAD
-                        m('p', 'Collections are groups of projects that help you organize your work. After you create your collection you can add projects by dragging and dropping projects to the collection. '),
+                        m('p', 'Collections are groups of projects that help you organize your work. After you create your collection, you can add projects by dragging them into the collection.'),
                         m('.form-group', [
-                            m('label[for="addCollInput].f-w-lg.text-bigger', 'Collection Name'),
+                            m('label[for="addCollInput].f-w-lg.text-bigger', 'Collection name'),
                             m('input[type="text"].form-control#addCollInput', {
                                 onkeyup: function (ev){
                                     var val = $(this).val();
@@ -957,20 +956,6 @@
                                     if(ctrl.isValid()){
                                         if(ev.which === 13){
                                             ctrl.addCollection();
-=======
-                        m('p', 'Collections are groups of projects that help you organize your work. After you create your collection you can add projects by dragging them into the collection.'),
-                        m('.form-inline', [
-                            m('.form-group', [
-                                m('label[for="addCollInput]', 'Collection Name'),
-                                m('input[type="text"].form-control.m-l-sm#addCollInput', {
-                                    onkeyup: function (ev){
-                                        var val = $(this).val();
-                                        ctrl.validateName(val);
-                                        if(ctrl.isValid()){
-                                            if(ev.which === 13){
-                                                ctrl.addCollection();
-                                            }
->>>>>>> 25735911
                                         }
                                     }
                                     ctrl.newCollectionName(val);
