/**
 * Builds full page project browser
 */
'use strict';

var $ = require('jquery');  // jQuery
var m = require('mithril'); // exposes mithril methods, useful for redraw etc.
var ProjectOrganizer = require('js/project-organizer');
var $osf = require('js/osfHelpers');
var Raven = require('raven-js');
var LogText = require('js/logTextParser');
var AddProject = require('js/addProjectPlugin');
var mC = require('js/mithrilComponents');

var MOBILE_WIDTH = 767; // Mobile view break point for responsiveness

if (!window.fileBrowserCounter) {
    window.fileBrowserCounter = 0;
}
function getUID() {
    window.fileBrowserCounter = window.fileBrowserCounter + 1;
    return window.fileBrowserCounter;
}

var xhrconfig = function (xhr) {
    xhr.withCredentials = true;
    xhr.setRequestHeader('Content-Type', 'application/vnd.api+json;');
    xhr.setRequestHeader('Accept', 'application/vnd.api+json; ext=bulk');
};

// Refactor the information needed for filtering rows
function _formatDataforPO(item) {
    item.kind = 'folder';
    item.uid = item.id;
    item.name = item.attributes.title;
    item.tags = item.attributes.tags.toString();
    item.contributors = '';
    if (item.embeds.contributors.data){
        item.embeds.contributors.data.forEach(function(c){
            var attr = c.embeds.users.data.attributes;
            item.contributors += attr.full_name + ' ' + attr.middle_names + ' ' + attr.given_name + ' ' + attr.family_name + ' ' ;
        });
    }
    item.date = new $osf.FormattableDate(item.attributes.date_modified);
    return item;
}

var LinkObject = function _LinkObject (type, data, label, institutionId) {
    if (type === undefined || data === undefined || label === undefined) {
        throw new Error('LinkObject expects type, data and label to be defined.');
    }

    var self = this;
    self.id = getUID();
    self.type = type;
    self.data = data;
    self.label = label;
    self.generateLink = function () {
        if (self.type === 'collection'){
                return $osf.apiV2Url(self.data.path, {
                        query : self.data.query
                    }
                );
        }
        /// THIS NEEDS TO FILTER ON CURRENTLY FOUND THINGS INSTEAD
        else if (self.type === 'tag') {
            if (institutionId){
                return $osf.apiV2Url('institutions/' + institutionId + '/nodes/', { query : {'filter[tags]' : self.data.tag , 'related_counts' : 'children', 'embed' : 'contributors'}});
            }
            return $osf.apiV2Url('nodes/', { query : {'filter[tags]' : self.data.tag , 'related_counts' : 'children', 'embed' : 'contributors'}});
        }
        else if (self.type === 'name') {
            if (institutionId){
                return $osf.apiV2Url('institutions/' + institutionId + '/nodes/', { query : {'related_counts' : 'children', 'embed' : 'contributors', 'filter[contributors]': self.data.id }});
            }
            return $osf.apiV2Url('users/' + self.data.id + '/nodes/', { query : {'related_counts' : 'children', 'embed' : 'contributors' }});
        }
        else if (self.type === 'node') {
            return $osf.apiV2Url('nodes/' + self.data.id + '/children/', { query : { 'related_counts' : 'children', 'embed' : 'contributors' }});
        }
        // If nothing
        throw new Error('Link could not be generated from linkObject data');
    };
    self.link = self.generateLink();
};


function sortProjects (flatList) {
    // Sorts by last modified
    flatList.sort(function(a,b){
        return new Date(b.attributes.date_modified) - new Date(a.attributes.date_modified);
    });
}


/**
 * Returns the object to send to the API to end a node_link to collection
 * @param id {String} unique id of the node like 'ez8f3'
 * @returns {{data: {type: string, relationships: {nodes: {data: {type: string, id: *}}}}}}
 */
function buildCollectionNodeData (id) {
    return {
        'data' : {
            'type': 'node_links',
            'relationships': {
                'nodes': {
                    'data': {
                        'type': 'nodes',
                        'id': id
                    }
                }
            }
        }
    };
}

/**
 * Initialize File Browser. Prepeares an option object within FileBrowser
 * @constructor
 */
var MyProjects = {
    controller : function (options) {
        var self = this;
        self.wrapperSelector = options.wrapperSelector;  // For encapsulating each implementation of this component in multiple use
        self.projectOrganizerOptions = options.projectOrganizerOptions || {};
        self.viewOnly = options.viewOnly || false;
        self.currentLink = ''; // Save the link to compare if a new link is being requested and avoid multiple calls
        self.reload = m.prop(false); // Gets set to true when treebeard link changes and it needs to be redrawn
        self.nonLoadTemplate = m.prop(''); // Template for when data is not available or error happens
        self.logUrlCache = {}; // dictionary of load urls to avoid multiple calls with little refactor
        // VIEW STATES
        self.showInfo = m.prop(true); // Show the info panel
        self.showSidebar = m.prop(false); // Show the links with collections etc. used in narrow views
        self.allProjectsLoaded = m.prop(false);
        self.allProjects = m.prop([]);
        self.loadingNodePages = false; // Since API returns pages of items, this state shows whether filebrowser is still loading the next pages.
        self.loadingAllNodes = false; // True if we are loading all nodes
        self.categoryList = [];
        self.loadValue = m.prop(0); // What percentage of the project loading is done
        self.loadCounter = m.prop(0); // Count how many items are received from the server

        // Load 'All my Projects' and 'All my Registrations'
<<<<<<< HEAD
        self.systemCollections = [
            new LinkObject('collection', { path : 'users/me/nodes/', query : { 'related_counts' : 'children', 'embed' : 'contributors' }, systemCollection : 'nodes'}, 'All My Projects'),
            new LinkObject('collection', { path : 'users/me/registrations/', query : { 'related_counts' : 'children', 'embed' : 'contributors'}, systemCollection : 'registrations'}, 'All My Registrations')
=======
        self.systemCollections = options.systemCollections || [
            new LinkObject('collection', { path : 'users/me/nodes/', query : { 'related_counts' : 'children', 'page[size]'  : 60, 'embed' : 'contributors' }, systemCollection : 'nodes'}, 'All my projects'),
            new LinkObject('collection', { path : 'users/me/registrations/', query : { 'related_counts' : 'children', 'page[size]'  : 60, 'embed' : 'contributors'}, systemCollection : 'registrations'}, 'All my registrations')
>>>>>>> a2c468d4
        ];
        // Initial Breadcrumb for All my projects
        var initialBreadcrumbs = options.initialBreadcrumbs || [new LinkObject('collection', { path : 'users/me/nodes/', query : { 'related_counts' : 'children', 'embed' : 'contributors' }, systemCollection : 'nodes'}, 'All my projects')];
        self.breadcrumbs = m.prop(initialBreadcrumbs);
        // Calculate name filters
        self.nameFilters = [];
        // Calculate tag filters
        self.tagFilters = [];

        // Placeholder for node data
        self.data = m.prop([]);

        self.loadCategories = function _loadCategories () {
            var promise = m.request({method : 'OPTIONS', url : $osf.apiV2Url('nodes/', { query : {}}), config : xhrconfig});
            promise.then(function _success(results){
                if(results.actions && results.actions.POST.category){
                    self.categoryList = results.actions.POST.category.choices;
                    self.categoryList.sort(function(a, b){ // Quick alphabetical sorting
                        if(a.value < b.value) return -1;
                        if(a.value > b.value) return 1;
                        return 0;
                    });
                }
            }, function _error(results){
                var message = 'Error loading project category names.';
                Raven.captureMessage(message, {requestReturn: results});
            });
            return promise;
        };


        self.makeTree = function _makeTree(flatData, lastcrumb) {
            var root = {id:0, children: [], data : {} };
            var node_list = { 0 : root};
            var parentID;
            var crumbParent = lastcrumb ? lastcrumb.data.id : null;
            for (var i = 0; i < flatData.length; i++) {
                if(flatData[i].errors){
                    continue;
                }
                var n = _formatDataforPO(flatData[i]);
                if (!node_list[n.id]) { // If this node is not in the object list, add it
                    node_list[n.id] = n;
                    node_list[n.id].children = [];
                } else { // If this node is in object list it's likely because it was created as a parent so fill out the rest of the information
                    n.children = node_list[n.id].children;
                    node_list[n.id] = n;
                }

                if (n.relationships.parent){
                    parentID = n.relationships.parent.links.related.href.split('/')[5]; // Find where parent id string can be extracted
                } else {
                    parentID = null;
                }
                if(parentID && !n.attributes.registration && parentID !== crumbParent ) {
                    if(!node_list[parentID]){
                        node_list[parentID] = { children : [] };
                    }
                    node_list[parentID].children.push(node_list[n.id]);
                } else {
                    node_list[0].children.push(node_list[n.id]);
                }
            }
            return root.children;
        };

        // Activity Logs
        self.activityLogs = m.prop();
        self.logRequestPending = false;
        self.showMoreActivityLogs = m.prop(null);
        self.getLogs = function _getLogs (url, addToExistingList) {
            var cachedResults;
            if(!addToExistingList){
                self.activityLogs([]); // Empty logs from other projects while load is happening;
                self.showMoreActivityLogs(null);
            }

            function _processResults (result){
                self.logUrlCache[url] = result;
                result.data.map(function(log){
                    log.attributes.formattableDate = new $osf.FormattableDate(log.attributes.date);
                    if(addToExistingList){
                        self.activityLogs().push(log);
                    }
                });
                if(!addToExistingList){
                    self.activityLogs(result.data);  // Set activity log data
                }
                self.showMoreActivityLogs(result.links.next); // Set view for show more button
            }

            if(self.logUrlCache[url]){
                cachedResults = self.logUrlCache[url];
                _processResults(cachedResults);
            } else {
                self.logRequestPending = true;
                var promise = m.request({method : 'GET', url : url, config : xhrconfig});
                promise.then(_processResults);
                promise.then(function(){
                    self.logRequestPending = false;
                });
                return promise;
            }

        };
        // separate concerns, wrap getlogs here to get logs for the selected item
        self.getCurrentLogs = function _getCurrentLogs ( ){
            if(self.selected().length === 1 && !self.logRequestPending){
                var item = self.selected()[0];
                var id = item.data.id;
                if(!item.data.attributes.retracted){
                    var urlPrefix = item.data.attributes.registration ? 'registrations' : 'nodes';
                    var url = $osf.apiV2Url(urlPrefix + '/' + id + '/logs/', { query : { 'page[size]' : 6, 'embed' : ['nodes', 'user', 'linked_node', 'template_node', 'contributors']}});
                    var promise = self.getLogs(url);
                    return promise;
                }
            }
        };

        /* filesData is the link that loads tree data. This function refreshes that information. */
        self.updateFilesData = function _updateFilesData (linkObject) {
            if ((linkObject.type === 'node') && self.viewOnly){
                return;
            }
            if (linkObject.link !== self.currentLink) {
                self.loadCounter(0);
                self.updateBreadcrumbs(linkObject);
                self.updateList(linkObject);
                self.currentLink = linkObject.link;
            }
            self.showSidebar(false);
        };

        // INFORMATION PANEL
        /* Defines the current selected item so appropriate information can be shown */
        self.selected = m.prop([]);
        self.updateSelected = function _updateSelected (selectedList){
            self.selected(selectedList);
            self.getCurrentLogs();
        };

        // USER FILTER
        self.activeFilter = m.prop({});
        self.updateFilter = function _updateFilter (filter) {
            self.activeFilter(filter);
            self.updateFilesData(filter);
        };

        self.removeProjectFromCollections = function _removeProjectFromCollection () {
            // Removes selected items from collect
            var collection = self.activeFilter().data.node;
            var data = {
                data : []
            };

            self.selected().forEach(function _removeProjectFromCollectionsMap (item){
                var obj = {
                    'type' : 'linked_nodes',
                    'id' : item.data.id
                };
                data.data.push(obj);
            });
            m.request({
                method : 'DELETE',
                url : collection.links.self + 'relationships/' + 'linked_nodes/',  //collection.links.self + 'node_links/' + item.data.id + '/', //collection.links.self + relationship/ + linked_nodes/
                config : xhrconfig,
                data : data
            }).then(function _removeProjectFromCollectionsSuccess(result){
                self.currentLink = null; // To bypass the check when updating file list
                self.updateFilter(self.activeFilter());
                self.activeFilter().data.count(self.activeFilter().data.count() - data.data.length);
            }, function _removeProjectFromCollectionsFail(result){
                var message = 'Some projects';
                if(data.data.length === 1) {
                    message = self.selected()[0].data.name;
                } else {
                    message += ' could not be removed from the collection';
                }
                $osf.growl(message, 'Please try again.', 'danger', 5000);
            });
        };
        // GETTING THE NODES
        self.updateList = function _updateList (linkObject){
            var success;
            var error;
            if(linkObject.data.systemCollection === 'nodes' && self.allProjectsLoaded()){
                self.data(self.allProjects());
                self.reload(true);
                return;
            }
            success = self.updateListSuccess;
            if(linkObject.data.systemCollection === 'nodes'){
                self.loadingAllNodes = true;
            }
            error = self.updateListError;
            var url = linkObject.link;
            if (typeof url !== 'string'){
                throw new Error('Url argument for updateList needs to be string');
            }
            var promise = m.request({method : 'GET', url : url, config : xhrconfig, background: true});
            promise.then(success, error);
            return promise;
        };
        self.updateListSuccess = function _updateListSuccess (value) {
            self.loadCounter(self.loadCounter() + value.data.length);
            self.loadValue(Math.round(self.loadCounter() / value.links.meta.total * 100));
            if(self.loadingNodePages){
                self.data(self.data().concat(value.data));
            } else {
                self.data(value.data);
            }
            if(!value.data[0]){
                var lastcrumb = self.breadcrumbs()[self.breadcrumbs().length-1];
                if(lastcrumb.type === 'collection'){
                    if(lastcrumb.data.systemCollection === 'nodes'){
                        self.nonLoadTemplate(m('.db-non-load-template.m-md.p-md.osf-box',
                            options.institutionId ? 'This institution has no projects yet.':'You have not created any projects yet.'));
                    } else if (lastcrumb.data.systemCollection === 'registrations'){
                        self.nonLoadTemplate(m('.db-non-load-template.m-md.p-md.osf-box',
                            options.institutionId ? 'This institution has no registrations yet.':'You have not made any registrations yet.'));
                    } else {
                        self.nonLoadTemplate(m('.db-non-load-template.m-md.p-md.osf-box',
                            'This collection has no projects.' +  (options.institutionId ? '' : ' To add projects go to "All My Projects" collection; drag and drop projects into the collection link')));
                    }
                } else {
                    var showAddProject = true;
                    if(lastcrumb.type === 'node'){
                        var permissions = lastcrumb.data.attributes.current_user_permissions;
                        showAddProject = permissions.indexOf('admin') > -1 || permissions.indexOf('write') > -1;
                    }
                    if(showAddProject){
                        self.nonLoadTemplate(m('.db-non-load-template.m-md.p-md.osf-box.text-center', [
                            m.component(AddProject, {
                                buttonTemplate : m('.btn.btn-link[data-toggle="modal"][data-target="#addSubcomponent"]', {onclick: function() {
                                    $osf.trackClick('myProjects', 'add-component', 'open-add-component-modal');
                                }}, 'Add new component'),
                                parentID : lastcrumb.data.id,
                                modalID : 'addSubcomponent',
                                title: 'Create new component',
                                categoryList : self.categoryList,
                                stayCallback : function _stayCallback_inPanel() {
                                    self.allProjectsLoaded(false);
                                    self.updateList(lastcrumb);
                                },
                                trackingCategory: 'myProjects',
                                trackingAction: 'add-component'
                            })
                        ]));
                    }
                }
                self.selected([]); // Empty selected
            }
            if(self.loadingAllNodes) {
                self.data(self.makeTree(self.data(), self.breadcrumbs()[self.breadcrumbs().length-1]));
                self.allProjects(self.data());
                self.generateFiltersList();
                if(self.loadValue() === 100){
                    self.allProjectsLoaded(true);
                }
            } else {
                self.data().forEach(function(item){
                    _formatDataforPO(item);
                });
            }
            sortProjects(self.data());
            // if we have more pages keep loading the pages
            if (value.links.next) {
                self.loadingNodePages = true;
                var collData = {};
                if(!self.allProjectsLoaded()) {
                    collData = { systemCollection : 'nodes' };
                }
                // TODO: This is a hack, to avoid flashing caused by redraws, need to look into it
                if(self.loadCounter() > 30){
                    self.reload(true);
                }
                self.updateList({link : value.links.next, data : collData });
            } else {
                self.loadingNodePages = false;
                self.loadingAllNodes = false;
                self.reload(true);
            }
            //console.log(self.loadCounter());
            m.redraw();
        };
        self.reloadOnClick = function (item) {
            self.updateFilter(item);
            $osf.trackClick('myProjects', 'projectOrganizer', 'reload-all-my-projects');
        };

        self.updateListError = function _updateListError (result){
            self.nonLoadTemplate(m('.db-error.text-danger.m-t-lg', [
                m('p', m('i.fa.fa-exclamation-circle')),
                m('p','Projects for this selection couldn\'t load.'),
                m('p', m('.btn.btn-default', {onclick : self.reloadOnClick.bind(null, self.systemCollections[0])
                },' Reload \'All my projects\''))
            ]));
            self.data([]);
            throw new Error('Receiving initial data for File Browser failed. Please check your url');
        };
        self.generateFiltersList = function _generateFilterList () {
            self.users = {};
            self.tags = {};
            self.data().map(function _generateFiltersListMap(item){
                var contributors = item.embeds.contributors.data || [];
                for(var i = 0; i < contributors.length; i++) {
                    var u = contributors[i];
                    if(self.users[u.id] === undefined) {
                        self.users[u.id] = {
                            data : u,
                            count: 1
                        };
                    } else {
                        self.users[u.id].count++;
                    }
                }
                var tags = item.attributes.tags || [];
                for(var j = 0; j < tags.length; j++) {
                    var t = tags[j];
                    if(self.tags[t] === undefined) {
                        self.tags[t] = 1;
                    } else {
                        self.tags[t]++;
                    }
                }
            });

            // Sorting by number of items utility function
            function sortByCountDesc (a,b){
                var aValue = a.data.count;
                var bValue = b.data.count;
                if (bValue > aValue) {
                    return 1;
                }
                if (bValue < aValue) {
                    return -1;
                }
                return 0;
            }


            // Add to lists with numbers
            self.nameFilters = [];
            for (var user in self.users){
                var u2 = self.users[user];
                self.nameFilters.push(new LinkObject('name', { id : u2.data.id, count : u2.count, query : { 'related_counts' : 'children' }}, u2.data.embeds.users.data.attributes.full_name, options.institutionId || false));
            }
            // order names
            self.nameFilters.sort(sortByCountDesc);

            self.tagFilters = [];
            for (var tag in self.tags){
                var t2 = self.tags[tag];
                self.tagFilters.push(new LinkObject('tag', { tag : tag, count : t2, query : { 'related_counts' : 'children' }}, tag, options.institutionId || false));
            }
            // order tags
            self.tagFilters.sort(sortByCountDesc);


        };

        // BREADCRUMBS
        self.updateBreadcrumbs = function _updateBreadcrumbs (linkObject){
            if (linkObject.type === 'collection' || linkObject.type === 'name' || linkObject.type === 'tag'){
                self.breadcrumbs([linkObject]);
                return;
            }
            if (linkObject.placement === 'breadcrumb'){
                self.breadcrumbs().splice(linkObject.index+1, self.breadcrumbs().length-linkObject.index-1);
                return;
            }
            if(linkObject.ancestors.length > 0){
                linkObject.ancestors.forEach(function(item){
                    var ancestorLink = new LinkObject('node', item.data, item.data.name);
                    self.breadcrumbs().push(ancestorLink);
                });
            }
            self.breadcrumbs().push(linkObject);
        };

        // GET COLLECTIONS
        // Default system collections
        self.collections = m.prop([].concat(self.systemCollections));
        self.collectionsPageSize = m.prop(5);
        // Load collection list
        self.loadCollections = function _loadCollections (url){
            var promise = m.request({method : 'GET', url : url, config : xhrconfig});
            promise.then(function(result){
                result.data.forEach(function(node){
                    var count = node.relationships.linked_nodes.links.related.meta.count;
                    self.collections().push(new LinkObject('collection', { path : 'collections/' + node.id + '/linked_nodes/', query : { 'related_counts' : 'children', 'embed' : 'contributors' }, systemCollection : false, node : node, count : m.prop(count) }, node.attributes.title));
                });
                if(result.links.next){
                    self.loadCollections(result.links.next);
                }
            }, function(){
                var message = 'Collections could not be loaded.';
                $osf.growl(message, 'Please reload the page.');
                Raven.captureMessage(message, { url: url });
            });
            return promise;
        };

        self.sidebarInit = function _sidebarInit (element, isInit) {
            $('[data-toggle="tooltip"]').tooltip();
        };

        // Resets UI to show All my projects and update states
        self.resetUi = function _resetUi(){
            var linkObject = self.systemCollections[0];
            self.updateBreadcrumbs(linkObject);
            self.activeFilter(linkObject);
        };


        self.init = function _init_fileBrowser() {
            self.loadCategories().then(function(){
                self.updateList(self.systemCollections[0]);
            });
            var collectionsUrl = $osf.apiV2Url('collections/', { query : {'related_counts' : 'linked_nodes', 'page[size]' : self.collectionsPageSize(), 'sort' : 'date_created', 'embed' : 'node_links'}});
            if (!self.viewOnly){
                self.loadCollections(collectionsUrl);
            }
            self.activeFilter(self.collections()[0]);
        };

        self.init();
    },
    view : function (ctrl, args) {
        var mobile = window.innerWidth < MOBILE_WIDTH; // true if mobile view
        var infoPanel = '';
        var poStyle = 'width : 72%'; // Other percentages are set in CSS in file-browser.css These are here because they change
        var sidebarButtonClass = 'btn-default';
        if (ctrl.showInfo() && !mobile){
            infoPanel = m('.db-infobar', m.component(Information, ctrl));
            poStyle = 'width : 47%';
        }
        if(ctrl.showSidebar()){
            sidebarButtonClass = 'btn-primary';
        }
        if (mobile) {
            poStyle = 'width : 100%';
        } else {
            ctrl.showSidebar(true);
        }
        var projectOrganizerOptions = $.extend(
            {}, {
                filesData : ctrl.data,
                updateSelected : ctrl.updateSelected,
                updateFilesData : ctrl.updateFilesData,
                LinkObject : LinkObject,
                wrapperSelector : args.wrapperSelector,
                allProjects : ctrl.allProjects,
                reload : ctrl.reload,
                resetUi : ctrl.resetUi,
                showSidebar : ctrl.showSidebar
            },
            ctrl.projectOrganizerOptions
        );
        return [
            m('.db-header.row', [
                m('.col-xs-12.col-sm-8.col-lg-9', m.component(Breadcrumbs,ctrl)),
                m('.db-buttonRow.col-xs-12.col-sm-4.col-lg-3', [
                    mobile ? m('button.btn.btn-sm.m-r-sm', {
                        'class' : sidebarButtonClass,
                        onclick : function () {
                            ctrl.showSidebar(!ctrl.showSidebar());
                            $osf.trackClick('myProjects', 'mobile', 'click-bars-to-toggle-collections-or-projects');
                        }
                    }, m('.fa.fa-bars')) : '',
                    m('.db-poFilter.m-r-xs')
                ])
            ]),
            ctrl.showSidebar() ?
            m('.db-sidebar', { config : ctrl.sidebarInit}, [
                mobile ? [ m('.db-dismiss', m('button.close[aria-label="Close"]', {
                    onclick : function () {
                        ctrl.showSidebar(false);
                        $osf.trackClick('myProjects', 'mobile', 'close-toggle-instructions');
                    }
                }, [
                    m('span[aria-hidden="true"]','×')
                ])),
                    m('p.p-sm.text-center.text-muted', [
                        'Select a list below to see the projects. or click ',
                        m('i.fa.fa-bars'),
                        ' button above to toggle.'
                    ])
                ] : '',
                m.component(Collections, ctrl),
                m.component(Filters, {
                    activeFilter : ctrl.activeFilter,
                    updateFilter : ctrl.updateFilter,
                    nameFilters : ctrl.nameFilters,
                    tagFilters : ctrl.tagFilters
                })
            ]) : '',
            mobile && ctrl.showSidebar() ? '' : m('.db-main', { style : poStyle },[
<<<<<<< HEAD
                ctrl.loadValue() < 100 ? m('.line-loader', [
                    m('.line-empty'),
                    m('.line-full.bg-color-blue', { style : 'width: ' + ctrl.loadValue() + '%;'}),
                    m('.load-message', '')
                ]) : '',
                ctrl.data().length === 0 ? ctrl.nonLoadTemplate() : m('.db-poOrganizer',  m.component( ProjectOrganizer, {
                        filesData : ctrl.data,
                        updateSelected : ctrl.updateSelected,
                        updateFilesData : ctrl.updateFilesData,
                        LinkObject : LinkObject,
                        wrapperSelector : args.wrapperSelector,
                        allProjects : ctrl.allProjects,
                        reload : ctrl.reload,
                        resetUi : ctrl.resetUi,
                        showSidebar : ctrl.showSidebar,
                        loadValue : ctrl.loadValue
                    })
                )
=======
                ctrl.refreshView() ? m('.spinner-div', m('i.fa.fa-refresh.fa-spin')) : '',
                ctrl.data().length === 0 ? ctrl.nonLoadTemplate() : m('.db-poOrganizer',  m.component( ProjectOrganizer, projectOrganizerOptions))
>>>>>>> a2c468d4
            ]),
            mobile ? '' : m('.db-info-toggle',{
                    onclick : function _showInfoOnclick(){
                        ctrl.showInfo(!ctrl.showInfo());
                        $osf.trackClick('myProjects', 'information-panel', 'show-hide-information-panel');
                    }
                },
                ctrl.showInfo() ? m('i.fa.fa-chevron-right') :  m('i.fa.fa-chevron-left')
            ),
            infoPanel,
            m.component(Modals, ctrl)
        ];
    }
};

/**
 * Collections Module.
 * @constructor
 */
var Collections = {
    controller : function(args){
        var self = this;
        self.collections = args.collections;
        self.pageSize = args.collectionsPageSize;
        self.newCollectionName = m.prop('');
        self.newCollectionRename = m.prop('');
        self.dismissModal = function () {
            $('.modal').modal('hide');
        };
        self.currentPage = m.prop(1);
        self.totalPages = m.prop(1);
        self.calculateTotalPages = function _calculateTotalPages(result){
            if(result){ // If this calculation comes after GET call to collections
                self.totalPages(Math.ceil((result.links.meta.total + args.systemCollections.length)/self.pageSize()));
            } else {
                self.totalPages(Math.ceil((self.collections().length)/self.pageSize()));
            }
        };
        self.pageSize = m.prop(5);
        self.isValid = m.prop(false);
        self.validationError = m.prop('');
        self.showCollectionMenu = m.prop(false); // Show hide ellipsis menu for collections
        self.collectionMenuObject = m.prop({item : {label:null}, x : 0, y : 0}); // Collection object to complete actions on menu
        self.resetCollectionMenu = function () {
            self.collectionMenuObject({item : {label:null}, x : 0, y : 0});
        };
        self.updateCollectionMenu = function _updateCollectionMenu (item, event) {
            var offset = $(event.target).offset();
            var x = offset.left;
            var y = offset.top;
            if (event.view.innerWidth < MOBILE_WIDTH){
                x = x-105; // width of this menu plus padding
                y = y-270; // fixed height from collections parent to top with adjustments for this menu div
            }
            self.showCollectionMenu(true);
            item.renamedLabel = item.label;
            self.collectionMenuObject({
                item : item,
                x : x,
                y : y
            });
        };

        self.init = function _collectionsInit (element, isInit) {
            self.calculateTotalPages();
            $(window).click(function(event){
                var target = $(event.target);
                if(!target.hasClass('collectionMenu') && !target.hasClass('fa-ellipsis-v') && target.parents('.collection').length === 0) {
                    self.showCollectionMenu(false);
                    m.redraw(); // we have to force redraw here
                }
            });
        };

        self.addCollection = function _addCollection () {
            var url = $osf.apiV2Url('collections/', {});
            var data = {
                'data': {
                    'type': 'collections',
                    'attributes': {
                        'title': self.newCollectionName(),
                    }
                }
            };
            var promise = m.request({method : 'POST', url : url, config : xhrconfig, data : data});
            promise.then(function(result){
                var node = result.data;
                var count = node.relationships.linked_nodes.links.related.meta.count || 0;
                self.collections().push(new LinkObject('collection', { path : 'collections/' + node.id + '/linked_nodes/', query : { 'related_counts' : 'children' }, systemCollection : false, node : node, count : m.prop(count) }, node.attributes.title));
                self.newCollectionName('');
                self.calculateTotalPages();
                self.currentPage(self.totalPages()); // Go to last page
                args.sidebarInit();
            }, function(){
                var name = self.newCollectionName();
                var message = '"' + name + '" collection could not be created.';
                $osf.growl(message, 'Please try again', 'danger', 5000);
                Raven.captureMessage(message, { url: url, data : data });
                self.newCollectionName('');
            });
            self.dismissModal();
            return promise;
        };
        self.deleteCollection = function _deleteCollection(){
            var url = self.collectionMenuObject().item.data.node.links.self;
            var promise = m.request({method : 'DELETE', url : url, config : xhrconfig});
            promise.then(function(result){
                for ( var i = 0; i < self.collections().length; i++) {
                    var item = self.collections()[i];
                    if (item.data.node && item.data.node.id === self.collectionMenuObject().item.data.node.id){
                        self.collections().splice(i, 1);
                        break;
                    }
                }
                self.calculateTotalPages();
            }, function(){
                var name = self.collectionMenuObject().item.label;
                var message = '"' + name + '" could not be deleted.';
                $osf.growl(message, 'Please try again', 'danger', 5000);
                Raven.captureMessage(message, {collectionObject: self.collectionMenuObject() });
            });
            self.dismissModal();
            return promise;
        };
        self.renameCollection = function _renameCollection() {
            var url = self.collectionMenuObject().item.data.node.links.self;
            var nodeId = self.collectionMenuObject().item.data.node.id;
            var title = self.collectionMenuObject().item.renamedLabel;
            var data = {
                'data': {
                    'type': 'collections',
                    'id':  nodeId,
                    'attributes': {
                        'title': title
                    }
                }
            };
            var promise = m.request({method : 'PATCH', url : url, config : xhrconfig, data : data});
            promise.then(function(result){
                self.collectionMenuObject().item.label = title;
            }, function(){
                var name = self.collectionMenuObject().item.label;
                var message = '"' + name + '" could not be renamed.';
                $osf.growl(message, 'Please try again', 'danger', 5000);
                Raven.captureMessage(message, {collectionObject: self.collectionMenuObject() });
            });
            self.dismissModal();
            self.isValid(false);
            return promise;
        };
        self.applyDroppable = function _applyDroppable ( ){
            $('.db-collections ul>li.acceptDrop').droppable({
                hoverClass: 'bg-color-hover',
                drop: function( event, ui ) {
                    var collection = self.collections()[$(this).attr('data-index')];
                    var dataArray = [];
                    // If multiple items are dragged they have to be selected to make it work
                    if (args.selected().length > 1) {
                        args.selected().map(function(item){
                            dataArray.push(buildCollectionNodeData(item.data.id));
                        });
                    } else {
                        // if single items are passed use the event information
                        dataArray.push(buildCollectionNodeData(ui.draggable.find('.title-text>a').attr('data-nodeID'))); // data-nodeID attribute needs to be set in project organizer building title column
                    }
                    function saveNodetoCollection (index) {
                        function doNext (skipCount){
                            if(dataArray[index+1]){
                                saveNodetoCollection(index+1);
                            }
                            if(!skipCount){
                                collection.data.count(collection.data.count()+1);
                            }
                        }
                        m.request({
                            method : 'POST',
                            url : collection.data.node.links.self + 'node_links/', //collection.data.node.relationships.linked_nodes.links.related.href,
                            config : xhrconfig,
                            data : dataArray[index]
                        }).then(doNext, function(result){
                            var message = '';
                            var name = args.selected()[index] ? args.selected()[index].data.name : 'Item ';
                            if (result.errors.length > 0) {
                                result.errors.forEach(function(error){
                                    if(error.detail.indexOf('already pointed') > -1 ){
                                        message = '"' + name + '" is already in "' + collection.label + '"' ;
                                    }
                                });
                            }
                            $osf.growl(message,null, 'warning', 4000);
                            doNext(true); // don't add to count
                        }); // In case of success or error. It doesn't look like mithril has a general .done method
                    }
                    if(dataArray.length > 0){
                        saveNodetoCollection(0);
                    }
                }
            });
        };
        self.validateName = function _validateName (val){
            if (val === 'Bookmarks') {
                self.isValid(false);
                self.validationError('"Bookmarks" is a reserved collection name. Please use another name.');
            } else {
                self.validationError('');
                self.isValid(val.length);
            }
        };
        self.init();
    },
    view : function (ctrl, args) {
        var selectedCSS;
        var submenuTemplate;
        var viewOnly = args.viewOnly;
        ctrl.calculateTotalPages();

        var collectionOnclick = function (item){
            args.updateFilter(item);
            $osf.trackClick('myProjects', 'projectOrganizer', 'open-collection');
        };
        var collectionList = function () {
            var item;
            var index;
            var list = [];
            var childCount;
            var dropAcceptClass;
            if(ctrl.currentPage() > ctrl.totalPages()){
                ctrl.currentPage(ctrl.totalPages());
            }
            var begin = ((ctrl.currentPage()-1)*ctrl.pageSize()); // remember indexes start from 0
            var end = ((ctrl.currentPage()) *ctrl.pageSize()); // 1 more than the last item
            if (ctrl.collections().length < end) {
                end = ctrl.collections().length;
            }
            var openCollectionMenu = function _openCollectionMenu(e) {
                var index = $(this).attr('data-index');
                var selectedItem = ctrl.collections()[index];
                ctrl.updateCollectionMenu(selectedItem, e);
                $osf.trackClick('myProjects', 'edit-collection', 'open-edit-collection-menu');

            };
            for (var i = begin; i < end; i++) {
                item = ctrl.collections()[i];
                index = i;
                dropAcceptClass = index > 1 ? 'acceptDrop' : '';
                childCount = item.data.count ? ' (' + item.data.count() + ')' : '';
                if (item.id === args.activeFilter().id) {
                    selectedCSS = 'active';
                } else if (item.id === ctrl.collectionMenuObject().item.id) {
                    selectedCSS = 'bg-color-hover';
                } else {
                    selectedCSS = '';
                }
                if (!item.data.systemCollection && !item.data.node.attributes.bookmarks) {
                    submenuTemplate = m('i.fa.fa-ellipsis-v.pull-right.text-muted.p-xs.pointer', {
                        'data-index' : i,
                        onclick : openCollectionMenu
                        });
                } else {
                    submenuTemplate = '';
                }
                list.push(m('li', { className : selectedCSS + ' ' + dropAcceptClass, 'data-index' : index },
                    [
                        m('a[role="button"]', {
                            onclick : collectionOnclick.bind(null, item)
                        },  item.label + childCount),
                        submenuTemplate
                    ]
                ));
            }
            return list;
        };
        var collectionListTemplate = [
            m('h5.clearfix', [
                'Collections ',
                m('i.fa.fa-question-circle.text-muted', {
                    'data-toggle':  'tooltip',
                    'title':  'Collections are groups of projects. You can create custom collections. Drag and drop your projects or bookmarked projects to add them.',
                    'data-placement' : 'bottom'
                }, ''),
                m('.pull-right', [
                    !viewOnly ? m('button.btn.btn-xs.btn-success[data-toggle="modal"][data-target="#addColl"]', {onclick: function() {
                        $osf.trackClick('myProjects', 'add-collection', 'open-add-collection-modal');
                    }}, m('i.fa.fa-plus')) : '',
                    m.component(MicroPagination, { currentPage : ctrl.currentPage, totalPages : ctrl.totalPages })
                    ]
                )
            ]),
            m('ul', { config: ctrl.applyDroppable },[
                collectionList(),
                ctrl.showCollectionMenu() ? m('.collectionMenu',{
                    style : 'position:absolute;top: ' + ctrl.collectionMenuObject().y + 'px;left: ' + ctrl.collectionMenuObject().x + 'px;'
                }, [
                    m('.menuClose', { onclick : function (e) {
                        ctrl.showCollectionMenu(false);
                        ctrl.resetCollectionMenu();
                        $osf.trackClick('myProjects', 'edit-collection', 'click-close-edit-collection-menu');
                    }
                    }, m('.text-muted','×')),
                    m('ul', [
                        m('li[data-toggle="modal"][data-target="#renameColl"].pointer',{
                            onclick : function (e) {
                                ctrl.showCollectionMenu(false);
                                $osf.trackClick('myProjects', 'edit-collection', 'open-rename-collection-modal');
                            }
                        }, [
                            m('i.fa.fa-pencil'),
                            ' Rename'
                        ]),
                        m('li[data-toggle="modal"][data-target="#removeColl"].pointer',{
                            onclick : function (e) {
                                ctrl.showCollectionMenu(false);
                                $osf.trackClick('myProjects', 'edit-collection', 'open-delete-collection-modal');
                            }
                        }, [
                            m('i.fa.fa-trash'),
                            ' Delete'
                        ])
                    ])
                ]) : ''
            ])
        ];
        return m('.db-collections', [
            collectionListTemplate,
            m('.db-collections-modals', [
                m.component(mC.modal, {
                    id: 'addColl',
                    header : m('.modal-header', [
                        m('button.close[data-dismiss="modal"][aria-label="Close"]', {onclick: function() {
                            $osf.trackClick('myProjects', 'add-collection', 'click-close-add-collection-modal');
                        }}, [
                            m('span[aria-hidden="true"]','×')
                        ]),
                        m('h3.modal-title', 'Add new collection')
                    ]),
                    body : m('.modal-body', [
                        m('p', 'Collections are groups of projects that help you organize your work. After you create your collection, you can add projects by dragging them into the collection.'),
                        m('.form-group', [
                            m('label[for="addCollInput].f-w-lg.text-bigger', 'Collection name'),
                            m('input[type="text"].form-control#addCollInput', {
                                onkeyup: function (ev){
                                    var val = $(this).val();
                                    ctrl.validateName(val);
                                    if(ctrl.isValid()){
                                        if(ev.which === 13){
                                            ctrl.addCollection();
                                        }
                                    }
                                    ctrl.newCollectionName(val);
                                },
                                onchange: function() {
                                    $osf.trackClick('myProjects', 'add-collection', 'type-collection-name');
                                },
                                placeholder : 'e.g.  My Replications',
                                value : ctrl.newCollectionName()
                            }),
                            m('span.help-block', ctrl.validationError())
                        ])
                    ]),
                    footer: m('.modal-footer', [
                        m('button[type="button"].btn.btn-default[data-dismiss="modal"]',
                            {
                                onclick : function(){
                                    ctrl.dismissModal();
                                    ctrl.newCollectionName('');
                                    ctrl.isValid(false);
                                    $osf.trackClick('myProjects', 'add-collection', 'click-cancel-button');

                                }
                            }, 'Cancel'),
                        ctrl.isValid() ? m('button[type="button"].btn.btn-success', { onclick : function() {
                            ctrl.addCollection();
                            $osf.trackClick('myProjects', 'add-collection', 'click-add-button');
                        }},'Add')
                            : m('button[type="button"].btn.btn-success[disabled]', 'Add')
                    ])
                }),
                m.component(mC.modal, {
                    id : 'renameColl',
                    header: m('.modal-header', [
                        m('button.close[data-dismiss="modal"][aria-label="Close"]', {onclick: function() {
                            $osf.trackClick('myProjects', 'edit-collection', 'click-close-rename-modal');
                        }}, [
                            m('span[aria-hidden="true"]','×')
                        ]),
                        m('h3.modal-title', 'Rename collection')
                    ]),
                    body: m('.modal-body', [
                        m('.form-inline', [
                            m('.form-group', [
                                m('label[for="addCollInput]', 'Rename to: '),
                                m('input[type="text"].form-control.m-l-sm',{
                                    onkeyup: function(ev){
                                        var val = $(this).val();
                                        ctrl.validateName(val);
                                        if(ctrl.isValid()) {
                                            if (ev.which === 13) { // if enter is pressed
                                                ctrl.renameCollection();
                                            }
                                        }
                                        ctrl.collectionMenuObject().item.renamedLabel = val;
                                    },
                                    onchange: function() {
                                        $osf.trackClick('myProjects', 'edit-collection', 'type-rename-collection');
                                    },
                                    value: ctrl.collectionMenuObject().item.renamedLabel}),
                                m('span.help-block', ctrl.validationError())

                            ])
                        ])
                    ]),
                    footer : m('.modal-footer', [
                        m('button[type="button"].btn.btn-default[data-dismiss="modal"]', {
                            onclick : function(){
                                ctrl.isValid(false);
                                $osf.trackClick('myProjects', 'edit-collection', 'click-cancel-rename-button');
                            }
                        },'Cancel'),
                        ctrl.isValid() ? m('button[type="button"].btn.btn-success', { onclick : function() {
                            ctrl.renameCollection();
                            $osf.trackClick('myProjects', 'edit-collection', 'click-rename-button');
                        }},'Rename')
                            : m('button[type="button"].btn.btn-success[disabled]', 'Rename')
                    ])
                }),
                m.component(mC.modal, {
                    id: 'removeColl',
                    header: m('.modal-header', [
                        m('button.close[data-dismiss="modal"][aria-label="Close"]', {onclick: function() {
                            $osf.trackClick('myProjects', 'edit-collection', 'click-close-delete-collection');
                        }}, [
                            m('span[aria-hidden="true"]','×')
                        ]),
                        m('h3.modal-title', 'Delete collection "' + ctrl.collectionMenuObject().item.label + '"?')
                    ]),
                    body: m('.modal-body', [
                        m('p', 'This will delete your collection, but your projects will not be deleted.')
                    ]),
                    footer : m('.modal-footer', [
                        m('button[type="button"].btn.btn-default[data-dismiss="modal"]', {onclick: function() {
                            $osf.trackClick('myProjects', 'edit-collection', 'click-cancel-delete-collection');
                        }}, 'Cancel'),
                        m('button[type="button"].btn.btn-danger', {
                            onclick : function() {
                                ctrl.deleteCollection();
                                $osf.trackClick('myProjects', 'edit-collection', 'click-delete-collection-button');
                            }},'Delete')
                    ])
                })
            ])
        ]);
    }
};
/**
 * Small view component for compact pagination
 * Requires currentPage and totalPages to be m.prop
 * @type {{view: MicroPagination.view}}
 */
var MicroPagination = {
    view : function(ctrl, args) {
        return m('span.osf-micro-pagination.m-l-xs', [
            args.currentPage() > 1 ? m('span.m-r-xs.arrow.left.live', { onclick : function(){
                    args.currentPage(args.currentPage() - 1);
                    $osf.trackClick('myProjects', 'paginate', 'get-prev-page-' + args.type);
             }}, m('i.fa.fa-angle-left')) : m('span.m-r-xs.arrow.left', m('i.fa.fa-angle-left')),
            m('span', args.currentPage() + '/' + args.totalPages()),
            args.currentPage() < args.totalPages() ? m('span.m-l-xs.arrow.right.live', { onclick : function(){
                    args.currentPage(args.currentPage() + 1);
                    $osf.trackClick('myProjects', 'paginate', 'get-next-page-' + args.type);
            }}, m('i.fa.fa-angle-right')) : m('span.m-l-xs.arrow.right', m('i.fa.fa-angle-right'))
        ]);
    }
};

/**
 * Breadcrumbs Module
 * @constructor
 */

var Breadcrumbs = {
    view : function (ctrl, args) {
        var viewOnly = args.viewOnly;
        var mobile = window.innerWidth < MOBILE_WIDTH; // true if mobile view
        var updateFilesOnClick = function (item) {
                args.updateFilesData(item);
                $osf.trackClick('myProjects', 'projectOrganizer', 'click-on-breadcrumbs');
        };

        var items = args.breadcrumbs();
        if (mobile && items.length > 1) {
            return m('.db-breadcrumbs', [
                m('ul', [
                    m('li', [
                        m('.btn.btn-link[data-toggle="modal"][data-target="#parentsModal"]', '...'),
                        m('i.fa.fa-angle-right')
                    ]),
                    m('li', m('span.btn', items[items.length-1].label))
                ]),
                m('#parentsModal.modal.fade[tabindex=-1][role="dialog"][aria-hidden="true"]',
                    m('.modal-dialog',
                        m('.modal-content', [
                            m('.modal-body', [
                                m('button.close[data-dismiss="modal"][aria-label="Close"]', [
                                    m('span[aria-hidden="true"]','×')
                                ]),
                                m('h4', 'Parent projects'),
                                args.breadcrumbs().map(function(item, index, array){
                                    if(index === array.length-1){
                                        return m('.db-parent-row.btn', {
                                            style : 'margin-left:' + (index*20) + 'px;'
                                        },  [
                                            m('i.fa.fa-angle-right.m-r-xs'),
                                            item.label
                                        ]);
                                    }
                                    item.index = index; // Add index to update breadcrumbs
                                    item.placement = 'breadcrumb'; // differentiate location for proper breadcrumb actions
                                    return m('.db-parent-row',
                                        m('span.btn.btn-link', {
                                            style : 'margin-left:' + (index*20) + 'px;',
                                            onclick : function() {
                                                args.updateFilesData(item);
                                                $('.modal').modal('hide');
                                            }
                                        },  [
                                            m('i.fa.fa-angle-right.m-r-xs'),
                                            item.label
                                        ])
                                    );
                                })
                            ])
                        ])
                    )
                )
            ]);
        }
        return m('.db-breadcrumbs', m('ul', [
            items.map(function(item, index, array){
                if(index === array.length-1){
                    var label = item.type === 'node' ? ' Create component' : ' Create project';
                    var title = item.type === 'node' ? 'Create new component' : 'Create new project';
                    var parentID = item.type === 'node' ? args.breadcrumbs()[args.breadcrumbs().length - 1].data.id : null;
                    var showAddProject = true;
                    var addProjectTemplate = '';
                    var objectType = 'project';
                    if(item.type === 'node'){
                        var permissions = item.data.attributes.current_user_permissions;
                        showAddProject = permissions.indexOf('admin') > -1 || permissions.indexOf('write') > -1;
                        objectType = 'component';
                    }
                    if(showAddProject && !viewOnly){
                        addProjectTemplate = m.component(AddProject, {
                            buttonTemplate: m('.btn.btn-sm.text-muted[data-toggle="modal"][data-target="#addProject"]', {onclick: function() {
                                $osf.trackClick('myProjects', 'add-' + objectType, 'open-add-' + objectType + '-modal');
                            }}, [m('i.fa.fa-plus', {style: 'font-size: 10px;'}), label]),
                            parentID: parentID,
                            modalID: 'addProject',
                            title: title,
                            categoryList: args.categoryList,
                            stayCallback: function () {
                                args.allProjectsLoaded(false);
                                args.updateList(args.breadcrumbs()[args.breadcrumbs().length - 1]);

                            },
                            trackingCategory: 'myProjects',
                            trackingAction: 'add-' + objectType
                        });
                    }
                    return [
                        m('li', [
                            m('span.btn', item.label),
                            m('i.fa.fa-angle-right')
                        ]),
                        (item.type === 'node' || (item.data.systemCollection === 'nodes' )) ? addProjectTemplate : ''
                    ];
                }
                item.index = index; // Add index to update breadcrumbs
                item.placement = 'breadcrumb'; // differentiate location for proper breadcrumb actions
                return m('li',
                    m('span.btn.btn-link', {onclick : updateFilesOnClick.bind(null, item)},  item.label),
                    m('i.fa.fa-angle-right')
                );
            })
        ]));
    }
};


/**
 * Filters Module.
 * @constructor
 */
var Filters = {
    controller : function (args) {
        var self = this;
        self.nameCurrentPage = m.prop(1);
        self.namePageSize = m.prop(4);
        self.nameTotalPages = m.prop(1);
        self.tagCurrentPage = m.prop(1);
        self.tagPageSize = m.prop(4);
        self.tagTotalPages = m.prop(1);
    },
    view : function (ctrl, args) {
        if(args.nameFilters.length > 0) {
            ctrl.nameTotalPages(Math.ceil(args.nameFilters.length/ctrl.namePageSize()));
        }
        if(args.tagFilters.length > 0){
            ctrl.tagTotalPages(Math.ceil(args.tagFilters.length/ctrl.tagPageSize()));
        }
        var filterContributor = function(item, tracking) {
            args.updateFilter(item);
            $osf.trackClick('myProjects', 'filter', 'filter-by-contributor');
        };

        var filterTag = function(item, tracking) {
            args.updateFilter(item);
            $osf.trackClick('myProjects', 'filter', 'filter-by-tag');
        };

        var returnNameFilters = function _returnNameFilters(){
            var list = [];
            var item;
            var i;
            var selectedCSS;
            var begin = ((ctrl.nameCurrentPage()-1) * ctrl.namePageSize()); // remember indexes start from 0
            var end = ((ctrl.nameCurrentPage()) * ctrl.namePageSize()); // 1 more than the last item
            if (args.nameFilters.length < end) {
                end = args.nameFilters.length;
            }
            for (i = begin; i < end; i++) {
                item = args.nameFilters[i];
                selectedCSS = item.id === args.activeFilter().id ? '.active' : '';
                list.push(m('li' + selectedCSS,
                    m('a[role="button"]', {onclick : filterContributor.bind(null, item)},
                        item.label + ' (' + item.data.count + ')')
                ));
            }
            return list;
        };
        var returnTagFilters = function _returnTagFilters(){
            var list = [];
            var selectedCSS;
            var item;
            var i;
            var begin = ((ctrl.tagCurrentPage()-1) * ctrl.tagPageSize()); // remember indexes start from 0
            var end = ((ctrl.tagCurrentPage()) * ctrl.tagPageSize()); // 1 more than the last item
            if (args.tagFilters.length < end) {
                end = args.tagFilters.length;
            }
            for (i = begin; i < end; i++) {
                item = args.tagFilters[i];
                selectedCSS = item.id === args.activeFilter().id ? '.active' : '';
                list.push(m('li' + selectedCSS,
                    m('a[role="button"]', {onclick : filterTag.bind(null, item)},
                        item.label + ' (' + item.data.count + ')'
                    )
                ));
            }
            return list;
        };
        return m('.db-filters.m-t-lg',
            [
                m('h5', [
                    'Contributors ',
                    m('i.fa.fa-question-circle.text-muted', {
                        'data-toggle':  'tooltip',
                        'title':  'You can see the number of projects shared between a contributor and you. Click a name to display all the selected contributor’s projects which you can view, including any public projects.',
                        'data-placement' : 'bottom'
                    }, ''),
                    m('.pull-right', m.component(MicroPagination, { currentPage : ctrl.nameCurrentPage, totalPages : ctrl.nameTotalPages, type: 'contributors'}))
                ]),
                m('ul', [
                    returnNameFilters()
                ]),
                m('h5', [
                    'Tags',
                    m('.pull-right',m.component(MicroPagination, { currentPage : ctrl.tagCurrentPage, totalPages : ctrl.tagTotalPages, type: 'tags' }))
                ]), m('ul', [
                    returnTagFilters()
                ])
            ]
        );
    }
};

/**
 * Information Module.
 * @constructor
 */
var Information = {
    view : function (ctrl, args) {
        var template = '';
        var filter = args.activeFilter();
        if (args.selected().length === 0) {
            template = m('.db-info-empty.text-muted.p-lg', 'Select a row to view project details.');
        }
        if (args.selected().length === 1) {
            var item = args.selected()[0].data;
            if(item.attributes.category === ''){
                item.attributes.category = 'Uncategorized';
            }
            template = m('.p-sm', [
                filter.type === 'collection' && !filter.data.systemCollection ? m('.clearfix', m('.btn.btn-default.btn-sm.btn.p-xs.text-danger.pull-right', {onclick : function() {
                    args.removeProjectFromCollections();
                    $osf.trackClick('myProjects', 'information-panel', 'remove-project-from-collection');
                }
                }, 'Remove from collection')) : '',
                m('h3', m('a', { href : item.links.html, onclick: function(){
                    $osf.trackClick('myProjects', 'information-panel', 'navigate-to-project');
                }}, item.attributes.title)),
                m('[role="tabpanel"]', [
                    m('ul.nav.nav-tabs.m-b-md[role="tablist"]', [
                        m('li[role="presentation"].active', m('a[href="#tab-information"][aria-controls="information"][role="tab"][data-toggle="tab"]', {onclick: function(){
                            $osf.trackClick('myProjects', 'information-panel', 'open-information-tab');
                        }}, 'Information')),
                        m('li[role="presentation"]', m('a[href="#tab-activity"][aria-controls="activity"][role="tab"][data-toggle="tab"]', {onclick : function() {
                            args.getCurrentLogs();
                            $osf.trackClick('myProjects', 'information-panel', 'open-activity-tab');
                        }}, 'Activity'))
                    ]),
                    m('.tab-content', [
                        m('[role="tabpanel"].tab-pane.active#tab-information',[
                            m('p.db-info-meta.text-muted', [
                                m('', 'Visibility : ' + (item.attributes.public ? 'Public' : 'Private')),
                                m('', 'Category: ' + item.attributes.category),
                                m('', 'Last Modified on: ' + (item.date ? item.date.local : ''))
                            ]),
                            m('p', [
                                m('span', {style: 'white-space:pre-wrap'}, item.attributes.description)
                            ]),
                            item.attributes.tags.length > 0 ?
                            m('p.m-t-md', [
                                m('h5', 'Tags'),
                                item.attributes.tags.map(function(tag){
                                    return m('a.tag', { href : '/search/?q=(tags:' + tag + ')', onclick: function(){
                                        $osf.trackClick('myProjects', 'information-panel', 'navigate-to-search-by-tag');
                                    }}, tag);
                                })
                            ]) : ''
                        ]),
                        m('[role="tabpanel"].tab-pane#tab-activity',[
                            m.component(ActivityLogs, args)
                        ])
                    ])
                ])
            ]);
        }
        if (args.selected().length > 1) {
            template = m('.p-sm', [
                filter.type === 'collection' && !filter.data.systemCollection ? m('.clearfix', m('.btn.btn-default.btn-sm.p-xs.text-danger.pull-right', {onclick : function() {
                    args.removeProjectFromCollections();
                    $osf.trackClick('myProjects', 'information-panel', 'remove-multiple-projects-from-collections');
                }}, 'Remove selected from collection')) : '',
                args.selected().map(function(item){
                    return m('.db-info-multi', [
                        m('h4', m('a', { href : item.data.links.html}, item.data.attributes.title)),
                        m('p.db-info-meta.text-muted', [
                            m('span', item.data.attributes.public ? 'Public' : 'Private' + ' ' + item.data.attributes.category),
                            m('span', ', Last Modified on ' + item.data.date.local)
                        ])
                    ]);
                })
            ]);
        }
        return m('.db-information', template);
    }
};


var ActivityLogs = {
    view : function (ctrl, args) {
        return m('.db-activity-list.m-t-md', [
            args.activityLogs() ? args.activityLogs().map(function(item){
                item.trackingCategory = 'myProjects';
                item.trackingAction = 'information-panel';
                return m('.db-activity-item', [
                    m('', [ m('.db-log-avatar.m-r-xs', m('img', { src : item.embeds.user.data.links.profile_image})),
                        m.component(LogText, item)]),
                    m('.text-right', m('span.text-muted.m-r-xs', item.attributes.formattableDate.local))
                ]);
            }) : '',
            m('.db-activity-nav.text-center', [
                args.showMoreActivityLogs() ? m('.btn.btn-sm.btn-link', { onclick: function(){
                    args.getLogs(args.showMoreActivityLogs(), true);
                    $osf.trackClick('myProjects', 'information-panel', 'show-more-activity');
                }}, [ 'Show more', m('i.fa.fa-caret-down.m-l-xs')]) : ''
            ])

        ]);
    }
};

/**
 * Modals views.
 * @constructor
 */

var Modals = {
    view : function(ctrl, args) {
        return m('.db-fbModals', [
            m('#infoModal.modal.fade[tabindex=-1][role="dialog"][aria-hidden="true"]',
                m('.modal-dialog',
                    m('.modal-content', [
                        m('.modal-body', [
                            m('button.close[data-dismiss="modal"][aria-label="Close"]', [
                                m('span[aria-hidden="true"]','×')
                            ]),
                            m.component(Information, args)
                        ])
                    ])
                )
            )
        ]);
    }
};


module.exports = {
    MyProjects : MyProjects,
    Collections : Collections,
    MicroPagination : MicroPagination,
    ActivityLogs : ActivityLogs,
    LinkObject: LinkObject,
    PrivateFunctions : {}

};<|MERGE_RESOLUTION|>--- conflicted
+++ resolved
@@ -140,15 +140,9 @@
         self.loadCounter = m.prop(0); // Count how many items are received from the server
 
         // Load 'All my Projects' and 'All my Registrations'
-<<<<<<< HEAD
-        self.systemCollections = [
-            new LinkObject('collection', { path : 'users/me/nodes/', query : { 'related_counts' : 'children', 'embed' : 'contributors' }, systemCollection : 'nodes'}, 'All My Projects'),
-            new LinkObject('collection', { path : 'users/me/registrations/', query : { 'related_counts' : 'children', 'embed' : 'contributors'}, systemCollection : 'registrations'}, 'All My Registrations')
-=======
         self.systemCollections = options.systemCollections || [
             new LinkObject('collection', { path : 'users/me/nodes/', query : { 'related_counts' : 'children', 'page[size]'  : 60, 'embed' : 'contributors' }, systemCollection : 'nodes'}, 'All my projects'),
             new LinkObject('collection', { path : 'users/me/registrations/', query : { 'related_counts' : 'children', 'page[size]'  : 60, 'embed' : 'contributors'}, systemCollection : 'registrations'}, 'All my registrations')
->>>>>>> a2c468d4
         ];
         // Initial Breadcrumb for All my projects
         var initialBreadcrumbs = options.initialBreadcrumbs || [new LinkObject('collection', { path : 'users/me/nodes/', query : { 'related_counts' : 'children', 'embed' : 'contributors' }, systemCollection : 'nodes'}, 'All my projects')];
@@ -647,29 +641,8 @@
                 })
             ]) : '',
             mobile && ctrl.showSidebar() ? '' : m('.db-main', { style : poStyle },[
-<<<<<<< HEAD
-                ctrl.loadValue() < 100 ? m('.line-loader', [
-                    m('.line-empty'),
-                    m('.line-full.bg-color-blue', { style : 'width: ' + ctrl.loadValue() + '%;'}),
-                    m('.load-message', '')
-                ]) : '',
-                ctrl.data().length === 0 ? ctrl.nonLoadTemplate() : m('.db-poOrganizer',  m.component( ProjectOrganizer, {
-                        filesData : ctrl.data,
-                        updateSelected : ctrl.updateSelected,
-                        updateFilesData : ctrl.updateFilesData,
-                        LinkObject : LinkObject,
-                        wrapperSelector : args.wrapperSelector,
-                        allProjects : ctrl.allProjects,
-                        reload : ctrl.reload,
-                        resetUi : ctrl.resetUi,
-                        showSidebar : ctrl.showSidebar,
-                        loadValue : ctrl.loadValue
-                    })
-                )
-=======
                 ctrl.refreshView() ? m('.spinner-div', m('i.fa.fa-refresh.fa-spin')) : '',
                 ctrl.data().length === 0 ? ctrl.nonLoadTemplate() : m('.db-poOrganizer',  m.component( ProjectOrganizer, projectOrganizerOptions))
->>>>>>> a2c468d4
             ]),
             mobile ? '' : m('.db-info-toggle',{
                     onclick : function _showInfoOnclick(){
