/**
 * UI and function to add project
 */
'use strict';

require('css/add-project-plugin.css');
var $ = require('jquery');
var m = require('mithril');
var $osf = require('js/osfHelpers');

// XHR configuration to get apiserver connection to work
var xhrconfig = function (xhr) {
    xhr.withCredentials = true;
};


var AddProject = {
    controller : function (options) {
        var self = this;
        self.defaults = {
            buttonTemplate : m('.btn.btn-primary[data-toggle="modal"][data-target="#addProjectModal"]', 'Add new project'),
            parentID : null,
            modalID : 'addProjectModal',
            stayCallback :null, // Function to call when user decides to stay after project creation
            categoryList : []
        };
        self.viewState = m.prop('form'); // 'processing', 'success', 'error';
        self.options = $.extend({}, self.defaults, options);
        self.showMore = m.prop(false);
        self.newProjectName = m.prop('');
        self.newProjectDesc = m.prop('');
        self.newProjectCategory = m.prop('project');
        self.goToProjectLink = m.prop('');
        self.saveResult = m.prop({});
        self.errorMessageType = m.prop('unknown');
        self.errorMessage = {
            'unknown' : 'There was an unknown error. Please try again later.'
        };
<<<<<<< HEAD
=======

>>>>>>> 5b9407da
        // Validation
        self.isValid = m.prop(false);
        self.checkValid = function _checkValid() {
            self.isValid(self.newProjectName().trim().length > 0);
        };
        self.add = function _add () {
            var url;
            var data;
            self.viewState('processing');
            if(self.options.parentID) {
                url = $osf.apiV2Url('nodes/' + self.options.parentID + '/children/', { query : {}});
            } else {
                url = $osf.apiV2Url('nodes/', { query : {}});
            }
            data = {
                    'data' : {
                        'type': 'nodes',
                        'attributes': {
                            'title': self.newProjectName(),
                            'category': self.newProjectCategory(),
                            'description' : self.newProjectDesc()
                        }
                    }
                };
            var success = function _success (result) {
                self.viewState('success');
                self.goToProjectLink(result.data.links.html);
                self.saveResult(result);
            };
            var error = function _error (result) {
                self.viewState('error');
            };
            m.request({method : 'POST', url : url, data : data, config : xhrconfig})
                .then(success, error);
            self.newProjectName('');
        };
        self.reset = function _reset(){
            self.newProjectName('');
            self.viewState('form');
            self.newProjectDesc('');
            self.newProjectCategory('project');
            $('.modal').modal('hide');
        };
    },
    view : function (ctrl, options) {
        var templates = {
            form : m('.modal-content', [
                m('.modal-header', [
                    m('button.close[data-dismiss="modal"][aria-label="Close"]',{ onclick : ctrl.reset}, [
                        m('span[aria-hidden="true"]','×'),
                    ]),
                    m('h3.modal-title', 'Add new project')
                ]),
                m('.modal-body', [
                    m('.text-left', [
                        m('.form-group.m-v-sm', [
                            m('label[for="projectName].f-w-lg.text-bigger', 'Project Name'),
                            m('input[type="text"].form-control', {
                                onkeyup: function(ev){
                                    if (ev.which === 13) {
                                         ctrl.add();
                                    }
                                    ctrl.newProjectName($(this).val());
                                    ctrl.checkValid();
                                },
                                value : ctrl.newProjectName()
                            })
                        ]),
                        m('.text-muted.pointer', { onclick : function(){
                            ctrl.showMore(!ctrl.showMore());
                        }},[
                            ctrl.showMore() ? m('i.fa.fa-caret-down', { style: 'width: 10px;'}) : m('i.fa.fa-caret-right', { style: 'width: 10px;'}),
                            ' More (description, type)'
                        ]),
                        ctrl.showMore() ? [
                            m('.form-group.m-v-sm', [
                                m('label[for="projectDesc].f-w-lg.text-bigger', 'Project Description'),
                                m('textarea.form-control.noresize', {
                                    onchange: m.withAttr('value', ctrl.newProjectDesc),
                                    value : ctrl.newProjectDesc()
                                })
                            ]),
                            m('.f-w-lg.text-bigger','Category'),
                            m('.category-radio.p-h-md', [
                                ctrl.options.categoryList.map(function(cat){
                                    return m('.radio', m('label', [  m('input', {
                                        type: 'radio',
                                        name: 'projectCategory',
                                        value: cat.value,
                                        checked: ctrl.newProjectCategory() === cat.value,
                                        onchange : m.withAttr('value', ctrl.newProjectCategory)
                                    }), cat.display_name || m('i.text-muted', '(Empty category)') ]));

                                })
                            ])
                        ] : ''
                    ])
                ]),
                m('.modal-footer', [
                    m('button[type="button"].btn.btn-default[data-dismiss="modal"]', { onclick : ctrl.reset},  'Cancel'),
                    ctrl.isValid() ? m('button[type="button"].btn.btn-success', { onclick : ctrl.add },'Add') : m('button[type="button"].btn.btn-success[disabled]','Add')
                ])
            ]),
            processing : m('.modal-content',
                m('.modal-content',
                    m('.modal-header', [
                        m('button.close[data-dismiss="modal"][aria-label="Close"]',{ onclick : ctrl.reset}, [
                            m('span[aria-hidden="true"]','×'),
                        ]),
                    ]),
                    m('.modal-body.text-left', [
                            m('.add-project-processing', 'Saving your project...')
                        ]
                    )
                )
            ),
            success : m('.modal-content', [
                m('.modal-content',
                    m('.modal-body.text-left', [
                            m('button.close[data-dismiss="modal"][aria-label="Close"]',{ onclick : ctrl.reset}, [
                                m('span[aria-hidden="true"]','×'),
                            ]),
                            m('h4.add-project-success.text-success', 'Project created successfully!')
                        ]
                    ),
                    m('.modal-footer', [
                        m('button[type="button"].btn.btn-default[data-dismiss="modal"]', {
                            onclick : function() {
                                ctrl.reset();
                                ctrl.options.stayCallback.call(ctrl); // results are at ctrl.saveResult
                            }
                        },  'Keep working here'),
                        m('a.btn.btn-success', { href : ctrl.goToProjectLink() },'Go to new project')
                    ])
                )
            ]),
            error : m('.modal-content', [
                m('.modal-content',
                    m('.modal-body.text-left', [
                            m('button.close[data-dismiss="modal"][aria-label="Close"]',{ onclick : ctrl.reset}, [
                                m('span[aria-hidden="true"]','×'),
                            ]),
                            m('h4.add-project-error.text-danger', 'Couldn\'t create your project'),
                            m('p', ctrl.errorMessage[ctrl.errorMessageType()])
                        ]
                    ),
                    m('.modal-footer', [
                        m('button[type="button"].btn.btn-default[data-dismiss="modal"]',  'OK')
                    ])
                )
            ])
        };

        return  m('span', [
            ctrl.options.buttonTemplate,
            m('#' + ctrl.options.modalID + '.modal.fade[tabindex=-1][role="dialog"][aria-labelledby="addProject"][aria-hidden="true"]',
                m('.modal-dialog.text-left',
                    templates[ctrl.viewState()]
                )
            )
        ]);
    }
};

module.exports = AddProject;<|MERGE_RESOLUTION|>--- conflicted
+++ resolved
@@ -36,10 +36,6 @@
         self.errorMessage = {
             'unknown' : 'There was an unknown error. Please try again later.'
         };
-<<<<<<< HEAD
-=======
-
->>>>>>> 5b9407da
         // Validation
         self.isValid = m.prop(false);
         self.checkValid = function _checkValid() {
