/**
* A simple folder picker plugin built on HGrid.
* Takes the same options as HGrid and additionally requires an
* `onChooseFolder` option (the callback executed when a folder is selected).
*
* Usage:
*
*     $('#myPicker').folderpicker({
*         data: // Array of HGrid-formatted data or URL to fetch data
*         onPickFolder: function(evt, folder) {
*             // do something with folder
*         }
*     });
*/
'use strict';
var $ = require('jquery');
var m = require('mithril');
var Treebeard = require('treebeard');


function _treebeardToggleCheck (item) {
    if (item.data.addon === 'figshare') {
        return false;
    }

    // if (item.data.path === '/') {
    //     return false;
    // }
    return true;
}

function _treebeardResolveToggle(item){
    if(item.data.addon === 'figshare') {
        return '';
    }

    return item.open ?
        m('i.icon-minus', ' '):
        m('i.icon-plus', ' ');
}

// Returns custom icons for OSF
function _treebeardResolveIcon(item){
    return item.open ?
        m('i.icon-folder-open-alt', ' '):
        m('i.icon-folder-close-alt', ' ');
}

var INPUT_NAME = '-folder-select';
//THIS NEEDS TO BE FIXED SO THAT ON CLICK IT OPENS THE FOLDER.
function _treebeardTitleColumn (item, col) {
    return m('span', item.data.name);
}

/**
    * Returns the folder select button for a single row.
    */
function _treebeardSelectView(item) {
    var tb = this;
    var setTempPicked = function () {
        this._tempPicked = item.id;
    };
    var templateChecked = m('input', {
        type:'radio',
        checked : 'checked',
        name: '#' + tb.options.divID + INPUT_NAME,
        value:item.id
    }, ' ');
    var templateUnchecked = m('input',{
        type: 'radio',
        onclick : setTempPicked.bind(tb),
        name: '#' + tb.options.divID + INPUT_NAME,
        value:item.id
    }, ' ');

    if (tb._tempPicked) {
        if (tb._tempPicked === item.id) {
            return templateChecked;
        } 
        return templateUnchecked;    
    }

<<<<<<< HEAD
    if (item.data.path === tb.options.folderPath || (tb.options.folderArray && tb.options.folderArray[tb.options.folderArray.length - 1] === item.data.name)) {
=======
    if (item.data.path !== undefined) {
        if (item.data.path === tb.options.folderPath) {
            return templateChecked;
        }
        if (item.data.path === '/' && tb.options.folderArray && tb.options.folderArray.length === 0) {
            return templateChecked;
        }
    }

    if (tb.options.folderArray && item.data.name === tb.options.folderArray[tb.options.folderArray.length - 1]) {
>>>>>>> 9746f8e5
        return templateChecked;
    }

    return templateUnchecked;
}

function _treebeardColumnTitle() {
    return [
        {
            title: 'Folders',
            width : '75%',
            sort : false
        },
        {
            title : 'Select',
            width : '25%',
            sort : false
        }
    ];
}

function _treebeardResolveRows(item) {
    // this = treebeard;
    item.css = '';
    return [
        {
            data : 'name',  // Data field name
            folderIcons : true,
            filter : false,
            custom : _treebeardTitleColumn
        },
        {
            sortInclude : false,
            css : 'p-l-xs',
            custom : _treebeardSelectView
        }
    ];
}

function _treebeardOnload () {
    var tb = this;

    tb.options.folderIndex = 0;
    if (tb.options.folderPath) {
        tb.options.folderArray = tb.options.folderPath.split('/');
        if (tb.options.folderArray.length > 1) {
            tb.options.folderArray.splice(0, 1);
        }
    } else {
        tb.options.folderArray = [''];
    }

    if (tb.treeData.children[0].data.addon !== 'figshare') {
        tb.updateFolder(null, tb.treeData.children[0]);
    }
    tb.options.folderPickerOnload();
    // if (folderName != undefined) {
    //     if (folderName === 'None') {
    //         tb.options.folderPath = null;
    //     } else {
    //         if(folderPath) {
    //         }
    //         folderArray = folderName.trim().split('/');
    //         if (folderArray[folderArray.length - 1] === '') {
    //             folderArray.pop();
    //         }
    //         if (folderArray[0] === folderPath) {
    //             folderArray.shift();
    //         }
    //         tb.options.folderArray = folderArray;
    //     }
    //     for (var i = 0; i < tb.treeData.children.length; i++) {
    //         if (tb.treeData.children[i].data.addon !== 'figshare' && tb.treeData.children[i].data.name === folderArray[0]) {
    //             tb.updateFolder(null, tb.treeData.children[i]);
    //         }
    //     }
    //     tb.options.folderIndex = 1;
    // }
}

function _treebeardLazyLoadOnLoad(item) {
    var tb = this;

    for (var i = 0; i < item.children.length; i++) {
        if (item.children[i].data.addon === 'figshare'){
            return;
        }
        if (item.children[i].data.name === tb.options.folderArray[tb.options.folderIndex]) {
            tb.updateFolder(null, item.children[i]);
            tb.options.folderIndex++;
            return;
        }
    }
}

// Default Treebeard options
var defaults = {
    columnTitles : _treebeardColumnTitle,
    resolveRows : _treebeardResolveRows,
    resolveIcon : _treebeardResolveIcon,
    togglecheck : _treebeardToggleCheck,
    resolveToggle : _treebeardResolveToggle,
    ondataload : _treebeardOnload,
    lazyLoadOnLoad : _treebeardLazyLoadOnLoad,
    // Disable uploads
    uploads: false,
    showFilter : false,
    resizeColumns : false,
    rowHeight : 35
};

function FolderPicker(selector, opts) {
    var self = this;
    self.selector = selector;
    self.checkedRowId = null;
    // Custom Treebeard action to select a folder that uses the passed in
    // "onChooseFolder" callback
    if (!opts.onPickFolder) {
        throw 'FolderPicker must have the "onPickFolder" option defined';
    }
    self.options = $.extend({}, defaults, opts);
    self.options.divID = selector.substring(1);
    self.options.initialFolderName = opts.initialFolderName;
    self.options.folderPath = opts.initialFolderPath;
    self.options.rootName = opts.rootName;

    // Start up the grid
    self.grid = new Treebeard(self.options).tbController;
    // Set up listener for folder selection

    $(selector).on('change', 'input[name="' + self.selector + INPUT_NAME + '"]', function(evt) {
        var id = $(this).val();
        var row = self.grid.find(id);

        //// Store checked state of rows so that it doesn't uncheck when HGrid is redrawn
        self.options.onPickFolder.call(self, evt, row);
    });
}

// Augment jQuery
$.fn.folderpicker = function(options) {
    this.each(function() {
        // Treebeard must take an ID as a selector if using as a jQuery plugin
        if (!this.id) { throw 'FolderPicker must have an ID if initializing with jQuery.'; }
        var selector = '#' + this.id;
        return new FolderPicker(selector, options);
    });
};

module.exports = FolderPicker;<|MERGE_RESOLUTION|>--- conflicted
+++ resolved
@@ -76,24 +76,11 @@
     if (tb._tempPicked) {
         if (tb._tempPicked === item.id) {
             return templateChecked;
-        } 
-        return templateUnchecked;    
-    }
-
-<<<<<<< HEAD
+        }
+        return templateUnchecked;
+    }
+
     if (item.data.path === tb.options.folderPath || (tb.options.folderArray && tb.options.folderArray[tb.options.folderArray.length - 1] === item.data.name)) {
-=======
-    if (item.data.path !== undefined) {
-        if (item.data.path === tb.options.folderPath) {
-            return templateChecked;
-        }
-        if (item.data.path === '/' && tb.options.folderArray && tb.options.folderArray.length === 0) {
-            return templateChecked;
-        }
-    }
-
-    if (tb.options.folderArray && item.data.name === tb.options.folderArray[tb.options.folderArray.length - 1]) {
->>>>>>> 9746f8e5
         return templateChecked;
     }
 
