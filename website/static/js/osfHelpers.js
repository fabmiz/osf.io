--- conflicted
+++ resolved
@@ -427,11 +427,7 @@
  * This handler should not be used for user inputs.
  *
  * Example use:
-<<<<<<< HEAD
- * <span data-bind="listing: {data: ['Alpha', 'Beta', 'Gamma'], 
-=======
  * <span data-bind="listing: {data: ['Alpha', 'Beta', 'Gamma'],
->>>>>>> 1b4f429d
  *                            map: function(item) {return item.charAt(0) + '.';}}"></span>
  * yields
  * <span ...>A., B., and G.</span>
@@ -439,11 +435,7 @@
 ko.bindingHandlers.listing = {
     update: function(element, valueAccessor, allBindings, viewModel, bindingContext) {
         var value = valueAccessor();
-<<<<<<< HEAD
-        var valueUnwrapped = ko.unwrap(value);       
-=======
         var valueUnwrapped = ko.unwrap(value);
->>>>>>> 1b4f429d
         var map = valueUnwrapped.map || function(item) {return item;};
         var data = valueUnwrapped.data || [];
         var keys = [];
