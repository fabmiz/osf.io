--- conflicted
+++ resolved
@@ -602,8 +602,6 @@
     return bytes.toFixed(1) + ' ' + units[u];
 }
 
-<<<<<<< HEAD
-=======
 /**
 *  returns a random name from this list to use as a confirmation string
 */
@@ -715,7 +713,6 @@
 
     bootbox.dialog(bootboxOptions);
 };
->>>>>>> f9337b1f
 
 // Also export these to the global namespace so that these can be used in inline
 // JS. This is used on the /goodbye page at the moment.
@@ -739,13 +736,8 @@
     throttle: throttle,
     debounce: debounce,
     htmlEscape: htmlEscape,
-<<<<<<< HEAD
-    tableResize: tableResize,
-    humanFileSize: humanFileSize
-=======
     htmlDecode: htmlDecode,
     tableResize: tableResize,
     humanFileSize: humanFileSize,
     confirmDangerousAction: confirmDangerousAction
->>>>>>> f9337b1f
 };