--- conflicted
+++ resolved
@@ -6,10 +6,7 @@
 var $ = require('jquery');
 var ko = require('knockout');
 var bootbox = require('bootbox');
-<<<<<<< HEAD
-=======
 var Raven = require('raven-js');
->>>>>>> f9337b1f
 
 var oop = require('./oop');
 var $osf = require('./osfHelpers');
