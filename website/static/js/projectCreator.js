/**
* A KO component for the project creation form.
*/
'use strict';

var $ = require('jquery');
require('select2');
var ko = require('knockout');
var bootbox = require('bootbox');

var $osf = require('js/osfHelpers');
var nodeCategories = require('json!built/nodeCategories.json');

var CREATE_URL = '/api/v1/project/new/';

/*
    * ViewModel for the project creation form.
    *
    * Template: osf-project-creat-form in component/dashboard_templates.mako
    *
    * Params:
    *  - data: Data to populate the template selection input
    */
function ProjectCreatorViewModel(params) {
    var self = this;
    self.params = params || {};
    self.minSearchLength = 2;
    self.title = ko.observable('');
    self.description = ko.observable();

    self.category = ko.observable('project');
    self.categoryMap = nodeCategories;
    self.categories = Object.keys(nodeCategories);

    self.errorMessage = ko.observable('');

    self.hasFocus = params.hasFocus;

    self.usingTemplate = ko.observable(false);
    self.enableCreateBtn =  ko.observable(true);

    self.disableSubmitBtn = function (){
        self.enableCreateBtn(false);
    };
    self.enableSubmitBtn = function (){
        self.enableCreateBtn(true);
    };

    self.submitForm = function () {
        if (self.title().trim() === '') {
            self.errorMessage('This field is required.');
        } else {
            self.disableSubmitBtn();
            self.createProject();
        }
    };

    self.createProject = function() {
        $osf.postJSON(
            CREATE_URL,
            self.serialize()
        ).done(
            self.createSuccess
        ).fail(
            self.createFailure
        );
    };

    self.createSuccess = function(data) {
        window.location = data.projectUrl;
    };

    self.createFailure = function() {
        self.enableSubmitBtn();
        $osf.growl('Could not create a new project.', 'Please try again. If the problem persists, email <a href="mailto:support@osf.io.">support@osf.io</a>');

    };

    self.serialize = function() {
        var category = self.category();
        var template;
        //select behavior differently in IE from all other browser. The input tag is 1 in other browser but 3 in IE
        if($osf.isIE()){
            template = $('.createNodeTemplates')[3].value;
        } else {
            template = $('.createNodeTemplates')[1].value;
        }
        return {
            title: self.title(),
            category: category,
            description: self.description(),
<<<<<<< HEAD
            template: template
=======
            template: $('#createNodeTemplatesInput').val()
>>>>>>> a93a973f
        };
    };
    /**
        * Query the current users projects from a local cache
        *
        * @method ownProjects
        * @param {String} q a string query
        * @return {Array} A filtered array of strings
        */
    self.ownProjects = function(q) {
        if (q === '') {
            return self.templates;
        }
        return self.templates.filter(function(item) {
            return item.text.toLowerCase().indexOf(q.toLowerCase()) !== -1;
        });
    };

    self.query = function(query) {
        if (query.term.length > self.minSearchLength) {
            self.fetchNodes(query.term, query.callback);
            return;
        }
        query.callback({
            results: [{
                text: 'Your Projects',
                children: self.ownProjects(query.term)
            }]
        });
    };

    /**
        * Fetch Nodes from the search api and concat. them with the current users projects
        *
        * @method fetchNodes
        * @param {String} q A string query
        * @param {Function} cb A callback to call with the list of projects
        * @return null
        */
    self.fetchNodes = function(q, cb) {
        $osf.postJSON(
            '/api/v1/search/node/',
            {
                includePublic: true,
                query: q,
            }
        ).done(function(data) {
            var results = [];
            var local = self.ownProjects(q);
            var fetched = self.loadNodes(data.nodes);

            // Filter against local projects so that duplicates are not shown
            fetched = fetched.filter(function(element) {
                for (var i = 0; i < local.length; i++) {
                    if (element.id === local[i].id) {
                        return false;
                    }
                }
                return true;
            });

            if (fetched.length > 0) {
                results.push({
                    text: 'Other Projects',
                    children: fetched
                });
            }

            if (local.length > 0) {
                results.push({
                    text: 'Your Projects',
                    children: local
                });
            }

            cb({results: results});
        }).fail(function() {
            //Silently error by just returning your projects
            cb({
                results: [{
                    text: 'Your Projects',
                    children: self.ownProjects(q)
                }]
            });
        });
    };

    self.loadNodes = function(nodes) {
        return ko.utils.arrayMap(nodes, function(node) {
            return {
                'id': node.id,
                // TODO: Remove htmlDecode when pre-sanitized strings are no longer stored
                'text': $osf.htmlDecode(node.title)
            };
        });
    };

    self.templates = self.loadNodes(params.data);

    // IE won't select template with id correctly. so we replace #createNodeTemplates with .createNodeTemplates
    // More explanation -- https://github.com/CenterForOpenScience/osf.io/pull/2858
    $('.create-node-templates').select2({
        allowClear: true,
        placeholder: 'Select a project to use as a template',
        query: self.query
    });
}

ko.components.register('osf-project-create-form', {
    viewModel: ProjectCreatorViewModel,
    template: {element: 'osf-project-create-form'}
});<|MERGE_RESOLUTION|>--- conflicted
+++ resolved
@@ -89,11 +89,7 @@
             title: self.title(),
             category: category,
             description: self.description(),
-<<<<<<< HEAD
             template: template
-=======
-            template: $('#createNodeTemplatesInput').val()
->>>>>>> a93a973f
         };
     };
     /**
