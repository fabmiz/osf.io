var $ = require('jquery');
var ko = require('knockout');
var bootbox = require('bootbox');
require('jquery-ui');
var $osf = require('osf-helpers');
require('knockout-sortable');

var contribsEqual = function(a, b) {
    return a.id === b.id &&
        a.visible === b.visible &&
        a.permission === b.permission &&
        a.deleteStaged === b.deleteStaged;
};

// Modified from http://stackoverflow.com/questions/7837456/comparing-two-arrays-in-javascript
var arraysEqual = function(a, b) {
    var i = a.length;
    if (i !== b.length) { return false;}
    while (i--) {
        if (!contribsEqual(a[i], b[i])) {return false;}
    }
    return true;
};

var sortMap = {
    surname: {
        label: 'Surname',
        order: 1,
        func: function(item) {
            return item.surname;
        }
    }
};

var setupEditable = function(elm, data) {
    var $elm = $(elm);
    var $editable = $elm.find('.permission-editable');
    $editable.editable({
        showbuttons: false,
        value: data.permission(),
        source: [
            {value: 'read', text: 'Read'},
            {value: 'write', text: 'Read + Write'},
            {value: 'admin', text: 'Administrator'}
        ],
        success: function(response, value) {
            data.permission(value);
        }
    });
};

var ContributorModel = function(contributor, pageOwner, isRegistration) {

    var self = this;

    $.extend(self, contributor);
    self.visible = ko.observable(contributor.visible);
    self.permission = ko.observable(contributor.permission);
    self.deleteStaged = ko.observable(contributor.deleteStaged);
    self.removeContributor = 'Remove contributor';
    self.pageOwner = pageOwner;
    self.serialize = function() {
        return ko.toJS(self);
    };

    self.remove = function() {
        self.deleteStaged(true);
    };
    self.unremove = function(data, event) {
        $target = $(event.target);
        if (!$target.hasClass('contrib-button')) {
            self.deleteStaged(false);
        }
        // Allow default action
        return true;
    };
    self.profileUrl = ko.observable(contributor.url);
    self.notDeleteStaged = ko.computed(function() {
        return !self.deleteStaged();
    });
    self.formatPermission = ko.computed(function() {
        var permission = self.permission();
        return permission.charAt(0).toUpperCase() + permission.slice(1);
    });

    self.canRemove = ko.computed(function(){
        return (self.id === pageOwner.id) && !isRegistration;
    });

    // TODO: copied-and-pasted from nodeControl. When nodeControl
    // gets refactored, update this to use global method.
    self.removeSelf = function() {

        var id = self.id,
            name = self.fullname;
        var payload = {
            id: id,
            name: self.fullname
        };
        $osf.postJSON(
            nodeApiUrl + 'beforeremovecontributors/',
            payload
        ).done(function(response) {
            var prompt = $osf.joinPrompts(response.prompts, 'Remove <strong>' + name + '</strong> from contributor list?');
            bootbox.confirm({
                title: 'Delete Contributor?',
                message: prompt,
                callback: function(result) {
                    if (result) {
                        $osf.postJSON(
                            nodeApiUrl + 'removecontributors/',
                            payload
                        ).done(function(response) {
                            if (response.redirectUrl) {
                                window.location.href = response.redirectUrl;
                            } else {
                                window.location.reload();
                            }
                        }).fail(
                            $osf.handleJSONError
                        );
                    }
                }
            });
        }).fail(
            $osf.handleJSONError
        );
        return false;
    };

};

var MessageModel = function(text, level) {

    var self = this;

    self.text = ko.observable(text || '');
    self.level = ko.observable(level || '');

    var classes = {
        success: 'text-success',
        error: 'text-danger'
    };

    self.cssClass = ko.computed(function() {
        var out = classes[self.level()];
        if (out === undefined) {
            console.log('Unrecognized message level ' + self.level());
            out = '';
        }
        return out;
    });

};

var ContributorsViewModel = function(contributors, user, isRegistration) {

    var self = this;

    self.bob = ko.observable(false);
    for (var i=0; i<contributors.length; i++) {
        contributors[i].deleteStaged = false;
    }
    self.original = ko.observableArray(contributors);

    self.contributors = ko.observableArray();

    self.user = ko.observable(user);
    self.userIsAdmin  = ko.observable($.inArray('admin', user.permissions) !== -1);
    self.canEdit = ko.computed(function() {
        return (self.userIsAdmin()) && !isRegistration;
    });

    self.messages = ko.observableArray([]);

    // Hack: Ignore beforeunload when submitting
    // TODO: Single-page-ify and remove this
    self.forceSubmit = ko.observable(false);

    self.sortKeys = Object.keys(sortMap);
    self.sortKey = ko.observable(self.sortKeys[0]);
    self.sortOrder = ko.observable(0);
    self.sortClass = ko.computed(function() {
        if (self.sortOrder() === 1) {
            return 'icon-caret-up';
        } else if (self.sortOrder() === -1) {
            return 'icon-caret-down';
        }
    });
    self.sortFunc = ko.computed(function() {
        return sortMap[self.sortKey()].func;
    });
    self.sortKey.subscribe(function() {
        self.sortOrder(0);
    });

    self.changed = ko.computed(function() {
        var contributorData = ko.utils.arrayMap(self.contributors(), function(item) {
            return item.serialize();
        });
        return !arraysEqual(contributorData, self.original());
    });

    self.retainedContributors = ko.computed(function() {
        return ko.utils.arrayFilter(self.contributors(), function(item) {
            return !item.deleteStaged();
        });
    });
    self.validAdmin = ko.computed(function() {
        var admins = ko.utils.arrayFilter(self.retainedContributors(), function(item) {
            return item.permission() === 'admin' &&
                item.registered;
        });
        return !!admins.length;
    });
    self.validVisible = ko.computed(function() {
        return ko.utils.arrayFilter(self.retainedContributors(), function(item) {
            return item.visible();
        }).length;
    });

    self.canSubmit = ko.computed(function() {
        return self.changed() && self.validAdmin() && self.validVisible();
    });
    self.changed.subscribe(function() {
        self.messages([]);
    });

    self.validAdmin.subscribe(function(value) {
        if (!value) {
            self.messages.push(
                new MessageModel(
                    'Must have at least one registered admin contributor',
                    'error'
                )
            );
        } else {
            self.messages([]);
        }
    });
    self.validVisible.subscribe(function(value) {
        if (!value) {
            self.messages.push(
                new MessageModel(
                    'Must have at least one visible contributor',
                    'error'
                )
            );
        }
    });

    self.init = function() {
        self.messages([]);
        self.contributors(self.original().map(function(item) {
            return new ContributorModel(item, self.user(), isRegistration);
        }));
    };

    self.initListeners = function() {
        var self = this;
        // Warn on add contributors if pending changes
        $('[href="#addContributors"]').on('click', function() {
            if (self.changed()) {
                bootbox.alert(
                    'Your contributor list has unsaved changes. Please ' +
                    'save or cancel your changes before adding ' +
                    'contributors.'
                );
                return false;
            }
        });
        // Warn on URL change if pending changes
        $(window).on('beforeunload', function() {
            if (self.changed() && !self.forceSubmit()) {
                // TODO: Use bootbox.
                return 'There are unsaved changes to your contributor ' +
                    'settings. Are you sure you want to leave this page?';
            }
        });
    };

<<<<<<< HEAD
    self.init();
    self.initListeners();
=======
        self.init = function() {
            self.messages([]);
            self.contributors(self.original().map(function(item) {
                return new ContributorModel(item, self.user(), isRegistration);
            }));
        };

        self.initListeners = function() {
            var self = this;
            // Warn on add contributors if pending changes
            $('[href="#addContributors"]').on('click', function() {
                if (self.changed()) {
                    $.osf.growl('Error:',
                        'Your contributor list has unsaved changes. Please ' +
                        'save or cancel your changes before adding ' +
                        'contributors.'
                    );
                    return false;
                }
            });
            // Warn on URL change if pending changes
            $(window).on('beforeunload', function() {
                if (self.changed() && !self.forceSubmit()) {
                    // TODO: Use GrowlBox.
                    return 'There are unsaved changes to your contributor ' +
                        'settings. Are you sure you want to leave this page?';
                }
            });
        };
>>>>>>> e7684a77

    self.setupEditable = function(elm, data) {
        setupEditable(elm, data);
    };

    self.sort = function() {
        if (self.sortOrder() === 0) {
            self.sortOrder(sortMap[self.sortKey()].order);
        } else {
            self.sortOrder(-1 * self.sortOrder());
        }
        var func = sortMap[self.sortKey()].func;
        var comparator = function(left, right) {
            var leftVal = func(left);
            var rightVal = func(right);
            var spaceship = leftVal === rightVal ?
                0 :
                (leftVal < rightVal ?
                    -1 :
                    1
                );
            return self.sortOrder() * spaceship;
        };
        self.contributors.sort(comparator);
    };

    self.serialize = function() {
        toSubmit = ko.utils.arrayFilter(self.contributors(), function(item) {
            return !item.deleteStaged();
        });
        return ko.utils.arrayMap(toSubmit, function(item) {
            return item.serialize();
        });
    };

    self.cancel = function() {
        self.init();
    };

    self.submit = function() {
        self.messages([]);
        self.forceSubmit(true);
        bootbox.confirm({
            title: 'Save changes?',
            message: 'Are you sure you want to save these changes?',
            callback: function(result) {
                if (result) {
                    $osf.postJSON(
                        nodeApiUrl + 'contributors/manage/',
                        {contributors: self.serialize()}
                    ).done(function(response) {
                        // TODO: Don't reload the page here; instead use code below
                        if (response.redirectUrl) {
                            window.location.href = response.redirectUrl;
                        } else {
                            window.location.reload();
                        }
                    }).fail(function(xhr) {
                        self.init();
                        var response = xhr.responseJSON;
                        self.messages.push(
                            new MessageModel(
                                'Submission failed: ' + response.message_long,
                                'error'
                            )
                        );
                        self.forceSubmit(false);
                    });
                }
            }
        });
    };

};

////////////////
// Public API //
////////////////

function ContribManager(selector, contributors, user, isRegistration) {
    var self = this;
    self.selector = selector;
    self.$element = $(selector);
    self.contributors = contributors;
    self.viewModel = new ContributorsViewModel(contributors, user, isRegistration);
    self.init();
}

ContribManager.prototype.init = function() {
    ko.applyBindings(this.viewModel, this.$element[0]);
    this.$element.show();
};

module.exports = ContribManager;<|MERGE_RESOLUTION|>--- conflicted
+++ resolved
@@ -261,10 +261,10 @@
         // Warn on add contributors if pending changes
         $('[href="#addContributors"]').on('click', function() {
             if (self.changed()) {
-                bootbox.alert(
-                    'Your contributor list has unsaved changes. Please ' +
-                    'save or cancel your changes before adding ' +
-                    'contributors.'
+                $osf.growl('Error:',
+                        'Your contributor list has unsaved changes. Please ' +
+                        'save or cancel your changes before adding ' +
+                        'contributors.'
                 );
                 return false;
             }
@@ -272,47 +272,15 @@
         // Warn on URL change if pending changes
         $(window).on('beforeunload', function() {
             if (self.changed() && !self.forceSubmit()) {
-                // TODO: Use bootbox.
+                // TODO: Use GrowlBox.
                 return 'There are unsaved changes to your contributor ' +
                     'settings. Are you sure you want to leave this page?';
             }
         });
     };
 
-<<<<<<< HEAD
     self.init();
     self.initListeners();
-=======
-        self.init = function() {
-            self.messages([]);
-            self.contributors(self.original().map(function(item) {
-                return new ContributorModel(item, self.user(), isRegistration);
-            }));
-        };
-
-        self.initListeners = function() {
-            var self = this;
-            // Warn on add contributors if pending changes
-            $('[href="#addContributors"]').on('click', function() {
-                if (self.changed()) {
-                    $.osf.growl('Error:',
-                        'Your contributor list has unsaved changes. Please ' +
-                        'save or cancel your changes before adding ' +
-                        'contributors.'
-                    );
-                    return false;
-                }
-            });
-            // Warn on URL change if pending changes
-            $(window).on('beforeunload', function() {
-                if (self.changed() && !self.forceSubmit()) {
-                    // TODO: Use GrowlBox.
-                    return 'There are unsaved changes to your contributor ' +
-                        'settings. Are you sure you want to leave this page?';
-                }
-            });
-        };
->>>>>>> e7684a77
 
     self.setupEditable = function(elm, data) {
         setupEditable(elm, data);
