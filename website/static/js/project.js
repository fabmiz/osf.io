/////////////////////
// Project JS      //
/////////////////////
(function(global, factory) {
    if (typeof define === 'function' && define.amd) {
        define(['jquery', 'js/logFeed', 'osfutils'], factory);
    } else {
        factory(jQuery, global.LogFeed);
    }
}(this, function($, LogFeed) {

<<<<<<< HEAD
window.NodeActions = {};  // Namespace for NodeActions

// TODO: move me to the NodeControl or separate module
NodeActions.beforeForkNode = function(url, done) {
    $.ajax({
        url: url,
        contentType: 'application/json'
    }).success(function(response) {
        bootbox.confirm(
             $.osf.joinPrompts(response.prompts, 'Are you sure you want to fork this project?'),
             function(result) {
                 if (result) {
                     done && done();
                 }
             }
         );
    });
};
=======
    window.NodeActions = {}; // Namespace for NodeActions
>>>>>>> 69d77ee3

    // TODO: move me to the NodeControl or separate module
    NodeActions.beforeForkNode = function(url, done) {
        $.ajax({
            url: url,
            contentType: 'application/json'
        }).done(function(response) {
            bootbox.confirm(
                $.osf.joinPrompts(response.prompts, 'Are you sure you want to fork this project?'),
                function(result) {
                    if (result) {
                        done && done();
                    }
                }
            );
        }).fail(
            $.osf.handleJSONError
        );
    };

    NodeActions.forkNode = function() {
        NodeActions.beforeForkNode(nodeApiUrl + 'fork/before/', function() {
            // Block page
            $.osf.block();
            // Fork node
            $.osf.postJSON(
                nodeApiUrl + 'fork/',
                {}
            ).done(function(response) {
                window.location = response;
            }).fail(function(response) {
                $.osf.unblock();
                if (response.status === 403) {
                    bootbox.alert('Sorry, you do not have permission to fork this project');
                } else {
                    bootbox.alert('Forking failed');
                }
            });
        });
    };

    NodeActions.forkPointer = function(pointerId) {
        bootbox.confirm('Are you sure you want to fork this project?',
            function(result) {
                if (result) {
                    // Block page
                    $.osf.block();

                    // Fork pointer
                    $.osf.postJSON(
                        nodeApiUrl + 'pointer/fork/',
                        {pointerId: pointerId}
                    ).done(function() {
                        window.location.reload();
                    }).fail(function() {
                        $.osf.unblock();
                        bootbox.alert('Could not fork link.');
                    });
                }
            }
<<<<<<< HEAD
        }
    );
};

NodeActions.addonFileRedirect = function(item) {
    window.location.href = item.params.urls.view;
    return false;
};

NodeActions.useAsTemplate = function() {
    NodeActions.beforeTemplate('/project/new/' + nodeId + '/beforeTemplate/', function () {
        $.osf.block();

        $.osf.postJSON(
                    '/api/v1/project/new/' + nodeId + '/',
                function (data) {
                    window.location = data['url']
                }).fail(function (response) {
                    $.osf.unblock();
                    $.osf.handleJSONError(response);
                });
        });
    };

NodeActions.beforeTemplate = function(url, done) {
    $.ajax({
        url: url,
        contentType: 'application/json'
    }).success(function(response) {
        bootbox.confirm(
            $.osf.joinPrompts(response.prompts,
                ('Are you sure you want to create a new project using this project as a template? '
                    + 'Any add-ons configured for this project will not be authenticated in the new project.')),
            function (result) {
                if (result) {
                    done && done();
                }
            }
        );
    });
};

$(function(){

    $('#newComponent form').on('submit', function(e) {
=======
        );
    };

    NodeActions.addonFileRedirect = function(item) {
        window.location.href = item.params.urls.view;
        return false;
    };

    NodeActions.useAsTemplate = function() {
        $.osf.block();

        $.osf.postJSON(
            '/api/v1/project/new/' + nodeId + '/',
            {}
        ).done(function(response) {
            window.location = data.url;
        }).fail(function(response) {
            $.osf.unblock();
            $.osf.handleJSONError(response);
        });
    };
>>>>>>> 69d77ee3

    $(function() {

        $('#newComponent form').on('submit', function(e) {

            $("#add-component-submit")
                .attr("disabled", "disabled")
                .text("Adding");

            if ($.trim($("#title").val()) == '') {

                $("#alert").text("The new component title cannot be empty");

                $("#add-component-submit")
                    .removeAttr("disabled", "disabled")
                    .text("OK");

                e.preventDefault();
            } else if ($(e.target).find("#title").val().length > 200) {
                $("#alert").text("The new component title cannot be more than 200 characters.");

                $("#add-component-submit")
                    .removeAttr("disabled", "disabled")
                    .text("OK");

                e.preventDefault();

            }
        });
    });

    NodeActions._openCloseNode = function(nodeId) {

        var icon = $('#icon-' + nodeId);
        var body = $('#body-' + nodeId);

        body.toggleClass('hide');

        if (body.hasClass('hide')) {
            icon.removeClass('icon-minus');
            icon.addClass('icon-plus');
            icon.attr('title', 'More');
        } else {
            icon.removeClass('icon-plus');
            icon.addClass('icon-minus');
            icon.attr('title', 'Less');
        }

        // Refresh tooltip text
        icon.tooltip('destroy');
        icon.tooltip();

    };


    NodeActions.reorderChildren = function(idList, elm) {
        $.osf.postJSON(
            nodeApiUrl + 'reorder_components/',
            {new_list: idList}
        ).fail(function(response) {
            $(elm).sortable('cancel');
            $.osf.handleJSONError(response);
        });
    };

    NodeActions.removePointer = function(pointerId, pointerElm) {
        $.ajax({
            type: 'DELETE',
            url: nodeApiUrl + 'pointer/',
            data: JSON.stringify({
                pointerId: pointerId
            }),
            contentType: 'application/json',
            dataType: 'json',
        }).done(function() {
            pointerElm.remove();
        }).fail(
            $.osf.handleJSONError
        );
    };


    /*
Display recent logs for for a node on the project view page.
*/
    NodeActions.openCloseNode = function(nodeId) {
        var $logs = $('#logs-' + nodeId);
        if (!$logs.hasClass('active')) {
            if (!$logs.hasClass('served')) {
                $.getJSON(
                    $logs.attr('data-uri'),
                    {count: 3}
                ).done(function(response) {
                    var log = new window.LogFeed($logs, response.logs);
                    $logs.addClass('served');
                });
            }
            $logs.addClass('active');
        } else {
            $logs.removeClass('active');
        }
        // Hide/show the html
        NodeActions._openCloseNode(nodeId);
    };

    $(document).ready(function() {

        ko.punches.enableAll();

        var permissionInfoHtml = '<dl>' +
            '<dt>Read</dt><dd>View project content and comment</dd>' +
            '<dt>Read + Write</dt><dd>Read privileges plus add and configure components; add and edit content</dd>' +
            '<dt>Administrator</dt><dd>Read and write privileges; manage contributors; delete and register project; public-private settings</dd>' +
            '</dl>';

        $('.permission-info').attr(
            'data-content', permissionInfoHtml
        ).popover({
            trigger: 'hover'
        });

        var visibilityInfoHtml = 'Only visible contributors will be displayed ' +
            'in the Contributors list and in project citations. Non-visible ' +
            'contributors can read and modify the project as normal.';

        $('.visibility-info').attr(
            'data-content', visibilityInfoHtml
        ).popover({
            trigger: 'hover'
        });


        ////////////////////
        // Event Handlers //
        ////////////////////

        $('.remove-pointer').on('click', function() {
            var $this = $(this);
            bootbox.confirm(
                'Are you sure you want to remove this link? This will not ' +
                'remove the project this link refers to.',
                function(result) {
                    if (result) {
                        var pointerId = $this.attr('data-id');
                        var pointerElm = $this.closest('.list-group-item');
                        NodeActions.removePointer(pointerId, pointerElm);
                    }
                }
            );
        });

        $('body').on('click', '.tagsinput .tag > span', function(e) {
            window.location = "/search/?q=" + $(e.target).text().toString().trim();
        });

        $('.citation-toggle').on('click', function(evt) {
            $(this).closest('.citations').find('.citation-list').slideToggle();
            return false;
        });

    });

}));
<|MERGE_RESOLUTION|>--- conflicted
+++ resolved
@@ -9,28 +9,7 @@
     }
 }(this, function($, LogFeed) {
 
-<<<<<<< HEAD
-window.NodeActions = {};  // Namespace for NodeActions
-
-// TODO: move me to the NodeControl or separate module
-NodeActions.beforeForkNode = function(url, done) {
-    $.ajax({
-        url: url,
-        contentType: 'application/json'
-    }).success(function(response) {
-        bootbox.confirm(
-             $.osf.joinPrompts(response.prompts, 'Are you sure you want to fork this project?'),
-             function(result) {
-                 if (result) {
-                     done && done();
-                 }
-             }
-         );
-    });
-};
-=======
     window.NodeActions = {}; // Namespace for NodeActions
->>>>>>> 69d77ee3
 
     // TODO: move me to the NodeControl or separate module
     NodeActions.beforeForkNode = function(url, done) {
@@ -91,99 +70,69 @@
                     });
                 }
             }
-<<<<<<< HEAD
-        }
-    );
-};
-
-NodeActions.addonFileRedirect = function(item) {
-    window.location.href = item.params.urls.view;
-    return false;
-};
-
-NodeActions.useAsTemplate = function() {
-    NodeActions.beforeTemplate('/project/new/' + nodeId + '/beforeTemplate/', function () {
-        $.osf.block();
-
-        $.osf.postJSON(
-                    '/api/v1/project/new/' + nodeId + '/',
+        );
+    };
+
+    NodeActions.beforeTemplate = function(url, done) {
+        $.ajax({
+            url: url,
+            contentType: 'application/json'
+        }).success(function(response) {
+            bootbox.confirm(
+                $.osf.joinPrompts(response.prompts,
+                    ('Are you sure you want to create a new project using this project as a template? ' +
+                     'Any add-ons configured for this project will not be authenticated in the new project.')),
+                function (result) {
+                    if (result) {
+                        done && done();
+                    }
+                }
+            );
+        });
+    };
+
+    NodeActions.addonFileRedirect = function(item) {
+        window.location.href = item.params.urls.view;
+        return false;
+    };
+
+    NodeActions.useAsTemplate = function() {
+        NodeActions.beforeTemplate('/project/new/' + nodeId + '/beforeTemplate/', function () {
+            $.osf.block();
+
+            $.osf.postJSON('/api/v1/project/new/' + nodeId + '/',
                 function (data) {
-                    window.location = data['url']
+                    window.location = data.url;
                 }).fail(function (response) {
                     $.osf.unblock();
                     $.osf.handleJSONError(response);
                 });
-        });
-    };
-
-NodeActions.beforeTemplate = function(url, done) {
-    $.ajax({
-        url: url,
-        contentType: 'application/json'
-    }).success(function(response) {
-        bootbox.confirm(
-            $.osf.joinPrompts(response.prompts,
-                ('Are you sure you want to create a new project using this project as a template? '
-                    + 'Any add-ons configured for this project will not be authenticated in the new project.')),
-            function (result) {
-                if (result) {
-                    done && done();
-                }
-            }
-        );
-    });
-};
-
-$(function(){
-
-    $('#newComponent form').on('submit', function(e) {
-=======
-        );
-    };
-
-    NodeActions.addonFileRedirect = function(item) {
-        window.location.href = item.params.urls.view;
-        return false;
-    };
-
-    NodeActions.useAsTemplate = function() {
-        $.osf.block();
-
-        $.osf.postJSON(
-            '/api/v1/project/new/' + nodeId + '/',
-            {}
-        ).done(function(response) {
-            window.location = data.url;
-        }).fail(function(response) {
-            $.osf.unblock();
-            $.osf.handleJSONError(response);
-        });
-    };
->>>>>>> 69d77ee3
+            });
+        };
 
     $(function() {
 
         $('#newComponent form').on('submit', function(e) {
 
-            $("#add-component-submit")
-                .attr("disabled", "disabled")
-                .text("Adding");
-
-            if ($.trim($("#title").val()) == '') {
-
-                $("#alert").text("The new component title cannot be empty");
-
-                $("#add-component-submit")
-                    .removeAttr("disabled", "disabled")
-                    .text("OK");
+            $('#add-component-submit')
+                .attr('disabled', 'disabled')
+                .text('Adding');
+
+            if ($.trim($('#title').val()) === '') {
+
+                $('#alert').text('The new component title cannot be empty');
+
+                $('#add-component-submit')
+                    .removeAttr('disabled', 'disabled')
+                    .text('OK');
 
                 e.preventDefault();
-            } else if ($(e.target).find("#title").val().length > 200) {
-                $("#alert").text("The new component title cannot be more than 200 characters.");
-
-                $("#add-component-submit")
-                    .removeAttr("disabled", "disabled")
-                    .text("OK");
+            } else if ($(e.target).find('#title').val().length > 200) {
+                $('#alert').text('The new component title cannot be more than 200 characters.');
+
+                $('#add-component-submit')
+                    .removeAttr('disabled', 'disabled')
+                    .text('OK');
 
                 e.preventDefault();
 
