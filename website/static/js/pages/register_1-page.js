--- conflicted
+++ resolved
@@ -4,11 +4,8 @@
 var bootbox = require('bootbox');
 var $osf = require('js/osfHelpers');
 
-<<<<<<< HEAD
-=======
 var language = require('js/osfLanguage').registrations;
 
->>>>>>> 70cad4b4
 var MetaData = require('js/metadata_1.js');
 var ctx = window.contextVars;
 
@@ -79,13 +76,8 @@
             if (!registrationViewModel.embargoAddon.isEmbargoEndDateValid()) {
                 registrationViewModel.continueText('');
                 $osf.growl(
-<<<<<<< HEAD
-                    'Invalid embargo end date',
-                    'Please choose a date more than two days, but less than four years, from today.',
-=======
                     language.invalidEmbargoTitle,
                     language.invalidEmbargoMessage,
->>>>>>> 70cad4b4
                     'warning'
                 );
                 $('#endDatePicker').focus();
