--- conflicted
+++ resolved
@@ -54,20 +54,12 @@
               url:  '/api/v1/dashboard/'
             })
             .done(function( data ) {
-<<<<<<< HEAD
-                console.log("first data", data);
-=======
->>>>>>> f93c4f7e
                 var options = {
                         placement : 'dashboard',
                         divID: 'project-grid',
                         filesData: data.data,
                         multiselect : true
                     };
-<<<<<<< HEAD
-                    console.log("project Organizer", ProjectOrganizer);
-=======
->>>>>>> f93c4f7e
                     var filebrowser = new ProjectOrganizer(options);   
  
             });
