/**
 * JS module included on every page of the OSF. Site-wide initialization
 * code goes here.
 */
'use strict';
// CSS used on every page
require('../../vendor/bootstrap-editable-custom/css/bootstrap-editable.css');
require('../../vendor/bower_components/jquery-ui/themes/base/minified/jquery.ui.resizable.min.css');
require('../../css/bootstrap-xl.css');
require('../../css/animate.css');
require('../../css/search-bar.css');
require('font-awesome-webpack');

var $ = require('jquery');
require('jquery.cookie');

require('js/crossOrigin.js');
var $osf = require('js/osfHelpers');
var NavbarControl = require('js/navbarControl');
var Raven = require('raven-js');

// Prevent IE from caching responses
$.ajaxSetup({cache: false});

// Polyfill for String.prototype.endsWith
if (String.prototype.endsWith === undefined) {
    String.prototype.endsWith = function(suffix) {
        return this.indexOf(suffix, this.length - suffix.length) !== -1;
    };
}

// Apply an empty view-model to the navbar, just so the tooltip bindingHandler
// can be used
// $osf.applyBindings({}, '#navbarScope');

$('[rel="tooltip"]').tooltip();

// If there isn't a user logged in, show the footer slide-in
var sliderSelector = '#footerSlideIn';
var SlideInViewModel = function (){
    var self = this;
    self.elem = $(sliderSelector);

    var dismissed = false;

    try {
        dismissed = dismissed || window.localStorage.getItem('slide') === '0';
    } catch (e) {}

    dismissed = dismissed || $.cookie('slide') === '0';

    if (this.elem.length > 0 && !dismissed) {
        setTimeout(function () {
            self.elem.slideDown(1000);
        }, 3000);
    }
    self.dismiss = function() {
        self.elem.slideUp(1000);
        try {
            window.localStorage.setItem('slide', '0');
        } catch (e) {
            $.cookie('slide', '0', { expires: 1, path: '/'});
        }
        self.trackClick('Dismiss');
    };
    // Google Analytics click event tracking
    self.trackClick = function(source) {
        window.ga('send', 'event', 'button', 'click', source);
        //in order to make the href redirect work under knockout onclick binding
        return true;
    };
};


$(document).on('click', '.panel-heading', function(){
    var toggle = $(this).find('.project-toggle');
    if(toggle.length > 0){
        var widget = $(this).closest('.panel');
        var up = toggle.find('.fa.fa-angle-up');
        var down = toggle.find('.fa.fa-angle-down');
        if(up.length > 0) {
            up.removeClass('fa fa-angle-up').addClass('fa fa-angle-down');
        }
        if(down.length > 0) {
            down.removeClass('fa fa-angle-down').addClass('fa fa-angle-up');
        }

        widget.find('.panel-body').slideToggle();
    }
});


$(function() {
    if(/MSIE 9.0/.test(window.navigator.userAgent) ||
       /MSIE 8.0/.test(window.navigator.userAgent) ||
       /MSIE 7.0/.test(window.navigator.userAgent) ||
       /MSIE 6.0/.test(window.navigator.userAgent)) {
        $('.placeholder-replace').show();
    }
    if (
        $(sliderSelector).length > 0 &&
        window.contextVars.node
    ) {
        $osf.applyBindings(new SlideInViewModel(), sliderSelector);
    }

    var affix = $('.osf-affix');
    if(affix.length){
        $osf.initializeResponsiveAffix();
    }

    new NavbarControl('.osf-nav-wrapper');
<<<<<<< HEAD
=======

    if (window.contextVars.accessToken) {
        new Auth(window.contextVars.profileUrl).getCurrentUser().fail(
            function (xhr, error, status) {
                if (xhr.status === 401) { // Unauthorized
                    Raven.captureMessage('Access Token is invalid requiring user to re-authenticate.', {
                        location: window.document.location.toString(),
                        status: xhr.status,
                        error: error,
                        userId: window.contextVars.userId,
                        accessToken: window.contextVars.accessToken,
                        reauthUrl: window.contextVars.reauthUrl
                    });
                    window.document.location = window.contextVars.reauthUrl;
                }
            }
        );
    }

    // TODO: Remove after migration
    (function () {
        var $maintenanceAlert = $('#maintenanceAlert');
        var dismissed = $.cookie('maintenanceAlert') === '0';
        if (!dismissed) {
            $maintenanceAlert.show();
        }
        $maintenanceAlert.on('click', '.close', function() {
            $.cookie('maintenanceAlert', '0', {expires: 1, path: '/'});
        });
    }());
>>>>>>> c75e5dc4
});<|MERGE_RESOLUTION|>--- conflicted
+++ resolved
@@ -110,26 +110,6 @@
     }
 
     new NavbarControl('.osf-nav-wrapper');
-<<<<<<< HEAD
-=======
-
-    if (window.contextVars.accessToken) {
-        new Auth(window.contextVars.profileUrl).getCurrentUser().fail(
-            function (xhr, error, status) {
-                if (xhr.status === 401) { // Unauthorized
-                    Raven.captureMessage('Access Token is invalid requiring user to re-authenticate.', {
-                        location: window.document.location.toString(),
-                        status: xhr.status,
-                        error: error,
-                        userId: window.contextVars.userId,
-                        accessToken: window.contextVars.accessToken,
-                        reauthUrl: window.contextVars.reauthUrl
-                    });
-                    window.document.location = window.contextVars.reauthUrl;
-                }
-            }
-        );
-    }
 
     // TODO: Remove after migration
     (function () {
@@ -142,5 +122,4 @@
             $.cookie('maintenanceAlert', '0', {expires: 1, path: '/'});
         });
     }());
->>>>>>> c75e5dc4
 });