--- conflicted
+++ resolved
@@ -1,10 +1,6 @@
 'use strict';
-<<<<<<< HEAD
-var $ = require('jquery');
-=======
 var $  = require('jquery');
 require('jquery.cookie');
->>>>>>> fce561d3
 
 $(function(){
     // Make adblock message permanently dismissible
