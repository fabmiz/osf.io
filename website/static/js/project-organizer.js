/**
 * Handles Project Organizer on dashboard page of OSF.
 * For Treebeard and _item API's check: https://github.com/caneruguz/treebeard/wiki
 */
'use strict';

var Treebeard = require('treebeard');

// CSS
require('css/typeahead.css');
require('css/fangorn.css');

var $ = require('jquery');
var m = require('mithril');
var moment = require('moment');
var $osf = require('js/osfHelpers');
<<<<<<< HEAD
var lodashGet = require('lodash.get');
=======
var lodashFind = require('lodash.find');

>>>>>>> bed6aef0

var LinkObject;
var NodeFetcher;
var formatDataforPO;
var MOBILE_WIDTH = 767;

/**
 * Edits the template for the column titles.
 * @param {Object} item A Treebeard _item object for the row involved. Node information is inside item.data
 * @this Treebeard.controller Check Treebeard API for methods available
 * @private
 */
function _poTitleColumn(item) {
    var tb = this;
    var preventSelect = function(e){
        e.stopImmediatePropagation();
    };
    var node = item.data; // Where actual data of the node is
    var css = ''; // Keep for future expandability -- Remove: item.data.isSmartFolder ? 'project-smart-folder smart-folder' : '';
    if (item.data.archiving) { // TODO check if this variable will be available
        return  m('span', {'class': 'registration-archiving'}, node.attributes.title + ' [Archiving]');
    } else if(node.links.html){
        return [ m('a.fg-file-links', { 'class' : css, href : node.links.html, 'data-nodeID' : node.id, 'data-nodeTitle': node.attributes.title, onclick : function(event) {
            preventSelect.call(this, event);
            $osf.trackClick('myProjects', 'projectOrganizer', 'navigate-to-specific-project');
        }}, node.attributes.title) ];
    } else {
        return  m('span', { 'class' : css, 'data-nodeID' : node.id, 'data-nodeTitle': node.attributes.title }, node.attributes.title);
    }
}


/**
 * Contributors have first person's name and then number of contributors. This function returns the proper html
 * @param {Object} item A Treebeard _item object for the row involved. Node information is inside item.data
 * @returns {Object} A Mithril virtual DOM template object
 * @private
 */
function _poContributors(item) {
    var contributorList = lodashGet(item, 'data.embeds.contributors.data', []);

    if (contributorList.length === 0) {
        return '';
    }
<<<<<<< HEAD
    var totalContributors = lodashGet(item, 'data.embeds.contributors.links.meta.total');
=======
    var totalContributors = item.data.embeds.contributors.links.meta.total;
    var isContributor = lodashFind(contributorList, ['id', window.contextVars.currentUser.id]);

    if (!isContributor) {
        // bibliographic contributors
        contributorList = contributorList.filter(function (contrib) {
            return contrib.attributes.bibliographic;
        });
        totalContributors = item.data.embeds.contributors.links.meta.total_bibliographic;
    }
>>>>>>> bed6aef0

    return contributorList.map(function (person, index, arr) {
        var name;
        var familyName;
        var givenName;
        var fullName;
        if (person.embeds.users.data) {
            familyName = person.embeds.users.data.attributes.family_name;
            givenName = person.embeds.users.data.attributes.given_name;
            fullName = person.embeds.users.data.attributes.full_name;

        }
        if (person.embeds.users.errors) {
            familyName = person.embeds.users.errors[0].meta.family_name;
            givenName = person.embeds.users.errors[0].meta.given_name;
            fullName = person.embeds.users.errors[0].meta.full_name;
        }
        if (familyName) {
            name = familyName;
        } else if(givenName){
            name = givenName;
        } else if(fullName){
            name = fullName;
        } else {
            name = 'A contributor';
        }
        var comma;
        if (index === 0) {
            comma = '';
        } else {
            comma = ', ';
        }
        if (index > 2) {
            return m('span');
        }
        if (index === 2) {
            return m('span', ' + ' + (totalContributors - 2)); // We already show names of the two
        }
        return m('span', comma + name);
    });
}

/**
 * Displays date modified
 * @param {Object} item A Treebeard _item object for the row involved. Node information is inside item.data
 * @private
 */
function _poModified(item) {
    var node = item.data;
    var dateString = moment.utc(node.attributes.date_modified).fromNow();
    return m('span', dateString);
}

/**
 * Organizes all the row displays based on what that item requires.
 * @param {Object} item A Treebeard _item object for the row involved. Node information is inside item.data
 * @returns {Array} An array of columns as col objects
 * @this Treebeard.controller Check Treebeard API For available methods
 * @private
 */
function _poResolveRows(item) {
    var mobile = window.innerWidth < MOBILE_WIDTH; // true if mobile view
    var tb = this;
    var defaultColumns = [];

    if(this.isMultiselected(item.id)){
        item.css = 'fangorn-selected';
    } else {
        item.css = '';
    }

    defaultColumns.push({
        data : 'name',  // Data field name
        folderIcons : true,
        filter : true,
        css : 'po-draggable', // All projects are draggable since we separated collections from the grid
        custom : _poTitleColumn
    });

    if (!mobile) {
        defaultColumns.push({
            data : 'contributors',
            filter : true,
            custom : _poContributors
        }, {
            data : 'sortDate',
            filter : false,
            custom : _poModified
        });
    } else {
        defaultColumns.push({
            data : 'name',
            filter : false,
            custom : function (row){
                return m('.btn.btn-default.btn-sm[data-toggle="modal"][data-target="#infoModal"]', {
                }, m('i.fa.fa-ellipsis-h', {onclick: function() {
                    $osf.trackClick('myProjects', 'mobile', 'open-information-panel');
                }}));
            }
        });
    }

    return defaultColumns;
}

/**
 * Organizes the information for Column title row.
 * @returns {Array} An array of columns with pertinent column information
 * @private
 */
function _poColumnTitles() {
    var columns = [];
    var mobile = window.innerWidth < MOBILE_WIDTH; // true if mobile view
    if(!mobile){
        columns.push({
            title: 'Name',
            width : '50%',
            sort : true,
            sortType : 'text'
        },{
            title : 'Contributors',
            width : '25%',
            sort : false
        }, {
            title : 'Modified',
            width : '25%',
            sort : true,
            sortType : 'date'
        });
    } else {
        columns.push({
            title: 'Name',
            width : '90%',
            sort : true,
            sortType : 'text'
        },{
            title : '',
            width : '10%',
            sort : false
        });
    }

    return columns;
}

/**
 * Returns custom folder toggle icons for OSF
 * @param {Object} item A Treebeard _item object. Node information is inside item.data
 * @this Treebeard.controller
 * @returns {string} Returns a mithril template with m() function, or empty string.
 * @private
 */
function _poResolveToggle(item) {
    var toggleMinus = m('i.fa.fa-minus');
    var togglePlus = m('i.fa.fa-plus');
    var childrenCount = item.data.relationships.children ? item.data.relationships.children.links.related.meta.count : 0;
    if (childrenCount > 0) {
        if (item.open) {
            return toggleMinus;
        }
        return togglePlus;
    }
    return '';
}


/**
 * Hook to run after multiselect is run when an item is selected.
 * @param event Browser click event object
 * @param {Object} tree A Treebeard _item object. Node information is inside item.data
 * @this Treebeard.controller
 * @private
 */
function _poMultiselect(event, tree) {
    var tb = this;
    filterRowsNotInParent.call(tb, tb.multiselected());
    var scrollToItem = false;
    tb.options.updateSelected(tb.multiselected());
    if (tb.multiselected().length === 1) {
        tb.select('#tb-tbody').removeClass('unselectable');
        if (event.currentTarget != null) {
            $osf.trackClick('myProjects', 'projectOrganizer', 'single-project-selected');
        }
    } else if (tb.multiselected().length > 1) {
        $osf.trackClick('myProjects', 'projectOrganizer', 'multiple-projects-selected');
        tb.select('#tb-tbody').addClass('unselectable');
    }
    m.redraw();
}

/**
 * When multiple rows are selected remove those that are not in the parent
 * @param {Array} rows List of item objects
 * @returns {Array} newRows Returns the revised list of rows
 */
function filterRowsNotInParent(rows) {
    var tb = this;
    if (tb.multiselected().length < 2) {
        return tb.multiselected();
    }
    var i, newRows = [],
        originalRow = tb.find(tb.multiselected()[0].id),
        originalParent,
        currentItem;
    var changeColor = function() { $(this).css('background-color', ''); };
    if (typeof originalRow !== 'undefined') {
        originalParent = originalRow.parentID;
        for (i = 0; i < rows.length; i++) {
            currentItem = rows[i];
            if (currentItem.parentID === originalParent && currentItem.id !== -1) {
                newRows.push(rows[i]);
            } else {
                // The following row flashes a pastel red shade for a short time to denote that the row in question can't be multiselected with others
                $('.tb-row[data-id="' + rows[i].id + '"]').stop().css('background-color', '#D18C93').animate({ backgroundColor: '#fff'}, 500, changeColor);
            }
        }
    }
    tb.multiselected(newRows);
    tb.highlightMultiselect();
    return newRows;
}

/**
 * OSF-specific Treebeard options common to all addons.
 * For documentation visit: https://github.com/caneruguz/treebeard/wiki
 */
var tbOptions = {
    placement : 'dashboard',
    divID: 'projectOrganizer',
    rowHeight : 35,         // user can override or get from .tb-row height
    showTotal : 15,         // Actually this is calculated with div height, not needed. NEEDS CHECKING
    columnTitles : _poColumnTitles,
    resolveRows : _poResolveRows,
    showFilter : true,     // Gives the option to filter by showing the filter box.
    title : false,          // Title of the grid, boolean, string OR function that returns a string.
    allowMove : true,       // Turn moving on or off.
    moveClass : 'po-draggable',
    hoverClass : 'fangorn-hover',
    multiselect : true,
    hoverClassMultiselect : 'fangorn-selected',
    sortButtonSelector : {
        up : 'i.fa.fa-angle-up',
        down : 'i.fa.fa-angle-down'
    },
    sortDepth : 0,
    onload : function () {
        var tb = this,
            rowDiv = tb.select('.tb-row');
        rowDiv.first().trigger('click');
        $('.gridWrapper').on('mouseout', function () {
            tb.select('.tb-row').removeClass('po-hover');
        });
        m.render($(tb.options.dragContainment + ' .db-poFilter').get(0), tb.options.filterTemplate.call(this));
        tb.options.mpTreeData(tb.treeData);
        tb.options.mpBuildTree(tb.buildTree);
        tb.options.mpUpdateFolder(tb.updateFolder);
        tb.options.mpMultiselected(tb.multiselected);
        tb.options.mpHighlightMultiselect(tb.highlightMultiselect);
        tb.options._onload(tb);
    },
    ontogglefolder : function (item, event) {
        var tb = this;
        $osf.trackClick('myProjects', 'projectOrganizer', 'expand-collapse-project-children');
        $('[data-toggle="tooltip"]').tooltip();
    },
    onscrollcomplete : function () {
        $('[data-toggle="tooltip"]').tooltip();
    },
    onmultiselect : _poMultiselect,
    resolveIcon : function _poIconView(item) { // Project Organizer doesn't use icons
        if (item.data.attributes.registration){
            return m('i.fa.fa-cube.text-muted-more');
        }
        return m('i.fa.fa-cube');
    },
    resolveToggle : _poResolveToggle,
    resolveLazyloadUrl : function(item) {
    if (item.data.relationships.children.links.related.meta.count === item.children.length)
        return null;
      var tb = this;
      var deferred = $.Deferred();
      var key = this.options.currentView().collection.id;

      this.options.fetchers[key].getChildren(item.data.id)
        .then(function(children) {
          item.children = [];
          // HACK to use promises with TB
          var child, i;
          for (i = 0; i < children.length; i++) {
            child = tb.buildTree(children[i], item);
            item.add(child);
          }
          item.open = true;
          tb.flatten(tb.treeData.children, tb.visibleTop);
          item.open = false;
          return deferred.resolve(null);
        });
      return deferred;
    },
    resolveRefreshIcon : function () {
        return m('i.fa.fa-refresh.fa-spin');
    }, naturalScrollLimit : 0,
    removeIcon : function(){
        return m.trust('&times;');
    },
    headerTemplate : function(){ return ''; },
    xhrconfig : function(xhr) {
        xhr.withCredentials = true;
    },
    ondblclickrow : function(item, event){
        var tb = this;
        $osf.trackClick('myProjects', 'projectOrganizer', 'double-click-project');
        var node = item.data;
        var linkObject = new LinkObject('node', node, node.attributes.title);
        tb.options.fetchers[linkObject.id] = new NodeFetcher(item.data.types, item.data.relationships.children.links.related.href + '?related_counts=children&embed=contributors');
        tb.options.fetchers[linkObject.id].on(['page', 'done'], tb.options.onPageLoad);

        // Get ancestors
        linkObject.ancestors = [];
        function getAncestors (item) {
            var parent = item.parent();
            if(parent && parent.id > tb.treeData.id) {
                linkObject.ancestors.unshift(parent);
                getAncestors(parent);
            }
        }
        getAncestors(item);
        tb.options.updateFilesData(linkObject);
    },
    hScroll : 'auto',
    filterTemplate : function() {
        var tb = this;
        var mobile = window.innerWidth < MOBILE_WIDTH; // true if mobile view
        function resetFilter () {
            $osf.trackClick('myProjects', 'filter', 'clear-search');
            tb.filterText('');
            tb.resetFilter.call(tb);
            $('.db-poFilter>input').val('');
        }
        return [ m('input.form-control[placeholder="Filter displayed projects"][type="text"]', {
            style: 'display:inline;',
            onkeyup: function(event) {
                tb.options.showSidebar(false);
                if ($(this).val().length === 0) {
                    resetFilter();
                } else {
                    tb.filterText(event.target.value);
                    tb.filter(event);
                }
            },
            onchange: function(event) {
                tb.filterText(event.target.value);
                $osf.trackClick('myProjects', 'filter', 'search-projects');
            },
            value: tb.filterText()
        }),
        m('.filterReset', { onclick : resetFilter }, tb.options.removeIcon())];
    },
    hiddenFilterRows : ['tags', 'contributors'],
    lazyLoadOnLoad : function (tree, event) {
        var tb = this;
        function formatItems (arr) {
            var item;
            for(var i = 0; i < arr.length; i++){
                item = arr[i];
                formatDataforPO(item.data);
                if(item.children.length > 0){
                    formatItems(item.children);
                }
            }
        }
        formatItems(tree.children);
    }
};

var ProjectOrganizer = {
    controller : function (args) {
        LinkObject = args.LinkObject;
        NodeFetcher  = args.NodeFetcher;
        formatDataforPO = args.formatDataforPO;
        var self = this;
        self.updateTB = function(){
            var poOptions = $.extend(
                {
                    divID : 'projectOrganizer',
                    dragOptions : {
                        containment : '#dashboard'
                    },
                    updateSelected : args.updateSelected,
                    updateFilesData : args.updateFilesData,
                    filesData: args.filesData,
                    dragContainment : args.wrapperSelector,
                    resetUi : args.resetUi,
                    showSidebar : args.showSidebar,
                    loadValue : args.loadValue,
                    mpTreeData : args.treeData,
                    mpBuildTree : args.buildTree,
                    mpUpdateFolder : args.updateFolder,
                    currentView: args.currentView,
                    onPageLoad : args.onPageLoad,
                    fetchers : args.fetchers,
                    _onload: args._onload,
                    mpMultiselected : args.multiselected,
                    mpHighlightMultiselect : args.highlightMultiselect
                },
                tbOptions
            );
            if (args.resolveToggle){
                poOptions.resolveToggle = args.resolveToggle;
            }
            var tb = new Treebeard(poOptions, true);
            return tb;
        };
        self.tb = self.updateTB();
    },
    view : function (ctrl, args) {
        return m('.fb-project-organizer#projectOrganizer', ctrl.tb );
    }
};


module.exports = ProjectOrganizer;<|MERGE_RESOLUTION|>--- conflicted
+++ resolved
@@ -14,12 +14,8 @@
 var m = require('mithril');
 var moment = require('moment');
 var $osf = require('js/osfHelpers');
-<<<<<<< HEAD
 var lodashGet = require('lodash.get');
-=======
 var lodashFind = require('lodash.find');
-
->>>>>>> bed6aef0
 
 var LinkObject;
 var NodeFetcher;
@@ -64,10 +60,7 @@
     if (contributorList.length === 0) {
         return '';
     }
-<<<<<<< HEAD
     var totalContributors = lodashGet(item, 'data.embeds.contributors.links.meta.total');
-=======
-    var totalContributors = item.data.embeds.contributors.links.meta.total;
     var isContributor = lodashFind(contributorList, ['id', window.contextVars.currentUser.id]);
 
     if (!isContributor) {
@@ -77,7 +70,6 @@
         });
         totalContributors = item.data.embeds.contributors.links.meta.total_bibliographic;
     }
->>>>>>> bed6aef0
 
     return contributorList.map(function (person, index, arr) {
         var name;
