/**
 * Controller for the Add Contributor modal.
 */
'use strict';

var $ = require('jquery');
var ko = require('knockout');
var moment = require('moment');
var Raven = require('raven-js');
var koHelpers = require('./koHelpers');
var infinitescroll = require('./knockout-js-infinite-scroll');
require('knockout.punches');
require('jquery-autosize');
ko.punches.enableAll();

var osfHelpers = require('js/osfHelpers');
var CommentPane = require('js/commentpane');
var markdown = require('js/markdown');


// Maximum length for comments, in characters
var MAXLENGTH = 500;

var ABUSE_CATEGORIES = {
    spam: 'Spam or advertising',
    hate: 'Hate speech',
    violence: 'Violence or harmful behavior'
};

var FILES = 'files';
var WIKI = 'wiki';

/*
 * Format UTC datetime relative to current datetime, ensuring that time
 * is in the past.
 */
var relativeDate = function(datetime) {
    var now = moment.utc();
    var then = moment.utc(datetime);
    then = then > now ? now : then;
    return then.fromNow();
};

var notEmpty = function(value) {
    return !!$.trim(value);
};

var exclusify = function(subscriber, subscribees) {
    subscriber.subscribe(function(value) {
        if (value) {
            for (var i=0; i<subscribees.length; i++) {
                subscribees[i](false);
            }
        }
    });
};

var exclusifyGroup = function() {
    var observables = Array.prototype.slice.call(arguments);
    for (var i=0; i<observables.length; i++) {
        var subscriber = observables[i];
        var subscribees = observables.slice();
        subscribees.splice(i, 1);
        exclusify(subscriber, subscribees);
    }
};

var BaseComment = function() {

    var self = this;
    self.abuseOptions = Object.keys(ABUSE_CATEGORIES);

    self._loaded = false;
    self.id = ko.observable();
    self.page = ko.observable('node'); // Default

    self.errorMessage = ko.observable();
    self.editErrorMessage = ko.observable();
    self.replyErrorMessage = ko.observable();

    self.replying = ko.observable(false);
    self.replyContent = ko.observable('');

    self.submittingReply = ko.observable(false);

    self.comments = ko.observableArray();

    self.comments.extend({
        infinitescroll: {}
    });

    self.loadingComments = ko.observable(true);

    self.replyNotEmpty = ko.pureComputed(function() {
        return notEmpty(self.replyContent());
    });
    self.commentButtonText = ko.computed(function() {
        return self.submittingReply() ? 'Commenting' : 'Comment';
    });
};

BaseComment.prototype.get_more_stuff = function() {
    var self = this;

    var comments = self.comments();
    var url = self.get_url();
    var response = self.fetchNext(url, comments);

    self.comments.infinitescroll.scrollY($('#comments_window').scrollTop());

    if (response.links.next =! null) {
        if (self.comments.peek().length - self.comments.infinitescroll.lastVisibleIndex.peek() <= 10) {
            self.fetchNext(response.links.next, comments);
        }
    }
};

BaseComment.prototype.abuseLabel = function(item) {
    return ABUSE_CATEGORIES[item];
};

BaseComment.prototype.showReply = function() {
    this.replying(true);
};

BaseComment.prototype.cancelReply = function() {
    this.replyContent('');
    this.replying(false);
    this.submittingReply(false);
    this.replyErrorMessage('');
};

BaseComment.prototype.setupToolTips = function(elm) {
    $(elm).each(function(idx, item) {
        var $item = $(item);
        if ($item.attr('data-toggle') === 'tooltip') {
            $item.tooltip();
        } else {
            $item.find('[data-toggle="tooltip"]').tooltip({container: 'body'});
        }
    });
};

BaseComment.prototype.get_url = function() {
    var self = this;
    if (self.comments().length === 0) {
        var urlParams = osfHelpers.urlParams();
        var query = 'embed=user';
        if (urlParams.view_only && !window.contextVars.node.isPublic) {
            query += '&view_only=' + urlParams.view_only;
        }
        if (self.id() !== undefined) {
            query += '&filter[target]=' + self.id();
        }
        var url = osfHelpers.apiV2Url(self.nodeType + '/' + window.contextVars.node.id + '/comments/', {query: query});

        return url;
    }
};

BaseComment.prototype.fetch = function() {
    var self = this;
    var setUnread = self.getTargetType() !== 'comments' && !osfHelpers.urlParams().view_only && self.author.id !== '';
    if (self.comments().length === 0) {
        var urlParams = osfHelpers.urlParams();
        var query = 'embed=user';
        if (!osfHelpers.urlParams().view_only && setUnread) {
            query += '&related_counts=True';
        }
        if (urlParams.view_only && !window.contextVars.node.isPublic) {
            query += '&view_only=' + urlParams.view_only;
        }
        if (self.id() !== undefined) {
            query += '&filter[target]=' + self.id();
        }
        var url = osfHelpers.apiV2Url(self.$root.nodeType + '/' + window.contextVars.node.id + '/comments/', {query: query});
        self.fetchNext(url, [], setUnread);
    }
};

/* Go through the paginated API response to fetch all comments for the specified target */
BaseComment.prototype.fetchNext = function(url, comments, setUnread) {
    var self = this;
    var request = osfHelpers.ajaxJSON(
        'GET',
        url,
        {'isCors': true});
    request.done(function(response) {
        comments = response.data;
        if (self._loaded !== true) {
            self._loaded = true;
        }
        if (setUnread && response.links.meta.unread) {
            self.$root.unreadComments(response.links.meta.unread);
            setUnread = false;
        }
        comments.forEach(function(comment) {
            self.comments.push(
                new CommentModel(comment, self, self.$root)
            );
        });
        self.configureCommentsVisibility();
<<<<<<< HEAD
        self.loadingComments(false);
        return response;

=======
        if (response.links.next !== null) {
            self.fetchNext(response.links.next, comments, setUnread);
        } else {
            self.loadingComments(false);
        }
>>>>>>> b0504bb6
    }).fail(function () {
        self.loadingComments(false);
    });
};

BaseComment.prototype.configureCommentsVisibility = function() {
    var self = this;
    for (var c in self.comments()) {
        var comment = self.comments()[c];
        comment.loading(false);
    }
};

BaseComment.prototype.getTargetType = function() {
    var self = this;
    if (self.id() === window.contextVars.node.id) {
        return 'nodes';
    } else if (self.id() === self.$root.rootId() && self.page() === FILES) {
        return 'files';
    } else if (self.id() === self.$root.rootId() && self.page() === WIKI) {
        return 'wiki';
    } else {
        return 'comments';
    }
};

BaseComment.prototype.submitReply = function() {
    var self = this;
    if (!self.replyContent()) {
        self.replyErrorMessage('Please enter a comment');
        return;
    }
    // Quit if already submitting reply
    if (self.submittingReply()) {
        return;
    }
    self.submittingReply(true);
    var url = osfHelpers.apiV2Url(self.$root.nodeType + '/' + window.contextVars.node.id + '/comments/', {});
    var request = osfHelpers.ajaxJSON(
        'POST',
        url,
        {
            'isCors': true,
            'data': {
                'data': {
                    'type': 'comments',
                    'attributes': {
                        'content': self.replyContent()
                    },
                    'relationships': {
                        'target': {
                            'data': {
                                'type': self.getTargetType(),
                                'id': self.id() === window.contextVars.node.id ? window.contextVars.node.id : self.id()
                            }
                        }
                    }
                }
            }
        });
    request.done(function(response) {
        self.cancelReply();
        self.replyContent(null);
        var newComment = new CommentModel(response.data, self, self.$root);
        newComment.loading(false);
        self.comments.unshift(newComment);
        if (!self.hasChildren()) {
            self.hasChildren(true);
        }
        self.replyErrorMessage('');
        self.errorMessage('');
        self.onSubmitSuccess(response);
    });
    request.fail(function(xhr, status, error) {
        self.cancelReply();
        self.errorMessage('Could not submit comment');
        Raven.captureMessage('Error creating comment', {
            extra: {
                url: url,
                status: status,
                error: error
            }
        });
    });
};

var CommentModel = function(data, $parent, $root) {

    BaseComment.prototype.constructor.call(this);

    var self = this;

    self.$parent = $parent;
    self.$root = $root;

    self.id = ko.observable(data.id);
    self.content = ko.observable(data.attributes.content || '');
    self.page = ko.observable(data.attributes.page);
    self.dateCreated = ko.observable(data.attributes.date_created);
    self.dateModified = ko.observable(data.attributes.date_modified);
    self.isDeleted = ko.observable(data.attributes.deleted);
    self.modified = ko.observable(data.attributes.modified);
    self.isAbuse = ko.observable(data.attributes.is_abuse);
    self.canEdit = ko.observable(data.attributes.can_edit);
    self.hasChildren = ko.observable(data.attributes.has_children);

    if (window.contextVars.node.anonymous) {
        self.author = {
            'id': null,
            'urls': {'profile': ''},
            'fullname': 'A User',
            'gravatarUrl': ''
        };
    } else if ('embeds' in data && 'user' in data.embeds) {
        var userData = data.embeds.user.data;
        self.author = {
            'id': userData.id,
            'urls': {'profile': userData.links.html},
            'fullname': userData.attributes.full_name,
            'gravatarUrl': userData.links.profile_image
        };
    } else {
        self.author = self.$root.author;
    }

    self.contentDisplay = ko.observable(markdown.full.render(self.content()));

    // Update contentDisplay with rendered markdown whenever content changes
    self.content.subscribe(function(newContent) {
        self.contentDisplay(markdown.full.render(newContent));
    });

    self.prettyDateCreated = ko.computed(function() {
        return relativeDate(self.dateCreated());
    });
    self.prettyDateModified = ko.pureComputed(function() {
        return 'Modified ' + relativeDate(self.dateModified());
    });

    self.loading = ko.observable(true);
    self.showChildren = ko.observable(false);

    self.reporting = ko.observable(false);
    self.deleting = ko.observable(false);

    self.abuseCategory = ko.observable('spam');
    self.abuseText = ko.observable('');

    self.editing = ko.observable(false);

    exclusifyGroup(
        self.editing, self.replying, self.reporting, self.deleting
    );

    self.isVisible = ko.pureComputed(function() {
        return !self.isDeleted() && !self.isAbuse();
    });

    self.editNotEmpty = ko.pureComputed(function() {
        return notEmpty(self.content());
    });

    self.toggleIcon = ko.computed(function() {
        return self.showChildren() ? 'fa fa-minus' : 'fa fa-plus';
    });

    self.canReport = ko.pureComputed(function() {
        return self.$root.canComment() && !self.canEdit();
    });

    self.shouldShow = ko.pureComputed(function() {
        return !self.isDeleted() || self.hasChildren() || self.canEdit();
    });

    self.nodeUrl = '/' + self.$root.nodeId() + '/';

};

CommentModel.prototype = new BaseComment();

CommentModel.prototype.edit = function() {
    if (this.canEdit()) {
        this._content = this.content();
        this.editing(true);
        this.$root.editors += 1;
    }
};

CommentModel.prototype.autosizeText = function(elm) {
    $(elm).find('textarea').autosize().focus();
};

CommentModel.prototype.cancelEdit = function() {
    this.editing(false);
    this.$root.editors -= 1;
    this.editErrorMessage('');
    this.content(this._content);
};

CommentModel.prototype.submitEdit = function(data, event) {
    var self = this;
    var $tips = $(event.target)
        .closest('.comment-container')
        .find('[data-toggle="tooltip"]');
    if (!self.content()) {
        self.editErrorMessage('Please enter a comment');
        return;
    }
    var url = osfHelpers.apiV2Url('comments/' + self.id() + '/', {});
    var request = osfHelpers.ajaxJSON(
        'PUT',
        url,
        {
            'isCors': true,
            'data': {
                'data': {
                    'id': self.id(),
                    'type': 'comments',
                    'attributes': {
                        'content': self.content(),
                        'deleted': false
                    }
                }
            }
        });
    request.done(function(response) {
        self.content(response.data.attributes.content);
        self.dateModified(response.data.attributes.date_modified);
        self.editing(false);
        self.modified(true);
        self.editErrorMessage('');
        self.errorMessage('');
        self.$root.editors -= 1;
        // Refresh tooltip on date modified, if present
        $tips.tooltip('destroy').tooltip();
    });
    request.fail(function(xhr, status, error) {
        self.cancelEdit();
        self.errorMessage('Could not submit comment');
        Raven.captureMessage('Error editing comment', {
            extra: {
                url: url,
                status: status,
                error: error
            }
        });
    });
    return request;
};

CommentModel.prototype.reportAbuse = function() {
    this.reporting(true);
};

CommentModel.prototype.cancelAbuse = function() {
    this.abuseCategory(null);
    this.abuseText(null);
    this.reporting(false);
};

CommentModel.prototype.submitAbuse = function() {
    var self = this;
    var url = osfHelpers.apiV2Url('comments/' + self.id() + '/reports/', {});
    var request = osfHelpers.ajaxJSON(
        'POST',
        url,
        {
            'isCors': true,
            'data': {
                'data': {
                    'type': 'comment_reports',
                    'attributes': {
                        'category': self.abuseCategory(),
                        'message': self.abuseText() || ''
                    }
                }
            }
        });
    request.done(function() {
        self.isAbuse(true);
        self.reporting(false);
    });
    request.fail(function(xhr, status, error) {
        self.errorMessage('Could not report abuse.');
        Raven.captureMessage('Error reporting abuse', {
            extra: {
                url: url,
                status: status,
                error: error
            }
        });
    });
    return request;
};

CommentModel.prototype.startDelete = function() {
    this.deleting(true);
};

CommentModel.prototype.submitDelete = function() {
    var self = this;
    var url = osfHelpers.apiV2Url('comments/' + self.id() + '/', {});
    var request = osfHelpers.ajaxJSON(
        'DELETE',
        url,
        {'isCors': true}
    );
    request.done(function() {
        self.isDeleted(true);
        self.deleting(false);
    });
    request.fail(function(xhr, status, error) {
        self.deleting(false);
        Raven.captureMessage('Error deleting comment', {
            extra: {
                url: url,
                status: status,
                error: error
            }
        });
    });
    return request;
};

CommentModel.prototype.cancelDelete = function() {
    this.deleting(false);
};

CommentModel.prototype.submitUndelete = function() {
    var self = this;
    var url = osfHelpers.apiV2Url('comments/' + self.id() + '/', {});
    var request = osfHelpers.ajaxJSON(
        'PUT',
        url,
        {
            'isCors': true,
            'data': {
                'data': {
                    'id': self.id(),
                    'type': 'comments',
                    'attributes': {
                        'content': self.content(),
                        'deleted': false
                    }
                }
            }
        });
    request.done(function() {
        self.isDeleted(false);
    });
    request.fail(function(xhr, status, error) {
        Raven.captureMessage('Error undeleting comment', {
            extra: {
                url: url,
                status: status,
                error: error
            }
        });

    });
    return request;
};


CommentModel.prototype.submitUnreportAbuse = function() {
    var self = this;
    var url = osfHelpers.apiV2Url('comments/' + self.id() + '/reports/' + window.contextVars.currentUser.id + '/', {});
    var request = osfHelpers.ajaxJSON(
        'DELETE',
        url,
        {'isCors': true}
    );
    request.done(function() {
        self.isAbuse(false);
    });
    request.fail(function(xhr, status, error) {
        Raven.captureMessage('Error unreporting comment', {
            extra: {
                url: url,
                status: status,
                error: error
            }
        });

    });
    return request;
};


CommentModel.prototype.toggle = function (data, event) {
    // Fetch comments when toggling open
    if (!this.showChildren()) {
        this.fetch();
    }
    this.showChildren(!this.showChildren());
};

CommentModel.prototype.onSubmitSuccess = function() {
    this.showChildren(true);
};

/*
    *
    */
var CommentListModel = function(options) {

    BaseComment.prototype.constructor.call(this);

    var self = this;

    self.$root = self;
    self.MAXLENGTH = MAXLENGTH;

    self.editors = 0;
    self.nodeId = ko.observable(options.nodeId);
    self.nodeApiUrl = options.nodeApiUrl;
    //self.nodeType = options.isRegistration ? 'registrations' : 'nodes';
    self.page(options.page);
    self.pageTitle = options.pageTitle;
    self.id = ko.observable(options.rootId);
    self.rootId = ko.observable(options.rootId);
    self.fileId = options.fileId || '';
    self.canComment = ko.observable(options.canComment);
    self.hasChildren = ko.observable(options.hasChildren);
    self.author = options.currentUser;

    self.togglePane = options.togglePane;

    self.unreadComments = ko.observable(0);
    self.displayCount = ko.pureComputed(function() {
        if (self.unreadComments() !== 0) {
            return self.unreadComments().toString();
        } else {
            return ' ';
        }
    });

    /* Removes number of unread comments from tab when comments pane is opened  */
    self.removeCount = function() {
        self.unreadComments(0);
    };

    // detect resize
    $(window).resize(function() {
        updateViewportDimensions();
    });

    $('#comments_window').scroll(function() {
        console.log('in the scroll function.')
        self.get_more_stuff();
    });

    // update dimensions of infinite-scroll viewport and item
    function updateViewportDimensions() {
        var itemsRef = $('#comments_window'),
            itemRef = $('.item').first(),
            itemsWidth = 240,
            itemsHeight = 300,
            itemWidth = 220,
            itemHeight = 20;

        self.comments.infinitescroll.viewportWidth(itemsWidth);
        self.comments.infinitescroll.viewportHeight(itemsHeight);
        self.comments.infinitescroll.itemWidth(itemWidth);
        self.comments.infinitescroll.itemHeight(itemHeight);

    }
    updateViewportDimensions();

    self.fetch(options.nodeId);

};

CommentListModel.prototype = new BaseComment();

CommentListModel.prototype.onSubmitSuccess = function() {};

CommentListModel.prototype.initListeners = function() {
    var self = this;
    $(window).on('beforeunload', function() {
        if (self.editors) {
            return 'Your comments have unsaved changes. Are you sure ' +
                'you want to leave this page?';
        }
    });
};

var onOpen = function(page, rootId, nodeApiUrl, currentUserId) {
    if (osfHelpers.urlParams().view_only || !currentUserId) {
        return null;
    }
    var timestampUrl = nodeApiUrl + 'comments/timestamps/';
    var request = osfHelpers.putJSON(
        timestampUrl,
        {
            page: page,
            rootId: rootId
        }
    );    
    request.fail(function(xhr, textStatus, errorThrown) {
        Raven.captureMessage('Could not update comment timestamp', {
            extra: {
                url: timestampUrl,
                textStatus: textStatus,
                errorThrown: errorThrown
            }
        });
    });
    return request;
};

/* options example: {
 *      nodeId: Node._id,
 *      nodeApiUrl: Node.api_url,
 *      isRegistration: Node.is_registration,
 *      page: 'node',
 *      rootId: Node._id,
 *      fileId: StoredFileNode._id,
 *      canComment: User.canComment,
 *      hasChildren: Node.hasChildren, 
 *      currentUser: window.contextVars.currentUser,
 *      pageTitle: Node.title
 * }
 */
var init = function(commentLinkSelector, commentPaneSelector, options) {
    var cp = new CommentPane(commentPaneSelector, {
        onOpen: function(){
            return onOpen(options.page, options.rootId, options.nodeApiUrl, options.currentUser.id);
        }
    });
    options.togglePane = cp.toggle;
    var viewModel = new CommentListModel(options);
    osfHelpers.applyBindings(viewModel, commentLinkSelector);
    osfHelpers.applyBindings(viewModel, commentPaneSelector);
    viewModel.initListeners();

    return viewModel;
};

module.exports = {
    init: init
};<|MERGE_RESOLUTION|>--- conflicted
+++ resolved
@@ -97,7 +97,6 @@
     self.commentButtonText = ko.computed(function() {
         return self.submittingReply() ? 'Commenting' : 'Comment';
     });
-};
 
 BaseComment.prototype.get_more_stuff = function() {
     var self = this;
@@ -200,17 +199,11 @@
             );
         });
         self.configureCommentsVisibility();
-<<<<<<< HEAD
-        self.loadingComments(false);
-        return response;
-
-=======
         if (response.links.next !== null) {
             self.fetchNext(response.links.next, comments, setUnread);
         } else {
             self.loadingComments(false);
         }
->>>>>>> b0504bb6
     }).fail(function () {
         self.loadingComments(false);
     });
@@ -627,7 +620,7 @@
     self.editors = 0;
     self.nodeId = ko.observable(options.nodeId);
     self.nodeApiUrl = options.nodeApiUrl;
-    //self.nodeType = options.isRegistration ? 'registrations' : 'nodes';
+    self.nodeType = options.isRegistration ? 'registrations' : 'nodes';
     self.page(options.page);
     self.pageTitle = options.pageTitle;
     self.id = ko.observable(options.rootId);
