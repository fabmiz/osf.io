--- conflicted
+++ resolved
@@ -11,8 +11,6 @@
     pk: null,
     name: 'Anonymous'
 };
-
-//////////////////// help text /////////////////////
 
 /////////////////// description placement //////////
 JSONEditor.defaults.themes.bootstrap3_OSF = JSONEditor.defaults.themes.bootstrap3.extend({
@@ -33,21 +31,16 @@
                 label.className += " control-label";
                 group.appendChild(label);
             }
-<<<<<<< HEAD
             if (description) {
                 group.appendChild(description);
             }
             if (help) {
                 group.appendChild(help);
             }
-=======
-            if (description) group.appendChild(description);
->>>>>>> 7eb8525e
             group.appendChild(input);
         }
 
         return group;
-<<<<<<< HEAD
   },
   getFormInputHelp: function(text) {
     var el = document.createElement('p');
@@ -55,9 +48,6 @@
     el.innerHTML = "<a>Show Example</a>";
     return el;
   },
-=======
-    }
->>>>>>> 7eb8525e
 });
 
 //######### Commentable ###########
@@ -235,7 +225,7 @@
 
 });
 
-///////////////////////////////
+/////////////// uplpad ////////////////
 
 JSONEditor.defaults.options.upload = function(type, file, cbs) {
     // TODO may want to change this
