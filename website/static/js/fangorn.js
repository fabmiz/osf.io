--- conflicted
+++ resolved
@@ -911,21 +911,15 @@
 function _fangornDropzoneError(treebeard, file, message, xhr) {
     var tb = treebeard;
     var msgText;
-<<<<<<< HEAD
-
-    if (file.isDirectory) {
-=======
-    var isChrome = !!window.chrome && !!window.chrome.webstore;
+
     // Unpatched Dropzone silently does nothing when folders are uploaded on Windows IE and Firefox
     // Patched Dropzone.prototype.drop to emit error with file = 'None' to catch the error
     if (file === 'None'){
         $osf.growl('Error', 'Cannot upload folders.');
         return;
     }
-    if (isChrome && file.isDirectory) {
-        msgText = 'Cannot upload folders.';
-    } else if(!isChrome && file.treebeardParent.kind === 'folder') {
->>>>>>> 9f866a51
+
+    if (file.isDirectory) {
         msgText = 'Cannot upload folders.';
     } else if (xhr && xhr.status === 507) {
         msgText = 'Cannot upload file due to insufficient storage.';
