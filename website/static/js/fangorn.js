--- conflicted
+++ resolved
@@ -524,17 +524,15 @@
         };
     }
 
-<<<<<<< HEAD
     var options = {};
     if(from.data.provider === 'github'){
         options.branch = from.data.branch;
         moveSpec.branch = from.data.branch;
     }
-=======
+
     from.inProgress = true;
     tb.clearMultiselect();
 
->>>>>>> f346d579
     $.ajax({
         type: 'POST',
         beforeSend: $osf.setXHRAuthorization,
