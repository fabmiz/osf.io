--- conflicted
+++ resolved
@@ -668,11 +668,8 @@
         helpText('Folder name contains illegal characters.');
         return;
     }
-<<<<<<< HEAD
 
     var extra = {};
-=======
->>>>>>> ccd5b7e7
     var path = (parent.data.path || '/') + val + '/';
 
     if (parent.data.provider === 'github') {
@@ -927,113 +924,6 @@
     return configOption || 'PUT';
 }
 
-<<<<<<< HEAD
-
-/**
- * Defines the contents for the action column, upload and download buttons etc.
- * @param {Object} item A Treebeard _item object for the row involved. Node information is inside item.data
- * @param {Object} col Options for this particulat column
- * @this Treebeard.controller
- * @returns {Array} Returns an array of mithril template objects using m()
- * @private
- */
-function _fangornDefineToolbar (item) {
-    var tb = this,
-        buttons = [];
-    $('.fangorn-toolbar-icon').tooltip('destroy');
-
-    // Upload button if this is a folder
-    // If File and FileRead are not defined dropzone is not supported and neither is uploads
-    if (window.File && window.FileReader && item.kind === 'folder' && item.data.provider && item.data.permissions && item.data.permissions.edit) {
-        buttons.push({ name : 'uploadFiles', template : function(){
-            return m('.fangorn-toolbar-icon.text-success', {
-                    'data-toggle' : 'tooltip',
-                    'title':  'Select files to upload from your computer.',
-                    'data-placement' : 'bottom',
-                    onclick : function(event) { _uploadEvent.call(tb, event, item); }
-                },[
-                m('i.fa.fa-upload'),
-                m('span.hidden-xs','Upload')
-            ]);
-        }},
-        { name : 'createFolder', template : function(){
-                return m('.fangorn-toolbar-icon.text-info', {
-                    'data-toggle' : 'tooltip',
-                    'title':  'Create a new folder inside curently selected folder.',
-                    'data-placement' : 'bottom',
-                        onclick : function(event) {
-                            tb.options.iconState.mode = 'createFolder';
-                            m.redraw(true);
-                        }
-                    },[
-                    m('span.osf-fa-stack', [ m('i.fa.fa-folder.osf-fa-stack-bottom.fa-stack-1x'),m('i.fa.fa-plus.fa-stack-1x.osf-fa-stack-top.text-white')]),
-                    m('span.hidden-xs','Create Folder')
-                ]);
-            }});
-        if(item.data.path) {
-            buttons.push({ name : 'deleteFolder', template : function(){
-                return m('.fangorn-toolbar-icon.text-danger', {
-                    'data-toggle' : 'tooltip',
-                    'title':  'Delete this folder and all its contents.',
-                    'data-placement' : 'bottom',
-                        onclick : function(event) { _removeEvent.call(tb, event, [item]); }
-                    },[
-                    m('i.fa.fa-trash'),
-                    m('span.hidden-xs','Delete Folder')
-                ]);
-            }});
-        }
-    }
-    //Download button if this is an item
-    if (item.kind === 'file') {
-        buttons.push({ name : 'downloadSingle', template : function(){
-            return m('.fangorn-toolbar-icon.text-primary', {
-                    'data-toggle' : 'tooltip',
-                    'title':  'Download this file to your computer.',
-                    'data-placement' : 'bottom',
-                    onclick : function(event) { _downloadEvent.call(tb, event, [item]); }
-                }, [
-                m('i.fa.fa-download'),
-                m('span.hidden-xs','Download')
-            ]);
-        }});
-        if (item.data.permissions && item.data.permissions.edit) {
-            buttons.push({ name : 'deleteSingle', template : function(){
-                return m('.fangorn-toolbar-icon.text-danger', {
-                    'data-toggle' : 'tooltip',
-                    'title':  'Permanently delete this file.',
-                    'data-placement' : 'bottom',
-                        onclick : function(event) { _removeEvent.call(tb, event, [item]); }
-                    }, [
-                    m('i.fa.fa-times'),
-                    m('span.hidden-xs','Delete')
-                ]);
-            }});
-        }
-    }
-    if(item.data.provider && !item.data.isAddonRoot && item.data.permissions && item.data.permissions.edit) {
-        buttons.push(
-            { name : 'renameItem', template : function(){
-            return m('.fangorn-toolbar-icon.text-primary', {
-                    'data-toggle' : 'tooltip',
-                    'title':  'Change the name of the Collection or project',
-                    'data-placement' : 'bottom',
-                    onclick : function(event) {
-                        tb.options.iconState.mode = 'rename';
-                    }
-                }, [
-                m('i.fa.fa-font'),
-                m('span','Rename')
-            ]);
-        }});
-    }
-
-    item.icons = buttons;
-    $('.fangorn-toolbar-icon').tooltip();
-}
-
-=======
->>>>>>> ccd5b7e7
 /**
  * Defines the contents of the title column (does not include the toggle and folder sections
  * @param {Object} item A Treebeard _item object for the row involved. Node information is inside item.data
@@ -1197,13 +1087,9 @@
  */
 function setCurrentFileID(tree, nodeID, file) {
     var tb = this;
-<<<<<<< HEAD
-    if (!!!file) return;
-=======
     if(!file){
         return;
     }
->>>>>>> ccd5b7e7
     if (file.provider === 'figshare') {
         for (var i = 0; i < tree.children.length; i++) {
             var child = tree.children[i];
@@ -1303,16 +1189,6 @@
     }
 }
 
-<<<<<<< HEAD
-function _fangornResetToolbar () {
-    var tb = this;
-    if (tb.options.iconState.mode === 'search') {
-        tb.options.iconState = _defaultIconState();
-        tb.resetFilter();
-    }
-    tb.options.iconState.mode = 'bar';
-    m.redraw();
-=======
 var FGDropdown = {
     controller : function(args) {
         var noop = function() {};
@@ -1337,7 +1213,6 @@
                 },children)
         ]);
     }
->>>>>>> ccd5b7e7
 }
 
 var _dismissToolbar = function(){
@@ -1499,58 +1374,6 @@
                     var mithrilButtons = m('div', [
                         m('span.tb-modal-btn', { 'class' : 'text-primary', onclick : function() { ctrl.tb.modal.dismiss(); } }, 'Close'),
                     ]);
-<<<<<<< HEAD
-                tb.modal.update(mithrilContent, mithrilButtons);
-
-            }
-        }, [
-        m('i.fa.fa-info')
-    ]);
- }
- function cancelUploadsIcon (){
-    var tb = this;
-    return m('.fangorn-toolbar-icon.text-warning', {
-            'data-toggle' : 'tooltip',
-            'title':  'Cancel currently pending downloads.',
-            'data-placement' : 'bottom',
-            onclick : function () {cancelUploads.call(tb); }
-        }, [
-        m('i.fa.fa-times-circle'),
-        m('span.hidden-xs', 'Cancel All Uploads')
-    ]);
- }
- function deleteMultipleIcon (){
-    var tb = this;
-    return m('.fangorn-toolbar-icon.text-danger', {
-            'data-toggle' : 'tooltip',
-            'title':  'Delete all of the currently selected items.',
-            'data-placement' : 'bottom',
-            onclick : function (event) {
-                var configOption = resolveconfigOption.call(tb, tb.multiselected[0], 'removeEvent', [event, tb.multiselected]); // jshint ignore:line
-                if(!configOption){ _removeEvent.call(tb, null, tb.multiselected); }
-
-            }
-        }, [
-        m('i.fa.fa-trash'),
-        m('span.hidden-xs', 'Delete Selected')
-    ]);
- }
-
- function renameButton (){
-    var tb = this;
-    return m('#renameButton.fangorn-toolbar-icon.text-info', {
-            'data-toggle' : 'tooltip',
-            'title':  'Rename the currently selected file or folder',
-            'data-placement' : 'bottom',
-            onclick : function () {
-                _renameEvent.call(tb);
-            }
-        }, [
-        m('i.fa.fa-pencil'),
-        m('span.hidden-xs', 'Rename')
-    ]);
- }
-=======
                     ctrl.tb.modal.update(mithrilContent, mithrilButtons);
                 },
                 tooltip: 'Learn more about how to use the file browser.',
@@ -1558,19 +1381,27 @@
                 className : 'text-info'
             }, '')
         );
->>>>>>> ccd5b7e7
 
         var finalRowButtons = resolveconfigOption.call(ctrl.tb, item, 'defineToolbar', [item]) || rowButtons; // jshint ignore:line
 
-<<<<<<< HEAD
- function _renameEvent () {
-    var tb = this;
-    var item = tb.multiselected[0];
-    var val = $.trim($('#renameInput').val());
-    var folder = item.parent();
-
-    checkConflicts(tb, item, folder, doItemOp.bind(tb, true, folder, item, val));
-    tb.options.iconState.mode = 'bar';
+        templates.bar =  m('.col-xs-12',m('.pull-right', [finalRowButtons, generalButtons]));
+        return m('.row.tb-header-row', [
+            m('#folderRow', { config : function () {
+                $('#folderRow input').focus();
+            }}, [
+                templates[ctrl.mode()]
+            ])
+        ]);
+    }
+}
+ // function _renameEvent () {
+ //    var tb = this;
+ //    var item = tb.multiselected[0];
+ //    var val = $.trim($('#renameInput').val());
+ //    var folder = item.parent();
+
+ //    checkConflicts(tb, item, folder, doItemOp.bind(tb, true, folder, item, val));
+ //    tb.options.iconState.mode = 'bar';
     //
     // if(tb.multiselected.length !== 1 || val.length < 1){
     //     tb.options.iconState.mode = 'bar';
@@ -1584,18 +1415,6 @@
     //     // Also update every
     // }).fail($osf.handleJSONError);
     // tb.options.iconState.mode = 'bar';
-=======
-        templates.bar =  m('.col-xs-12',m('.pull-right', [finalRowButtons, generalButtons]));
-        return m('.row.tb-header-row', [
-            m('#folderRow', { config : function () {
-                $('#folderRow input').focus();
-            }}, [
-                templates[ctrl.mode()]
-            ])
-        ]);
-    }
->>>>>>> ccd5b7e7
-}
 
 /**
  * When multiple rows are selected remove those that are not in the parent
