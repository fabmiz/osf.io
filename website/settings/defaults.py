# -*- coding: utf-8 -*-
"""
Base settings file, common to all environments.
These settings can be overridden in local.py.
"""

import os
import json
import hashlib

os_env = os.environ

def parent_dir(path):
    '''Return the parent of a directory.'''
    return os.path.abspath(os.path.join(path, os.pardir))

HERE = os.path.dirname(os.path.abspath(__file__))
BASE_PATH = parent_dir(HERE)  # website/ directory
APP_PATH = parent_dir(BASE_PATH)
ADDON_PATH = os.path.join(BASE_PATH, 'addons')
STATIC_FOLDER = os.path.join(BASE_PATH, 'static')
STATIC_URL_PATH = '/static'
ASSET_HASH_PATH = os.path.join(APP_PATH, 'webpack-assets.json')
ROOT = os.path.join(BASE_PATH, '..')

# Hours before email confirmation tokens expire
EMAIL_TOKEN_EXPIRATION = 24
CITATION_STYLES_PATH = os.path.join(BASE_PATH, 'static', 'vendor', 'bower_components', 'styles')

LOAD_BALANCER = False
PROXY_ADDRS = []

# May set these to True in local.py for development
DEV_MODE = False
DEBUG_MODE = False

LOG_PATH = os.path.join(APP_PATH, 'logs')
TEMPLATES_PATH = os.path.join(BASE_PATH, 'templates')
ANALYTICS_PATH = os.path.join(BASE_PATH, 'analytics')

CORE_TEMPLATES = os.path.join(BASE_PATH, 'templates/log_templates.mako')
BUILT_TEMPLATES = os.path.join(BASE_PATH, 'templates/_log_templates.mako')

DOMAIN = 'http://localhost:5000/'
OFFLOAD_DOMAIN = 'http://localhost:5001/'
GNUPG_HOME = os.path.join(BASE_PATH, 'gpg')
GNUPG_BINARY = 'gpg'

# User management & registration
CONFIRM_REGISTRATIONS_BY_EMAIL = True
ALLOW_REGISTRATION = True
ALLOW_LOGIN = True

SEARCH_ENGINE = 'elastic'  # Can be 'elastic', or None
ELASTIC_URI = 'localhost:9200'
ELASTIC_TIMEOUT = 10
ELASTIC_INDEX = 'website'
SHARE_ELASTIC_URI = ELASTIC_URI
# Sessions
# TODO: Override SECRET_KEY in local.py in production
COOKIE_NAME = 'osf'
SECRET_KEY = 'CHANGEME'

# TODO: Remove after migration to OSF Storage
COPY_GIT_REPOS = False

# Change if using `scripts/cron.py` to manage crontab
CRON_USER = None

# External services
USE_CDN_FOR_CLIENT_LIBS = True

USE_EMAIL = True
FROM_EMAIL = 'openscienceframework-noreply@osf.io'
SUPPORT_EMAIL = 'support@osf.io'
MAIL_SERVER = 'smtp.sendgrid.net'
MAIL_USERNAME = 'osf-smtp'
MAIL_PASSWORD = ''  # Set this in local.py

# Mandrill
MANDRILL_USERNAME = None
MANDRILL_PASSWORD = None
MANDRILL_MAIL_SERVER = None

# Mailchimp
MAILCHIMP_API_KEY = None
MAILCHIMP_WEBHOOK_SECRET_KEY = 'CHANGEME'  # OSF secret key to ensure webhook is secure
ENABLE_EMAIL_SUBSCRIPTIONS = True
MAILCHIMP_GENERAL_LIST = 'Open Science Framework General'

# TODO: Override in local.py
MAILGUN_API_KEY = None

# TODO: Override in local.py in production
UPLOADS_PATH = os.path.join(BASE_PATH, 'uploads')
MFR_CACHE_PATH = os.path.join(BASE_PATH, 'mfrcache')
MFR_TEMP_PATH = os.path.join(BASE_PATH, 'mfrtemp')

# Use Celery for file rendering
USE_CELERY = True

# Use GnuPG for encryption
USE_GNUPG = True

# File rendering timeout (in ms)
MFR_TIMEOUT = 30000

# TODO: Override in local.py in production
DB_HOST = 'localhost'
DB_PORT = os_env.get('OSF_DB_PORT', 27017)
DB_NAME = 'osf20130903'
DB_USER = None
DB_PASS = None

# Cache settings
SESSION_HISTORY_LENGTH = 5
SESSION_HISTORY_IGNORE_RULES = [
    lambda url: '/static/' in url,
    lambda url: 'favicon' in url,
    lambda url: url.startswith('/api/'),
]

# TODO: Configuration should not change between deploys - this should be dynamic.
CANONICAL_DOMAIN = 'openscienceframework.org'
COOKIE_DOMAIN = '.openscienceframework.org' # Beaker
SHORT_DOMAIN = 'osf.io'

# TODO: Combine Python and JavaScript config
COMMENT_MAXLENGTH = 500

# Gravatar options
GRAVATAR_SIZE_PROFILE = 70
GRAVATAR_SIZE_ADD_CONTRIBUTOR = 40
GRAVATAR_SIZE_DISCUSSION = 20

# Conference options
CONFERNCE_MIN_COUNT = 5

WIKI_WHITELIST = {
    'tags': [
        'a', 'abbr', 'acronym', 'b', 'bdo', 'big', 'blockquote', 'br',
        'center', 'cite', 'code',
        'dd', 'del', 'dfn', 'div', 'dl', 'dt', 'em', 'embed', 'font',
        'h1', 'h2', 'h3', 'h4', 'h5', 'h6', 'hr', 'i', 'img', 'ins',
        'kbd', 'li', 'object', 'ol', 'param', 'pre', 'p', 'q',
        's', 'samp', 'small', 'span', 'strike', 'strong', 'sub', 'sup',
        'table', 'tbody', 'td', 'th', 'thead', 'tr', 'tt', 'ul', 'u',
        'var', 'wbr',
    ],
    'attributes': [
        'align', 'alt', 'border', 'cite', 'class', 'dir',
        'height', 'href', 'id', 'src', 'style', 'title', 'type', 'width',
        'face', 'size', # font tags
        'salign', 'align', 'wmode', 'target',
    ],
    # Styles currently used in Reproducibility Project wiki pages
    'styles' : [
        'top', 'left', 'width', 'height', 'position',
        'background', 'font-size', 'text-align', 'z-index',
        'list-style',
    ]
}

##### Celery #####
## Default RabbitMQ broker
BROKER_URL = 'amqp://'

# Default RabbitMQ backend
CELERY_RESULT_BACKEND = 'amqp://'

# Modules to import when celery launches
CELERY_IMPORTS = (
    'framework.tasks',
    'framework.tasks.signals',
    'framework.email.tasks',
    'framework.render.tasks',
    'framework.analytics.tasks',
    'website.mailchimp_utils',
    'scripts.send_digest'
)

# Add-ons
# Load addons from addons.json
with open(os.path.join(ROOT, 'addons.json')) as fp:
    ADDONS_REQUESTED = json.load(fp)['addons']

ADDON_CATEGORIES = [
    'documentation',
    'storage',
    'bibliography',
    'other',
    'security',
    'citations',
]

ADDONS_ARCHIVABLE = [
    'osfstorage',
    'box',
    'dataverse',
    'dropbox',
    'figshare',
    'googledrive',
    'github',
    's3',
]

SYSTEM_ADDED_ADDONS = {
    # 'user': ['badges'],
    'user': [],
    'node': [],
}

# Piwik

# TODO: Override in local.py in production
PIWIK_HOST = None
PIWIK_ADMIN_TOKEN = None
PIWIK_SITE_ID = None

SENTRY_DSN = None
SENTRY_DSN_JS = None


# TODO: Delete me after merging GitLab
MISSING_FILE_NAME = 'untitled'

# Dashboard
ALL_MY_PROJECTS_ID = '-amp'
ALL_MY_REGISTRATIONS_ID = '-amr'
ALL_MY_PROJECTS_NAME = 'All my projects'
ALL_MY_REGISTRATIONS_NAME = 'All my registrations'

# FOR EMERGENCIES ONLY: Setting this to True will disable forks, registrations,
# and uploads in order to save disk space.
DISK_SAVING_MODE = False

# Add Contributors (most in common)
MAX_MOST_IN_COMMON_LENGTH = 15

# Google Analytics
GOOGLE_ANALYTICS_ID = None
GOOGLE_SITE_VERIFICATION = None

# Pingdom
PINGDOM_ID = None

DEFAULT_HMAC_SECRET = 'changeme'
DEFAULT_HMAC_ALGORITHM = hashlib.sha256
WATERBUTLER_URL = 'http://localhost:7777'
WATERBUTLER_ADDRS = ['127.0.0.1']

# Test identifier namespaces
DOI_NAMESPACE = 'doi:10.5072/FK2'
ARK_NAMESPACE = 'ark:99999/fk4'

EZID_USERNAME = 'changeme'
EZID_PASSWORD = 'changeme'
# Format for DOIs and ARKs
EZID_FORMAT = '{namespace}osf.io/{guid}'


SHARE_REGISTRATION_URL = ''
SHARE_API_DOCS_URL = ''
<<<<<<< HEAD
=======

CAS_SERVER_URL = 'http://localhost:8080'
>>>>>>> cc8062b9
<|MERGE_RESOLUTION|>--- conflicted
+++ resolved
@@ -261,8 +261,5 @@
 
 SHARE_REGISTRATION_URL = ''
 SHARE_API_DOCS_URL = ''
-<<<<<<< HEAD
-=======
-
-CAS_SERVER_URL = 'http://localhost:8080'
->>>>>>> cc8062b9
+
+CAS_SERVER_URL = 'http://localhost:8080'