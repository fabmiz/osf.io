--- conflicted
+++ resolved
@@ -396,17 +396,6 @@
         'scripts.analytics.run_keen_events',
     }
 
-<<<<<<< HEAD
-HIGH_PRI_MODULES = {
-    'scripts.approve_embargo_terminations',
-    'scripts.approve_registrations',
-    'scripts.embargo_registrations',
-    'scripts.refresh_addon_tokens',
-    'scripts.retract_registrations',
-    'website.archiver.tasks',
-    'scripts.add_missing_identifiers_to_preprints'
-}
-=======
     high_pri_modules = {
         'scripts.approve_embargo_terminations',
         'scripts.approve_registrations',
@@ -415,8 +404,8 @@
         'scripts.refresh_addon_tokens',
         'scripts.retract_registrations',
         'website.archiver.tasks',
+        'scripts.add_missing_identifiers_to_preprints'
     }
->>>>>>> e535251d
 
     try:
         from kombu import Queue, Exchange
@@ -470,150 +459,6 @@
         'scripts.premigrate_created_modified',
     )
 
-<<<<<<< HEAD
-    CELERY_DEFAULT_EXCHANGE_TYPE = 'direct'
-    CELERY_ROUTES = ('framework.celery_tasks.routers.CeleryRouter', )
-    CELERY_IGNORE_RESULT = True
-    CELERY_STORE_ERRORS_EVEN_IF_IGNORED = True
-
-# Default RabbitMQ broker
-RABBITMQ_USERNAME = os.environ.get('RABBITMQ_USERNAME', 'guest')
-RABBITMQ_PASSWORD = os.environ.get('RABBITMQ_PASSWORD', 'guest')
-RABBITMQ_HOST = os.environ.get('RABBITMQ_HOST', 'localhost')
-RABBITMQ_PORT = os.environ.get('RABBITMQ_PORT', '5672')
-RABBITMQ_VHOST = os.environ.get('RABBITMQ_VHOST', '/')
-
-BROKER_URL = os.environ.get('BROKER_URL', 'amqp://{}:{}@{}:{}/{}'.format(RABBITMQ_USERNAME, RABBITMQ_PASSWORD, RABBITMQ_HOST, RABBITMQ_PORT, RABBITMQ_VHOST))
-
-# Default RabbitMQ backend
-CELERY_RESULT_BACKEND = os.environ.get('CELERY_RESULT_BACKEND', BROKER_URL)
-
-# Modules to import when celery launches
-CELERY_IMPORTS = (
-    'framework.celery_tasks',
-    'framework.email.tasks',
-    'website.mailchimp_utils',
-    'website.notifications.tasks',
-    'website.archiver.tasks',
-    'website.search.search',
-    'website.project.tasks',
-    'scripts.populate_new_and_noteworthy_projects',
-    'scripts.populate_popular_projects_and_registrations',
-    'scripts.refresh_addon_tokens',
-    'scripts.retract_registrations',
-    'scripts.embargo_registrations',
-    'scripts.approve_registrations',
-    'scripts.approve_embargo_terminations',
-    'scripts.triggered_mails',
-    'scripts.send_queued_mails',
-    'scripts.analytics.run_keen_summaries',
-    'scripts.analytics.run_keen_snapshots',
-    'scripts.analytics.run_keen_events',
-    'scripts.generate_sitemap',
-    'scripts.add_missing_identifiers_to_preprints',
-)
-
-# Modules that need metrics and release requirements
-# CELERY_IMPORTS += (
-#     'scripts.osfstorage.glacier_inventory',
-#     'scripts.osfstorage.glacier_audit',
-#     'scripts.osfstorage.usage_audit',
-#     'scripts.stuck_registration_audit',
-#     'scripts.osfstorage.files_audit',
-#     'scripts.analytics.tasks',
-#     'scripts.analytics.upload',
-# )
-
-# celery.schedule will not be installed when running invoke requirements the first time.
-try:
-    from celery.schedules import crontab
-except ImportError:
-    pass
-else:
-    #  Setting up a scheduler, essentially replaces an independent cron job
-    CELERYBEAT_SCHEDULE = {
-        '5-minute-emails': {
-            'task': 'website.notifications.tasks.send_users_email',
-            'schedule': crontab(minute='*/5'),
-            'args': ('email_transactional',),
-        },
-        'daily-emails': {
-            'task': 'website.notifications.tasks.send_users_email',
-            'schedule': crontab(minute=0, hour=0),
-            'args': ('email_digest',),
-        },
-        'refresh_addons': {
-            'task': 'scripts.refresh_addon_tokens',
-            'schedule': crontab(minute=0, hour=2),  # Daily 2:00 a.m
-            'kwargs': {'dry_run': False, 'addons': {
-                'box': 60,          # https://docs.box.com/docs/oauth-20#section-6-using-the-access-and-refresh-tokens
-                'googledrive': 14,  # https://developers.google.com/identity/protocols/OAuth2#expiration
-                'mendeley': 14      # http://dev.mendeley.com/reference/topics/authorization_overview.html
-            }},
-        },
-        'retract_registrations': {
-            'task': 'scripts.retract_registrations',
-            'schedule': crontab(minute=0, hour=0),  # Daily 12 a.m
-            'kwargs': {'dry_run': False},
-        },
-        'embargo_registrations': {
-            'task': 'scripts.embargo_registrations',
-            'schedule': crontab(minute=0, hour=0),  # Daily 12 a.m
-            'kwargs': {'dry_run': False},
-        },
-        'approve_registrations': {
-            'task': 'scripts.approve_registrations',
-            'schedule': crontab(minute=0, hour=0),  # Daily 12 a.m
-            'kwargs': {'dry_run': False},
-        },
-        'add_missing_identifiers_to_preprints': {
-            'task': 'scripts.add_missing_identifiers_to_preprints',
-            'schedule': crontab(minute=0, hour=0),  # Daily 12 a.m
-            'kwargs': {'dry_run': False},
-        },
-        'approve_embargo_terminations': {
-            'task': 'scripts.approve_embargo_terminations',
-            'schedule': crontab(minute=0, hour=0),  # Daily 12 a.m
-            'kwargs': {'dry_run': False},
-        },
-        'triggered_mails': {
-            'task': 'scripts.triggered_mails',
-            'schedule': crontab(minute=0, hour=0),  # Daily 12 a.m
-            'kwargs': {'dry_run': False},
-        },
-        'send_queued_mails': {
-            'task': 'scripts.send_queued_mails',
-            'schedule': crontab(minute=0, hour=12),  # Daily 12 p.m.
-            'kwargs': {'dry_run': False},
-        },
-        'new-and-noteworthy': {
-            'task': 'scripts.populate_new_and_noteworthy_projects',
-            'schedule': crontab(minute=0, hour=2, day_of_week=6),  # Saturday 2:00 a.m.
-            'kwargs': {'dry_run': False}
-        },
-        'update_popular_nodes': {
-            'task': 'scripts.populate_popular_projects_and_registrations',
-            'schedule': crontab(minute=0, hour=2),  # Daily 2:00 a.m.
-            'kwargs': {'dry_run': False}
-        },
-        'run_keen_summaries': {
-            'task': 'scripts.analytics.run_keen_summaries',
-            'schedule': crontab(minute=00, hour=1),  # Daily 1:00 a.m.
-            'kwargs': {'yesterday': True}
-        },
-        'run_keen_snapshots': {
-            'task': 'scripts.analytics.run_keen_snapshots',
-            'schedule': crontab(minute=0, hour=3),  # Daily 3:00 a.m.
-        },
-        'run_keen_events': {
-            'task': 'scripts.analytics.run_keen_events',
-            'schedule': crontab(minute=0, hour=4),  # Daily 4:00 a.m.
-            'kwargs': {'yesterday': True}
-        },
-        'generate_sitemap': {
-            'task': 'scripts.generate_sitemap',
-            'schedule': crontab(minute=0, hour=0),  # Daily 12:00 a.m.
-=======
     # Modules that need metrics and release requirements
     # imports += (
     #     'scripts.osfstorage.glacier_inventory',
@@ -659,6 +504,11 @@
             },
             'embargo_registrations': {
                 'task': 'scripts.embargo_registrations',
+                'schedule': crontab(minute=0, hour=0),  # Daily 12 a.m
+                'kwargs': {'dry_run': False},
+            },
+            'add_missing_identifiers_to_preprints': {
+                'task': 'scripts.add_missing_identifiers_to_preprints',
                 'schedule': crontab(minute=0, hour=0),  # Daily 12 a.m
                 'kwargs': {'dry_run': False},
             },
@@ -710,7 +560,6 @@
                 'task': 'scripts.generate_sitemap',
                 'schedule': crontab(minute=0, hour=0),  # Daily 12:00 a.m.
             }
->>>>>>> e535251d
         }
 
         # Tasks that need metrics and release requirements
