"""

"""

import os
import cgi
import time
from cStringIO import StringIO
import httplib as http
import logging

<<<<<<< HEAD
from hurry import filesize

from framework import request, redirect, send_file, Q
=======
import hurry

from framework import request, redirect, send_file
>>>>>>> 2b828343
from framework.git.exceptions import FileNotModified
from framework.exceptions import HTTPError
from framework.analytics import get_basic_counters, update_counters
from website.project.views.node import _view_project
from website.project.decorators import must_not_be_registration, must_be_valid_project, \
    must_be_contributor, must_be_contributor_or_public, must_have_addon
from website.project.views.file import get_cache_content, prepare_file
<<<<<<< HEAD
from website.addons.base.views import check_file_guid
from website import settings
from website.project.model import NodeLog
=======
from website import settings
from website.project.model import NodeLog
from website.util import rubeus
>>>>>>> 2b828343

from .model import NodeFile, OsfGuidFile

logger = logging.getLogger(__name__)


@must_be_contributor_or_public
@must_have_addon('osffiles', 'node')
def osffiles_widget(**kwargs):
    node = kwargs['node'] or kwargs['project']
    osffiles = node.get_addon('osffiles')
    rv = {
        'complete': True,
    }
    rv.update(osffiles.config.to_json())
    return rv

###

def _clean_file_name(name):
    " HTML-escape file name and encode to UTF-8. "
    escaped = cgi.escape(name)
    encoded = unicode(escaped).encode('utf-8')
    return encoded



def osffiles_dummy_folder(node_settings, auth, parent=None, **kwargs):

    node = node_settings.owner
<<<<<<< HEAD
    can_view = node.can_view(auth)
    can_edit = node.can_edit(auth)
    return {
        'addon': 'OSF Files',
        'kind': 'folder',
        'accept': {
            'maxSize': node_settings.config.max_file_size,
        },
        'name': 'OSF Files',
        'urls': {
            'upload': os.path.join(node.api_url, 'osffiles') + '/',
            'fetch': os.path.join(node.api_url, 'osffiles', 'hgrid') + '/',
        },
        'permissions': {
            'view': can_view,
            'edit': can_edit,
        },
=======
    urls = {
        'upload': os.path.join(node.api_url, 'osffiles') + '/',
        'fetch': os.path.join(node.api_url, 'osffiles', 'hgrid') + '/',
>>>>>>> 2b828343
    }
    return rubeus.build_addon_root(node_settings, '', permissions=auth, urls=urls)


# TODO: move to rubeus.py?
def format_filesize(size):
    return hurry.filesize.size(size, system=hurry.filesize.alternative)


@must_be_contributor_or_public
@must_have_addon('osffiles', 'node')
def get_osffiles(**kwargs):

    node_settings = kwargs['node_addon']
    node = node_settings.owner
    auth = kwargs['auth']

    can_edit = node.can_edit(auth) and not node.is_registration
    can_view = node.can_view(auth)

    info = []

    if can_view:

        for name, fid in node.files_current.iteritems():

            fobj = NodeFile.load(fid)
            unique, total = get_basic_counters(
                'download:{0}:{1}'.format(
                    node_settings.owner._id,
                    fobj.path.replace('.', '_')
                )
            )
            item = {
<<<<<<< HEAD
                'kind': 'item',
=======
                rubeus.KIND: rubeus.FILE,
>>>>>>> 2b828343
                'name': _clean_file_name(fobj.path),
                'urls': {
                    'view': fobj.url(node),
                    'download': fobj.download_url(node),
                    'delete': fobj.api_url(node),
                },
                'permissions': {
                    'view': True,
                    'edit': can_edit,
                },
                'downloads': total or 0,
                'size': [
                    float(fobj.size),
<<<<<<< HEAD
                    filesize.size(fobj.size, system=filesize.alternative)
=======
                    format_filesize(fobj.size),
>>>>>>> 2b828343
                ],
                'dates': {
                    'modified': [
                        time.mktime(fobj.date_modified.timetuple()),
                        fobj.date_modified.strftime('%Y/%m/%d %I:%M %p')
                    ],
                }
            }
            info.append(item)

    return info


@must_be_valid_project # returns project
@must_be_contributor_or_public # returns user, project
@must_have_addon('osffiles', 'node')
def list_file_paths(**kwargs):

    node_to_use = kwargs['node'] or kwargs['project']

    return {'files': [
        NodeFile.load(fid).path
        for fid in node_to_use.files_current.values()
    ]}


@must_be_valid_project # returns project
@must_be_contributor  # returns user, project
@must_not_be_registration
@must_have_addon('osffiles', 'node')
def upload_file_public(**kwargs):

    auth = kwargs['auth']
    node = kwargs['node'] or kwargs['project']

    do_redirect = request.form.get('redirect', False)

    name, content, content_type, size = prepare_file(request.files['file'])

    try:
        fobj = node.add_file(
            auth,
            name,
            content,
            size,
            content_type
        )
    except FileNotModified:
        return {
            'actionTaken': None,
            'name': name,
        }

    # existing file was updated?
    was_updated = node.logs[-1].action == NodeLog.FILE_UPDATED
    unique, total = get_basic_counters(
        'download:{0}:{1}'.format(
            node._id,
            fobj.path.replace('.', '_')
        )
    )

    file_info = {
        'name': name,
        'size': [
            float(size),
<<<<<<< HEAD
            filesize.size(size, system=filesize.alternative),
=======
            format_filesize(size),
>>>>>>> 2b828343
        ],

        # URLs
        'urls': {
            'view': fobj.url(node),
            'download': fobj.download_url(node),
            'delete': fobj.api_url(node),
        },

<<<<<<< HEAD
        'kind': 'item',
=======
        rubeus.KIND: rubeus.FILE,
>>>>>>> 2b828343
        'permissions': {
            'view': True,
            'edit': True,
        },

        'dates': {
            'uploaded': [
                time.mktime(fobj.date_uploaded.timetuple()),
                fobj.date_uploaded.strftime('%Y/%m/%d %I:%M %p'),
            ],
        },

        'downloads': total or 0,
        'actionTaken': NodeLog.FILE_UPDATED if was_updated else NodeLog.FILE_ADDED
    }

    if do_redirect:
        return redirect(request.referrer)

    return file_info, 201

@must_be_valid_project # returns project
@must_be_contributor_or_public # returns user, project
@must_have_addon('osffiles', 'node')
def view_file(**kwargs):

    auth = kwargs['auth']
    node_settings = kwargs['node_addon']
    node = kwargs['node'] or kwargs['project']

    file_name = kwargs['fid']
    file_name_clean = file_name.replace('.', '_')

    try:
        guid = OsfGuidFile.find_one(
            Q('node', 'eq', node) &
            Q('name', 'eq', file_name)
        )
    except:
        guid = OsfGuidFile(
            node=node,
            name=file_name,
        )
        guid.save()

    redirect_url = check_file_guid(guid)
    if redirect_url:
        return redirect(redirect_url)

    # Throw 404 and log error if file not found in files_versions
    try:
        file_id = node.files_versions[file_name_clean][-1]
    except KeyError:
        logger.error('File {} not found in files_versions of component {}.'.format(
            file_name_clean, node._id
        ))
        raise HTTPError(http.NOT_FOUND)
    file_object = NodeFile.load(file_id)

    # Ensure NodeFile is attached to Node; should be fixed by actions or
    # improved data modeling in future
    if not file_object.node:
        file_object.node = node
        file_object.save()

<<<<<<< HEAD
    download_url = file_object.download_url(node)
    render_url = file_object.render_url(node)
=======
    download_path = file_object.download_url(node_to_use)
>>>>>>> 2b828343

    file_path = os.path.join(
        settings.UPLOADS_PATH,
        node._primary_key,
        file_name
    )
    # Throw 404 and log error if file not found on disk
    if not os.path.isfile(file_path):
        logger.error('File {} not found on disk.'.format(file_path))
        raise HTTPError(http.NOT_FOUND)

    versions = []

    for idx, version in enumerate(list(reversed(node.files_versions[file_name_clean]))):
        node_file = NodeFile.load(version)
        number = len(node.files_versions[file_name_clean]) - idx
        unique, total = get_basic_counters('download:{}:{}:{}'.format(
            node._primary_key,
            file_name_clean,
            number,
        ))
        versions.append({
            'file_name': file_name,
            'download_url': node_file.download_url(node),
            'number': number,
            'display_number': number if idx > 0 else 'current',
            'date_uploaded': node_file.date_uploaded.strftime('%Y/%m/%d %I:%M %p'),
            'total': total if total else 0,
            'committer_name': node_file.uploader.fullname,
            'committer_url': node_file.uploader.url,
        })

    _, file_ext = os.path.splitext(file_path.lower())

    # Get or create rendered file
    cache_file = get_cache_file(
        file_object.filename,
        file_object.latest_version_number
    )
    rendered = get_cache_content(
        node_settings, cache_file, start_render=True, file_path=file_path,
        file_content=None, download_path=download_url,
    )

    rv = {
        'file_name': file_name,
<<<<<<< HEAD
        'render_url': render_url,
        'rendered': rendered,
        'versions': versions,
    }
    rv.update(_view_project(node, auth))
=======
        'render_url': '/api/v1' + download_path + 'render/',
        'rendered': rendered,
        'versions': versions,
    }
    rv.update(_view_project(node_to_use, auth))
>>>>>>> 2b828343
    return rv


@must_be_valid_project # returns project
@must_be_contributor_or_public # returns user, project
def download_file(**kwargs):

    node_to_use = kwargs['node'] or kwargs['project']
    filename = kwargs['fid']

    vid = len(node_to_use.files_versions[filename.replace('.', '_')])

    return redirect('{url}osffiles/{fid}/version/{vid}/'.format(
        url=node_to_use.url,
        fid=filename,
        vid=vid,
    ))


@must_be_valid_project # returns project
@must_be_contributor_or_public # returns user, project
@update_counters('download:{pid}:{fid}:{vid}')
@update_counters('download:{nid}:{fid}:{vid}')
@update_counters('download:{pid}:{fid}')
@update_counters('download:{nid}:{fid}')
def download_file_by_version(**kwargs):
    node_to_use = kwargs['node'] or kwargs['project']
    filename = kwargs['fid']

    version_number = int(kwargs['vid']) - 1
    current_version = len(node_to_use.files_versions[filename.replace('.', '_')]) - 1

    content, content_type = node_to_use.get_file(filename, version=version_number)
    if content is None:
        raise HTTPError(http.NOT_FOUND)

    if version_number == current_version:
        file_path = os.path.join(settings.UPLOADS_PATH, node_to_use._primary_key, filename)
        return send_file(
            file_path,
            mimetype=content_type,
            as_attachment=True,
            attachment_filename=filename,
        )

    file_object = node_to_use.get_file_object(filename, version=version_number)
    filename_base, file_extension = os.path.splitext(file_object.path)
    returned_filename = '{base}_{tmstp}{ext}'.format(
        base=filename_base,
        ext=file_extension,
        tmstp=file_object.date_uploaded.strftime('%Y%m%d%H%M%S')
    )
    return send_file(
        StringIO(content),
        mimetype=content_type,
        as_attachment=True,
        attachment_filename=returned_filename,
    )


@must_be_valid_project # returns project
@must_be_contributor # returns user, project
@must_not_be_registration
def delete_file(**kwargs):

    auth = kwargs['auth']
    filename = kwargs['fid']
    node_to_use = kwargs['node'] or kwargs['project']

    if node_to_use.remove_file(auth, filename):
        return {}

    raise HTTPError(http.BAD_REQUEST)


def get_cache_file(fid, vid):
    return '{0}_v{1}.html'.format(
        fid.replace('.', '_'), vid,
    )

@must_be_valid_project
@must_be_contributor_or_public
@must_have_addon('osffiles', 'node')
def osffiles_get_rendered_file(**kwargs):
    """

    """
    node_settings = kwargs['node_addon']
    cache_file = get_cache_file(kwargs['fid'], kwargs['vid'])
    return get_cache_content(node_settings, cache_file)


# todo will use later - JRS
# def check_celery(**kwargs):
#     celery_id = '/api/v1/project/{pid}/files/download/{fid}/version/{vid}/render'.format(
#         pid=kwargs['pid'], fid=kwargs['fid'],  vid=kwargs['vid']
#     )
#
#     if build_rendered_html.AsyncResult(celery_id).state == "SUCCESS":
#         cached_file_path = os.path.join(
#             settings.BASE_PATH, "cached", kwargs['pid'],
#             kwargs['fid'].replace('.', '_') + "_v" + kwargs['vid'] + ".html"
#         )
#         return open(cached_file_path, 'r').read()
#
#     if build_rendered_html.AsyncResult(celery_id).state == "FAILURE":
#         return '<div> This file failed to render (timeout) </div>'
#     return None
#<|MERGE_RESOLUTION|>--- conflicted
+++ resolved
@@ -8,16 +8,10 @@
 from cStringIO import StringIO
 import httplib as http
 import logging
-
-<<<<<<< HEAD
-from hurry import filesize
+import hurry
+
 
 from framework import request, redirect, send_file, Q
-=======
-import hurry
-
-from framework import request, redirect, send_file
->>>>>>> 2b828343
 from framework.git.exceptions import FileNotModified
 from framework.exceptions import HTTPError
 from framework.analytics import get_basic_counters, update_counters
@@ -25,15 +19,10 @@
 from website.project.decorators import must_not_be_registration, must_be_valid_project, \
     must_be_contributor, must_be_contributor_or_public, must_have_addon
 from website.project.views.file import get_cache_content, prepare_file
-<<<<<<< HEAD
 from website.addons.base.views import check_file_guid
 from website import settings
 from website.project.model import NodeLog
-=======
-from website import settings
-from website.project.model import NodeLog
 from website.util import rubeus
->>>>>>> 2b828343
 
 from .model import NodeFile, OsfGuidFile
 
@@ -64,29 +53,9 @@
 def osffiles_dummy_folder(node_settings, auth, parent=None, **kwargs):
 
     node = node_settings.owner
-<<<<<<< HEAD
-    can_view = node.can_view(auth)
-    can_edit = node.can_edit(auth)
-    return {
-        'addon': 'OSF Files',
-        'kind': 'folder',
-        'accept': {
-            'maxSize': node_settings.config.max_file_size,
-        },
-        'name': 'OSF Files',
-        'urls': {
-            'upload': os.path.join(node.api_url, 'osffiles') + '/',
-            'fetch': os.path.join(node.api_url, 'osffiles', 'hgrid') + '/',
-        },
-        'permissions': {
-            'view': can_view,
-            'edit': can_edit,
-        },
-=======
     urls = {
         'upload': os.path.join(node.api_url, 'osffiles') + '/',
         'fetch': os.path.join(node.api_url, 'osffiles', 'hgrid') + '/',
->>>>>>> 2b828343
     }
     return rubeus.build_addon_root(node_settings, '', permissions=auth, urls=urls)
 
@@ -121,11 +90,7 @@
                 )
             )
             item = {
-<<<<<<< HEAD
-                'kind': 'item',
-=======
                 rubeus.KIND: rubeus.FILE,
->>>>>>> 2b828343
                 'name': _clean_file_name(fobj.path),
                 'urls': {
                     'view': fobj.url(node),
@@ -139,11 +104,7 @@
                 'downloads': total or 0,
                 'size': [
                     float(fobj.size),
-<<<<<<< HEAD
-                    filesize.size(fobj.size, system=filesize.alternative)
-=======
                     format_filesize(fobj.size),
->>>>>>> 2b828343
                 ],
                 'dates': {
                     'modified': [
@@ -210,11 +171,7 @@
         'name': name,
         'size': [
             float(size),
-<<<<<<< HEAD
-            filesize.size(size, system=filesize.alternative),
-=======
             format_filesize(size),
->>>>>>> 2b828343
         ],
 
         # URLs
@@ -224,11 +181,7 @@
             'delete': fobj.api_url(node),
         },
 
-<<<<<<< HEAD
-        'kind': 'item',
-=======
         rubeus.KIND: rubeus.FILE,
->>>>>>> 2b828343
         'permissions': {
             'view': True,
             'edit': True,
@@ -242,7 +195,7 @@
         },
 
         'downloads': total or 0,
-        'actionTaken': NodeLog.FILE_UPDATED if was_updated else NodeLog.FILE_ADDED
+        'actionTaken': NodeLog.FILE_UPDATED if was_updated else NodeLog.FILE_ADDED,
     }
 
     if do_redirect:
@@ -294,12 +247,8 @@
         file_object.node = node
         file_object.save()
 
-<<<<<<< HEAD
     download_url = file_object.download_url(node)
     render_url = file_object.render_url(node)
-=======
-    download_path = file_object.download_url(node_to_use)
->>>>>>> 2b828343
 
     file_path = os.path.join(
         settings.UPLOADS_PATH,
@@ -346,19 +295,11 @@
 
     rv = {
         'file_name': file_name,
-<<<<<<< HEAD
         'render_url': render_url,
         'rendered': rendered,
         'versions': versions,
     }
     rv.update(_view_project(node, auth))
-=======
-        'render_url': '/api/v1' + download_path + 'render/',
-        'rendered': rendered,
-        'versions': versions,
-    }
-    rv.update(_view_project(node_to_use, auth))
->>>>>>> 2b828343
     return rv
 
 
