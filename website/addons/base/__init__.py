# -*- coding: utf-8 -*-
import os
import glob
import importlib
import mimetypes
from bson import ObjectId
from modularodm import fields
from mako.lookup import TemplateLookup
from time import sleep

import requests
from modularodm import Q

from framework.auth.decorators import must_be_logged_in
from framework.mongo import StoredObject
from framework.routing import process_rules
from framework.exceptions import (
    PermissionsError,
    HTTPError,
)
from framework.auth import Auth

from website import settings
from website.addons.base import serializer, logger
from website.project.model import Node
from website.util import waterbutler_url_for

from website.oauth.signals import oauth_complete

NODE_SETTINGS_TEMPLATE_DEFAULT = os.path.join(
    settings.TEMPLATES_PATH,
    'project',
    'addon',
    'node_settings_default.mako',
)

USER_SETTINGS_TEMPLATE_DEFAULT = os.path.join(
    settings.TEMPLATES_PATH,
    'profile',
    'user_settings_default.mako',
)

lookup = TemplateLookup(
    directories=[
        settings.TEMPLATES_PATH
    ]
)


def _is_image(filename):
    mtype, _ = mimetypes.guess_type(filename)
    return mtype and mtype.startswith('image')


class AddonConfig(object):

    def __init__(self, short_name, full_name, owners, categories,
                 added_default=None, added_mandatory=None,
                 node_settings_model=None, user_settings_model=None, include_js=None, include_css=None,
                 widget_help=None, views=None, configs=None, models=None,
                 has_hgrid_files=False, get_hgrid_data=None, max_file_size=None, high_max_file_size=None,
                 accept_extensions=True,
                 node_settings_template=None, user_settings_template=None,
                 **kwargs):

        self.models = models
        self.settings_models = {}

        if node_settings_model:
            node_settings_model.config = self
            self.settings_models['node'] = node_settings_model

        if user_settings_model:
            user_settings_model.config = self
            self.settings_models['user'] = user_settings_model

        self.short_name = short_name
        self.full_name = full_name
        self.owners = owners
        self.categories = categories

        self.added_default = added_default or []
        self.added_mandatory = added_mandatory or []
        if set(self.added_mandatory).difference(self.added_default):
            raise ValueError('All mandatory targets must also be defaults.')

        self.include_js = self._include_to_static(include_js or {})
        self.include_css = self._include_to_static(include_css or {})

        self.widget_help = widget_help

        self.views = views or []
        self.configs = configs or []

        self.has_hgrid_files = has_hgrid_files
        # WARNING: get_hgrid_data can return None if the addon is added but has no credentials.
        self.get_hgrid_data = get_hgrid_data  # if has_hgrid_files and not get_hgrid_data rubeus.make_dummy()
        self.max_file_size = max_file_size
        self.high_max_file_size = high_max_file_size
        self.accept_extensions = accept_extensions

        # Provide the path the the user_settings template
        self.user_settings_template = user_settings_template
        if not user_settings_template or not os.path.exists(os.path.dirname(user_settings_template)):
            # Use the default template (ATM for OAuth addons)
            self.user_settings_template = USER_SETTINGS_TEMPLATE_DEFAULT

        # Provide the path the the node_settings template
        self.node_settings_template = node_settings_template
        if not node_settings_template or not os.path.exists(os.path.dirname(node_settings_template)):
            # Use the default template
            self.node_settings_template = NODE_SETTINGS_TEMPLATE_DEFAULT

        # Build template lookup
        template_dirs = list(
            set(
                [
                    path
                    for path in [os.path.dirname(self.user_settings_template), os.path.dirname(self.node_settings_template), settings.TEMPLATES_PATH]
                    if os.path.exists(path)
                ]
            )
        )
        if template_dirs:
            self.template_lookup = TemplateLookup(
                directories=template_dirs
            )
        else:
            self.template_lookup = None

    def _static_url(self, filename):
        """Build static URL for file; use the current addon if relative path,
        else the global static directory.

        :param str filename: Local path to file
        :return str: Static URL for file

        """
        if filename.startswith('/'):
            return filename
        return '/static/addons/{addon}/{filename}'.format(
            addon=self.short_name,
            filename=filename,
        )

    def _include_to_static(self, include):
        """

        """
        # TODO: minify static assets
        return {
            key: [
                self._static_url(item)
                for item in value
            ]
            for key, value in include.iteritems()
        }

    # TODO: Make INCLUDE_JS and INCLUDE_CSS one option

    @property
    def icon(self):

        try:
            return self._icon
        except:
            static_path = os.path.join('website', 'addons', self.short_name, 'static')
            static_files = glob.glob(os.path.join(static_path, 'comicon.*'))
            image_files = [
                os.path.split(filename)[1]
                for filename in static_files
                if _is_image(filename)
            ]
            if len(image_files) == 1:
                self._icon = image_files[0]
            else:
                self._icon = None
            return self._icon

    @property
    def icon_url(self):
        return self._static_url(self.icon) if self.icon else None

    def to_json(self):
        return {
            'short_name': self.short_name,
            'full_name': self.full_name,
            'capabilities': self.short_name in settings.ADDON_CAPABILITIES,
            'addon_capabilities': settings.ADDON_CAPABILITIES.get(self.short_name),
            'icon': self.icon_url,
            'has_page': 'page' in self.views,
            'has_widget': 'widget' in self.views,
        }

    @property
    def path(self):
        return os.path.join(settings.BASE_PATH, self.short_name)


class AddonSettingsBase(StoredObject):

    _id = fields.StringField(default=lambda: str(ObjectId()))
    deleted = fields.BooleanField(default=False)

    _meta = {
        'abstract': True,
    }

    def delete(self, save=True):
        self.deleted = True
        self.on_delete()
        if save:
            self.save()

    def undelete(self, save=True):
        self.deleted = False
        self.on_add()
        if save:
            self.save()

    def to_json(self, user):
        return {
            'addon_short_name': self.config.short_name,
            'addon_full_name': self.config.full_name,
        }

    #############
    # Callbacks #
    #############

    def on_add(self):
        """Called when the addon is added (or re-added) to the owner (User or Node)."""
        pass

    def on_delete(self):
        """Called when the addon is deleted from the owner (User or Node)."""
        pass


class AddonUserSettingsBase(AddonSettingsBase):

    owner = fields.ForeignField('user', backref='addons')

    _meta = {
        'abstract': True,
    }

    def __repr__(self):
        if self.owner:
            return '<{cls} owned by user {uid}>'.format(cls=self.__class__.__name__, uid=self.owner._id)
        else:
            return '<{cls} with no owner>'.format(cls=self.__class__.__name__)

    @property
    def public_id(self):
        return None

    @property
    def has_auth(self):
        """Whether the user has added credentials for this addon."""
        return False

    def get_backref_key(self, schema, backref_name):
        return schema._name + '__' + backref_name

    # TODO: Test me @asmacdo
    @property
    def nodes_authorized(self):
        """Get authorized, non-deleted nodes. Returns an empty list if the
        attached add-on does not include a node model.

        """
        try:
            schema = self.config.settings_models['node']
        except KeyError:
            return []
        nodes_backref = self.get_backref_key(schema, 'authorized')
        return [
            node_addon.owner
            for node_addon in getattr(self, nodes_backref)
            if node_addon.owner and not node_addon.owner.is_deleted
        ]

    @property
    def can_be_merged(self):
        return hasattr(self, 'merge')

    def to_json(self, user):
        ret = super(AddonUserSettingsBase, self).to_json(user)
        ret['has_auth'] = self.has_auth
        ret.update({
            'nodes': [
                {
                    '_id': node._id,
                    'url': node.url,
                    'title': node.title,
                    'registered': node.is_registration,
                    'api_url': node.api_url
                }
                for node in self.nodes_authorized
            ]
        })
        return ret


@oauth_complete.connect
def oauth_complete(provider, account, user):
    if not user or not account:
        return
    user.add_addon(account.provider)
    user.save()


class AddonOAuthUserSettingsBase(AddonUserSettingsBase):
    _meta = {
        'abstract': True,
    }

    # Keeps track of what nodes have been given permission to use external
    #   accounts belonging to the user.
    oauth_grants = fields.DictionaryField()
    # example:
    # {
    #     '<Node._id>': {
    #         '<ExternalAccount._id>': {
    #             <metadata>
    #         },
    #     }
    # }
    #
    # metadata here is the specific to each addon.

    # The existence of this property is used to determine whether or not
    #   an addon instance is an "OAuth addon" in
    #   AddonModelMixin.get_oauth_addons().
    oauth_provider = None

    serializer = serializer.OAuthAddonSerializer

    @property
    def has_auth(self):
        return bool(self.external_accounts)

    @property
    def external_accounts(self):
        """The user's list of ``ExternalAccount`` instances for this provider"""
        return [
            x for x in self.owner.external_accounts
            if x.provider == self.oauth_provider.short_name
        ]

    def delete(self, save=True):
        for account in self.external_accounts:
            self.revoke_oauth_access(account, save=False)
        super(AddonOAuthUserSettingsBase, self).delete(save=save)

    def grant_oauth_access(self, node, external_account, metadata=None):
        """Give a node permission to use an ``ExternalAccount`` instance."""
        # ensure the user owns the external_account
        if external_account not in self.owner.external_accounts:
            raise PermissionsError()

        metadata = metadata or {}

        # create an entry for the node, if necessary
        if node._id not in self.oauth_grants:
            self.oauth_grants[node._id] = {}

        # create an entry for the external account on the node, if necessary
        if external_account._id not in self.oauth_grants[node._id]:
            self.oauth_grants[node._id][external_account._id] = {}

        # update the metadata with the supplied values
        for key, value in metadata.iteritems():
            self.oauth_grants[node._id][external_account._id][key] = value

        self.save()

<<<<<<< HEAD
    def revoke_oauth_access(self, external_account, save=True):
=======
    @must_be_logged_in
    def revoke_oauth_access(self, external_account, auth):
>>>>>>> 5b95f83e
        """Revoke all access to an ``ExternalAccount``.

        TODO: This should accept node and metadata params in the future, to
            allow fine-grained revocation of grants. That's not yet been needed,
            so it's not yet been implemented.
        """
        for node in self.get_nodes_with_oauth_grants(external_account):
            try:
                addon_settings = node.get_addon(external_account.provider)
            except AttributeError:
                # No associated addon settings despite oauth grant
                pass
            else:
                addon_settings.deauthorize(auth=auth)

        for key in self.oauth_grants:
            self.oauth_grants[key].pop(external_account._id, None)
        if save:
            self.save()

    def verify_oauth_access(self, node, external_account, metadata=None):
        """Verify that access has been previously granted.

        If metadata is not provided, this checks only if the node can access the
        account. This is suitable to check to see if the node's addon settings
        is still connected to an external account (i.e., the user hasn't revoked
        it in their user settings pane).

        If metadata is provided, this checks to see that all key/value pairs
        have been granted. This is suitable for checking access to a particular
        folder or other resource on an external provider.
        """

        metadata = metadata or {}

        # ensure the grant exists
        try:
            grants = self.oauth_grants[node._id][external_account._id]
        except KeyError:
            return False

        # Verify every key/value pair is in the grants dict
        for key, value in metadata.iteritems():
            if key not in grants or grants[key] != value:
                return False

        return True

    def get_nodes_with_oauth_grants(self, external_account):
        # Generator of nodes which have grants for this external account
        for node_id, grants in self.oauth_grants.iteritems():
            node = Node.load(node_id)
            if external_account._id in grants.keys() and not node.is_deleted:
                yield node

    def get_attached_nodes(self, external_account):
        for node in self.get_nodes_with_oauth_grants(external_account):
            if node is None:
                continue
            node_settings = node.get_addon(self.oauth_provider.short_name)

            if node_settings is None:
                continue

            if node_settings.external_account == external_account:
                yield node

    def merge(self, user_settings):
        """Merge `user_settings` into this instance"""
        if user_settings.__class__ is not self.__class__:
            raise TypeError('Cannot merge different addons')

        for node_id, data in user_settings.oauth_grants.iteritems():
            if node_id not in self.oauth_grants:
                self.oauth_grants[node_id] = data
            else:
                node_grants = user_settings.oauth_grants[node_id].iteritems()
                for ext_acct, meta in node_grants:
                    if ext_acct not in self.oauth_grants[node_id]:
                        self.oauth_grants[node_id][ext_acct] = meta
                    else:
                        for k, v in meta:
                            if k not in self.oauth_grants[node_id][ext_acct]:
                                self.oauth_grants[node_id][ext_acct][k] = v

        user_settings.oauth_grants = {}
        user_settings.save()

        try:
            config = settings.ADDONS_AVAILABLE_DICT[
                self.oauth_provider.short_name
            ]
            Model = config.settings_models['node']
        except KeyError:
            pass
        else:
            connected = Model.find(Q('user_settings', 'eq', user_settings))
            for node_settings in connected:
                node_settings.user_settings = self
                node_settings.save()

        self.save()

    def to_json(self, user):
        ret = super(AddonOAuthUserSettingsBase, self).to_json(user)

        ret['accounts'] = self.serializer(
            user_settings=self
        ).serialized_accounts

        return ret

    #############
    # Callbacks #
    #############

    def on_delete(self):
        """When the user deactivates the addon, clear auth for connected nodes.
        """
        super(AddonOAuthUserSettingsBase, self).on_delete()
        nodes = [Node.load(node_id) for node_id in self.oauth_grants.keys()]
        for node in nodes:
            node_addon = node.get_addon(self.oauth_provider.short_name)
            if node_addon and node_addon.user_settings == self:
                node_addon.clear_auth()

class AddonNodeSettingsBase(AddonSettingsBase):

    owner = fields.ForeignField('node', backref='addons')

    _meta = {
        'abstract': True,
    }

    @property
    def complete(self):
        """Whether or not this addon is properly configured
        :rtype bool:
        """
        raise NotImplementedError()

    @property
    def has_auth(self):
        """Whether the node has added credentials for this addon."""
        return False

    def to_json(self, user):
        ret = super(AddonNodeSettingsBase, self).to_json(user)
        ret.update({
            'user': {
                'permissions': self.owner.get_permissions(user)
            },
            'node': {
                'id': self.owner._id,
                'api_url': self.owner.api_url,
                'url': self.owner.url,
                'is_registration': self.owner.is_registration,
            },
            'node_settings_template': os.path.basename(self.config.node_settings_template),
        })
        return ret

    def render_config_error(self, data):
        """

        """
        # Note: `config` is added to `self` in `AddonConfig::__init__`.
        template = lookup.get_template('project/addon/config_error.mako')
        return template.get_def('config_error').render(
            title=self.config.full_name,
            name=self.config.short_name,
            **data
        )

    #############
    # Callbacks #
    #############

    def before_page_load(self, node, user):
        """

        :param User user:
        :param Node node:

        """
        pass

    def before_remove_contributor(self, node, removed):
        """
        :param Node node:
        :param User removed:
        """
        pass

    def after_remove_contributor(self, node, removed, auth=None):
        """
        :param Node node:
        :param User removed:
        """
        pass

    def before_make_public(self, node):
        """

        :param Node node:
        :returns: Alert message or None

        """
        pass

    def before_make_private(self, node):
        """

        :param Node node:
        :returns: Alert message or None

        """
        pass

    def after_set_privacy(self, node, permissions):
        """

        :param Node node:
        :param str permissions:

        """
        pass

    def before_fork(self, node, user):
        """Return warning text to display if user auth will be copied to a
        fork.
        :param Node node:
        :param Uder user
        :returns Alert message
        """

        if hasattr(self, "user_settings"):
            if self.user_settings is None:
                return (
                    u'Because you have not configured the authorization for this {addon} add-on, this '
                    u'{category} will not transfer your authentication to '
                    u'the forked {category}.'
                ).format(
                    addon=self.config.full_name,
                    category=node.project_or_component,
                )

            elif self.user_settings and self.user_settings.owner == user:
                return (
                    u'Because you have authorized the {addon} add-on for this '
                    u'{category}, forking it will also transfer your authentication to '
                    u'the forked {category}.'
                ).format(
                    addon=self.config.full_name,
                    category=node.project_or_component,
                )
            else:
                return (
                    u'Because the {addon} add-on has been authorized by a different '
                    u'user, forking it will not transfer authentication to the forked '
                    u'{category}.'
                ).format(
                    addon=self.config.full_name,
                    category=node.project_or_component,
                )

    def after_fork(self, node, fork, user, save=True):
        """

        :param Node node:
        :param Node fork:
        :param User user:
        :param bool save:
        :returns: Tuple of cloned settings and alert message

        """
        clone = self.clone()
        clone.owner = fork

        if save:
            clone.save()

        return clone, None

    def before_register(self, node, user):
        """

        :param Node node:
        :param User user:
        :returns: Alert message

        """
        pass

    def after_register(self, node, registration, user, save=True):
        """

        :param Node node:
        :param Node registration:
        :param User user:
        :param bool save:
        :returns: Tuple of cloned settings and alert message

        """
        return None, None

    def after_delete(self, node, user):
        """

        :param Node node:
        :param User user:

        """
        pass

############
# Archiver #
############
class GenericRootNode(object):
    path = '/'
    name = ''

class StorageAddonBase(object):
    """
    Mixin class for traversing file trees of addons with files
    """

    root_node = GenericRootNode()

    @property
    def archive_folder_name(self):
        name = "Archive of {addon}".format(addon=self.config.full_name)
        folder_name = getattr(self, 'folder_name', '').lstrip('/').strip()
        if folder_name:
            name = name + ": {folder}".format(folder=folder_name)
        return name

    def _get_fileobj_child_metadata(self, filenode, user, cookie=None, version=None):
        kwargs = dict(
            provider=self.config.short_name,
            path=filenode.get('path', ''),
            node=self.owner,
            user=user,
            view_only=True,
        )
        if cookie:
            kwargs['cookie'] = cookie
        if version:
            kwargs['version'] = version
        metadata_url = waterbutler_url_for(
            'metadata',
            **kwargs
        )
        res = requests.get(metadata_url)
        if res.status_code != 200:
            raise HTTPError(res.status_code, data={
                'error': res.json(),
            })
        # TODO: better throttling?
        sleep(1.0 / 5.0)
        return res.json().get('data', [])

    def _get_file_tree(self, filenode=None, user=None, cookie=None, version=None):
        """
        Recursively get file metadata
        """
        filenode = filenode or {
            'path': '/',
            'kind': 'folder',
            'name': self.root_node.name,
        }
        if filenode.get('kind') == 'file':
            return filenode
        elif 'size' in filenode:
            return filenode
        kwargs = {
            'version': version,
            'cookie': cookie,
        }
        filenode['children'] = [
            self._get_file_tree(child, user, cookie=cookie)
            for child in self._get_fileobj_child_metadata(filenode, user, **kwargs)
        ]
        return filenode

class AddonOAuthNodeSettingsBase(AddonNodeSettingsBase):
    _meta = {
        'abstract': True,
    }

    # TODO: Validate this field to be sure it matches the provider's short_name
    # NOTE: Do not set this field directly. Use ``set_auth()``
    external_account = fields.ForeignField('externalaccount',
                                           backref='connected')

    # NOTE: Do not set this field directly. Use ``set_auth()``
    user_settings = fields.AbstractForeignField()

    # The existence of this property is used to determine whether or not
    #   an addon instance is an "OAuth addon" in
    #   AddonModelMixin.get_oauth_addons().
    oauth_provider = None

    @property
    def folder_id(self):
        raise NotImplementedError(
            "AddonOAuthNodeSettingsBase subclasses must expose a 'folder_id' property."
        )

    @property
    def folder_name(self):
        raise NotImplementedError(
            "AddonOAuthNodeSettingsBase subclasses must expose a 'folder_name' property."
        )

    @property
    def folder_path(self):
        raise NotImplementedError(
            "AddonOAuthNodeSettingsBase subclasses must expose a 'folder_path' property."
        )

    @property
    def nodelogger(self):
        auth = None
        if self.user_settings:
            auth = Auth(self.user_settings.owner)
        self._logger_class = getattr(
            '_logger_class',
            type(
                '{0}NodeLogger'.format(self.config.short_name.capitalize()),
                (logger.AddonNodeLogger, ),
                {'addon_short_name': self.config.short_name}
            )
        )
        return self._logger_class(
            node=self.owner,
            auth=auth
        )

    @property
    def complete(self):
        return bool(
            self.has_auth and
            self.external_account and
            self.user_settings.verify_oauth_access(
                node=self.owner,
                external_account=self.external_account,
            )
        )

    @property
    def has_auth(self):
        """Instance has an external account and *active* permission to use it"""
        return bool(
            self.user_settings and self.user_settings.has_auth
        ) and bool(
            self.external_account and self.user_settings.verify_oauth_access(
                node=self.owner,
                external_account=self.external_account
            )
        )

    def clear_settings(self):
        raise NotImplementedError(
            "AddonOAuthNodeSettingsBase subclasses must expose a 'clear_settings' method."
        )

    def set_auth(self, external_account, user, log=True):
        """Connect the node addon to a user's external account.

        This method also adds the permission to use the account in the user's
        addon settings.
        """
        # tell the user's addon settings that this node is connected to it
        user_settings = user.get_or_add_addon(self.oauth_provider.short_name)
        user_settings.grant_oauth_access(
            node=self.owner,
            external_account=external_account
            # no metadata, because the node has access to no folders
        )
        user_settings.save()

        # update this instance
        self.user_settings = user_settings
        self.external_account = external_account

        if log:
            self.nodelogger.log(action="node_authorized", save=True)
        self.save()

    def deauthorize(self, auth=None, add_log=False):
        """Remove authorization from this node.

        This method should be overridden for addon-specific behavior,
        such as logging and clearing non-generalizable settings.
        """
        self.clear_auth()

    def clear_auth(self):
        """Disconnect the node settings from the user settings.

        This method does not remove the node's permission in the user's addon
        settings.
        """
        self.external_account = None
        self.user_settings = None
        self.save()

    def before_remove_contributor_message(self, node, removed):
        """If contributor to be removed authorized this addon, warn that removing
        will remove addon authorization.
        """
        if self.has_auth and self.user_settings.owner == removed:
            return (
                u'The {addon} add-on for this {category} is authenticated by {name}. '
                u'Removing this user will also remove write access to {addon} '
                u'unless another contributor re-authenticates the add-on.'
            ).format(
                addon=self.config.full_name,
                category=node.project_or_component,
                name=removed.fullname,
            )

    # backwards compatibility
    before_remove_contributor = before_remove_contributor_message

    def after_remove_contributor(self, node, removed, auth=None):
        """If removed contributor authorized this addon, remove addon authorization
        from owner.
        """
        if self.user_settings and self.user_settings.owner == removed:

            # Delete OAuth tokens
            self.user_settings.oauth_grants[self.owner._id].pop(self.external_account._id)
            self.clear_auth()
            message = (
                u'Because the {addon} add-on for {category} "{title}" was authenticated '
                u'by {user}, authentication information has been deleted.'
            ).format(
                addon=self.config.full_name,
                category=node.category_display,
                title=node.title,
                user=removed.fullname
            )

            if not auth or auth.user != removed:
                url = node.web_url_for('node_setting')
                message += (
                    u' You can re-authenticate on the <u><a href="{url}">Settings</a></u> page.'
                ).format(url=url)
            #
            return message

    def after_fork(self, node, fork, user, save=True):
        """After forking, copy user settings if the user is the one who authorized
        the addon.

        :return: A tuple of the form (cloned_settings, message)
        """
        clone, _ = super(AddonOAuthNodeSettingsBase, self).after_fork(
            node=node,
            fork=fork,
            user=user,
            save=False,
        )
        if self.has_auth and self.user_settings.owner == user:
            clone.set_auth(self.external_account, user, log=False)
            message = '{addon} authorization copied to forked {category}.'.format(
                addon=self.config.full_name,
                category=fork.project_or_component,
            )
        else:
            message = (
                u'{addon} authorization not copied to forked {category}. You may '
                u'authorize this fork on the <u><a href="{url}">Settings</a></u> '
                u'page.'
            ).format(
                addon=self.config.full_name,
                url=fork.web_url_for('node_setting'),
                category=fork.project_or_component,
            )
        if save:
            clone.save()
        return clone, message

    def before_register_message(self, node, user):
        """Return warning text to display if user auth will be copied to a
        registration.
        """
        if self.has_auth:
            return (
                u'The contents of {addon} add-ons cannot be registered at this time; '
                u'the {addon} add-on linked to this {category} will not be included '
                u'as part of this registration.'
            ).format(
                addon=self.config.full_name,
                category=node.project_or_component,
            )

    # backwards compatibility
    before_register = before_register_message

    def serialize_waterbutler_credentials(self):
        raise NotImplementedError(
            "AddonOAuthNodeSettingsBase subclasses must implement a 'serialize_waterbutler_credentials' method."
        )

    def serialize_waterbutler_settings(self):
        raise NotImplementedError(
            "AddonOAuthNodeSettingsBase subclasses must implement a 'serialize_waterbutler_settings' method."
        )


# TODO: No more magicks
def init_addon(app, addon_name, routes=True):
    """Load addon module return its create configuration object.

    If `log_fp` is provided, the addon's log templates will be appended
    to the file.

    :param app: Flask app object
    :param addon_name: Name of addon directory
    :param file log_fp: File pointer for the built logs file.
    :param bool routes: Add routes
    :return AddonConfig: AddonConfig configuration object if module found,
        else None

    """
    import_path = 'website.addons.{0}'.format(addon_name)

    # Import addon module
    addon_module = importlib.import_module(import_path)

    data = vars(addon_module)

    # Add routes
    if routes:
        for route_group in getattr(addon_module, 'ROUTES', []):
            process_rules(app, **route_group)

    # Build AddonConfig object
    return AddonConfig(
        **{
            key.lower(): value
            for key, value in data.iteritems()
        }
    )<|MERGE_RESOLUTION|>--- conflicted
+++ resolved
@@ -376,12 +376,8 @@
 
         self.save()
 
-<<<<<<< HEAD
-    def revoke_oauth_access(self, external_account, save=True):
-=======
     @must_be_logged_in
-    def revoke_oauth_access(self, external_account, auth):
->>>>>>> 5b95f83e
+    def revoke_oauth_access(self, external_account, auth, save=True):
         """Revoke all access to an ``ExternalAccount``.
 
         TODO: This should accept node and metadata params in the future, to
