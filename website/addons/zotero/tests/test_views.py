# -*- coding: utf-8 -*-

from nose.tools import *  # noqa

import mock
<<<<<<< HEAD
=======
import responses
>>>>>>> cbe4925b

from tests.base import OsfTestCase
from tests.factories import AuthUserFactory, ProjectFactory

import urlparse

from framework.auth.core import Auth

from website.addons.zotero.tests.factories import (
    ZoteroAccountFactory,
    ZoteroUserSettingsFactory,
    ZoteroNodeSettingsFactory
)

from website.util import api_url_for
from website.addons.zotero import views
from website.addons.citations.utils import serialize_account

from utils import mock_responses

API_URL = 'https://api.zotero.org'

class MockNode(object):

    addon = None

    @property
    def is_deleted(self):
        return False

    @property
    def is_public(self):
        return True

    def get_addon(self, name):
        if name == 'zotero':
            return self.addon
        return None


class ZoteroViewsTestCase(OsfTestCase):

    def setUp(self):
        super(ZoteroViewsTestCase, self).setUp()
        self.account = ZoteroAccountFactory()
        self.user = AuthUserFactory(external_accounts=[self.account])
        self.account.display_name = self.user.fullname
        self.account.save()
        self.user_addon = ZoteroUserSettingsFactory(owner=self.user, external_account=self.account)
        self.project = ProjectFactory(creator=self.user)
        self.node_addon = ZoteroNodeSettingsFactory(owner=self.project)
        self.node_addon.set_auth(external_account=self.account, user=self.user)
        #self.user_addon.grant_oauth_access(self.node_addon, self.account, metadata={'lists': 'list'})
        self.node = MockNode()
        self.node.addon = self.node_addon
        self.id_patcher = mock.patch('website.addons.zotero.model.Zotero.client_id')
        self.secret_patcher = mock.patch('website.addons.zotero.model.Zotero.client_secret')
        self.id_patcher.__get__ = mock.Mock(return_value='1234567890asdf')
        self.secret_patcher.__get__ = mock.Mock(return_value='1234567890asdf')
        self.id_patcher.start()
        self.secret_patcher.start()

    def tearDown(self):
        self.id_patcher.stop()
        self.secret_patcher.stop()

    def test_serialize_settings_authorizer(self):
        #"""dict: a serialized version of user-specific addon settings"""
        res = self.app.get(
            self.project.api_url_for('zotero_get_config'),
            auth=self.user.auth,
        )
        assert_true(res.json['nodeHasAuth'])
        assert_true(res.json['userHasAuth'])
        assert_true(res.json['userIsOwner'])
        assert_equal(res.json['folder'], '')
        assert_equal(res.json['ownerName'], self.user.fullname)
        assert_true(res.json['urls']['auth'])
        assert_true(res.json['urls']['config'])
        assert_true(res.json['urls']['deauthorize'])
        assert_true(res.json['urls']['folders'])
        assert_true(res.json['urls']['importAuth'])
        assert_true(res.json['urls']['settings'])

    def test_serialize_settings_non_authorizer(self):
        #"""dict: a serialized version of user-specific addon settings"""
        non_authorizing_user = AuthUserFactory()
        self.project.add_contributor(non_authorizing_user, save=True)
        res = self.app.get(
            self.project.api_url_for('zotero_get_config'),
            auth=non_authorizing_user.auth,
        )
        assert_true(res.json['nodeHasAuth'])
        assert_false(res.json['userHasAuth'])
        assert_false(res.json['userIsOwner'])
        assert_equal(res.json['folder'], '')
        assert_equal(res.json['ownerName'], self.user.fullname)
        assert_true(res.json['urls']['auth'])
        assert_true(res.json['urls']['config'])
        assert_true(res.json['urls']['deauthorize'])
        assert_true(res.json['urls']['folders'])
        assert_true(res.json['urls']['importAuth'])
        assert_true(res.json['urls']['settings'])

    def test_set_auth(self):

        res = self.app.post_json(
            self.project.api_url_for('zotero_add_user_auth'),
            {
                'external_account_id': self.account._id,
            },
            auth=self.user.auth,
        )

        assert_equal(
            res.status_code,
            200
        )

        assert_true(res.json['result']['userHasAuth'])

        assert_equal(
            self.node_addon.user_settings,
            self.user_addon
        )
        assert_equal(
            self.node_addon.external_account,
            self.account
        )

    def test_remove_user_auth(self):
        self.node_addon.set_auth(self.account, self.user)
        self.node_addon.save()

        res = self.app.delete_json(
            self.project.api_url_for('zotero_remove_user_auth'),
            {
                'external_account_id': self.account._id,
            },
            auth=self.user.auth,
        )

        assert_equal(
            res.status_code,
            200
        )

        self.node_addon.reload()

        assert_is_none(self.node_addon.user_settings)
        assert_is_none(self.node_addon.external_account)

    def test_set_config_owner(self):
        # Settings config updates node settings
        self.node_addon.associated_user_settings = []
        self.node_addon.save()
        res = self.app.put_json(
            self.project.api_url_for('zotero_set_config'),
            {
                'external_account_id': self.account._id,
                'external_list_id': 'list',
            },
            auth=self.user.auth,
        )
        self.node_addon.reload()
        assert_equal(self.user_addon, self.node_addon.user_settings)
        assert_equal(res.json, {})

    def test_set_config_not_owner(self):
        user = AuthUserFactory()
        user.add_addon('zotero')
        self.project.add_contributor(user)
        self.project.save()
        res = self.app.put_json(
            self.project.api_url_for('zotero_set_config'),
            {
                'external_account_id': self.account._id,
                'external_list_id': 'list',
            },
            auth=user.auth,
        )
        self.node_addon.reload()
        assert_equal(self.user_addon, self.node_addon.user_settings)
        assert_equal(res.json, {})

    def test_zotero_widget_view_complete(self):
        # JSON: everything a widget needs
        assert_false(self.node_addon.complete)
        assert_equal(self.node_addon.zotero_list_id, None)
        self.node_addon.set_target_folder('ROOT-ID', 'ROOT', auth=Auth(user=self.user))
        res = views.zotero_widget(node_addon=self.node_addon,
                                    project=self.project,
                                    node=self.node,
                                    nid=self.node_addon._id,
                                    pid=self.project._id,
                                    auth=self.user.auth)
        assert_true(res['complete'])
        assert_equal(res['list_id'], 'ROOT-ID')

    def test_widget_view_incomplete(self):
        # JSON: tell the widget when it hasn't been configured
        assert_false(self.node_addon.complete)
        assert_equal(self.node_addon.zotero_list_id, None)
        res = views.zotero_widget(node_addon=self.node_addon,
                                    project=self.project,
                                    node=self.node,
                                    nid=self.node_addon._id,
                                    pid=self.project._id,
                                    auth=self.user.auth)
        assert_false(res['complete'])
        assert_is_none(res['list_id'])

    @responses.activate
    def test_zotero_citation_list_root(self):

        responses.add(
            responses.GET,
            urlparse.urljoin(
                API_URL,
                'users/{}/collections'.format(self.account.provider_id)
            ),
            body=mock_responses['folders'],
            content_type='application/json'
        )

        res = self.app.get(
            self.project.api_url_for('zotero_citation_list'),
            auth=self.user.auth
        )
        root = res.json['contents'][0]
        assert_equal(root['kind'], 'folder')
        assert_equal(root['id'], 'ROOT')
        assert_equal(root['parent_list_id'], '__')

    @responses.activate
    def test_zotero_citation_list_non_root(self):

        responses.add(
            responses.GET,
            urlparse.urljoin(
                API_URL,
                'users/{}/collections'.format(self.account.provider_id)
            ),
            body=mock_responses['folders'],
            content_type='application/json'
        )

        responses.add(
            responses.GET,
            urlparse.urljoin(
                API_URL,
                'users/{}/items'.format(self.account.provider_id)
            ),
            body=mock_responses['documents'],
            content_type='application/json'
        )

        res = self.app.get(
            self.project.api_url_for('zotero_citation_list', zotero_list_id='ROOT'),
            auth=self.user.auth
        )

        children = res.json['contents']
        assert_equal(len(children), 7)
        assert_equal(children[0]['kind'], 'folder')
        assert_equal(children[1]['kind'], 'file')
        assert_true(children[1].get('csl') is not None)

    @responses.activate
    def test_zotero_citation_list_non_linked_or_child_non_authorizer(self):

        non_authorizing_user = AuthUserFactory()
        self.project.add_contributor(non_authorizing_user, save=True)

        self.node_addon.zotero_list_id = 'e843da05-8818-47c2-8c37-41eebfc4fe3f'
        self.node_addon.save()

        responses.add(
            responses.GET,
            urlparse.urljoin(
                API_URL,
                'users/{}/collections'.format(self.account.provider_id)
            ),
            body=mock_responses['folders'],
            content_type='application/json'
        )

        responses.add(
            responses.GET,
            urlparse.urljoin(
                API_URL,
                'users/{}/items'.format(self.account.provider_id)
            ),
            body=mock_responses['documents'],
            content_type='application/json'
        )

        res = self.app.get(
            self.project.api_url_for('zotero_citation_list', zotero_list_id='ROOT'),
            auth=non_authorizing_user.auth,
            expect_errors=True
        )
        assert_equal(res.status_code, 403)<|MERGE_RESOLUTION|>--- conflicted
+++ resolved
@@ -3,10 +3,6 @@
 from nose.tools import *  # noqa
 
 import mock
-<<<<<<< HEAD
-=======
-import responses
->>>>>>> cbe4925b
 
 from tests.base import OsfTestCase
 from tests.factories import AuthUserFactory, ProjectFactory
@@ -21,9 +17,7 @@
     ZoteroNodeSettingsFactory
 )
 
-from website.util import api_url_for
 from website.addons.zotero import views
-from website.addons.citations.utils import serialize_account
 
 from utils import mock_responses
 
