# -*- coding: utf-8 -*-
import os
import time
import logging
from datetime import datetime

import furl
import requests
from box import CredentialsV2, refresh_v2_token, BoxClientException
from modularodm import fields, Q, StoredObject
from modularodm.exceptions import ModularOdmException

from framework.auth import Auth
from framework.exceptions import HTTPError

from website.addons.base import exceptions
from website.addons.base import AddonUserSettingsBase, AddonNodeSettingsBase, GuidFile

from website.addons.box import settings
from website.addons.box.utils import BoxNodeLogger
from website.addons.box.client import get_client_from_user_settings


logger = logging.getLogger(__name__)


class BoxFile(GuidFile):
    """A Box file model with a GUID. Created lazily upon viewing a
    file's detail page.
    """

    #: Full path to the file, e.g. 'My Pictures/foo.png'
    path = fields.StringField(required=True, index=True)

    @property
    def waterbutler_path(self):
        if not self.path.startswith('/'):
            return '/{}'.format(self.path)
        return self.path

    @property
    def provider(self):
        return 'box'

    @property
    def version_identifier(self):
        return 'revision'

    @property
    def unique_identifier(self):
        return self._metadata_cache['extra'].get('etag') or self._metadata_cache['version']

    @classmethod
    def get_or_create(cls, node, path):
        """Get or create a new file record. Return a tuple of the form (obj, created)
        """
        try:
            new = cls.find_one(
                Q('node', 'eq', node) &
                Q('path', 'eq', path)
            )
            created = False
        except ModularOdmException:
            # Create new
            new = cls(node=node, path=path)
            new.save()
            created = True
        return new, created


class BoxOAuthSettings(StoredObject):
    """
    this model address the problem if we have two osf user link
    to the same box user and their access token conflicts issue
    """

    # Box user id, for example, "4974056"
    user_id = fields.StringField(primary=True, required=True)
    # Box user name this is the user's login
    username = fields.StringField()
    access_token = fields.StringField()
    refresh_token = fields.StringField()
    expires_at = fields.DateTimeField()

    def fetch_access_token(self):
        self.refresh_access_token()
        return self.access_token

    def get_credentialsv2(self):
        return CredentialsV2(
            self.access_token,
            self.refresh_token,
            settings.BOX_KEY,
            settings.BOX_SECRET
        )

    def refresh_access_token(self, force=False):
        # Ensure that most recent tokens are loaded from the database. Needed
        # in case another concurrent request has already changed the tokens.
        if self._is_loaded:
            try:
                self.reload()
<<<<<<< HEAD
            except AttributeError:
=======
            except:
>>>>>>> 1ce652ab
                pass
        if self._needs_refresh() or force:
            token = refresh_v2_token(settings.BOX_KEY, settings.BOX_SECRET, self.refresh_token)

            self.access_token = token['access_token']
            self.refresh_token = token.get('refresh_token', self.refresh_token)
            self.expires_at = datetime.utcfromtimestamp(time.time() + token['expires_in'])
            self.save()

    def revoke_access_token(self):
        # if there is only one osf user linked to this box user oauth, revoke the token,
        # otherwise, disconnect the osf user from the boxoauthsettings
        if len(self.boxusersettings__accessed) <= 1:
            url = furl.furl('https://www.box.com/api/oauth2/revoke/')
            url.args = {
                'token': self.access_token,
                'client_id': settings.BOX_KEY,
                'client_secret': settings.BOX_SECRET,
            }
            # no need to fail, revoke is opportunistic
            requests.post(url.url)

            # remove the object as its the last instance.
            BoxOAuthSettings.remove_one(self)

    def _needs_refresh(self):
        if self.expires_at is None:
            return False
        return (self.expires_at - datetime.utcnow()).total_seconds() < settings.REFRESH_TIME


class BoxUserSettings(AddonUserSettingsBase):
    """Stores user-specific box information, including the Oauth access
    token.
    """
    oauth_settings = fields.ForeignField(
        'boxoauthsettings', backref='accessed'
    )

    @property
    def user_id(self):
        if self.oauth_settings:
            return self.oauth_settings.user_id
        return None

    @user_id.setter
    def user_id(self, val):
        self.oauth_settings.user_id = val

    @property
    def username(self):
        if self.oauth_settings:
            return self.oauth_settings.username
        return None

    @username.setter
    def username(self, val):
        self.oauth_settings.name = val

    @property
    def access_token(self):
        if self.oauth_settings:
            return self.oauth_settings.access_token
        return None

    @access_token.setter
    def access_token(self, val):
        self.oauth_settings.access_token = val

    @property
    def refresh_token(self):
        if self.oauth_settings:
            return self.oauth_settings.refresh_token
        return None

    @refresh_token.setter
    def refresh_token(self, val):
        self.oauth_settings.refresh_token = val

    @property
    def expires_at(self):
        if self.oauth_settings:
            return self.oauth_settings.expires_at
        return None

    @expires_at.setter
    def expires_at(self, val):
        self.oauth_settings.expires_at = val

    @property
    def has_auth(self):
        if self.oauth_settings:
            return self.oauth_settings.access_token is not None
        return False

    def fetch_access_token(self):
        if self.oauth_settings:
            return self.oauth_settings.fetch_access_token()
        return None

    def delete(self, save=True):
        self.clear()
        super(BoxUserSettings, self).delete(save)

    def clear(self):
        """Clear settings and deauthorize any associated nodes."""
        if self.oauth_settings:
            self.oauth_settings.revoke_access_token()
            self.oauth_settings = None
            self.save()

        for node_settings in self.boxnodesettings__authorized:
            node_settings.deauthorize(Auth(self.owner))
            node_settings.save()

    def get_credentialsv2(self):
        if not self.has_auth:
            return None
        return self.oauth_settings.get_credentialsv2()

    def save(self, *args, **kwargs):
        if self.oauth_settings:
            self.oauth_settings.save()
        return super(BoxUserSettings, self).save(*args, **kwargs)

    def __repr__(self):
        return u'<BoxUserSettings(user={self.owner.username!r})>'.format(self=self)


class BoxNodeSettings(AddonNodeSettingsBase):

    user_settings = fields.ForeignField(
        'boxusersettings', backref='authorized'
    )
    folder_id = fields.StringField(default=None)
    folder_name = fields.StringField()
    folder_path = fields.StringField()

    _folder_data = None

    @property
    def display_name(self):
        return '{0}: {1}'.format(self.config.full_name, self.folder_id)

    @property
    def has_auth(self):
        """Whether an access token is associated with this node."""
        return bool(self.user_settings and self.user_settings.has_auth)

    def fetch_folder_name(self):
        self._update_folder_data()
        return self.folder_name

    def fetch_full_folder_path(self):
        self._update_folder_data()
        return self.folder_path

    def _update_folder_data(self):
        if self.folder_id is None:
            return None

        if not self._folder_data:
            try:
                client = get_client_from_user_settings(self.user_settings)
                self._folder_data = client.get_folder(self.folder_id)
            except BoxClientException:
                return

            self.folder_name = self._folder_data['name']
            self.folder_path = '/'.join(
                [x['name'] for x in self._folder_data['path_collection']['entries']]
                + [self.fetch_folder_name()]
            )
            self.save()

    def set_folder(self, folder_id, auth):
        self.folder_id = str(folder_id)
        self.save()
        # Add log to node
        nodelogger = BoxNodeLogger(node=self.owner, auth=auth)
        nodelogger.log(action="folder_selected", save=True)

    def set_user_auth(self, user_settings):
        """Import a user's Box authentication and create a NodeLog.

        :param BoxUserSettings user_settings: The user settings to link.
        """
        self.user_settings = user_settings
        nodelogger = BoxNodeLogger(node=self.owner, auth=Auth(user_settings.owner))
        nodelogger.log(action="node_authorized", save=True)

    def find_or_create_file_guid(self, path):
        return BoxFile.get_or_create(self.owner, path)

    # TODO: Is this used? If not, remove this and perhaps remove the 'deleted' field
    def delete(self, save=True):
        self.deauthorize(add_log=False)
        super(BoxNodeSettings, self).delete(save)

    def deauthorize(self, auth=None, add_log=True):
        """Remove user authorization from this node and log the event."""
        node = self.owner

        if add_log:
            extra = {'folder_id': self.folder_id}
            nodelogger = BoxNodeLogger(node=node, auth=auth)
            nodelogger.log(action="node_deauthorized", extra=extra, save=True)

        self.folder_id = None
        self.user_settings = None

        self.save()

    def serialize_waterbutler_credentials(self):
        if not self.has_auth:
            raise exceptions.AddonError('Addon is not authorized')
        try:
            return {'token': self.user_settings.fetch_access_token()}
        except BoxClientException as error:
            return HTTPError(error.status_code)

    def serialize_waterbutler_settings(self):
        if self.folder_id is None:
            raise exceptions.AddonError('Folder is not configured')
        return {'folder': self.folder_id}

    def create_waterbutler_log(self, auth, action, metadata):
        path = metadata['path']
        self.owner.add_log(
            'box_{0}'.format(action),
            auth=auth,
            params={
                'project': self.owner.parent_id,
                'node': self.owner._id,
                'path': os.path.join(self.folder_id, path),
                'folder': self.folder_id,
                'urls': {
                    'view': self.owner.web_url_for('addon_view_or_download_file', provider='box', action='view', path=path),
                    'download': self.owner.web_url_for('addon_view_or_download_file', provider='box', action='download', path=path),
                },
            },
        )

    ##### Callback overrides #####

    def before_register_message(self, node, user):
        """Return warning text to display if user auth will be copied to a
        registration.
        """
        category = node.project_or_component
        if self.user_settings and self.user_settings.has_auth:
            return (
                u'The contents of Box add-ons cannot be registered at this time; '
                u'the Box folder linked to this {category} will not be included '
                u'as part of this registration.'
            ).format(**locals())

    # backwards compatibility
    before_register = before_register_message

    def before_fork_message(self, node, user):
        """Return warning text to display if user auth will be copied to a
        fork.
        """
        category = node.project_or_component
        if self.user_settings and self.user_settings.owner == user:
            return (
                u'Because you have authorized the Box add-on for this '
                '{category}, forking it will also transfer your authentication token to '
                'the forked {category}.'
            ).format(category=category)
        else:
            return (
                u'Because the Box add-on has been authorized by a different '
                'user, forking it will not transfer authentication token to the forked '
                '{category}.'
            ).format(category=category)

    # backwards compatibility
    before_fork = before_fork_message

    def before_remove_contributor_message(self, node, removed):
        """Return warning text to display if removed contributor is the user
        who authorized the Box addon
        """
        if self.user_settings and self.user_settings.owner == removed:
            category = node.project_or_component
            name = removed.fullname
            return (
                u'The Box add-on for this {category} is authenticated by {name}. '
                'Removing this user will also remove write access to Box '
                'unless another contributor re-authenticates the add-on.'
            ).format(**locals())

    # backwards compatibility
    before_remove_contributor = before_remove_contributor_message

    def after_fork(self, node, fork, user, save=True):
        """After forking, copy user settings if the user is the one who authorized
        the addon.

        :return: A tuple of the form (cloned_settings, message)
        """
        clone, _ = super(BoxNodeSettings, self).after_fork(
            node=node, fork=fork, user=user, save=False
        )

        if self.user_settings and self.user_settings.owner == user:
            clone.user_settings = self.user_settings
            message = (
                'Box authorization copied to forked {cat}.'
            ).format(cat=fork.project_or_component)
        else:
            message = (
                u'Box authorization not copied to forked {cat}. You may '
                'authorize this fork on the <a href="{url}">Settings</a> '
                'page.'
            ).format(
                url=fork.web_url_for('node_setting'),
                cat=fork.project_or_component
            )
        if save:
            clone.save()
        return clone, message

    def after_remove_contributor(self, node, removed):
        """If the removed contributor was the user who authorized the Box
        addon, remove the auth credentials from this node.
        Return the message text that will be displayed to the user.
        """
        if self.user_settings and self.user_settings.owner == removed:
            self.user_settings = None
            self.save()
            name = removed.fullname
            url = node.web_url_for('node_setting')
            return (
                u'Because the Box add-on for this project was authenticated'
                'by {name}, authentication information has been deleted. You '
                'can re-authenticate on the <a href="{url}">Settings</a> page'
            ).format(**locals())

    def after_delete(self, node, user):
        self.deauthorize(Auth(user=user), add_log=True)
        self.save()<|MERGE_RESOLUTION|>--- conflicted
+++ resolved
@@ -100,11 +100,7 @@
         if self._is_loaded:
             try:
                 self.reload()
-<<<<<<< HEAD
-            except AttributeError:
-=======
             except:
->>>>>>> 1ce652ab
                 pass
         if self._needs_refresh() or force:
             token = refresh_v2_token(settings.BOX_KEY, settings.BOX_SECRET, self.refresh_token)
