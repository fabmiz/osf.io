--- conflicted
+++ resolved
@@ -389,13 +389,6 @@
             'path': self.path,
             'name': self.name,
             'kind': self.kind,
-<<<<<<< HEAD
-            'size': self.versions[-1].size if self.versions else None,
-            'renter': self.renter._id if self.renter else '',
-            'version': len(self.versions),
-            'downloads': self.get_download_count(),
-=======
->>>>>>> 8947ef0b
         }
 
         if include_full:
@@ -410,6 +403,7 @@
             'version': len(self.versions),
             'downloads': self.get_download_count(),
             'size': version.size if version else None,
+            'renter': self.renter._id if self.renter else '',
             'contentType': version.content_type if version else None,
             'modified': version.date_modified.isoformat() if version and version.date_modified else None,
         })
