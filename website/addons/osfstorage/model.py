--- conflicted
+++ resolved
@@ -1,4 +1,4 @@
-# encoding: utf-8
+# -*- coding: utf-8 -*-
 
 import os
 import bson
@@ -72,7 +72,7 @@
     file_tree = fields.ForeignField('OsfStorageFileTree')
 
     def find_or_create_file_guid(self, path):
-        return OsfStorageGuidFile.get_or_create(self.owner, path.lstrip('/'))
+        return OsfStorageGuidFile.get_or_create(node=self.owner, path=path.lstrip('/'))
 
     def copy_contents_to(self, dest):
         """Copy file tree and contents to destination. Note: destination must be
@@ -400,7 +400,6 @@
 
 
 class OsfStorageGuidFile(GuidFile):
-
     __indices__ = [
         {
             'key_or_list': [
@@ -417,27 +416,6 @@
     def waterbutler_path(self):
         return '/' + self.path
 
-    @classmethod
-    def get_or_create(cls, node, path):
-        try:
-            obj = cls(node=node, path=path)
-            obj.save()
-        except KeyExistsException:
-            obj = cls.find_one(
-                Q('node', 'eq', node) &
-                Q('path', 'eq', path)
-            )
-<<<<<<< HEAD
-            assert obj is not None
-        return obj
-=======
-            created = False
-        except modm_errors.ModularOdmException:
-            obj = cls(node=node, path=path)
-            obj.save()
-            created = True
-        return obj, created
-
     @property
     def provider(self):
         return 'osfstorage'
@@ -461,5 +439,4 @@
             'version': version_idx,
             'mode': 'render',
         })
-        return url.url
->>>>>>> 2cf95acc
+        return url.url