# -*- coding: utf-8 -*-

import os
import httplib
import logging
import functools


from modularodm.exceptions import NoResultsFound
from modularodm.exceptions import ValidationValueError
from modularodm.storage.base import KeyExistsException

from framework.exceptions import HTTPError
from framework.analytics import update_counter

from website.addons.osfstorage import settings


logger = logging.getLogger(__name__)
LOCATION_KEYS = ['service', settings.WATERBUTLER_RESOURCE, 'object']


def handle_odm_errors(func):
    @functools.wraps(func)
    def wrapped(*args, **kwargs):
        try:
            return func(*args, **kwargs)
        except NoResultsFound:
            raise HTTPError(httplib.NOT_FOUND)
        except KeyExistsException:
            raise HTTPError(httplib.CONFLICT)
    return wrapped


def update_analytics(node, file_id, version_idx):
    """
    :param Node node: Root node to update
    :param str file_id: The _id field of a filenode
    :param int version_idx: Zero-based version index
    """
    update_counter(u'download:{0}:{1}'.format(node._id, file_id))
    update_counter(u'download:{0}:{1}:{2}'.format(node._id, file_id, version_idx))


def serialize_revision(node, record, version, index, anon=False):
    """Serialize revision for use in revisions table.

    :param Node node: Root node
    :param FileRecord record: Root file record
    :param FileVersion version: The version to serialize
    :param int index: One-based index of version
    """
<<<<<<< HEAD
    return {
        'index': index + 1,
        'user': {
=======

    if anon:
        user = None
    else:
        user = {
>>>>>>> 693e2e44
            'name': version.creator.fullname,
            'url': version.creator.url,
        }

    return {
        'user': user,
        'index': index,
        'date': version.date_created.isoformat(),
        'downloads': record.get_download_count(version=index),
    }


SIGNED_REQUEST_ERROR = HTTPError(
    httplib.SERVICE_UNAVAILABLE,
    data={
        'message_short': 'Upload service unavailable',
        'message_long': (
            'Upload service is not available; please retry '
            'your upload in a moment'
        ),
    },
)


def get_filename(version_idx, file_version, file_record):
    """Build name for downloaded file, appending version date if not latest.

    :param int version_idx: One-based version index
    :param FileVersion file_version: Version to name
    :param FileRecord file_record: Root file object
    """
    if version_idx == len(file_record.versions):
        return file_record.name
    name, ext = os.path.splitext(file_record.name)
    return u'{name}-{date}{ext}'.format(
        name=name,
        date=file_version.date_created.isoformat(),
        ext=ext,
    )


def validate_location(value):
    for key in LOCATION_KEYS:
        if key not in value:
            raise ValidationValueError


def must_be(_type):
    """A small decorator factory for OsfStorageFileNode. Acts as a poor mans
    polymorphic inheritance, ensures that the given instance is of "kind" folder or file
    """
    def _must_be(func):
        @functools.wraps(func)
        def wrapped(self, *args, **kwargs):
            if not self.kind == _type:
                raise ValueError('This instance is not a {}'.format(_type))
            return func(self, *args, **kwargs)
        return wrapped
    return _must_be


def copy_files(src, target_settings, parent=None):
    """Copy the files from src to the target nodesettings
    :param OsfStorageFileNode src: The source to copy children from
    :param OsfStorageNodeSettings target_settings: The node settings of the project to copy files to
    :param OsfStorageFileNode parent: The parent of to attach the clone of src to, if applicable
    """
    cloned = src.clone()
    cloned.parent = parent
    cloned.node_settings = target_settings

    if src.is_file:
        cloned.versions = src.versions

    cloned.save()

    if src.is_folder:
        for child in src.children:
            copy_files(child, target_settings, parent=cloned)

    return cloned<|MERGE_RESOLUTION|>--- conflicted
+++ resolved
@@ -50,24 +50,18 @@
     :param FileVersion version: The version to serialize
     :param int index: One-based index of version
     """
-<<<<<<< HEAD
-    return {
-        'index': index + 1,
-        'user': {
-=======
 
     if anon:
         user = None
     else:
         user = {
->>>>>>> 693e2e44
             'name': version.creator.fullname,
             'url': version.creator.url,
         }
 
     return {
         'user': user,
-        'index': index,
+        'index': index + 1,
         'date': version.date_created.isoformat(),
         'downloads': record.get_download_count(version=index),
     }
