--- conflicted
+++ resolved
@@ -5,14 +5,11 @@
 
 from tests.base import OsfTestCase
 from tests.factories import AuthUserFactory
-<<<<<<< HEAD
 from website.app import init_app
 from website.util import api_url_for
 
 from framework.auth import Auth
 
-=======
->>>>>>> b19489aa
 from website.addons.twofactor.tests import _valid_code
 from website.addons.twofactor.utils import serialize_settings
 
@@ -55,39 +52,4 @@
         # reload the user settings object from the DB
         self.user_settings.reload()
 
-        assert_false(self.user_settings.is_confirmed)
-
-    def test_twofactor_settings_get_enabled(self):
-        url = api_url_for('twofactor_settings_get')
-        res = self.app.get(url, auth=self.user.auth)
-        assert_equal(res.json['result'], serialize_settings(Auth(self.user)))
-
-    def test_twofactor_settings_get_disabled(self):
-        user = AuthUserFactory()
-        url = api_url_for('twofactor_settings_get')
-        res = self.app.get(url, auth=user.auth)
-        assert_equal(res.json['result'], serialize_settings(Auth(user)))
-
-    def test_twofactor_enable_disabled(self):
-        user = AuthUserFactory()
-        url = api_url_for('twofactor_enable')
-        self.app.post(url, {}, auth=user.auth)
-        user.reload()
-        assert_true(user.has_addon('twofactor'))
-
-    def test_twofactor_enable_enabled(self):
-        url = api_url_for('twofactor_enable')
-        res = self.app.post(url, {}, auth=self.user.auth, expect_errors=True)
-        assert_equal(res.status_code, http.BAD_REQUEST)
-
-    def test_twofactor_disable_enabled(self):
-        url = api_url_for('twofactor_disable')
-        res = self.app.delete(url, auth=self.user.auth)
-        assert_equal(res.json, {})
-        assert_equal(res.status_code, http.OK)
-
-    def test_twofactor_disable_disabled(self):
-        user = AuthUserFactory()
-        url = api_url_for('twofactor_disable')
-        res = self.app.delete(url, auth=user.auth, expect_errors=True)
-        assert_equal(res.status_code, http.BAD_REQUEST)+        assert_false(self.user_settings.is_confirmed)