

## TODO: Load this as a dependency of twoFactoryUserConfig module w/ script.js
<script type="text/javascript" src="/static/addons/twofactor/jquery.qrcode.min.js"></script>

<h4 class="addon-title">Two-factor Authentication</h4>

% if not is_confirmed:
<style>
    #TfaCode {
        width:6em;
        display:inline;
        margin-right:5px;
        padding-top: 4px;
    }
</style>
<div id="twoFactorScope" class="scripted">
    <div id="TfaVerify" class="addon-settings">
<<<<<<< HEAD
        <p>By using two-factor authentication, you'll protect your OSF account with both
            your password and your mobile phone.</p>
=======
        <p>Two-factor authentication will help protect your OSF account by requiring access to
            your mobile device to log in.</p>
        <div class="alert alert-danger"><p><strong>Important: </strong> If you lose access to your mobile device, you will not be able to log in to your OSF account.</p></div>
>>>>>>> 1713e4f8
        <p>To use, you must install an appropriate application on your mobile device. Google Authenticator
            is a popular choice and is available for both
            <a href="https://play.google.com/store/apps/details?id=com.google.android.apps.authenticator2">Android</a>
            and <a href="https://itunes.apple.com/us/app/google-authenticator/id388497605?mt=8">iOS</a>.</p>
        <p>Once verified, your device will display a six-digit code that must be entered during the
            login process. This code changes every few seconds, which means that unauthorized users
            will not be able to log in to you account, <em>even if they know your password</em>.</p>
        <p>Scan the image below, or enter the secret key <code>${ secret }</code> into your authentication device.</p>
        <div id="twoFactorQrCode"></div>

        <form data-bind="submit: submitSettings" class="form">
            <div class="form-group">
                <label class="control-label" for="TfaCode">Enter your verification code:</label>
                <div>
                    <input data-bind="value: tfaCode" type="text" name='TfaCode' id="TfaCode" class="form-control" />
                    <input type="submit" value="Submit" class="btn btn-primary">
                </div>
                <div class="help-block">
                    <p data-bind="html: message, attr.class: messageClass"></p>
                </div>
            </div>
        </form>

    </div>
</div>
% endif
<div id="TfaDeactivate" ${ 'style="display:none"' if not is_confirmed else ''}>
    <p class="text-success">Enabled</p>
</div>

<script>
    $script(['/static/addons/twofactor/twoFactorUserConfig.js'], function() {
        new TwoFactorUserConfig('#twoFactorScope', '#twoFactorQrCode', "${ otpauth_url }");
    });
</script><|MERGE_RESOLUTION|>--- conflicted
+++ resolved
@@ -16,14 +16,9 @@
 </style>
 <div id="twoFactorScope" class="scripted">
     <div id="TfaVerify" class="addon-settings">
-<<<<<<< HEAD
         <p>By using two-factor authentication, you'll protect your OSF account with both
             your password and your mobile phone.</p>
-=======
-        <p>Two-factor authentication will help protect your OSF account by requiring access to
-            your mobile device to log in.</p>
         <div class="alert alert-danger"><p><strong>Important: </strong> If you lose access to your mobile device, you will not be able to log in to your OSF account.</p></div>
->>>>>>> 1713e4f8
         <p>To use, you must install an appropriate application on your mobile device. Google Authenticator
             is a popular choice and is available for both
             <a href="https://play.google.com/store/apps/details?id=com.google.android.apps.authenticator2">Android</a>
