# -*- coding: utf-8 -*-
"""Persistence layer for the gdrive addon.
"""
import base64

from modularodm.exceptions import ModularOdmException
from framework.auth import Auth
from modularodm import fields, Q
from website.addons.base import AddonUserSettingsBase, AddonNodeSettingsBase, GuidFile
<<<<<<< HEAD
from .utils import clean_path, GoogleDriveNodeLogger, check_access_token
=======
>>>>>>> 065c127a
from website.addons.base import exceptions

from .utils import clean_path, GoogleDriveNodeLogger, check_access_token, get_path_from_waterbutler_path


class AddonGdriveGuidFile(GuidFile):
    path = fields.StringField(index=True)

    @property
    def file_name(self):
        folder_name = '/' + clean_path(self.path)
        if self.revision:
            return '{0}_{1}_{2}.html'.format(self._id, self.revision, base64.b64encode(folder_name))
        return '{0}_{1}_{2}.html'.format(self._id, self.unique_identifier, base64.b64encode(folder_name))

    @property
    def folder(self):
        return self.node.get_addon('gdrive').folder

    @property
    def waterbutler_path(self):
        path = self.path
        return path

    @property
    def provider(self):
        return 'gdrive'

    @property
    def version_identifier(self):
        return 'revision'

    @property
    def unique_identifier(self):
        return self._metadata_cache['extra']['revisionId']

    @classmethod
    def get_or_create(cls, node, path):
        """Get or create a new file record. Return a tuple of the form (obj, created)
        """
        try:
            new = cls.find_one(
                Q('node', 'eq', node) &
                Q('path', 'eq', path)
            )
            created = False
        except ModularOdmException:
            # Create new
            new = cls(node=node, path=path)
            new.save()
            created = True
        return new, created


class AddonGdriveUserSettings(AddonUserSettingsBase):
    """Stores user-specific information, including the Oauth access
    token.
    """
    access_token = fields.StringField(required=False)
    username = fields.StringField(required=False)
    refresh_token = fields.StringField(required=False)
    token_expiry = fields.IntegerField(required=False)

    @property
    def has_auth(self):
        return bool(self.access_token)

    def clear(self):  # TODO : check for all the nodes (see dropbox)
        self.access_token = None

        for node_settings in self.addongdrivenodesettings__authorized:
            node_settings.deauthorize(Auth(self.owner))
            node_settings.save()
        return self

    def delete(self, save=True):
        self.clear()
        super(AddonGdriveUserSettings, self).delete(save)

    def __repr__(self):
        return u'<AddonGdriveUserSettings(user={self.owner.username!r})>'.format(self=self)


class AddonGdriveNodeSettings(AddonNodeSettingsBase):
    user_settings = fields.ForeignField(
        'addongdriveusersettings', backref='authorized'
    )

    folder = fields.StringField(default=None)
    waterbutler_folder = fields.StringField(default=None)
    # folderId = fields.StringField(default=None)  # TODO Remove, if not used

    @property
    def has_auth(self):
        """Whether an access token is associated with this node."""
        return bool(self.user_settings and self.user_settings.has_auth)

    def deauthorize(self, auth=None, add_log=True):
        """Remove user authorization from this node and log the event."""
        node = self.owner
        folder = self.folder

        self.folder = None
        self.user_settings = None

        if add_log:
            extra = {'folder': folder}
            nodelogger = GoogleDriveNodeLogger(node=node, auth=auth)
            nodelogger.log(action="node_deauthorized", extra=extra, save=True)

    def set_folder(self, folder, auth):
        self.waterbutler_folder = folder
        self.folder = folder['name']
        # Add log to node
        nodelogger = GoogleDriveNodeLogger(node=self.owner, auth=auth)
        nodelogger.log(action="folder_selected", save=True)

    def set_user_auth(self, user_settings):
        """Import a user's GDrive authentication and create a NodeLog.

        :param AddonGdriveUserSettings user_settings: The user settings to link.
        """
        self.user_settings = user_settings
        nodelogger = GoogleDriveNodeLogger(node=self.owner, auth=Auth(user_settings.owner))
        nodelogger.log(action="node_authorized", save=True)

    def serialize_waterbutler_credentials(self):
        if not self.has_auth:
            raise exceptions.AddonError('Addon is not authorized')
        check_access_token(self.user_settings)
        return {'token': self.user_settings.access_token}

    def serialize_waterbutler_settings(self):
        if not self.waterbutler_folder:
            raise exceptions.AddonError('Folder is not configured')
        return {'folder': self.waterbutler_folder}

    def create_waterbutler_log(self, auth, action, metadata):
        # cleaned_path = clean_path(metadata['path'])
        url = self.owner.web_url_for('addon_view_or_download_file', path=metadata['path'], provider='gdrive')

        self.owner.add_log(
            'gdrive_{0}'.format(action),
            auth=auth,
            params={
                'project': self.owner.parent_id,
                'node': self.owner._id,
                'path': metadata['path'],
                'folder': self.folder,

                'urls': {
                    'view': url,
                    'download': url + '?action=download'
                },
            },
        )

    def find_or_create_file_guid(self, path):
        return AddonGdriveGuidFile.get_or_create(self.owner, path)

    # #### Callback overrides #####

    def before_register_message(self, node, user):
        """Return warning text to display if user auth will be copied to a
        registration.
        """
        category, title = node.project_or_component, node.title
        if self.user_settings and self.user_settings.has_auth:
            return (
                u'The contents of Google Drive add-ons cannot be registered at this time; '
                u'the Google Drive folder linked to this {category} will not be included '
                u'as part of this registration.'
            ).format(**locals())

    # backwards compatibility
    before_register = before_register_message

    def before_fork_message(self, node, user):
        """Return warning text to display if user auth will be copied to a
        fork.
        """
        category = node.project_or_component
        if self.user_settings and self.user_settings.owner == user:
            return (u'Because you have authorized the Google Drive add-on for this '
                    '{category}, forking it will also transfer your authentication token to '
                    'the forked {category}.').format(category=category)

        else:
            return (u'Because the Googlre Drive add-on has been authorized by a different '
                    'user, forking it will not transfer authentication token to the forked '
                    '{category}.').format(category=category)

    # backwards compatibility
    before_fork = before_fork_message

    def before_remove_contributor_message(self, node, removed):
        """Return warning text to display if removed contributor is the user
        who authorized the Gdrive addon
        """
        if self.user_settings and self.user_settings.owner == removed:
            category = node.project_or_component
            name = removed.fullname
            return (u'The Google Drive add-on for this {category} is authenticated by {name}. '
                    'Removing this user will also remove write access to Dropbox '
                    'unless another contributor re-authenticates the add-on.'
                    ).format(**locals())

    # backwards compatibility
    before_remove_contributor = before_remove_contributor_message

    def after_register(self, node, registration, user, save=True):
        """After registering a node, copy the user settings and save the
        chosen folder.

        :return: A tuple of the form (cloned_settings, message)
        """
        clone, message = super(AddonGdriveNodeSettings, self).after_register(
            node, registration, user, save=False
        )
        # Copy user_settings and add registration data
        if self.has_auth and self.folder is not None:
            clone.user_settings = self.user_settings
            clone.registration_data['folder'] = self.folder
        if save:
            clone.save()
        return clone, message

    def after_fork(self, node, fork, user, save=True):
        """After forking, copy user settings if the user is the one who authorized
        the addon.

        :return: A tuple of the form (cloned_settings, message)
        """
        clone, _ = super(AddonGdriveNodeSettings, self).after_fork(
            node=node, fork=fork, user=user, save=False
        )

        if self.user_settings and self.user_settings.owner == user:
            clone.user_settings = self.user_settings
            message = 'Google Drive authorization copied to fork.'
        else:
            message = ('Google Drive authorization not copied to forked {cat}. You may '
                       'authorize this fork on the <a href="{url}">Settings</a>'
                       'page.').format(
                url=fork.web_url_for('node_setting'),
                cat=fork.project_or_component
            )
        if save:
            clone.save()
        return clone, message

    def after_remove_contributor(self, node, removed):
        """If the removed contributor was the user who authorized the Gdrive
        addon, remove the auth credentials from this node.
        Return the message text that will be displayed to the user.
        """
        if self.user_settings and self.user_settings.owner == removed:
            self.user_settings = None
            self.save()
            name = removed.fullname
            url = node.web_url_for('node_setting')
            return ('Because the Google Drive add-on for this project was authenticated'
                    'by {name}, authentication information has been deleted. You '
                    'can re-authenticate on the <a href="{url}">Settings</a> page'
                    ).format(**locals())

    def after_delete(self, node, user):
        self.deauthorize(Auth(user=user), add_log=True)
        self.save()<|MERGE_RESOLUTION|>--- conflicted
+++ resolved
@@ -3,17 +3,14 @@
 """
 import base64
 
+from modularodm import fields, Q
 from modularodm.exceptions import ModularOdmException
+
 from framework.auth import Auth
-from modularodm import fields, Q
+from website.addons.base import exceptions
 from website.addons.base import AddonUserSettingsBase, AddonNodeSettingsBase, GuidFile
-<<<<<<< HEAD
+
 from .utils import clean_path, GoogleDriveNodeLogger, check_access_token
-=======
->>>>>>> 065c127a
-from website.addons.base import exceptions
-
-from .utils import clean_path, GoogleDriveNodeLogger, check_access_token, get_path_from_waterbutler_path
 
 
 class AddonGdriveGuidFile(GuidFile):
@@ -199,7 +196,7 @@
                     'the forked {category}.').format(category=category)
 
         else:
-            return (u'Because the Googlre Drive add-on has been authorized by a different '
+            return (u'Because the Google Drive add-on has been authorized by a different '
                     'user, forking it will not transfer authentication token to the forked '
                     '{category}.').format(category=category)
 
