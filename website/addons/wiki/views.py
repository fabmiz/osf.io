# -*- coding: utf-8 -*-

import difflib
import httplib as http
import logging

from bs4 import BeautifulSoup
from flask import request

from framework.forms.utils import sanitize
from framework.mongo.utils import from_mongo
from framework.exceptions import HTTPError
from framework.auth.utils import privacy_info_handle

from website.project.views.node import _view_project
from website.project import show_diff
from website.project.model import has_anonymous_link
from website.project.decorators import (
    must_be_contributor_or_public,
    must_have_addon, must_not_be_registration,
    must_be_valid_project,
    must_have_permission
)

from model import NodeWikiPage

logger = logging.getLogger(__name__)

HOME = 'home'


@must_be_contributor_or_public
@must_have_addon('wiki', 'node')
def wiki_widget(**kwargs):
    node = kwargs['node'] or kwargs['project']
    wiki = node.get_addon('wiki')
    wiki_page = node.get_wiki_page('home')

    more = False
    if wiki_page and wiki_page.html(node):
        wiki_html = wiki_page.html(node)
        if len(wiki_html) > 500:
            wiki_html = BeautifulSoup(wiki_html[:500] + '...', 'html.parser')
            more = True
        else:
            wiki_html = BeautifulSoup(wiki_html)
            more = False
    else:
        wiki_html = None

    rv = {
        'complete': True,
        'content': wiki_html,
        'more': more,
        'include': False,
    }
    rv.update(wiki.config.to_json())
    return rv


@must_be_valid_project
@must_have_addon('wiki', 'node')
def project_wiki_home(**kwargs):
    node = kwargs['node'] or kwargs['project']
    return {}, None, None, u'{}wiki/home/'.format(node.url)


def _get_wiki_versions(node, wid, anonymous=False):

    # Skip if page doesn't exist; happens on new projects before
    # default "home" page is created
    if wid not in node.wiki_pages_versions:
        return []

    versions = [
        NodeWikiPage.load(page)
        for page in node.wiki_pages_versions[wid]
    ]

    return [
        {
            'version': version.version,
            'user_fullname': privacy_info_handle(
                version.user.fullname, anonymous, name=True
            ),
            'date': version.date.replace(microsecond=0),
        }
        for version in reversed(versions)
    ]


@must_be_valid_project  # injects project
@must_be_contributor_or_public  # injects user, project
@must_have_addon('wiki', 'node')
def project_wiki_compare(auth, wid, compare_id, **kwargs):
    node = kwargs['node'] or kwargs['project']

    anonymous = has_anonymous_link(node, auth)
    wiki_page = node.get_wiki_page(wid)
    toc = serialize_wiki_toc(node, auth=auth)

    if not wiki_page:
        raise HTTPError(http.NOT_FOUND)

    comparison_page = node.get_wiki_page(wid, compare_id)
    if comparison_page:
        current = wiki_page.content
        comparison = comparison_page.content
        sm = difflib.SequenceMatcher(None, comparison, current)
        content = show_diff(sm)
        content = content.replace('\n', '<br />')
        ret = {
            'pageName': wid,
            'wiki_content': content,
            'wiki_id': wiki_page._primary_key if wiki_page else None,
            'versions': _get_wiki_versions(node, wid, anonymous),
            'is_current': True,
            'is_edit': False,
            'version': wiki_page.version,
            'pages_current': sorted([
                from_mongo(version)
                for version in node.wiki_pages_current
            ]),
            'toc': toc,
            'url': node.url,
            'api_url': node.api_url,
            'category': node.category,
            'wiki_page_api_url': node.api_url_for('project_wiki_page', wid=wiki_page.page_name),
            'wiki_home_url': node.url + 'wiki/',
        }
        ret.update(_view_project(node, auth, primary=True))
        return ret

    raise HTTPError(http.NOT_FOUND)


@must_be_valid_project  # injects project
@must_have_permission('write')  # injects auth, project
@must_have_addon('wiki', 'node')
def project_wiki_version(auth, **kwargs):
    node = kwargs['node'] or kwargs['project']
    wid = kwargs['wid']
    vid = kwargs['vid']

    wiki_page = node.get_wiki_page(wid, version=vid)

    if wiki_page:
        rv = {
            'wiki_id': wiki_page._id if wiki_page else None,
            'pageName': wid,
            'wiki_content': wiki_page.html(node),
            'version': wiki_page.version,
            'is_current': wiki_page.is_current,
            'is_edit': False,
        }
        rv.update(_view_project(node, auth, primary=True))
        return rv

    raise HTTPError(http.NOT_FOUND)


def serialize_wiki_toc(project, auth):
    toc = [
        {
            'id': child._primary_key,
            'title': child.title,
            'category': child.category,
            'pages': sorted(child.wiki_pages_current.keys()) if child.wiki_pages_current else [],
            'url': child.web_url_for('project_wiki_page', wid=HOME),
            'is_pointer': not child.primary,
            'link': auth.private_key
        }
        for child in project.nodes
        if not child.is_deleted
        and child.can_view(auth)
        if child.has_addon('wiki')
    ]
    return toc


@must_be_valid_project  # injects project
@must_be_contributor_or_public
@must_have_addon('wiki', 'node')
def project_wiki_page(auth, **kwargs):

    wid = kwargs['wid']
    node = kwargs['node'] or kwargs['project']
    anonymous = has_anonymous_link(node, auth)
    wiki_page = node.get_wiki_page(wid)

    # todo breaks on /<script>; why?

    if wiki_page:
        version = wiki_page.version
        is_current = wiki_page.is_current
        content = wiki_page.html(node)
        wiki_page_api_url = node.api_url_for('project_wiki_page', wid=wiki_page.page_name)
    else:
        version = 'NA'
        is_current = False
        content = '<p><em>No wiki content</em></p>'
        wiki_page_api_url = None

    toc = serialize_wiki_toc(node, auth=auth)

    ret = {
        'wiki_id': wiki_page._primary_key if wiki_page else None,
        'pageName': wid,
        'page': wiki_page,
        'version': version,
        'versions': _get_wiki_versions(node, wid, anonymous=anonymous),
        'wiki_content': content,
        'is_current': is_current,
        'is_edit': False,
        'pages_current': sorted([
            from_mongo(each)
            for each in node.wiki_pages_current
        ]),
        'toc': toc,
        'url': node.url,
        'api_url': node.api_url,
        'category': node.category,
        'wiki_page_api_url': wiki_page_api_url,
        'wiki_home_url': node.url + 'wiki/',
    }

    ret.update(_view_project(node, auth, primary=True))
    return ret


@must_be_valid_project
@must_be_contributor_or_public
@must_have_addon('wiki', 'node')
def wiki_page_content(wid, **kwargs):
    node = kwargs['node'] or kwargs['project']

    wiki_page = node.get_wiki_page(wid)

    return {
        'wiki_content': wiki_page.content if wiki_page else ''
    }


@must_be_valid_project  # returns project
@must_have_permission('write')  # returns user, project
@must_not_be_registration
@must_have_addon('wiki', 'node')
def project_wiki_edit(auth, **kwargs):
    wid = kwargs['wid']  # the page name
    node = kwargs['node'] or kwargs['project']
    wiki_page = node.get_wiki_page(wid)

    if wiki_page:
        version = wiki_page.version
        is_current = wiki_page.is_current
        content = wiki_page.content
        wiki_page_api_url = node.api_url_for('project_wiki_page', wid=wiki_page.page_name)
    else:
        version = 'NA'
        is_current = False
        content = ''
        wiki_page_api_url = None

    # TODO: Remove duplication with project_wiki_page
    toc = serialize_wiki_toc(node, auth=auth)
    rv = {
        'pageName': wid,
        'version': version,
        'versions': _get_wiki_versions(node, wid),
        'wiki_content': content,
        'wiki_id': wiki_page._id if wiki_page else '',
        'is_current': is_current,
        'is_edit': True,
        'pages_current': sorted([
            from_mongo(each)
            for each in node.wiki_pages_current
        ]),
        'toc': toc,
        'url': node.url,
        'api_url': node.api_url,
        'category': node.category,
        'wiki_page_api_url': wiki_page_api_url,
        'wiki_home_url': node.url + 'wiki/',
    }
    rv.update(_view_project(node, auth, primary=True))
    return rv


@must_be_valid_project  # injects node or project
@must_have_permission('write')  # injects user
@must_not_be_registration
@must_have_addon('wiki', 'node')
def project_wiki_edit_post(wid, auth, **kwargs):

    node_to_use = kwargs['node'] or kwargs['project']

    value = request.data.replace('"', '')
    if value is not '':
        wid = value
        if wid != sanitize(wid):
            raise HTTPError(http.UNPROCESSABLE_ENTITY, redirect_url='{}wiki/'.format(node_to_use.url))

        # Check for duplicate page names
        wiki_pages = node_to_use.wiki_pages_current
        for wiki in wiki_pages:
            if wid.lower() == wiki.lower():
                raise HTTPError(http.CONFLICT, redirect_url='{}wiki/'.format(node_to_use.url))

    wiki_page = node_to_use.get_wiki_page(wid)
    redirect_url = u'{}wiki/{}/'.format(node_to_use.url, wid)

    if wiki_page:
        # Only update node wiki if content has changed
        content = wiki_page.content
        if request.form['content'] != content:
            node_to_use.update_node_wiki(wid, request.form['content'], auth)
            ret = {'status': 'success'}
        else:
            ret = {'status': 'unmodified'}
    else:
        # update_node_wiki will create a new wiki page because a page
        # with wid does not exist
        node_to_use.update_node_wiki(wid, "", auth)
        return {
            'status': 'success',
            'location': u'{}wiki/{}/{}/'.format(node_to_use.url, wid, 'edit'),
        }, http.CREATED

    return ret, http.FOUND, None, redirect_url


@must_not_be_registration
@must_have_permission('write')
@must_have_addon('wiki', 'node')
def project_wiki_rename(**kwargs):
    node = kwargs['node'] or kwargs['project']
    wid = request.json.get('pk', None)
    page = NodeWikiPage.load(wid)
    if page.page_name.lower() == 'home':
        raise HTTPError(http.BAD_REQUEST, data=dict(
            message_short='Invalid request',
            message_long='The wiki home page cannot be renamed.'
        ))
    new_name = request.json.get('value', None)
    if new_name != sanitize(new_name):
        raise HTTPError(http.UNPROCESSABLE_ENTITY)

    if page and new_name:
<<<<<<< HEAD
        try:
            exist_check = node.wiki_pages_versions[new_name]
        except KeyError:
            exist_check = None
        if exist_check:
            raise HTTPError(http.CONFLICT)

        node.wiki_pages_versions[new_name] = node.wiki_pages_versions[page.page_name]
        del node.wiki_pages_versions[page.page_name]
        node.wiki_pages_current[new_name] = node.wiki_pages_current[page.page_name]
        del node.wiki_pages_current[page.page_name]
=======
        if new_name.lower() in node.wiki_pages_current:
            raise HTTPError(http.CONFLICT)

        # TODO: This should go in a Node method like node.rename_wiki
        node.wiki_pages_versions[new_name.lower()] = node.wiki_pages_versions[page.page_name.lower()]
        del node.wiki_pages_versions[page.page_name.lower()]
        node.wiki_pages_current[new_name.lower()] = node.wiki_pages_current[page.page_name.lower()]
        del node.wiki_pages_current[page.page_name.lower()]
>>>>>>> 787c27f3
        node.save()
        page.rename(new_name)
        return {'message': new_name}

    raise HTTPError(http.BAD_REQUEST)

@must_be_valid_project  # injects project
@must_have_permission('write')  # injects user, project
@must_not_be_registration
@must_have_addon('wiki', 'node')
def project_wiki_delete(auth, wid, **kwargs):
    node = kwargs['node'] or kwargs['project']
    page = node.get_wiki_page(wid)
    if not page:
        raise HTTPError(http.NOT_FOUND)
    node.delete_node_wiki(node, page, auth)
    node.save()
    return {}<|MERGE_RESOLUTION|>--- conflicted
+++ resolved
@@ -22,7 +22,7 @@
     must_have_permission
 )
 
-from model import NodeWikiPage
+from .model import NodeWikiPage
 
 logger = logging.getLogger(__name__)
 
@@ -115,7 +115,7 @@
             'wiki_id': wiki_page._primary_key if wiki_page else None,
             'versions': _get_wiki_versions(node, wid, anonymous),
             'is_current': True,
-            'is_edit': False,
+            'is_edit': True,
             'version': wiki_page.version,
             'pages_current': sorted([
                 from_mongo(version)
@@ -346,19 +346,6 @@
         raise HTTPError(http.UNPROCESSABLE_ENTITY)
 
     if page and new_name:
-<<<<<<< HEAD
-        try:
-            exist_check = node.wiki_pages_versions[new_name]
-        except KeyError:
-            exist_check = None
-        if exist_check:
-            raise HTTPError(http.CONFLICT)
-
-        node.wiki_pages_versions[new_name] = node.wiki_pages_versions[page.page_name]
-        del node.wiki_pages_versions[page.page_name]
-        node.wiki_pages_current[new_name] = node.wiki_pages_current[page.page_name]
-        del node.wiki_pages_current[page.page_name]
-=======
         if new_name.lower() in node.wiki_pages_current:
             raise HTTPError(http.CONFLICT)
 
@@ -367,7 +354,6 @@
         del node.wiki_pages_versions[page.page_name.lower()]
         node.wiki_pages_current[new_name.lower()] = node.wiki_pages_current[page.page_name.lower()]
         del node.wiki_pages_current[page.page_name.lower()]
->>>>>>> 787c27f3
         node.save()
         page.rename(new_name)
         return {'message': new_name}
