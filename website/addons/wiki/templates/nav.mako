--- conflicted
+++ resolved
@@ -1,19 +1,11 @@
 <nav class="navbar navbar-default">
     <div class="navbar-collapse">
         <ul class="superlist nav navbar-nav" style="text-align: center; float: none">
-<<<<<<< HEAD
-
-        <li><a href="${node['url']}wiki/${pageName | u}">View</a></li>
-
-            % if not versions:
-                <li><a class="disabled">History</a></li>
-=======
-        <li><a href="${node['url']}wiki/${pageName}">View</a></li>
+            <li><a href="${node['url']}wiki/${pageName | u}">View</a></li>
             % if not versions or version == 'NA':
                 <li class="disabled"><a>History</a></li>
->>>>>>> e2d6a64d
             % else:
-                <li><a href="${node['url']}wiki/${pageName | u}/compare/1">History</a> </li>
+                <li><a href="${node['url']}wiki/${pageName | u}/compare/1">History</a></li>
             % endif
         </ul>
     </div>
