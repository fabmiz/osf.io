--- conflicted
+++ resolved
@@ -25,14 +25,10 @@
             data-toggle="tooltip"
             title="Note: Home page cannot be renamed."
         % endif
-<<<<<<< HEAD
-    >${wiki_name}</span>
+    >${wiki_name if wiki_name != 'home' else 'Home'}</span>
     % if is_edit:
         (Draft)
     % endif
-=======
-        >${wiki_name if wiki_name != 'home' else 'Home'}</span>
->>>>>>> 0894fa1f
 </h3>
 
 <script type="text/javascript">
