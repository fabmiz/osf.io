<%page expression_filter="h"/>

% if user['can_edit']:
<nav class="navbar navbar-default wiki-status-sm wiki-status-lg">
    <div class="navbar-collapse">
        <ul class="superlist nav navbar-nav">
            <li><a href="#" data-toggle="modal" data-target="#newWiki">New</a></li>
                <%include file="add_wiki_page.mako"/>
            <li><a href="${urls['web']['edit']}">Edit</a></li>
            % if wiki_id and wiki_name != 'home':
            <li><a href="#" data-toggle="modal" data-target="#deleteWiki">Delete</a></li>
                <%include file="delete_wiki_page.mako"/>
            % endif
        </ul>
    </div>
</nav>
% endif

<h3 class="wiki-title wiki-title-xs" id="wikiName">
    % if wiki_name == 'home':
        <i class="icon-home"></i>
    % endif
    <span id="pageName"
        % if wiki_name == 'home' and not node['is_registration']:
            data-bind="tooltip: {title: 'Note: Home page cannot be renamed.'}"
        % endif
<<<<<<< HEAD
    >${wiki_name if wiki_name != 'home' else 'Home'}</span>
    % if is_edit:
        (Draft)
    % endif
</h3>

<script type="text/javascript">
    var $pageName = $('#pageName');
    $pageName.tooltip();

    // Activate editable title unless on home page or in edit mode only for users that can edit
    %if 'write' in user['permissions'] and not is_edit and wiki_id and wiki_name != 'home' and not node['is_registration']:
    $(document).ready(function() {
        $.fn.editable.defaults.mode = 'inline';
        $pageName.editable({
            type: 'text',
            send: 'always',
            url: '${urls['api']['rename']}',
            ajaxOptions: {
               type: 'put',
               contentType: 'application/json',
               dataType: 'json'
            },
            validate: function(value) {
                if($.trim(value) == ''){
                    return 'The wiki page name cannot be empty.';
                } else if(value.length > 100){
                    return 'The wiki page name cannot be more than 100 characters.';
                }
            },
            params: function(params) {
                return JSON.stringify(params);
            },
            success: function(response, value) {
                window.location.href = '${urls['web']['base']}' + encodeURIComponent(value) + '/';
            },
            error: function(response) {
                var msg = response.responseJSON.message_long;
                if (msg) {
                    return msg;
                } else {
                    // Log unexpected error with Raven
                    Raven.captureMessage('Error in renaming wiki', {
                        url: '${urls['api']['rename']}',
                        responseText: response.responseText,
                        statusText: response.statusText
                    });
                    return 'An unexpected error occurred. Please try again.';
                }
            }
        });
    });
    %endif
</script>
=======
        >${wiki_name if wiki_name != 'home' else 'Home'}</span>
</h3>
>>>>>>> 618d4010
<|MERGE_RESOLUTION|>--- conflicted
+++ resolved
@@ -24,62 +24,8 @@
         % if wiki_name == 'home' and not node['is_registration']:
             data-bind="tooltip: {title: 'Note: Home page cannot be renamed.'}"
         % endif
-<<<<<<< HEAD
     >${wiki_name if wiki_name != 'home' else 'Home'}</span>
     % if is_edit:
         (Draft)
     % endif
-</h3>
-
-<script type="text/javascript">
-    var $pageName = $('#pageName');
-    $pageName.tooltip();
-
-    // Activate editable title unless on home page or in edit mode only for users that can edit
-    %if 'write' in user['permissions'] and not is_edit and wiki_id and wiki_name != 'home' and not node['is_registration']:
-    $(document).ready(function() {
-        $.fn.editable.defaults.mode = 'inline';
-        $pageName.editable({
-            type: 'text',
-            send: 'always',
-            url: '${urls['api']['rename']}',
-            ajaxOptions: {
-               type: 'put',
-               contentType: 'application/json',
-               dataType: 'json'
-            },
-            validate: function(value) {
-                if($.trim(value) == ''){
-                    return 'The wiki page name cannot be empty.';
-                } else if(value.length > 100){
-                    return 'The wiki page name cannot be more than 100 characters.';
-                }
-            },
-            params: function(params) {
-                return JSON.stringify(params);
-            },
-            success: function(response, value) {
-                window.location.href = '${urls['web']['base']}' + encodeURIComponent(value) + '/';
-            },
-            error: function(response) {
-                var msg = response.responseJSON.message_long;
-                if (msg) {
-                    return msg;
-                } else {
-                    // Log unexpected error with Raven
-                    Raven.captureMessage('Error in renaming wiki', {
-                        url: '${urls['api']['rename']}',
-                        responseText: response.responseText,
-                        statusText: response.statusText
-                    });
-                    return 'An unexpected error occurred. Please try again.';
-                }
-            }
-        });
-    });
-    %endif
-</script>
-=======
-        >${wiki_name if wiki_name != 'home' else 'Home'}</span>
-</h3>
->>>>>>> 618d4010
+</h3>