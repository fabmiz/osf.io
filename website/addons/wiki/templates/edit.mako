<%page expression_filter="h"/>
<%inherit file="project/project_base.mako"/>
<%def name="title()">${node['title'] | n} Wiki</%def>

<div class="row">
    <div class="col-xs-6">
        <%include file="wiki/templates/status.mako"/>
    </div>
    <div class="col-xs-6">
        <div class="pull-right">
          <div class="switch"></div>
          </div>
    </div>
</div>

<div class="wiki">
  <div class="row wiki-wrapper">
    <div class="col-sm-3 panel-toggle">
<<<<<<< HEAD
        <div class="wiki-panel hidden-xs"> 
              <div class="wiki-panel-header"> <i class="icon-list"> </i>  Menu 
                <div class="pull-right"> <div class="panel-collapse"> <i class="icon icon-angle-left"> </i> </div></div>
=======
        <div class="wiki-panel hidden-xs">
              <div class="wiki-panel-header"> <i class="icon-list"> </i>  Menu
                <div class="pull-right"> <div class="panel-collapse"> <i class="icon icon-chevron-left"> </i> </div></div>
>>>>>>> c9d1c2a3
              </div>
              <div class="wiki-panel-body">
                <%include file="wiki/templates/toc.mako"/>
                </div>
            </div>
            <div class="wiki-panel visible-xs">
              <div class="wiki-panel-header"> <i class="icon-list"> </i>  Menu </div>
              <div class="wiki-panel-body ">
                <%include file="wiki/templates/toc.mako"/>
                </div>
            </div>

        <div class="wiki-panel panel-collapsed hidden-xs text-center" class="scripted">
          <div class="wiki-panel-header">
            <i class="icon-list"> </i>
            <i class="icon icon-angle-right"> </i>
          </div>
          <div class="wiki-panel-body">
              <%include file="wiki/templates/nav.mako"/>
           </div>
        </div>
    </div>

    <div class="col-sm-9 panel-expand">
      <div class="row">

        % if can_edit:
        <div class="col-sm-4" data-osf-panel="Edit">
                <div class="wiki-panel">
                  <div class="wiki-panel-header"> <i class="icon-edit"> </i>  Edit </div>
                  <div class="wiki-panel-body">
                      <form id="wiki-form" action="${urls['web']['edit']}" method="POST">
                        <div class="row">
                        <div class="col-xs-12">
                          <div class="form-group wmd-panel">
                              <div class="row">
                                  <div class="col-sm-8">
                                       <p>
                                           <em>Changes will be stored but not published until
                                           you click "Save."</em>
                                       </p>
                                  </div>
                                  <div class="col-sm-4">
                                      <ul class="list-inline" data-bind="foreach: activeUsers" class="pull-right">
                                          <!-- ko ifnot: id === '${user_id}' -->
                                              <li><a data-bind="attr: { href: url }" >
                                                  <img data-bind="attr: {src: gravatar}, tooltip: {title: name, placement: 'bottom'}"
                                                       style="border: 1px solid black;">
                                              </a></li>
                                          <!-- /ko -->
                                      </ul>
                                  </div>
                              </div>
                              <div id="wmd-button-bar"></div>
                              <div data-bind="fadeVisible: throttledStatus() !== 'connected'" class="scripted">
                                  <div class="progress" style="margin-bottom: 5px">
                                      <div role="progressbar"
                                           data-bind="attr: progressBar"
                                              >
                                          <span data-bind="text: statusDisplay"></span>
                                          <a class="sharejs-info-btn">
                                              <i class="icon-question-sign icon-large"
                                                 data-toggle="modal"
                                                 data-bind="attr: {data-target: modalTarget}"
                                                      >
                                              </i>
                                          </a>
                                      </div>
                                  </div>
                              </div>

                              <div id="editor" class="wmd-input wiki-editor"
                                   data-bind="ace: currentText">Loading. . .</div>
                          </div>
                        </div>
                      </div>
                      <div class="row">
                        <div class="col-xs-12">
                           <div class="pull-right">
                              <button id="revert-button"
                                      class="btn btn-success"
                                      data-bind="click: revertChanges"
                                      >Revert</button>
                              <input type="submit"
                                     class="btn btn-primary"
                                     value="Save"
                                     onclick=$(window).off('beforeunload')>
                          </div>
                        </div>
                      </div>
                        <!-- Invisible textarea for form submission -->
                        <textarea name="content" style="visibility: hidden; height: 0px"
                                  data-bind="value: currentText"></textarea>
                    </form>
                  </div>
                </div>
          </div>
          % endif

          <div class="col-sm-4" data-osf-panel="View">
              <div class="wiki-panel">
                <div class="wiki-panel-header">
                    <div class="row">
                        <div class="col-sm-6">
                            <i class="icon-eye-open"> </i>  View
                        </div>
                        <div class="col-sm-6">
                            <!-- Version Picker -->
                            <select id="viewVersionSelect" class="pull-right">
                                % if can_edit:
                                    <option value="preview">Preview</option>
                                % endif
                                <option value="current">Current</option>
                                % for version in versions[1:]:
                                    <option value="${version['version']}">Version ${version['version']}</option>
                                % endfor
                            </select>
                        </div>
                    </div>
                </div>
                <div class="wiki-panel-body">
                    <!-- Live preview from editor -->
                    <div id="viewPreview" class="markdown-it-view">
                        <div id="markdownItPreview"></div>
                    </div>
                    <!-- Version view -->
                    <div id="viewVersion" class="markdown-it-view" style="display: none;">
                        <div id="markdownItRender">${wiki_content | n}</div>
                    </div>
                </div>
              </div>
          </div>
          <div class="col-sm-4" data-osf-panel="Compare">
            <div class="wiki-panel">
              <div class="wiki-panel-header">
                  <div class="row">
                      <div class="col-sm-6">
                          <i class="icon-exchange"> </i>  Compare
                      </div>
                      <div class="col-sm-6">
                            <!-- Version Picker -->
                            <select id="compareVersionSelect" class="pull-right">
                                <option value="current">Current</option>
                                % for version in versions[1:]:
                                    <option value="${version['version']}">Version ${version['version']}</option>
                                % endfor
                            </select>
                      </div>
                  </div>
              </div>
              <div class="wiki-panel-body">
                <div class="row">
                    <div class="col-xs-12"> ... coming soon </div>
                </div>
              </div>
            </div>
          </div>
      </div><!-- end row -->
    </div>

  </div>
</div><!-- end wiki -->

<<<<<<< HEAD


<!-- Wiki modals should also be placed here! --> 
  <%include file="wiki/templates/add_wiki_page.mako"/>
% if wiki_id and wiki_name != 'home':
  <%include file="wiki/templates/delete_wiki_page.mako"/>
% endif




=======
>>>>>>> c9d1c2a3
<div class="modal fade" id="permissionsModal">
  <div class="modal-dialog">
    <div class="modal-content">
      <div class="modal-header">
        <h3 class="modal-title">The permissions for this page have changed</h3>
      </div>
      <div class="modal-body">
        <p>Your browser should refresh shortly&hellip;</p>
      </div>
    </div>
  </div>
</div>

<div class="modal fade" id="renameModal">
  <div class="modal-dialog">
    <div class="modal-content">
      <div class="modal-header">
        <h3 class="modal-title">The content of this wiki has been moved to a different page</h3>
      </div>
      <div class="modal-body">
        <p>Your browser should refresh shortly&hellip;</p>
      </div>
    </div>
  </div>
</div>

<div class="modal fade" id="deleteModal" tabindex="-1">
  <div class="modal-dialog">
    <div class="modal-content">
      <div class="modal-header">
        <h3 class="modal-title">This wiki page has been deleted</h3>
      </div>
      <div class="modal-body">
        <p>Press OK to return to the project wiki home page.</p>
      </div>
      <div class="modal-footer">
          <button type="button" class="btn btn-primary" data-dismiss="modal">OK</button>
      </div>
    </div>
  </div>
</div>

<div class="modal fade" id="connectingModal" tabindex="-1">
  <div class="modal-dialog">
    <div class="modal-content">
      <div class="modal-header">
        <button type="button" class="close" data-dismiss="modal" aria-label="Close"><span aria-hidden="true">&times;</span></button>
        <h3 class="modal-title">Connecting to the collaborative wiki</h3>
      </div>
      <div class="modal-body">
        <p>
            This page is currently attempting to connect to the collaborative wiki. You may continue to make edits.
            <strong>Changes will not be saved until you press the "Save" button.</strong>
        </p>
      </div>
    </div>
  </div>
</div>

<div class="modal fade" id="disconnectedModal" tabindex="-1">
  <div class="modal-dialog">
    <div class="modal-content">
      <div class="modal-header">
        <button type="button" class="close" data-dismiss="modal" aria-label="Close"><span aria-hidden="true">&times;</span></button>
        <h3 class="modal-title">Collaborative wiki is unavailable</h3>
      </div>
      <div class="modal-body">
        <p>
            The collaborative wiki is currently unavailable. You may continue to make edits.
            <strong>Changes will not be saved until you press the "Save" button.</strong>
        </p>
      </div>
    </div>
  </div>
</div>

<div class="modal fade" id="unsupportedModal" tabindex="-1">
  <div class="modal-dialog">
    <div class="modal-content">
      <div class="modal-header">
        <button type="button" class="close" data-dismiss="modal" aria-label="Close"><span aria-hidden="true">&times;</span></button>
        <h3 class="modal-title">Browser unsupported</h3>
      </div>
      <div class="modal-body">
        <p>
            Your browser does not support collaborative editing. You may continue to make edits.
            <strong>Changes will not be saved until you press the "Save" button.</strong>
        </p>
      </div>
    </div>
  </div>
</div>

<%def name="javascript_bottom()">
<% import json %>
${parent.javascript_bottom()}
<script>

    var canEdit = ${json.dumps(can_edit)};

    var canEditPageName = canEdit && ${json.dumps(
        wiki_id and wiki_name != 'home'
    )};

    window.contextVars = window.contextVars || {};
    window.contextVars.wiki = {
        canEdit: canEdit,
        canEditPageName: canEditPageName,
        usePythonRender: ${json.dumps(use_python_render)},
        urls: {
            draft: '${urls['api']['draft']}',
            content: '${urls['api']['content']}',
            rename: '${urls['api']['rename']}',
            base: '${urls['web']['base']}',
            sharejs: '${sharejs_url}'
        },
        metadata: {
            registration: true,
            docId: '${sharejs_uuid}',
            userId: '${user_id}',
            userName: '${user_full_name}',
            userUrl: '${user_url}',
            userGravatar: '${urls['gravatar']}'.replace('&amp;', '&')
        }
    };
</script>
<script src="//${sharejs_url}/text.js"></script>
<script src="//${sharejs_url}/share.js"></script>
<script src=${"/static/public/js/wiki-edit-page.js" | webpack_asset}></script>
</%def><|MERGE_RESOLUTION|>--- conflicted
+++ resolved
@@ -16,15 +16,9 @@
 <div class="wiki">
   <div class="row wiki-wrapper">
     <div class="col-sm-3 panel-toggle">
-<<<<<<< HEAD
         <div class="wiki-panel hidden-xs"> 
               <div class="wiki-panel-header"> <i class="icon-list"> </i>  Menu 
                 <div class="pull-right"> <div class="panel-collapse"> <i class="icon icon-angle-left"> </i> </div></div>
-=======
-        <div class="wiki-panel hidden-xs">
-              <div class="wiki-panel-header"> <i class="icon-list"> </i>  Menu
-                <div class="pull-right"> <div class="panel-collapse"> <i class="icon icon-chevron-left"> </i> </div></div>
->>>>>>> c9d1c2a3
               </div>
               <div class="wiki-panel-body">
                 <%include file="wiki/templates/toc.mako"/>
@@ -188,20 +182,12 @@
   </div>
 </div><!-- end wiki -->
 
-<<<<<<< HEAD
-
-
 <!-- Wiki modals should also be placed here! --> 
   <%include file="wiki/templates/add_wiki_page.mako"/>
 % if wiki_id and wiki_name != 'home':
   <%include file="wiki/templates/delete_wiki_page.mako"/>
 % endif
 
-
-
-
-=======
->>>>>>> c9d1c2a3
 <div class="modal fade" id="permissionsModal">
   <div class="modal-dialog">
     <div class="modal-content">
