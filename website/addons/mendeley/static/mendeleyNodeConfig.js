/**
 * Module that controls the mendeley node settings. Includes Knockout view-model
 * for syncing data, and HGrid-folderpicker for selecting a folder.
 */
'use strict';

var ko = require('knockout');
require('knockout-punches');
var $ = require('jquery');
var bootbox = require('bootbox');
var Raven = require('raven-js');

var FolderPicker = require('folderpicker');
var $osf = require('osfHelpers');

ko.punches.enableAll();
/**
 * Knockout view model for the mendeley node settings widget.
 */
var ViewModel = function(url, selector, folderPicker) {
    var self = this;
    self.selector = selector;
    // Accounts
    self.accounts = ko.observableArray([]);
    // Auth information
    self.nodeHasAuth = ko.observable(false);
    // whether current user is authorizer of the addon
    self.userIsOwner = ko.observable(false);
    // whether current user has an auth token
    self.userHasAuth = ko.observable(false);
    // whether the auth token is valid
    self.validCredentials = ko.observable(true);
    self.userAccountId = ko.observable('');
    // Currently linked folder, an Object of the form {name: ..., path: ...}
    self.folder = ko.observable({
        name: null,
        path: null
    });
    self.ownerName = ko.observable('');
    self.urls = ko.observable({});
    // Flashed messages
    self.message = ko.observable('');
    self.messageClass = ko.observable('text-info');
    // Display names
    self.PICKER = 'picker';
    // Current folder display
    self.currentDisplay = ko.observable(false);
    // CSS selector for the folder picker div
    self.folderPicker = folderPicker;
    // Currently selected folder, an Object of the form {name: ..., path: ...}
    self.selected = ko.observable(null);
    self.loading = ko.observable(false);
    // Whether the initial data has been fetched form the server. Used for
    // error handling.
    self.loadedSettings = ko.observable(false);
    // Whether the contributor emails have been loaded from the server
    self.loadedEmails = ko.observable(false);

    // Whether the mendeley folders have been loaded from the server/mendeley API
    self.loadedFolders = ko.observable(false);

    /**
     * Update the view model from data returned from the server.
     */
    self.updateFromData = function(data) {
        self.ownerName(data.ownerName);
        self.nodeHasAuth(data.nodeHasAuth);
        self.userIsOwner(data.userIsOwner);
        self.userHasAuth(data.userHasAuth);
        self.userAccountId(data.userAccountId);
        // Make sure folder has name and path properties defined
        self.folder(data.folder || 'None');
        self.urls(data.urls);
    };

    self.fetchFromServer = function() {
        var request = $.ajax({
            url: url,
            type: 'GET',
            dataType: 'json'
        });

        request.done(function(response) {
            self.updateFromData(response);
            self.loadedSettings(true);
            /*
            if (!self.validCredentials()){
                if (self.userIsOwner()) {
                    self.changeMessage('Could not retrieve Mendeley settings at ' +
                    'this time. The mendeley addon credentials may no longer be valid.' +
                    ' Try deauthorizing and reauthorizing mendeley on your <a href="' +
                        self.urls().settings + '">account settings page</a>.',
                    'text-warning');
                } else {
                    self.changeMessage('Could not retrieve Mendeley settings at ' +
                    'this time. The mendeley addon credentials may no longer be valid.' +
                    ' Contact ' + self.ownerName() + ' to verify.',
                    'text-warning');
                }
            }
            */
        });

        request.fail(function(xhr, textStatus, error) {
            self.changeMessage('Could not retrieve Mendeley settings at ' +
                'this time. Please refresh ' +
                'the page. If the problem persists, email ' +
                '<a href="mailto:support@osf.io">support@osf.io</a>.',
                'text-warning');
            Raven.captureMessage('Could not GET mendeley settings', {
                url: url,
                textStatus: textStatus,
                error: error
            });
        });
    };

    // Initial fetch from server
    self.fetchFromServer();

    var CitationAccount = function(name, id) {
        this.name = name;
        this.id = id;
    };

    self.updateAccounts = function(callback) {
        var url = '/api/v1/settings/mendeley/accounts/';
        var request = $.get(url);

        request.done(function(data) {
            self.accounts(data.accounts.map(function(account) {
                return new CitationAccount(account.display_name, account.id);
            }));
            callback();
        });

        request.fail(function(xhr, textStatus, error) {
            self.changeMessage('Could not retrieve Mendeley account list at ' +
                'this time. Please refresh ' +
                'the page. If the problem persists, email ' +
                '<a href="mailto:support@osf.io">support@osf.io</a>.',
                'text-warning');
            Raven.captureMessage('Could not GET mendeley accounts for user', {
                url: url,
                textStatus: textStatus,
                error: error
            });
        });
    };
    /**
     * Allows a user to create a Menedeley access token from the nodeSettings page
     */
    self.connectAccount = function() {
        var self = this;
        window.oauthComplete = function(res) {
            var msg = 'Successfully created a Mendeley Access Token';
            // Update view model based on response
            self.changeMessage(msg, 'text-success', 3000);
            self.updateAccounts(function() {
                $osf.postJSON(
                    self.urls().importAuth, {
                        external_account_id: self.accounts()[0].id
                    }
                ).then(onImportSuccess, onImportError);
            });
        };
        window.open('/oauth/connect/mendeley/');
    };

    self.connectExistingAccount = function(account_id) {
        $osf.postJSON(
            self.urls().importAuth, {
                external_account_id: account_id
            }
        ).then(onImportSuccess, onImportError);
    };

    /**
     * Whether or not to show the Import Access Token Button
     */
    self.showImport = ko.computed(function() {
        // Invoke the observables to ensure dependency tracking
        var userHasAuth = self.userHasAuth();
        var nodeHasAuth = self.nodeHasAuth();
        var loaded = self.loadedSettings();
        return userHasAuth && !nodeHasAuth && loaded;
    });

    /** Whether or not to show the full settings pane. */
    self.showSettings = ko.computed(function() {
        return self.nodeHasAuth();
    });

    /** Whether or not to show the Create Access Token button */
    self.showTokenCreateButton = ko.computed(function() {
        // Invoke the observables to ensure dependency tracking
        var userHasAuth = self.userHasAuth();
        var nodeHasAuth = self.nodeHasAuth();
        var loaded = self.loadedSettings();
        return !userHasAuth && !nodeHasAuth && loaded;
    });
    /** Computed functions for the linked and selected folders' display text.*/
    self.folderName = ko.computed(function() {
        var nodeHasAuth = self.nodeHasAuth();
        var folder = self.folder();
        return (nodeHasAuth && folder) ? folder.name : '';
    });

    self.selectedFolderName = ko.computed(function() {
        var userIsOwner = self.userIsOwner();
        var selected = self.selected();
        return (userIsOwner && selected) ? selected.name : '';
    });

    function onSubmitSuccess(response) {
        self.changeMessage('Successfully linked "' + self.selected().name + '".',
            'text-success', 5000);
        self.folder(self.selected().name);
        self.cancelSelection();
    }

    function onSubmitError() {
        self.changeMessage('Could not change settings. Please try again later.', 'text-danger');
    }

    /**
     * Send a PUT request to change the linked mendeley folder.
     */
    self.submitSettings = function() {
        $osf.putJSON(self.urls().config, {
                external_account_id: self.userAccountId(),
                external_list_id: self.selected().id
            })
            .done(onSubmitSuccess)
            .fail(onSubmitError);
    };

    /**
     * Must be used to update radio buttons and knockout view model simultaneously
     */
    self.cancelSelection = function() {
        self.selected(null);
        // $(selector + ' input[type="radio"]').prop('checked', false);
    };

    /** Change the flashed message. */
    self.changeMessage = function(text, css, timeout) {
        self.message(text);
        var cssClass = css || 'text-info';
        self.messageClass(cssClass);
        if (timeout) {
            // Reset message after timeout period
            setTimeout(function() {
                self.message('');
                self.messageClass('text-info');
            }, timeout);
        }
    };

    /**
     * Send DELETE request to deauthorize this node.
     */
    function sendDeauth() {
        var request = $.ajax({
            url: self.urls().deauthorize,
            type: 'DELETE'
        });

        request.done(function() {
            // Update observables
            self.nodeHasAuth(false);
            self.cancelSelection();
            self.currentDisplay(null);
            self.changeMessage('Deauthorized mendeley.', 'text-warning', 3000);
        });

        request.fail(function(xhr, textStatus, error) {
            self.changeMessage(
                'Could not deauthorize because of an error. Please try again later.',
                'text-danger'
            );
            Raven.captureMessage('Could not deauthorize mendeley account from node', {
                url: self.urls().deauthorize,
                textStatus: textStatus,
                error: error
            });
        });

        return request;
    }

    /** Pop up a confirmation to deauthorize mendeley from this node.
     *  Send DELETE request if confirmed.
     */
    self.deauthorize = function() {
        bootbox.confirm({
            title: 'Deauthorize mendeley?',
            message: 'Are you sure you want to remove this mendeley authorization?',
            callback: function(confirmed) {
                if (confirmed) {
                    return sendDeauth();
                }
            }
        });
    };

    // Callback for when PUT request to import user access token
    function onImportSuccess(response) {
        var msg = response.message || 'Successfully imported access token from profile.';
        // Update view model based on response
        self.changeMessage(msg, 'text-success', 3000);
        self.updateFromData(response.result);
        self.activatePicker();
    }

    function onImportError(xhr, textStatus, error) {
        self.message('Error occurred while importing access token.');
        self.messageClass('text-danger');

        Raven.captureMessage('Failed to import Mendeley access token', {
            url: self.urls().importAuth,
            textStatus: textStatus,
            error: error
        });
    }

    /**
     * Send PUT request to import access token from user profile.
     */
    self.importAuth = function() {

        self.updateAccounts(function() {

            if (self.accounts().length > 1) {
                bootbox.prompt({
                    title: 'Choose Mendeley Access Token to Import',
                    inputType: 'select',
                    inputOptions: ko.utils.arrayMap(
                        self.accounts(),
                        function(item) {
                            return {
                                text: item.name,
                                value: item.id
                            }
                        }
                    ),
                    value: self.accounts()[0].id,
                    callback: self.connectExistingAccount
                });
            } else {
                bootbox.confirm({
                    title: 'Import Mendeley Access Token?',
                    message: 'Are you sure you want to authorize this project with your mendeley access token?',
                    callback: function(confirmed) {
                        if (confirmed) {
                            self.connectExistingAccount(self.accounts()[0].id);
                        }
                    }
                });
            }




        });






    };

    /** Callback for chooseFolder action.
     *   Just changes the ViewModel's self.selected observable to the selected
     *   folder.
     */
    function onPickFolder(evt, item) {
        evt.preventDefault();
        self.selected({
            name: item.data.name,
            id: item.data.id
        });
        return false; // Prevent event propagation
    }

    /**
     * Activates the HGrid folder picker.
     */
    self.activatePicker = function() {
        self.currentDisplay(self.PICKER);
        // Only load folders if they haven't already been requested
        if (!self.loadedFolders()) {
            // Show loading indicator
            self.loading(true);
            $(self.folderPicker).folderpicker({
                onPickFolder: onPickFolder,
                initialFolderPath: 'mendeley',
                // Fetch mendeley folders with AJAX
                filesData: self.urls().folders,
                // Lazy-load each folder's contents
                // Each row stores its url for fetching the folders it contains
                resolveLazyloadUrl: function(item) {
                    return self.urls().folders + item.data.id + '/?view=folders';
                },
                lazyLoadPreprocess: function(data) {
                    return data.contents.filter(function(item) {
                        return item.kind === 'folder';
                    });
                },
                oddEvenClass: {
                    odd: 'mendeley-folderpicker-odd',
                    even: 'mendeley-folderpicker-even'
                },
                ajaxOptions: {
                    error: function(xhr, textStatus, error) {
                        self.loading(false);
                        self.changeMessage('Could not connect to Mendeley at this time. ' +
                            'Please try again later.', 'text-warning');
                        Raven.captureMessage('Could not GET get Mendeley contents.', {
                            textStatus: textStatus,
                            error: error
                        });
                    }
                },
                folderPickerOnload: function() {
                    // Hide loading indicator
                    self.loading(false);
                }
            });
        }
    };

    /**
     * Toggles the visibility of the folder picker.
     */
    self.togglePicker = function() {
        // Toggle visibility of folder picker
        var shown = self.currentDisplay() === self.PICKER;
        if (!shown) {
            self.currentDisplay(self.PICKER);
            self.activatePicker();
        } else {
            self.currentDisplay(null);
            // Clear selection
            self.cancelSelection();
        }
    };
};

// Public API
function MendeleyNodeConfig(selector, url, folderPicker) {
    var self = this;
    self.url = url;
    self.folderPicker = folderPicker;
<<<<<<< HEAD
    var CitationAccount = function(name, id) {
        this.name = name;
        this.id = id;
    };

    self.viewModel = new FolderPickerViewModel('mendeley', url, selector, folderPicker, {
        resolveLazyloadUrl: function(item) {
            return this.urls().folders + item.data.id + '/?view=folders';
        },
        unpackSettings: function(res) {
            return res;
        },
        lazyLoadPreprocess: function(res) {
            res.contents.accounts = [];
            return res.contents;
        },
        resolveName: function(item) {
            return item.data.name;
        },
        resolvePath: function(item) {
            return item.data.path;
        },
        resolveId: function(item) {
            return item.data.id;
        },
        serialize: function() {
            return {
                external_account_id: this.externalAccountId(),
                external_list_id: this.selected().id
            }
        },
        connectAccount: function() {
            var self = this;
            window.oauthComplete = function(res) {
                var msg = 'Successfully created a Mendeley Access Token';
                // Update view model based on response
                self.changeMessage(msg, 'text-success', 3000);
                self.updateAccounts(function() {
                    $osf.postJSON(
                        self.urls().importAuth, {
                            external_account_id: self.accounts()[0].id
                        }
                    ).then(onImportSuccess, onImportError);
                });
            };
            window.open('/oauth/connect/mendeley/');
        },
        updateAccounts: function(callback) {
            var self = this;
            var url = '/api/v1/settings/mendeley/accounts/';
            $.get(url)
                .done(function(data) {
                    console.log(data);
                    self.accounts(data.accounts.map(function(account) {
                        return {
                            name: account.display_name,
                            id: account.id
                        };
                    }));
                    callback();
                })
                .fail(function(xhr, textStatus, error) {
                    self.changeMessage('Could not retrieve Mendeley account list at ' +
                        'this time. Please refresh ' +
                        'the page. If the problem persists, email ' +
                        '<a href="mailto:support@osf.io">support@osf.io</a>.',
                        'text-warning');
                    Raven.captureMessage('Could not GET mendeley accounts for user', {
                        url: url,
                        textStatus: textStatus,
                        error: error
                    });
                });
        },
	extraData: ['externalAccountId']
    });
=======
    self.viewModel = new ViewModel(url, selector, folderPicker);
>>>>>>> 23b53ae2
    $osf.applyBindings(self.viewModel, selector);
}

module.exports = MendeleyNodeConfig;<|MERGE_RESOLUTION|>--- conflicted
+++ resolved
@@ -453,11 +453,6 @@
     var self = this;
     self.url = url;
     self.folderPicker = folderPicker;
-<<<<<<< HEAD
-    var CitationAccount = function(name, id) {
-        this.name = name;
-        this.id = id;
-    };
 
     self.viewModel = new FolderPickerViewModel('mendeley', url, selector, folderPicker, {
         resolveLazyloadUrl: function(item) {
@@ -530,9 +525,6 @@
         },
 	extraData: ['externalAccountId']
     });
-=======
-    self.viewModel = new ViewModel(url, selector, folderPicker);
->>>>>>> 23b53ae2
     $osf.applyBindings(self.viewModel, selector);
 }
 
