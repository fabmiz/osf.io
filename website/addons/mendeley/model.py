--- conflicted
+++ resolved
@@ -110,15 +110,12 @@
 
     @property
     def complete(self):
-<<<<<<< HEAD
-        return bool(self.has_auth and self.mendeley_list_id)
-=======
-        return self.has_auth and self.user_settings.verify_oauth_access(
+        #return bool(self.has_auth and self.mendeley_list_id)
+        return bool(self.has_auth and self.user_settings.verify_oauth_access(
             node=self.owner,
             external_account=self.external_account,
             metadata={'folder': self.mendeley_list_id},
-        )
->>>>>>> 6797dc57
+        ))
 
     @property
     def selected_folder_name(self):
