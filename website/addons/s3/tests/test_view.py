--- conflicted
+++ resolved
@@ -206,8 +206,6 @@
         self.user_settings.reload()
         assert_equals(self.user_settings.access_key, 'scout')
 
-<<<<<<< HEAD
-=======
     @mock.patch('website.addons.s3.utils.get_bucket_drop_down')
     def test_node_settings_no_user_settings_ui(self, mock_dropdown):
         mock_dropdown.return_value = ['mybucket']
@@ -364,7 +362,6 @@
         res = self.app.post(url, auth=unauthorized.auth, expect_errors=True)
         assert_equal(res.status_code, 403)
 
->>>>>>> fd823259
 class TestCreateBucket(OsfTestCase):
 
     def setUp(self):
