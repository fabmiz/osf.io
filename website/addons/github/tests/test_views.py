--- conflicted
+++ resolved
@@ -12,10 +12,7 @@
 from framework.auth.decorators import Auth
 from website.addons.github.tests.utils import create_mock_github
 from website.addons.github import views, api
-<<<<<<< HEAD
 from website.addons.github.model import GithubGuidFile
-=======
->>>>>>> 2b828343
 
 app = website.app.init_app(
     routes=True, set_backends=False, settings_module='website.settings',
@@ -33,39 +30,26 @@
         self.node_settings = self.project.get_addon('github')
         self.node_settings.user_settings = self.project.creator.get_addon('github')
         # Set the node addon settings to correspond to the values of the mock repo
-<<<<<<< HEAD
-        self.node_settings.user = self.github.repo.return_value['owner']['login']
-        self.node_settings.repo = self.github.repo.return_value['name']
-=======
         self.node_settings.user = self.github.repo.return_value.owner.login
         self.node_settings.repo = self.github.repo.return_value.name
->>>>>>> 2b828343
         self.node_settings.save()
 
     def test_to_hgrid(self):
         contents = github_mock.contents(user='octocat', repo='hello', ref='12345abc')
-        res = views.hgrid.to_hgrid(contents,
+        res = views.hgrid.to_hgrid(
+            contents,
             node_url=self.project.url, node_api_url=self.project.api_url,
-            max_size=10)
+            max_size=10
+        )
 
         assert_equal(len(res), 2)
         assert_equal(res[0]['addon'], 'github')
-<<<<<<< HEAD
-
-        assert_true(res[0]['permissions']['view'])  # can always view
-        expected_kind = 'item' if contents[0]['type'] == 'file' else 'folder'
-        assert_equal(res[0]['kind'], expected_kind)
-        assert_equal(res[0]['accept']['maxSize'], 10)
-        assert_equal(res[0]['accept']['acceptedFiles'], None)
-        assert_equal(res[0]['urls'], api._build_github_urls(contents[0],
-=======
         assert_true(res[0]['permissions']['view'])  # can always view
         expected_kind = 'item' if contents['octokit'].type == 'file' else 'folder'
         assert_equal(res[0]['kind'], expected_kind)
         assert_equal(res[0]['accept']['maxSize'], 10)
         assert_equal(res[0]['accept']['acceptedFiles'], None)
         assert_equal(res[0]['urls'], api._build_github_urls(contents['octokit'],
->>>>>>> 2b828343
             self.project.url, self.project.api_url, branch=None, sha=None))
         # Files should not have lazy-load or upload URLs
         assert_not_in('lazyLoad', res[0])
@@ -104,17 +88,10 @@
         if mock_branches is None:
             mock_branches = github_mock.branches
         if branch is None:  # Get default branch name
-<<<<<<< HEAD
-            branch = self.github.repo.return_value['default_branch']
-        for each in mock_branches.return_value:
-            if each['name'] == branch:
-                branch_sha = each['commit']['sha']
-=======
             branch = self.github.repo.return_value.default_branch
         for each in mock_branches.return_value:
             if each.name == branch:
                 branch_sha = each.commit.sha
->>>>>>> 2b828343
         return branch_sha
 
     # Tests for _get_refs
@@ -167,11 +144,7 @@
         assert_equal(len(res.json['prompts']), 0)
 
     def test_before_fork(self):
-<<<<<<< HEAD
-        url = self.project.api_url + 'beforefork/'
-=======
         url = self.project.api_url + 'fork/before/'
->>>>>>> 2b828343
         res = self.app.get(url, auth=self.user.auth).maybe_follow()
         assert_equal(len(res.json['prompts']), 1)
 
@@ -220,11 +193,13 @@
     def test_github_contents(self):
         pass
 
-    def test_github_widget(self):
-        url = "/api/v1/project/{0}/github/widget/".format(self.project._id)
+    @mock.patch('website.addons.github.api.GitHub.repo')
+    def test_github_widget(self, mock_repo):
+        mock_repo.return_value = {"owner": "osftest", "repo": "testing"}
+        url = '/api/v1/project/{0}/github/widget/'.format(self.project._id)
         res = self.app.get(url, auth=self.user.auth)
         # TODO: Test completeness
-        assert_equal(res.json["short_url"], self.node_settings.short_url)
+        assert_equal(res.json['short_url'], self.node_settings.short_url)
 
     @mock.patch('website.addons.github.api.GitHub.repo')
     def test_github_get_repo(self, mock_repo):
@@ -343,10 +318,12 @@
         assert_not_equal(self.project.logs[-1].action, "github_file_removed")
 
     @mock.patch('website.addons.github.api.GitHub.history')
+    @mock.patch('website.addons.github.api.GitHub.contents')
     @mock.patch('website.addons.github.api.GitHub.repo')
-    def test_view_creates_guid(self, mock_repo, mock_history):
+    def test_view_creates_guid(self, mock_repo, mock_contents, mock_history):
 
         mock_repo.return_value = github_mock.repo.return_value
+        mock_contents.return_value = github_mock.contents.return_value['octokit']
         mock_history.return_value = github_mock.commits.return_value
 
         guid_count = GithubGuidFile.find().count()
