--- conflicted
+++ resolved
@@ -5,26 +5,24 @@
 
 from website.addons.github.model import GitHubNodeSettings, GitHubUserSettings
 
-<<<<<<< HEAD
-class GitHubOauthSettingsFactory(ModularOdmFactory):
-    class Meta:
-        model = model.AddonGitHubOauthSettings
-=======
 
 class GitHubAccountFactory(ExternalAccountFactory):
     provider = 'github'
     provider_id = Sequence(lambda n: 'id-{0}'.format(n))
     oauth_key = Sequence(lambda n: 'key-{0}'.format(n))
     display_name = 'abc'
->>>>>>> 24a2cae2
+
 
 class GitHubUserSettingsFactory(ModularOdmFactory):
-    FACTORY_FOR = GitHubUserSettings
+    class Meta:
+        model = GitHubUserSettings
 
     owner = SubFactory(UserFactory)
 
+
 class GitHubNodeSettingsFactory(ModularOdmFactory):
-    FACTORY_FOR = GitHubNodeSettings
+    class Meta:
+        model = GitHubNodeSettings
 
     owner = SubFactory(ProjectFactory)
     user_settings = SubFactory(GitHubUserSettingsFactory)
