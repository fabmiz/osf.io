--- conflicted
+++ resolved
@@ -24,25 +24,7 @@
 
 CATEGORIES = ['storage']
 
-<<<<<<< HEAD
-# INCLUDE_JS = {
-#     'widget': ['jquery.githubRepoWidget.js', 'github-rubeus-cfg.js'],
-#     'page': [
-#         'hgrid-github.js',
-#     ],
-#     'files': [
-#         'github-rubeus-cfg.js',
-#     ]
-# }
-
-INCLUDE_JS = {
-    'widget': ['jquery.githubRepoWidget.js', 'github-fangorn-config.js'],
-    'page': ['hgrid-github.js'],
-    'files': ['github-fangorn-config.js']
-}
-=======
 INCLUDE_JS = {}
->>>>>>> 12cce5b9
 
 INCLUDE_CSS = {
     'widget': ['github-rubeus.css'],
