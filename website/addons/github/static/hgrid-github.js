--- conflicted
+++ resolved
@@ -151,11 +151,7 @@
     autoHeight: true,
     forceFitColumns: true,
     largeGuide: false,
-<<<<<<< HEAD
-    dropZone: true,
-=======
     dropZone: canEdit && hasAccess && isHead,
->>>>>>> ee94f26a
     rowHeight: 30,
     topCrumb: false,
     dragToRoot: false,
