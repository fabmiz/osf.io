--- conflicted
+++ resolved
@@ -147,15 +147,10 @@
     tree.children.forEach(function(item) {
         Fangorn.Utils.inheritFromParent(item, tree, ['branch']);
     });
-<<<<<<< HEAD
-    Fangorn.Utils.setCurrentFileID.call(tb, tree, window.contextVars.node.id, window.contextVars.file);
-    Fangorn.Utils.scrollToFile.call(tb, tb.currentFileID);
-=======
     Fangorn.Utils.findCurrentFileID.call(tb, tree, window.contextVars.node.id, window.contextVars.file);
     if(!event){
         Fangorn.Utils.scrollToFile.call(tb, tb.currentFileID);
     }
->>>>>>> 376936fc
 }
 
 function _fangornGithubTitle(item, col)  {
