# -*- coding: utf-8 -*-
"""OAuth views for the Dropbox addon."""
import httplib as http
import logging
from collections import namedtuple

from dropbox.client import DropboxOAuth2Flow
from werkzeug.wrappers import BaseResponse

from framework.auth import get_current_user
from framework.exceptions import HTTPError
from framework.sessions import session
from framework import redirect, request
from framework.status import push_status_message as flash
from framework.auth.decorators import must_be_logged_in
from website.project.model import Node
from website.project.decorators import must_have_addon
from website.util import api_url_for, web_url_for

from website.addons.dropbox import settings
from website.addons.dropbox.client import get_client_from_user_settings


logger = logging.getLogger(__name__)
debug = logger.debug


def get_auth_flow():
    # Dropbox only accepts https redirect uris unless using localhost
    redirect_uri = api_url_for('dropbox_oauth_finish', _absolute=True)
    return DropboxOAuth2Flow(
        consumer_key=settings.DROPBOX_KEY,
        consumer_secret=settings.DROPBOX_SECRET,
        redirect_uri=redirect_uri,
        session=session.data,
        csrf_token_session_key=settings.DROPBOX_AUTH_CSRF_TOKEN
    )

AuthResult = namedtuple('AuthResult', ['access_token', 'dropbox_id', 'url_state'])

def finish_auth():
    """View helper for finishing the Dropbox Oauth2 flow. Returns the
    access_token, dropbox_id, and url_state.

    Handles various errors that may be raised by the Dropbox client.
    """
    try:
        access_token, dropbox_id, url_state = get_auth_flow().finish(request.args)
    except DropboxOAuth2Flow.BadRequestException:
        raise HTTPError(http.BAD_REQUEST)
    except DropboxOAuth2Flow.BadStateException:
        # Start auth flow again
        return redirect(api_url_for('dropbox_oauth_start'))
    except DropboxOAuth2Flow.CsrfException:
        raise HTTPError(http.FORBIDDEN)
    except DropboxOAuth2Flow.NotApprovedException:  # User canceled flow
        flash('Did not approve token.', 'info')
        return redirect(web_url_for('user_addons'))
    except DropboxOAuth2Flow.ProviderException:
        raise HTTPError(http.FORBIDDEN)
    return AuthResult(access_token, dropbox_id, url_state)


@must_be_logged_in
def dropbox_oauth_start(**kwargs):
    user = get_current_user()
    # Store the node ID on the session in order to get the correct redirect URL
    # upon finishing the flow
    nid = kwargs.get('pid') or kwargs.get('nid')
    if nid:
        session.data['dropbox_auth_nid'] = nid
    if not user:
        raise HTTPError(http.FORBIDDEN)
    # If user has already authorized dropbox, flash error message
    if user.has_addon('dropbox') and user.get_addon('dropbox').has_auth:
        flash('You have already authorized Dropbox for this account', 'warning')
        return redirect(web_url_for('user_addons'))
    return redirect(get_auth_flow().start())


def dropbox_oauth_finish(**kwargs):
    """View called when the Oauth flow is completed. Adds a new DropboxUserSettings
    record to the user and saves the user's access token and account info.
    """
    user = get_current_user()
    if not user:
        raise HTTPError(http.FORBIDDEN)
    node = Node.load(session.data.get('dropbox_auth_nid'))
    result = finish_auth()
    # If result is a redirect response, follow the redirect
    if isinstance(result, BaseResponse):
        return result
    # Make sure user has dropbox enabled
    user.add_addon('dropbox')
    user.save()
    user_settings = user.get_addon('dropbox')
    user_settings.owner = user
    user_settings.access_token = result.access_token
    user_settings.dropbox_id = result.dropbox_id
    client = get_client_from_user_settings(user_settings)
    user_settings.dropbox_info = client.account_info()
    user_settings.save()

    flash('Successfully authorized Dropbox', 'success')
    if node:
        del session.data['dropbox_auth_nid']
        # Automatically use newly-created auth
        if node.has_addon('dropbox'):
            node_addon = node.get_addon('dropbox')
            node_addon.set_user_auth(user_settings)
            node_addon.save()
        return redirect(node.web_url_for('node_setting'))
    return redirect(web_url_for('user_addons'))

@must_be_logged_in
@must_have_addon('dropbox', 'user')
def dropbox_oauth_delete_user(user_addon, auth, **kwargs):
    """View for deauthorizing Dropbox."""
    client = get_client_from_user_settings(user_addon)
    user_addon.clear()
    user_addon.save()
    client.disable_access_token()
    return None


@must_be_logged_in
@must_have_addon('dropbox', 'user')
def dropbox_user_config_get(user_addon, auth, **kwargs):
    """View for getting a JSON representation of the logged-in user's
    Dropbox user settings.
    """
    urls = {
        'create': api_url_for('dropbox_oauth_start_user'),
        'delete': api_url_for('dropbox_oauth_delete_user')
    }
    info = user_addon.dropbox_info
    return {
        'result': {
            'userHasAuth': user_addon.has_auth,
<<<<<<< HEAD
            'urls': urls,
=======
            'dropboxName': info['display_name'] if info else None,
            'urls': urls
>>>>>>> f86564cc
        },
    }, http.OK<|MERGE_RESOLUTION|>--- conflicted
+++ resolved
@@ -137,11 +137,7 @@
     return {
         'result': {
             'userHasAuth': user_addon.has_auth,
-<<<<<<< HEAD
+            'dropboxName': info['display_name'] if info else None,
             'urls': urls,
-=======
-            'dropboxName': info['display_name'] if info else None,
-            'urls': urls
->>>>>>> f86564cc
         },
     }, http.OK