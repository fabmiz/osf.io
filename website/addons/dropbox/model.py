--- conflicted
+++ resolved
@@ -178,19 +178,6 @@
             },
         )
 
-<<<<<<< HEAD
-    def get_waterbutler_render_url(self, path, rev=None, **kwargs):
-        cleaned_path = clean_path(os.path.join(self.folder, path))
-        url = furl.furl(self.owner.web_url_for('dropbox_view_file', path=cleaned_path))
-        import pdb; pdb.set_trace()
-
-        if rev:
-            url.args['rev'] = rev
-
-        return url.url
-
-=======
->>>>>>> 558f41c7
     def __repr__(self):
         return u'<DropboxNodeSettings(node_id={self.owner._primary_key!r})>'.format(self=self)
 
