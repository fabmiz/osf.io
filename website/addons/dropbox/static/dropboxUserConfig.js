/**
* View model that controls the Dropbox configuration on the user settings page.
*/
'use strict';
var ko = require('knockout');
require('knockout-punches');
ko.punches.enableAll();
var $ = require('jquery');
var Raven = require('raven-js');
var bootbox = require('bootbox');

<<<<<<< HEAD
var language = require('osf-language').Addons.dropbox;
var osfHelpers = require('osf-helpers');
=======
    function ViewModel(url) {
        self.userHasAuth = ko.observable(false);
        // Whether the auth token is valid
        self.validCredentials = ko.observable(true);
        self.dropboxName = ko.observable();
        self.urls = ko.observable({});
        // Whether the initial data has been loaded.
        self.loaded = ko.observable(false);
        self.nNodesAuthorized = 0;
        // Update above observables with data from server
        $.ajax({
            url: url, type: 'GET', dataType: 'json',
            success: function(response) {
                var data = response.result;
                self.userHasAuth(data.userHasAuth);
                self.dropboxName(data.dropboxName);
                self.urls(data.urls);
                self.loaded(true);
                self.validCredentials(data.validCredentials);
                self.nNodesAuthorized = data.nNodesAuthorized;
                if (!self.validCredentials()) {
                    self.changeMessage('Could not retrieve Dropbox settings at ' +
                        'this time. The Dropbox addon credentials may no longer be valid.' +
                        ' Try deauthorizing and reauthorizing Dropbox.',
                        'text-warning');
                } else if (self.userHasAuth() && self.nNodesAuthorized === 0) {
                    self.changeMessage('Add-on successfully authorized. To link this add-on to an OSF project, ' +
                        'go to the settings page of the project, enable Dropbox, and choose content to connect.',
                        'text-success');
                }
            },
            error: function(xhr, textStatus, error){
                self.changeMessage('Could not retrieve settings. Please refresh the page or ' +
                    'contact <a href="mailto: support@osf.io">support@osf.io</a> if the ' +
                    'problem persists.', 'text-warning');
                Raven.captureMessage('Could not GET Dropbox settings', {
                    url: url,
                    textStatus: textStatus,
                    error: error
                });
            }
        });
>>>>>>> 34d619d5

function ViewModel(url) {
    var self = this;
    self.userHasAuth = ko.observable(false);
    self.dropboxName = ko.observable();
    self.urls = ko.observable({});
    // Whether the initial data has been loaded.
    self.loaded = ko.observable(false);
    // Update above observables with data from server
    $.ajax({
        url: url, type: 'GET', dataType: 'json',
        success: function(response) {
            var data = response.result;
            self.userHasAuth(data.userHasAuth);
            self.dropboxName(data.dropboxName);
            self.urls(data.urls);
            self.loaded(true);
        },
        error: function(xhr, textStatus, error){
            self.changeMessage('Could not retrieve settings. Please refresh the page or ' +
                'contact <a href="mailto: support@osf.io">support@osf.io</a> if the ' +
                'problem persists.', 'text-warning');
            Raven.captureMessage('Could not GET Dropbox settings', {
                url: url,
                textStatus: textStatus,
                error: error
            });
        }
    });

    // Flashed messages
    self.message = ko.observable('');
    self.messageClass = ko.observable('text-info');

<<<<<<< HEAD
=======
        /** Send DELETE request to deauthorize Dropbox */
        function sendDeauth() {
            return $.ajax({
                url: self.urls().delete,
                type: 'DELETE',
                success: function() {
                    // Page must be refreshed to remove the list of authorized nodes
                    location.reload();
>>>>>>> 34d619d5

    /** Send DELETE request to deauthorize Dropbox */
    function sendDeauth() {
        return $.ajax({
            url: self.urls().delete,
            type: 'DELETE',
            success: function() {
                // Page must be refreshed to remove the list of authorized nodes
                window.location.reload();

<<<<<<< HEAD
                // KO logic. Uncomment if page ever doesn't need refreshing
                // self.userHasAuth(false);
                // self.changeMessage(language.deauthSuccess, 'text-info', 5000);
=======
                },
                error: function(textStatus, error) {
                    self.changeMessage(language.deauthError, 'text-danger');
                    Raven.captureMessage('Could not deauthorize Dropbox.', {
                        url: url,
                        textStatus: textStatus,
                        error: error
                    });
                }
            });
        }
>>>>>>> 34d619d5

            },
            error: function() {
                self.changeMessage(language.deauthError, 'text-danger');
            }
        });
    }

    /** Change the flashed status message */
    self.changeMessage = function(text, css, timeout) {
        self.message(text);
        var cssClass = css || 'text-info';
        self.messageClass(cssClass);
        if (timeout) {
            // Reset message after timeout period
            setTimeout(function() {
                self.message('');
                self.messageClass('text-info');
            }, timeout);
        }
    };

    /** Pop up confirm dialog for deleting user's access token. */
    self.deleteKey = function() {
        bootbox.confirm({
            title: 'Delete Dropbox Token?',
            message: language.confirmDeauth,
            callback: function(confirmed) {
                if (confirmed) {
                    sendDeauth();
                }
            }
        });
    };
}

function DropboxUserConfig(selector, url) {
    var self = this;
    self.selector = selector;
    self.url = url;
    // On success, instantiate and bind the ViewModel
    self.viewModel = new ViewModel(url);
    osfHelpers.applyBindings(self.viewModel, selector);
}
module.exports = DropboxUserConfig;<|MERGE_RESOLUTION|>--- conflicted
+++ resolved
@@ -9,61 +9,18 @@
 var Raven = require('raven-js');
 var bootbox = require('bootbox');
 
-<<<<<<< HEAD
 var language = require('osf-language').Addons.dropbox;
 var osfHelpers = require('osf-helpers');
-=======
-    function ViewModel(url) {
-        self.userHasAuth = ko.observable(false);
-        // Whether the auth token is valid
-        self.validCredentials = ko.observable(true);
-        self.dropboxName = ko.observable();
-        self.urls = ko.observable({});
-        // Whether the initial data has been loaded.
-        self.loaded = ko.observable(false);
-        self.nNodesAuthorized = 0;
-        // Update above observables with data from server
-        $.ajax({
-            url: url, type: 'GET', dataType: 'json',
-            success: function(response) {
-                var data = response.result;
-                self.userHasAuth(data.userHasAuth);
-                self.dropboxName(data.dropboxName);
-                self.urls(data.urls);
-                self.loaded(true);
-                self.validCredentials(data.validCredentials);
-                self.nNodesAuthorized = data.nNodesAuthorized;
-                if (!self.validCredentials()) {
-                    self.changeMessage('Could not retrieve Dropbox settings at ' +
-                        'this time. The Dropbox addon credentials may no longer be valid.' +
-                        ' Try deauthorizing and reauthorizing Dropbox.',
-                        'text-warning');
-                } else if (self.userHasAuth() && self.nNodesAuthorized === 0) {
-                    self.changeMessage('Add-on successfully authorized. To link this add-on to an OSF project, ' +
-                        'go to the settings page of the project, enable Dropbox, and choose content to connect.',
-                        'text-success');
-                }
-            },
-            error: function(xhr, textStatus, error){
-                self.changeMessage('Could not retrieve settings. Please refresh the page or ' +
-                    'contact <a href="mailto: support@osf.io">support@osf.io</a> if the ' +
-                    'problem persists.', 'text-warning');
-                Raven.captureMessage('Could not GET Dropbox settings', {
-                    url: url,
-                    textStatus: textStatus,
-                    error: error
-                });
-            }
-        });
->>>>>>> 34d619d5
-
 function ViewModel(url) {
     var self = this;
     self.userHasAuth = ko.observable(false);
+    // Whether the auth token is valid
+    self.validCredentials = ko.observable(true);
     self.dropboxName = ko.observable();
     self.urls = ko.observable({});
     // Whether the initial data has been loaded.
     self.loaded = ko.observable(false);
+    self.nNodesAuthorized = 0;
     // Update above observables with data from server
     $.ajax({
         url: url, type: 'GET', dataType: 'json',
@@ -73,6 +30,18 @@
             self.dropboxName(data.dropboxName);
             self.urls(data.urls);
             self.loaded(true);
+            self.validCredentials(data.validCredentials);
+            self.nNodesAuthorized = data.nNodesAuthorized;
+            if (!self.validCredentials()) {
+                self.changeMessage('Could not retrieve Dropbox settings at ' +
+                    'this time. The Dropbox addon credentials may no longer be valid.' +
+                    ' Try deauthorizing and reauthorizing Dropbox.',
+                    'text-warning');
+            } else if (self.userHasAuth() && self.nNodesAuthorized === 0) {
+                self.changeMessage('Add-on successfully authorized. To link this add-on to an OSF project, ' +
+                    'go to the settings page of the project, enable Dropbox, and choose content to connect.',
+                    'text-success');
+            }
         },
         error: function(xhr, textStatus, error){
             self.changeMessage('Could not retrieve settings. Please refresh the page or ' +
@@ -85,22 +54,9 @@
             });
         }
     });
-
     // Flashed messages
     self.message = ko.observable('');
     self.messageClass = ko.observable('text-info');
-
-<<<<<<< HEAD
-=======
-        /** Send DELETE request to deauthorize Dropbox */
-        function sendDeauth() {
-            return $.ajax({
-                url: self.urls().delete,
-                type: 'DELETE',
-                success: function() {
-                    // Page must be refreshed to remove the list of authorized nodes
-                    location.reload();
->>>>>>> 34d619d5
 
     /** Send DELETE request to deauthorize Dropbox */
     function sendDeauth() {
@@ -110,28 +66,14 @@
             success: function() {
                 // Page must be refreshed to remove the list of authorized nodes
                 window.location.reload();
-
-<<<<<<< HEAD
-                // KO logic. Uncomment if page ever doesn't need refreshing
-                // self.userHasAuth(false);
-                // self.changeMessage(language.deauthSuccess, 'text-info', 5000);
-=======
-                },
-                error: function(textStatus, error) {
-                    self.changeMessage(language.deauthError, 'text-danger');
-                    Raven.captureMessage('Could not deauthorize Dropbox.', {
-                        url: url,
-                        textStatus: textStatus,
-                        error: error
-                    });
-                }
-            });
-        }
->>>>>>> 34d619d5
-
             },
-            error: function() {
+            error: function(textStatus, error) {
                 self.changeMessage(language.deauthError, 'text-danger');
+                Raven.captureMessage('Could not deauthorize Dropbox.', {
+                    url: url,
+                    textStatus: textStatus,
+                    error: error
+                });
             }
         });
     }
