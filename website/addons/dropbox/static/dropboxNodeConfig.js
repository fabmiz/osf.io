--- conflicted
+++ resolved
@@ -307,63 +307,12 @@
     *   Just changes the ViewModel's self.selected observable to the selected
     *   folder.
     */
-    function onPickFolder(evt, row) {
-        evt.preventDefault();
-        self.selected({name: 'Dropbox' + row.path, path: row.path});
-        return false; // Prevent event propagation
-    }
-
-    // Hide +/- icon for root folder
-    FolderPicker.Col.Name.showExpander = function(item) {
-        return item.path !== '/';
-    };
-
-<<<<<<< HEAD
-        /**
-         * Send a PUT request to change the linked Dropbox folder.
-         */
-        self.submitSettings = function() {
-            $.osf.putJSON(self.urls().config, ko.toJS(self))
-                .done(onSubmitSuccess)
-                .fail(onSubmitError);
-        };
-
-        /**
-         * Must be used to update radio buttons and knockout view model simultaneously
-         */
-        self.cancelSelection = function() {
-            self.selected(null);
-            // $(selector + ' input[type="radio"]').prop('checked', false);
-        };
-
-        /** Change the flashed message. */
-        self.changeMessage = function(text, css, timeout) {
-            self.message(text);
-            var cssClass = css || 'text-info';
-            self.messageClass(cssClass);
-            if (timeout) {
-                // Reset message after timeout period
-                setTimeout(function() {
-                    self.message('');
-                    self.messageClass('text-info');
-                }, timeout);
-            }
-        };
-
-        /**
-         * Send DELETE request to deauthorize this node.
-         */
-        function sendDeauth() {
-            return $.ajax({
-                url: self.urls().deauthorize,
-                type: 'DELETE',
-                success: function() {
-                    // Update observables
-                    self.nodeHasAuth(false);
-                    self.cancelSelection();
-                    self.currentDisplay(null);
-                    self.changeMessage('Deauthorized Dropbox.', 'text-warning', 3000);
-=======
+    function onPickFolder(evt, item) {
+            evt.preventDefault();
+            self.selected({name: 'Dropbox' + item.data.path, path: item.data.path});
+            return false; // Prevent event propagation
+        }
+
     /**
         * Activates the HGrid folder picker.
         */
@@ -375,14 +324,20 @@
             self.loading(true);
             $(self.folderPicker).folderpicker({
                 onPickFolder: onPickFolder,
+                initialFolderName : self.folderName(),
+                initialFolderPath : 'Dropbox',
                 // Fetch Dropbox folders with AJAX
-                data: self.urls().folders, // URL for fetching folders
+                filesData: self.urls().folders, // URL for fetching folders
                 // Lazy-load each folder's contents
                 // Each row stores its url for fetching the folders it contains
-                fetchUrl: function(row) {
-                    return row.urls.folders;
->>>>>>> 12cce5b9
+
+                resolveLazyloadUrl : function(tree, item){
+                    return item.data.urls.folders;
                 },
+                oddEvenClass : {
+                    odd : 'dropbox-folderpicker-odd',
+                    even : 'dropbox-folderpicker-even'
+                },  
                 ajaxOptions: {
                     error: function(xhr, textStatus, error) {
                         self.loading(false);
@@ -407,75 +362,6 @@
     /**
         * Toggles the visibility of the folder picker.
         */
-<<<<<<< HEAD
-        function onPickFolder(evt, item) {
-            evt.preventDefault();
-            self.selected({name: 'Dropbox' + item.data.path, path: item.data.path});
-            return false; // Prevent event propagation
-        }
-
-        /**
-         * Activates the Treebeard folder picker.
-         */
-        self.activatePicker = function() {
-            self.currentDisplay(self.PICKER);
-            // Only load folders if they haven't already been requested
-            if (!self.loadedFolders()) {
-                // Show loading indicator
-                //self.loading(true);
-                $(self.folderPicker).folderpicker({
-                    onPickFolder: onPickFolder,
-                    initialFolderName : self.folderName(),
-                    initialFolderPath : 'Dropbox',
-                    // Fetch Dropbox folders with AJAX
-                    filesData: self.urls().folders, // URL for fetching folders
-                    // Lazy-load each folder's contents
-                    // Each row stores its url for fetching the folders it contains
-
-                    resolveLazyloadUrl : function(tree, item){
-                        return item.data.urls.folders;
-                    },
-                    oddEvenClass : {
-                        odd : 'dropbox-folderpicker-odd',
-                        even : 'dropbox-folderpicker-even'
-                    },
-                    ajaxOptions: {
-                       error: function(xhr, textStatus, error) {
-                            self.loading(false);
-                            self.changeMessage('Could not connect to Dropbox at this time. ' +
-                                                'Please try again later.', 'text-warning');
-                            Raven.captureMessage('Could not GET get Dropbox contents.', {
-                                textStatus: textStatus,
-                                error: error
-                            });
-                        }
-                    },
-                    init: function() {
-                        // Hide loading indicator
-                        self.loading(false);
-                        // Set flag to prevent repeated requests
-                        self.loadedFolders(true);
-                    }
-                });
-            };
-        };
-
-        /**
-         * Toggles the visibility of the folder picker.
-         */
-        self.togglePicker = function() {
-            // Toggle visibility of folder picker
-            var shown = self.currentDisplay() === self.PICKER;
-            if (!shown) {
-                self.currentDisplay(self.PICKER);
-                self.activatePicker();
-            } else {
-                self.currentDisplay(null);
-                // Clear selection
-                self.cancelSelection();
-            }
-        };
-=======
     self.togglePicker = function() {
         // Toggle visibility of folder picker
         var shown = self.currentDisplay() === self.PICKER;
@@ -487,7 +373,6 @@
             // Clear selection
             self.cancelSelection();
         }
->>>>>>> 12cce5b9
     };
 };
 
