import logging

from website import settings
from website.search import exceptions

logger = logging.getLogger(__name__)

if settings.SEARCH_ENGINE == 'elastic':
    import elastic_search as search_engine
else:
    search_engine = None
    logger.warn('Elastic search is not set to load')


def requires_search(func):
    def wrapped(*args, **kwargs):
        if search_engine is not None:
            return func(*args, **kwargs)
    return wrapped


@requires_search
<<<<<<< HEAD
def search(query, index='_all', _type=None):
    try:
        return search_engine.search(query, index=index, search_type=_type)
    except exceptions.IndexNotFoundError:
        return {
            "results": [],
            "counts": {},
            "typeAliases": {}
        }
=======
def search(full_query, start=0):
    full_result = search_engine.search(full_query, start)
    return full_result

>>>>>>> d3f8dde7

@requires_search
def update_node(node, index='website'):
    search_engine.update_node(node)


@requires_search
def update_user(user):
    search_engine.update_user(user)


@requires_search
def delete_all():
    search_engine.delete_all()

@requires_search
def create_index():
    search_engine.create_index()


@requires_search
def search_contributor(query, page=0, size=10, exclude=None, current_user=None):
    result = search_engine.search_contributor(query=query, page=page, size=size,
                                              exclude=exclude, current_user=current_user)
    return result<|MERGE_RESOLUTION|>--- conflicted
+++ resolved
@@ -20,7 +20,6 @@
 
 
 @requires_search
-<<<<<<< HEAD
 def search(query, index='_all', _type=None):
     try:
         return search_engine.search(query, index=index, search_type=_type)
@@ -30,12 +29,6 @@
             "counts": {},
             "typeAliases": {}
         }
-=======
-def search(full_query, start=0):
-    full_result = search_engine.search(full_query, start)
-    return full_result
-
->>>>>>> d3f8dde7
 
 @requires_search
 def update_node(node, index='website'):
