--- conflicted
+++ resolved
@@ -3,33 +3,13 @@
 import ast
 
 from website import settings
-<<<<<<< HEAD
-#from framework.auth.model import User
-from website.filters import gravatar
-from website.models import User, Node
-=======
 from website.filters import gravatar
 from website.models import User
->>>>>>> 3def46e8
 import logging
 import sunburnt
 from .utils import clean_solr_doc 
 import socket
 
-<<<<<<< HEAD
-logging.basicConfig() #TODO
-logger = logging.getLogger(__name__)
-
-if (settings.SEARCH_ENGINE == 'solr'):
-    try:
-        solr = sunburnt.SolrInterface(settings.SOLR_URI)
-    except socket.error as e:
-        logger.error(e)
-        logger.warn("The SEARCH_ENGINE setting is set to 'solr' but there was a problem ")
-else:
-    solr = None
-    logger.warn("Solr is not set to start")
-=======
 logging.basicConfig(level=logging.DEBUG)
 logger = logging.getLogger(__name__)
 
@@ -38,7 +18,6 @@
 except socket.error as e:
     logger.error(e)
     logger.warn("The SEARCH_ENGINE setting is set to 'solr' but there was a problem ")
->>>>>>> 3def46e8
 
 
 def update_node(node):
@@ -51,11 +30,6 @@
         correctly serialize.
         """
         return 'true' if value is True else 'false'
-<<<<<<< HEAD
-    if not (settings.SEARCH_ENGINE in ['solr', 'all']):
-        return
-=======
->>>>>>> 3def46e8
 
     from website.addons.wiki.model import NodeWikiPage
 
@@ -105,10 +79,6 @@
             solr_document.update({
                 '__'.join((node._id, wiki.page_name, 'wiki')): wiki.raw_text
             })
-<<<<<<< HEAD
-        #update_solr(solr_document)#TODO turn this to update_search
-=======
->>>>>>> 3def46e8
         # check to see if the document is in the solr database
         try:
             new = solr.query(id=solr_document['id']).execute()[0]
@@ -184,7 +154,6 @@
         if 'spellcheck' in result else None
     # highlight
     highlight = result['highlighting']
-    logger.warn(highlight)
     # and the list of documents
     result = result['response']
     # look for specllcheck,
@@ -194,16 +163,9 @@
     else:
         spellcheck_result = None
     solrPost.close()
-<<<<<<< HEAD
-    logger.warn(str(result))
-    #return result, highlight, spellcheck_result
-    results, tags = create_result(highlight, result['docs'])
-    return results, tags, result['numFound']#, highlight, spellcheck_result TODO(fabianvf)
-=======
     #return result, highlight, spellcheck_result
     results, tags = create_result(highlight, result['docs'])
     return results, tags, result['numFound']
->>>>>>> 3def46e8
 
 def delete_all():
     solr.delete_all()
@@ -225,15 +187,6 @@
             result_search.append(container)
         else:
             container['title'] = result.get(id+'_title', '-- private project --')
-<<<<<<< HEAD
-            container['url'] = result.get(id+'_url') #TODO(fabianvf)
-            contributors = []
-            contributors_url = []
-            # we're only going to show contributors on projects, for now
-            for contributor in result.get(id+'_contributors', []): #TODO(fabianvf)
-                contributors.append(contributor)
-            for url in result.get(id+'_contributors_url', []): #TODO(fabianvf)
-=======
             container['url'] = result.get(id+'_url') 
             contributors = []
             contributors_url = []
@@ -241,7 +194,6 @@
             for contributor in result.get(id+'_contributors', []): 
                 contributors.append(contributor)
             for url in result.get(id+'_contributors_url', []): 
->>>>>>> 3def46e8
                 contributors_url.append(url)
             container['contributors'] = contributors
             container['contributors_url'] = contributors_url
@@ -339,17 +291,6 @@
             # and our nested information
             container['nest'] = nest
             container['is_registration'] = result.get(
-<<<<<<< HEAD
-                id + '_registeredproject', #TODO(fabianvf)
-                False
-            )
-            if id + '_tags' in result.keys(): #TODO(fabianvf)
-                # again using sets to create a list without duplicates
-                container['tags'] = result[id+'_tags'] + list( #TODO(fabianvf)
-                    set(component_tags) - set(result[id+'_tags'])) #TODO(fabianvf)
-                # and were still keeping count of tag occurence
-                for tag in result[id+'_tags']: #TODO(fabianvf)
-=======
                 id + '_registeredproject', 
                 False
             )
@@ -359,7 +300,6 @@
                     set(component_tags) - set(result[id+'_tags'])) 
                 # and were still keeping count of tag occurence
                 for tag in result[id+'_tags']: 
->>>>>>> 3def46e8
                     if tag not in tags.keys():
                         tags[tag] = 1
                     else:
@@ -385,23 +325,12 @@
     # e.g. user:Barack AND Obama. Also search for tokens plus wildcard so that
     # Bar will match Barack. Note: in Solr, Barack* does not match Barack,
     # so must search for (Barack OR Barack*).
-<<<<<<< HEAD
-    q = ' AND '.join([ #TODO(fabianvf) This logic needs to be moved to the search engine-specific files
-=======
     q = ' AND '.join([ 
->>>>>>> 3def46e8
         u'user:({token} OR {token}*)'.format(token=token).encode('utf-8')
         for token in re.split(r'\s+', query)
     ])
 
-<<<<<<< HEAD
-#    result = search(q)[0] #TODO(fabianvf) This whole block will probably need a rewrite
     docs = search(q)[0]
-    logger.warn(q)
-#    docs = result.get('docs', [])
-=======
-    docs = search(q)[0]
->>>>>>> 3def46e8
 
     if exclude:
         docs = (x for x in docs if x.get('id') not in exclude)
@@ -410,10 +339,6 @@
     for doc in docs:
         # TODO: use utils.serialize_user
         user = User.load(doc['id'])
-<<<<<<< HEAD
-#        import pdb;pdb.set_trace()
-=======
->>>>>>> 3def46e8
         if user is None:
             logger.error('Could not load user {0}'.format(doc['id']))
             continue
