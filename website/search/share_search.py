from __future__ import unicode_literals

import json
from time import gmtime
from calendar import timegm
from datetime import datetime

import pytz

from dateutil.parser import parse
from dateutil.relativedelta import relativedelta

from elasticsearch import Elasticsearch

from website import settings

from website.search import util

share_es = Elasticsearch(
    settings.SHARE_ELASTIC_URI,
    request_timeout=settings.ELASTIC_TIMEOUT
)

<<<<<<< HEAD

def search(query):
=======
def search(query, raw=False):
>>>>>>> 44a6355c
    # Run the real query and get the results
    results = share_es.search(index='share', doc_type=None, body=query)

    return results if raw else {
        'results': [hit['_source'] for hit in results['hits']['hits']],
        'count': results['hits']['total'],
    }


def count(query):
    if query.get('from') is not None:
        del query['from']
    if query.get('size') is not None:
        del query['size']

    count = share_es.count(index='share', body=query)

    return {
        'results': [],
        'count': count['count']
    }


def stats(query=None):
    query = query or {"query": {"match_all": {}}}
    three_months_ago = timegm((datetime.now() + relativedelta(months=-3)).timetuple()) * 1000
    query['aggs'] = {
        "sources": {
            "terms": {
                "field": "_type",
                "size": 0,
                "min_doc_count": 0,
            }
        },
        "doisMissing": {
            "filter": {
                "missing": {
                    "field": "id.doi"
                }
            },
            "aggs": {
                "sources": {
                    "terms": {
                        "field": "_type",
                        "size": 0
                    }
                }
            }
        },
        "dois": {
            "filter": {
                "exists": {
                    "field": "id.doi"
                }
            },
            "aggs": {
                "sources": {
                    "terms": {
                        "field": "_type",
                        "size": 0
                    }
                }
            }
        },
        "earlier_documents": {
            "filter": {
                "range": {
                    "dateUpdated": {
                        "lt": three_months_ago
                    }
                }
            },
            "aggs": {
                "sources": {
                    "terms": {
                        "field": "_type",
                        "size": 0,
                        "min_doc_count": 0
                    }
                }
            }
        }
    }
    date_histogram_query = {
        'query': {
            'filtered': {
                'query': query['query'],
                'filter': {
                    'range': {
                        'dateUpdated': {
                            'gt': three_months_ago
                        }
                    }
                }
            }
        }
    }
    date_histogram_query['aggs'] = {
        "date_chunks": {
            "terms": {
                "field": "_type",
                "size": 0,
                "exclude": "of|and|or"
            },
            "aggs": {
                "articles_over_time": {
                    "date_histogram": {
                        "field": "dateUpdated",
                        "interval": "week",
                        "min_doc_count": 0,
                        "extended_bounds": {
                            "min": three_months_ago,
                            "max": timegm(gmtime()) * 1000
                        }
                    }
                }
            }
        }
    }

    results = share_es.search(index='share', body=query)
    date_results = share_es.search(index='share', body=date_histogram_query)
    results['aggregations']['date_chunks'] = date_results['aggregations']['date_chunks']

    chart_results = data_for_charts(results)
    return chart_results


def data_for_charts(elastic_results):
    source_data = elastic_results['aggregations']['sources']['buckets']
    for_charts = {}

    ## for the donut graph list of many lists, source and count
    source_and_counts = [[item['key'], item['doc_count']] for item in source_data]
    for_charts['shareDonutGraph'] = source_and_counts

    stats = {}
    for bucket in elastic_results['aggregations']['sources']['buckets']:
        stats[bucket['key']] = {
            'doc_count': bucket['doc_count'],
        }

    for bucket in elastic_results['aggregations']['earlier_documents']['sources']['buckets']:
        stats[bucket['key']]['earlier_documents'] = bucket['doc_count']

    default_buckets = []
    for bucket in elastic_results['aggregations']['date_chunks']['buckets']:
        default_buckets = bucket['articles_over_time']['buckets']
        stats[bucket['key']]['articles_over_time'] = bucket['articles_over_time']['buckets']

    max_len = 0
    for key, value in stats.iteritems():
        if not stats[key].get('earlier_documents'):
            stats[key]['earlier_documents'] = 0
        if not stats[key].get('articles_over_time'):
            stats[key]['articles_over_time'] = [
                {
                    'key_as_string': item['key_as_string'],
                    'key': item['key'],
                    'doc_count': 0
                }
                for item in default_buckets
            ]
        if len(stats[key]['articles_over_time']) > max_len:
                max_len = len(stats[key]['articles_over_time'])

    names = ['x']
    numbers = [['x']]
    for date in stats[stats.keys()[0]]['articles_over_time']:
        numbers[0].append(' ')

    for key, value in stats.iteritems():
        try:
            names.append(key)
            x = [item['doc_count'] for item in value['articles_over_time']]
            if len(x) < max_len:
                x += [0] * (max_len - len(x))
            x[0] += stats[key].get('earlier_documents', 0)
            numbers.append([key] + [sum(x[0:i + 1]) for i in range(len(x[0:]))])
        except IndexError:
            pass

    date_totals = {
        'date_numbers': numbers,
        'group_names': names
    }

    for_charts['date_totals'] = date_totals

    all_data = {}
    all_data['raw_aggregations'] = elastic_results['aggregations']

    all_data['charts'] = {
        'shareDonutGraph': {
            'type': 'donut',
            'columns': for_charts['shareDonutGraph']
        },
        'shareTimeGraph': {
            'x': 'x',
            'type': 'area-spline',
            'columns': for_charts['date_totals']['date_numbers'],
            'groups': [for_charts['date_totals']['group_names']]
        }
    }

    return all_data


def to_atom(result):
    return {
        'title': result.get('title', 'No title provided'),
        'content': json.dumps(result, indent=4, sort_keys=True),
        'content_type': 'json',
        'summary': result.get('description', 'No summary'),
        'id': result.get('id', {}).get('serviceID') or result['_id'],
        'updated': result.get('dateUpdated'),
        'link': result['id']['url'] if result.get('id') else result['links'][0]['url'],
        'author': format_contributors_for_atom(result['contributors']),
        'categories': format_categories(result.get('tags')),
        'published': parse(result.get('dateUpdated'))
    }


def atom(name, data, query, size, start, url):
    if query == '*':
        title_query = 'All'
    else:
        title_query = query

    title = '{name}: Atom Feed for query: "{title_query}"'.format(name=name, title_query=title_query)
    author = 'COS'

    prev_page = (start / size)

    if prev_page == 0:
        prev_page = (start / size) + 1

    links = [
        {'href': url, 'rel': 'first'},
        {'href': '{url}page={page}'.format(url=url, page=(start / size) + 2), 'rel': 'next'},
        {'href': '{url}page={page}'.format(url=url, page=prev_page), 'rel': 'previous'}
    ]

    feed = util.create_atom_feed(title, url, author, links)

    for doc in data:
        feed.add(**to_atom(doc))

    for doc in data:
        try:
            updated = pytz.utc.localize(parse(doc.get('dateUpdated')))
        except ValueError:
            updated = parse(doc.get('dateUpdated'))
        feed.add(
            title=doc.get('title', 'No title provided'),
            content=json.dumps(doc, indent=4, sort_keys=True),
            content_type='json',
            summary=doc.get('description', 'No summary'),
            id=doc.get('id', {}).get('serviceID') or doc['_id'],
            updated=updated,
            link=doc['id']['url'] if doc.get('id') else doc['links'][0]['url'],
            author=format_contributors_for_atom(doc['contributors']),
            categories=format_categories(doc.get('tags')),
            published=parse(doc.get('dateUpdated'))
        )

    return feed.to_string()


def format_contributors_for_atom(contributors_list):
    formatted_names = []
    for entry in contributors_list:
        formatted_names.append({
            'name': '{} {}'.format(entry['given'], entry['family']),
            'email': entry.get('email', '')
        })

    return formatted_names


def format_categories(tags_list):
    cat_list = []
    for tag in tags_list:
        cat_list.append({"term": tag})

    return cat_list<|MERGE_RESOLUTION|>--- conflicted
+++ resolved
@@ -21,12 +21,8 @@
     request_timeout=settings.ELASTIC_TIMEOUT
 )
 
-<<<<<<< HEAD
-
-def search(query):
-=======
+
 def search(query, raw=False):
->>>>>>> 44a6355c
     # Run the real query and get the results
     results = share_es.search(index='share', doc_type=None, body=query)
 
