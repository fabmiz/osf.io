# -*- coding: utf-8 -*-

from __future__ import division

import re
import copy
import math
import logging
import unicodedata

import six

from elasticsearch import (
    Elasticsearch,
    RequestError,
    NotFoundError,
    ConnectionError
)

from framework import sentry

from website import settings
from website.filters import gravatar
from website.models import User, Node
from website.search import exceptions
from website.search.util import build_query

logger = logging.getLogger(__name__)


# These are the doc_types that exist in the search database
ALIASES = {
    'project': 'Projects',
    'component': 'Components',
    'registration': 'Registrations',
    'user': 'Users',
    'total': 'Total'
}

INDEX = settings.ELASTIC_INDEX

try:
    es = Elasticsearch(
        settings.ELASTIC_URI,
        request_timeout=settings.ELASTIC_TIMEOUT
    )
    logging.getLogger('elasticsearch').setLevel(logging.WARN)
    logging.getLogger('elasticsearch.trace').setLevel(logging.WARN)
    logging.getLogger('urllib3').setLevel(logging.WARN)
    logging.getLogger('requests').setLevel(logging.WARN)
    es.cluster.health(wait_for_status='yellow')
except ConnectionError as e:
    sentry.log_exception()
    sentry.log_message("The SEARCH_ENGINE setting is set to 'elastic', but there "
            "was a problem starting the elasticsearch interface. Is "
            "elasticsearch running?")
    es = None


def requires_search(func):
    def wrapped(*args, **kwargs):
        if es is not None:
            try:
                return func(*args, **kwargs)
            except ConnectionError:
                raise exceptions.SearchUnavailableError('Could not connect to elasticsearch')
            except NotFoundError as e:
                raise exceptions.IndexNotFoundError(e.error)
            except RequestError as e:
                if 'ParseException' in e.error:
                    raise exceptions.MalformedQueryError(e.error)
                raise exceptions.SearchException(e.error)

        sentry.log_message('Elastic search action failed. Is elasticsearch running?')
        raise exceptions.SearchUnavailableError("Failed to connect to elasticsearch")
    return wrapped


@requires_search
def get_counts(count_query, clean=True):
    count_query['aggregations'] = {
        'counts': {
            'terms': {
                'field': '_type',
            }
        }
    }

    res = es.search(index=INDEX, doc_type=None, search_type='count', body=count_query)

    counts = {x['key']: x['doc_count'] for x in res['aggregations']['counts']['buckets'] if x['key'] in ALIASES.keys()}

    counts['total'] = sum([val for val in counts.values()])
    return counts


@requires_search
def get_tags(query, index):
    query['aggregations'] = {
        'tag_cloud': {
            'terms': {'field': 'tags'}
        }
    }

    results = es.search(index=index, doc_type=None, body=query)
    tags = results['aggregations']['tag_cloud']['buckets']

    return tags


@requires_search
def search(query, index=INDEX, doc_type='_all'):
    """Search for a query

    :param query: The substring of the username/project name/tag to search for
    :param index:
    :param doc_type:

    :return: List of dictionaries, each containing the results, counts, tags and typeAliases
        results: All results returned by the query, that are within the index and search type
        counts: A dictionary in which keys are types and values are counts for that type, e.g, count['total'] is the sum of the other counts
        tags: A list of tags that are returned by the search query
        typeAliases: the doc_types that exist in the search database
    """
    tag_query = copy.deepcopy(query)
    count_query = copy.deepcopy(query)

    for key in ['from', 'size', 'sort']:
        try:
            del tag_query[key]
            del count_query[key]
        except KeyError:
            pass

    tags = get_tags(tag_query, index)
    counts = get_counts(count_query, index)

    # Run the real query and get the results
    raw_results = es.search(index=index, doc_type=doc_type, body=query)

    results = [hit['_source'] for hit in raw_results['hits']['hits']]
    return_value = {
        'results': format_results(results),
        'counts': counts,
        'tags': tags,
        'typeAliases': ALIASES
    }
    return return_value


def format_results(results):
    ret = []
    for result in results:
        if result.get('category') == 'user':
            result['url'] = '/profile/' + result['id']
        elif result.get('category') in {'project', 'component', 'registration'}:
            result = format_result(result, result.get('parent_id'))
        ret.append(result)
    return ret


def format_result(result, parent_id=None):
    parent_info = load_parent(parent_id)
    formatted_result = {
        'contributors': result['contributors'],
        'wiki_link': result['url'] + 'wiki/',
        # TODO: Remove when html safe comes in
        'title': result['title'].replace('&amp;', '&'),
        'url': result['url'],
        'is_component': False if parent_info is None else True,
        'parent_title': parent_info.get('title').replace('&amp;', '&') if parent_info else None,
        'parent_url': parent_info.get('url') if parent_info is not None else None,
        'tags': result['tags'],
        'is_registration': (result['is_registration'] if parent_info is None
                                                        else parent_info.get('is_registration')),
        'description': result['description'] if parent_info is None else None,
        'category': result.get('category'),
        'date_created': result.get('date_created'),
        'date_registered': result.get('registration_date')
    }

    return formatted_result


def load_parent(parent_id):
    parent = Node.load(parent_id)
    if parent is None:
        return None
    parent_info = {}
    if parent is not None and parent.is_public:
        parent_info['title'] = parent.title
        parent_info['url'] = parent.url
        parent_info['is_registration'] = parent.is_registration
        parent_info['id'] = parent._id
    else:
        parent_info['title'] = '-- private project --'
        parent_info['url'] = ''
        parent_info['is_registration'] = None
        parent_info['id'] = None
    return parent_info


@requires_search
def update_node(node, index=INDEX):
    from website.addons.wiki.model import NodeWikiPage

    component_categories = ['', 'hypothesis', 'methods and measures', 'procedure', 'instrumentation', 'data', 'analysis', 'communication', 'other']
    category = 'component' if node.category in component_categories else node.category

    '''
    if category == 'project':
        elastic_document_id = node._id
        parent_id = None
        category = 'registration' if node.is_registration else category
    else:
    '''
    try:
        elastic_document_id = node._id
        parent_id = node.parent_id
        category = 'registration' if node.is_registration else category
    except IndexError:
        # Skip orphaned components
        return
    if node.is_deleted or not node.is_public or node.is_dashboard:
        delete_doc(elastic_document_id, node)
    else:
        try:
            normalized_title = six.u(node.title)
        except TypeError:
            normalized_title = node.title
        normalized_title = unicodedata.normalize('NFKD', normalized_title).encode('ascii', 'ignore')

        boost = int(not node.is_registration) + 1  # This is for making registered projects less relevant
        boost = boost + (-1.0 * (node.depth / 5.0))

        elastic_document = {
            'id': elastic_document_id,
            'contributors': [
                {
                    'fullname': x.fullname,
                    'url': x.profile_url if x.is_active else None
                }
                for x in node.visible_contributors
                if x is not None
            ],
            'title': node.title,
            'normalized_title': normalized_title,
            'category': category,
            'public': node.is_public,
            'tags': [tag._id for tag in node.tags if tag],
            'description': node.description,
            'url': node.url,
            'is_registration': node.is_registration,
            'registered_date': node.registered_date,
            'wikis': {},
            'parent_id': parent_id,
<<<<<<< HEAD
            'iso_timestamp': node.date_created,
            'boost': boost,
=======
            'date_created': node.date_created,
            'boost': int(not node.is_registration) + 1,  # This is for making registered projects less relevant
>>>>>>> d92df8b8
        }
        for wiki in [
            NodeWikiPage.load(x)
            for x in node.wiki_pages_current.values()
        ]:
            elastic_document['wikis'][wiki.page_name] = wiki.raw_text(node)

        es.index(index=index, doc_type='project', id=elastic_document_id, body=elastic_document, refresh=True)


@requires_search
def update_user(user, index=INDEX):
    if not user.is_active:
        try:
            es.delete(index=index, doc_type='user', id=user._id, refresh=True, ignore=[404])
        except NotFoundError:
            pass
        return

    names = dict(
        fullname=user.fullname,
        given_name=user.given_name,
        family_name=user.family_name,
        middle_names=user.middle_names,
        suffix=user.suffix
    )

    normalized_names = {}
    for key, val in names.items():
        if val is not None:
            try:
                val = six.u(val)
            except TypeError:
                pass  # This is fine, will only happen in 2.x if val is already unicode
            normalized_names[key] = unicodedata.normalize('NFKD', val).encode('ascii', 'ignore')

    user_doc = {
        'id': user._id,
        'user': user.fullname,
        'normalized_user': normalized_names['fullname'],
        'normalized_names': normalized_names,
        'names': names,
        'job': user.jobs[0]['institution'] if user.jobs else '',
        'job_title': user.jobs[0]['title'] if user.jobs else '',
        'school': user.schools[0]['institution'] if user.schools else '',
        'category': 'user',
        'degree': user.schools[0]['degree'] if user.schools else '',
        'social': user.social_links,
        'boost': 2,  # TODO(fabianvf): Probably should make this a constant or something
    }

    es.index(index=index, doc_type='user', body=user_doc, id=user._id, refresh=True)


@requires_search
def delete_all():
    delete_index(INDEX)


@requires_search
def delete_index(index):
    es.indices.delete(index, ignore=[404])


@requires_search
def create_index(index=INDEX):
    '''Creates index with some specified mappings to begin with,
    all of which are applied to all projects, components, and registrations'''
    mapping = {
        'properties': {
            'tags': {
                'type': 'string',
                'index': 'not_analyzed',
            },
        }
    }
    es.indices.create(index, ignore=[400])
    for type_ in ['project', 'component', 'registration', 'user']:
        es.indices.put_mapping(index=index, doc_type=type_, body=mapping, ignore=[400, 404])


@requires_search
def delete_doc(elastic_document_id, node, index=INDEX):
    category = 'registration' if node.is_registration else node.project_or_component
    es.delete(index=index, doc_type=category, id=elastic_document_id, refresh=True, ignore=[404])


@requires_search
def search_contributor(query, page=0, size=10, exclude=[], current_user=None):
    """Search for contributors to add to a project using elastic search. Request must
    include JSON data with a "query" field.

    :param query: The substring of the username to search for
    :param page: For pagination, the page number to use for results
    :param size: For pagination, the number of results per page
    :param exclude: A list of User objects to exclude from the search
    :param current_user: A User object of the current user

    :return: List of dictionaries, each containing the ID, full name,
        most recent employment and education, gravatar URL of an OSF user

    """
    start = (page * size)
    items = re.split(r'[\s-]+', query)
    query = ''

    query = "  AND ".join('{}*~'.format(re.escape(item)) for item in items) + \
            "".join(' NOT "{}"'.format(excluded) for excluded in exclude)

    results = search(build_query(query, start=start, size=size), index=INDEX, doc_type='user')
    docs = results['results']
    pages = math.ceil(results['counts'].get('user', 0) / size)

    users = []
    for doc in docs:
        # TODO: use utils.serialize_user
        user = User.load(doc['id'])

        if current_user:
            n_projects_in_common = current_user.n_projects_in_common(user)
        else:
            n_projects_in_common = 0

        if user is None:
            logger.error('Could not load user {0}'.format(doc['id']))
            continue
        if user.is_active:  # exclude merged, unregistered, etc.
            current_employment = None
            education = None

            if user.jobs:
                current_employment = user.jobs[0]['institution']

            if user.schools:
                education = user.schools[0]['institution']

            users.append({
                'fullname': doc['user'],
                'id': doc['id'],
                'employment': current_employment,
                'education': education,
                'n_projects_in_common': n_projects_in_common,
                'gravatar_url': gravatar(
                    user,
                    use_ssl=True,
                    size=settings.GRAVATAR_SIZE_ADD_CONTRIBUTOR,
                ),
                'profile_url': user.profile_url,
                'registered': user.is_registered,
                'active': user.is_active

            })

    return {
        'users': users,
        'total': results['counts']['total'],
        'pages': pages,
        'page': page,
    }<|MERGE_RESOLUTION|>--- conflicted
+++ resolved
@@ -254,13 +254,8 @@
             'registered_date': node.registered_date,
             'wikis': {},
             'parent_id': parent_id,
-<<<<<<< HEAD
-            'iso_timestamp': node.date_created,
-            'boost': boost,
-=======
             'date_created': node.date_created,
             'boost': int(not node.is_registration) + 1,  # This is for making registered projects less relevant
->>>>>>> d92df8b8
         }
         for wiki in [
             NodeWikiPage.load(x)
