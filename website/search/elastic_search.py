
# -*- coding: utf-8 -*-

from __future__ import division

import copy
import functools
import logging
import math
import re
import unicodedata
from framework import sentry

import six

from django.apps import apps
from django.core.paginator import Paginator
from elasticsearch import (ConnectionError, Elasticsearch, NotFoundError,
                           RequestError, TransportError, helpers)
from framework.celery_tasks import app as celery_app
from framework.mongo.utils import paginated
from modularodm import Q
from osf.models import AbstractNode as Node
from osf.models import OSFUser as User
from osf.models import FileNode
from osf.models import Institution
from website import settings
from website.filters import gravatar
from website.project.licenses import serialize_node_license_record
from website.search import exceptions
from website.search.util import build_query, clean_splitters
from website.util import sanitize
from website.views import validate_page_num

logger = logging.getLogger(__name__)


# These are the doc_types that exist in the search database
ALIASES = {
    'project': 'Projects',
    'component': 'Components',
    'registration': 'Registrations',
    'user': 'Users',
    'total': 'Total',
    'file': 'Files',
    'institution': 'Institutions',
    'preprint': 'Preprints',
}

DOC_TYPE_TO_MODEL = {
    'component': Node,
    'project': Node,
    'registration': Node,
    'user': User,
    'file': FileNode,
<<<<<<< HEAD
    'preprint': Node,
=======
    'institution': Institution
>>>>>>> 8fff7153
}

# Prevent tokenizing and stop word removal.
NOT_ANALYZED_PROPERTY = {'type': 'string', 'index': 'not_analyzed'}

# Perform stemming on the field it's applied to.
ENGLISH_ANALYZER_PROPERTY = {'type': 'string', 'analyzer': 'english'}

INDEX = settings.ELASTIC_INDEX

CLIENT = None


def client():
    global CLIENT
    if CLIENT is None:
        try:
            CLIENT = Elasticsearch(
                settings.ELASTIC_URI,
                request_timeout=settings.ELASTIC_TIMEOUT,
                retry_on_timeout=True
            )
            logging.getLogger('elasticsearch').setLevel(logging.WARN)
            logging.getLogger('elasticsearch.trace').setLevel(logging.WARN)
            logging.getLogger('urllib3').setLevel(logging.WARN)
            logging.getLogger('requests').setLevel(logging.WARN)
            CLIENT.cluster.health(wait_for_status='yellow')
        except ConnectionError:
            message = (
                'The SEARCH_ENGINE setting is set to "elastic", but there '
                'was a problem starting the elasticsearch interface. Is '
                'elasticsearch running?'
            )
            if settings.SENTRY_DSN:
                try:
                    sentry.log_exception()
                    sentry.log_message(message)
                except AssertionError:  # App has not yet been initialized
                    logger.exception(message)
            else:
                logger.error(message)
            exit(1)
    return CLIENT


def requires_search(func):
    def wrapped(*args, **kwargs):
        if client() is not None:
            try:
                return func(*args, **kwargs)
            except ConnectionError:
                raise exceptions.SearchUnavailableError('Could not connect to elasticsearch')
            except NotFoundError as e:
                raise exceptions.IndexNotFoundError(e.error)
            except RequestError as e:
                if 'ParseException' in e.error:  # ES 1.5
                    raise exceptions.MalformedQueryError(e.error)
                if type(e.error) == dict:  # ES 2.0
                    try:
                        root_cause = e.error['root_cause'][0]
                        if root_cause['type'] == 'query_parsing_exception':
                            raise exceptions.MalformedQueryError(root_cause['reason'])
                    except (AttributeError, KeyError):
                        pass
                raise exceptions.SearchException(e.error)
            except TransportError as e:
                # Catch and wrap generic uncaught ES error codes. TODO: Improve fix for https://openscience.atlassian.net/browse/OSF-4538
                raise exceptions.SearchException(e.error)

        sentry.log_message('Elastic search action failed. Is elasticsearch running?')
        raise exceptions.SearchUnavailableError('Failed to connect to elasticsearch')
    return wrapped


@requires_search
def get_aggregations(query, doc_type):
    query['aggregations'] = {
        'licenses': {
            'terms': {
                'field': 'license.id'
            }
        }
    }

    res = client().search(index=INDEX, doc_type=doc_type, search_type='count', body=query)
    ret = {
        doc_type: {
            item['key']: item['doc_count']
            for item in agg['buckets']
        }
        for doc_type, agg in res['aggregations'].iteritems()
    }
    ret['total'] = res['hits']['total']
    return ret


@requires_search
def get_counts(count_query, clean=True):
    count_query['aggregations'] = {
        'counts': {
            'terms': {
                'field': '_type',
            }
        }
    }

    res = client().search(index=INDEX, doc_type=None, search_type='count', body=count_query)
    counts = {x['key']: x['doc_count'] for x in res['aggregations']['counts']['buckets'] if x['key'] in ALIASES.keys()}

    counts['total'] = sum([val for val in counts.values()])
    return counts


@requires_search
def get_tags(query, index):
    query['aggregations'] = {
        'tag_cloud': {
            'terms': {'field': 'tags'}
        }
    }

    results = client().search(index=index, doc_type=None, body=query)
    tags = results['aggregations']['tag_cloud']['buckets']

    return tags


@requires_search
def search(query, index=None, doc_type='_all', raw=False):
    """Search for a query

    :param query: The substring of the username/project name/tag to search for
    :param index:
    :param doc_type:

    :return: List of dictionaries, each containing the results, counts, tags and typeAliases
        results: All results returned by the query, that are within the index and search type
        counts: A dictionary in which keys are types and values are counts for that type, e.g, count['total'] is the sum of the other counts
        tags: A list of tags that are returned by the search query
        typeAliases: the doc_types that exist in the search database
    """
    index = index or INDEX
    tag_query = copy.deepcopy(query)
    aggs_query = copy.deepcopy(query)
    count_query = copy.deepcopy(query)

    for key in ['from', 'size', 'sort']:
        try:
            del tag_query[key]
            del aggs_query[key]
            del count_query[key]
        except KeyError:
            pass

    tags = get_tags(tag_query, index)
    try:
        del aggs_query['query']['filtered']['filter']
        del count_query['query']['filtered']['filter']
    except KeyError:
        pass
    aggregations = get_aggregations(aggs_query, doc_type=doc_type)
    counts = get_counts(count_query, index)

    # Run the real query and get the results
    raw_results = client().search(index=index, doc_type=doc_type, body=query)
    results = [hit['_source'] for hit in raw_results['hits']['hits']]

    return_value = {
        'results': raw_results['hits']['hits'] if raw else format_results(results),
        'counts': counts,
        'aggs': aggregations,
        'tags': tags,
        'typeAliases': ALIASES
    }
    return return_value

def format_results(results):
    ret = []
    for result in results:
        if result.get('category') == 'user':
            result['url'] = '/profile/' + result['id']
        elif result.get('category') == 'file':
            parent_info = load_parent(result.get('parent_id'))
            result['parent_url'] = parent_info.get('url') if parent_info else None
            result['parent_title'] = parent_info.get('title') if parent_info else None
        elif result.get('category') in {'project', 'component', 'registration', 'preprint'}:
            result = format_result(result, result.get('parent_id'))
        elif not result.get('category'):
            continue
        ret.append(result)
    return ret

def format_result(result, parent_id=None):
    parent_info = load_parent(parent_id)
    formatted_result = {
        'contributors': result['contributors'],
        'wiki_link': result['url'] + 'wiki/',
        # TODO: Remove unescape_entities when mako html safe comes in
        'title': sanitize.unescape_entities(result['title']),
        'url': result['url'],
        'is_component': False if parent_info is None else True,
        'parent_title': sanitize.unescape_entities(parent_info.get('title')) if parent_info else None,
        'parent_url': parent_info.get('url') if parent_info is not None else None,
        'tags': result['tags'],
        'is_registration': (result['is_registration'] if parent_info is None
                                                        else parent_info.get('is_registration')),
        'is_retracted': result['is_retracted'],
        'is_pending_retraction': result['is_pending_retraction'],
        'embargo_end_date': result['embargo_end_date'],
        'is_pending_embargo': result['is_pending_embargo'],
        'description': result['description'],
        'category': result.get('category'),
        'date_created': result.get('date_created'),
        'date_registered': result.get('registered_date'),
        'n_wikis': len(result['wikis']),
        'license': result.get('license'),
        'affiliated_institutions': result.get('affiliated_institutions'),
        'preprint_url': result.get('preprint_url'),
    }

    return formatted_result


def load_parent(parent_id):
    parent = Node.load(parent_id)
    if parent is None:
        return None
    parent_info = {}
    if parent is not None and parent.is_public:
        parent_info['title'] = parent.title
        parent_info['url'] = parent.url
        parent_info['is_registration'] = parent.is_registration
        parent_info['id'] = parent._id
    else:
        parent_info['title'] = '-- private project --'
        parent_info['url'] = ''
        parent_info['is_registration'] = None
        parent_info['id'] = None
    return parent_info


COMPONENT_CATEGORIES = set(settings.NODE_CATEGORY_MAP.keys())

def get_doctype_from_node(node):
    if node.is_registration:
        return 'registration'
    elif node.is_preprint:
        return 'preprint'
    elif node.parent_node is None:
        # ElasticSearch categorizes top-level projects differently than children
        return 'project'
    elif node.category in COMPONENT_CATEGORIES:
        return 'component'
    else:
        return node.category

@celery_app.task(bind=True, max_retries=5, default_retry_delay=60)
def update_node_async(self, node_id, index=None, bulk=False):
    AbstractNode = apps.get_model('osf.AbstractNode')
    node = AbstractNode.load(node_id)
    try:
        update_node(node=node, index=index, bulk=bulk, async=True)
    except Exception as exc:
        self.retry(exc=exc)

@celery_app.task(bind=True, max_retries=5, default_retry_delay=60)
def update_user_async(self, user_id, index=None):
    OSFUser = apps.get_model('osf.OSFUser')
    user = OSFUser.objects.get(id=user_id)
    try:
        update_user(user, index)
    except Exception as exc:
        self.retry(exc)

def serialize_node(node, category):
    NodeWikiPage = apps.get_model('addons_wiki.NodeWikiPage')

    elastic_document = {}
    parent_id = node.parent_id

    try:
        normalized_title = six.u(node.title)
    except TypeError:
        normalized_title = node.title
    normalized_title = unicodedata.normalize('NFKD', normalized_title).encode('ascii', 'ignore')
    elastic_document = {
        'id': node._id,
        'contributors': [
            {
                'fullname': x['fullname'],
                'url': '/{}/'.format(x['guids___id']) if x['is_active'] else None
            }
            for x in node._contributors.filter(contributor__visible=True).order_by('contributor___order')
            .values('fullname', 'guids___id', 'is_active')
        ],
        'title': node.title,
        'normalized_title': normalized_title,
        'category': category,
        'public': node.is_public,
        'tags': list(node.tags.filter(system=False).values_list('name', flat=True)),
        'description': node.description,
        'url': node.url,
        'is_registration': node.is_registration,
        'is_pending_registration': node.is_pending_registration,
        'is_retracted': node.is_retracted,
        'is_pending_retraction': node.is_pending_retraction,
        'embargo_end_date': node.embargo_end_date.strftime('%A, %b. %d, %Y') if node.embargo_end_date else False,
        'is_pending_embargo': node.is_pending_embargo,
        'registered_date': node.registered_date,
        'wikis': {},
        'parent_id': parent_id,
        'date_created': node.date_created,
        'license': serialize_node_license_record(node.license),
        'affiliated_institutions': list(node.affiliated_institutions.values_list('name', flat=True)),
        'boost': int(not node.is_registration) + 1,  # This is for making registered projects less relevant
        'extra_search_terms': clean_splitters(node.title),
        'preprint_url': node.preprint_url,
    }
    if not node.is_retracted:
        for wiki in NodeWikiPage.objects.filter(guids___id__in=node.wiki_pages_current.values()):
            elastic_document['wikis'][wiki.page_name] = wiki.raw_text(node)

    return elastic_document

@requires_search
def update_node(node, index=None, bulk=False, async=False):
    from addons.osfstorage.models import OsfStorageFile
    index = index or INDEX
    for file_ in paginated(OsfStorageFile, Q('node', 'eq', node)):
        update_file(file_, index=index)

    if node.is_deleted or not node.is_public or node.archiving or (node.is_spammy and settings.SPAM_FLAGGED_REMOVE_FROM_SEARCH):
        delete_doc(node._id, node, index=index)
    else:
        category = get_doctype_from_node(node)
        elastic_document = serialize_node(node, category)
        if bulk:
            return elastic_document
        else:
            client().index(index=index, doc_type=category, id=node._id, body=elastic_document, refresh=True)

def bulk_update_nodes(serialize, nodes, index=None):
    """Updates the list of input projects

    :param function Node-> dict serialize:
    :param Node[] nodes: Projects, components, registrations, or preprints
    :param str index: Index of the nodes
    :return:
    """
    index = index or INDEX
    actions = []
    for node in nodes:
        serialized = serialize(node)
        if serialized:
            actions.append({
                '_op_type': 'update',
                '_index': index,
                '_id': node._id,
                '_type': get_doctype_from_node(node),
                'doc': serialized,
                'doc_as_upsert': True,
            })
    if actions:
        return helpers.bulk(client(), actions)

def serialize_contributors(node):
    return {
        'contributors': [
            {
                'fullname': x['user__fullname'],
                'url': '/{}/'.format(x['user__guids___id'])
            } for x in
            node.contributor_set.filter(visible=True, user__is_active=True).order_by('_order').values('user__fullname', 'user__guids___id')
        ]
    }

bulk_update_contributors = functools.partial(bulk_update_nodes, serialize_contributors)


@celery_app.task(bind=True, max_retries=5, default_retry_delay=60)
def update_contributors_async(self, user_id):
    OSFUser = apps.get_model('osf.OSFUser')
    user = OSFUser.objects.get(id=user_id)
    p = Paginator(user.visible_contributor_to.order_by('id'), 100)
    for page_num in p.page_range:
        bulk_update_contributors(p.page(page_num).object_list)

@requires_search
def update_user(user, index=None):

    index = index or INDEX
    if not user.is_active:
        try:
            client().delete(index=index, doc_type='user', id=user._id, refresh=True, ignore=[404])
        except NotFoundError:
            pass
        return

    names = dict(
        fullname=user.fullname,
        given_name=user.given_name,
        family_name=user.family_name,
        middle_names=user.middle_names,
        suffix=user.suffix
    )

    normalized_names = {}
    for key, val in names.items():
        if val is not None:
            try:
                val = six.u(val)
            except TypeError:
                pass  # This is fine, will only happen in 2.x if val is already unicode
            normalized_names[key] = unicodedata.normalize('NFKD', val).encode('ascii', 'ignore')

    user_doc = {
        'id': user._id,
        'user': user.fullname,
        'normalized_user': normalized_names['fullname'],
        'normalized_names': normalized_names,
        'names': names,
        'job': user.jobs[0]['institution'] if user.jobs else '',
        'job_title': user.jobs[0]['title'] if user.jobs else '',
        'all_jobs': [job['institution'] for job in user.jobs[1:]],
        'school': user.schools[0]['institution'] if user.schools else '',
        'all_schools': [school['institution'] for school in user.schools],
        'category': 'user',
        'degree': user.schools[0]['degree'] if user.schools else '',
        'social': user.social_links,
        'boost': 2,  # TODO(fabianvf): Probably should make this a constant or something
    }

    client().index(index=index, doc_type='user', body=user_doc, id=user._id, refresh=True)

@requires_search
def update_file(file_, index=None, delete=False):
    index = index or INDEX

    # TODO: Can remove 'not file_.name' if we remove all base file nodes with name=None
    if not file_.name or not file_.node.is_public or delete or file_.node.is_deleted or file_.node.archiving:
        client().delete(
            index=index,
            doc_type='file',
            id=file_._id,
            refresh=True,
            ignore=[404]
        )
        return

    # We build URLs manually here so that this function can be
    # run outside of a Flask request context (e.g. in a celery task)
    file_deep_url = '/{node_id}/files/{provider}{path}/'.format(
        node_id=file_.node._id,
        provider=file_.provider,
        path=file_.path,
    )
    node_url = '/{node_id}/'.format(node_id=file_.node._id)

    guid_url = None
    file_guid = file_.get_guid(create=False)
    if file_guid:
        guid_url = '/{file_guid}/'.format(file_guid=file_guid._id)
    file_doc = {
        'id': file_._id,
        'deep_url': file_deep_url,
        'guid_url': guid_url,
        'tags': list(file_.tags.filter(system=False).values_list('name', flat=True)),
        'name': file_.name,
        'category': 'file',
        'node_url': node_url,
        'node_title': file_.node.title,
        'parent_id': file_.node.parent_node._id if file_.node.parent_node else None,
        'is_registration': file_.node.is_registration,
        'is_retracted': file_.node.is_retracted,
        'extra_search_terms': clean_splitters(file_.name),
    }

    client().index(
        index=index,
        doc_type='file',
        body=file_doc,
        id=file_._id,
        refresh=True
    )

@requires_search
def update_institution(institution, index=None):
    index = index or INDEX
    id_ = institution._id
    if institution.is_deleted:
        client().delete(index=index, doc_type='institution', id=id_, refresh=True, ignore=[404])
    else:
        institution_doc = {
            'id': id_,
            'url': '/institutions/{}/'.format(institution._id),
            'logo_path': institution.logo_path,
            'category': 'institution',
            'name': institution.name,
        }

        client().index(index=index, doc_type='institution', body=institution_doc, id=id_, refresh=True)

@requires_search
def delete_all():
    delete_index(INDEX)


@requires_search
def delete_index(index):
    client().indices.delete(index, ignore=[404])


@requires_search
def create_index(index=None):
    """
    Creates index with some specified mappings to begin with,
    all of which are applied to all projects, components, preprints and registrations.
    """
    index = index or INDEX
    document_types = ['project', 'component', 'registration', 'user', 'file', 'institution', 'preprint']
    project_like_types = ['project', 'component', 'registration', 'preprint']
    analyzed_fields = ['title', 'description']

    client().indices.create(index, ignore=[400])  # HTTP 400 if index already exists
    for type_ in document_types:
        mapping = {
            'properties': {
                'tags': NOT_ANALYZED_PROPERTY,
                'license': {
                    'properties': {
                        'id': NOT_ANALYZED_PROPERTY,
                        'name': NOT_ANALYZED_PROPERTY,
                    }
                }
            }
        }
        if type_ in project_like_types:
            analyzers = {field: ENGLISH_ANALYZER_PROPERTY
                         for field in analyzed_fields}
            mapping['properties'].update(analyzers)

        if type_ == 'user':
            fields = {
                'job': {
                    'type': 'string',
                    'boost': '1',
                },
                'all_jobs': {
                    'type': 'string',
                    'boost': '0.01',
                },
                'school': {
                    'type': 'string',
                    'boost': '1',
                },
                'all_schools': {
                    'type': 'string',
                    'boost': '0.01'
                },
            }
            mapping['properties'].update(fields)
        client().indices.put_mapping(index=index, doc_type=type_, body=mapping, ignore=[400, 404])

@requires_search
def delete_doc(elastic_document_id, node, index=None, category=None):
    index = index or INDEX
    if not category:
        if node.is_registration:
            category = 'registration'
        elif node.is_preprint:
            category = 'preprint'
        else:
            category = node.project_or_component
    client().delete(index=index, doc_type=category, id=elastic_document_id, refresh=True, ignore=[404])


@requires_search
def search_contributor(query, page=0, size=10, exclude=None, current_user=None):
    """Search for contributors to add to a project using elastic search. Request must
    include JSON data with a "query" field.

    :param query: The substring of the username to search for
    :param page: For pagination, the page number to use for results
    :param size: For pagination, the number of results per page
    :param exclude: A list of User objects to exclude from the search
    :param current_user: A User object of the current user

    :return: List of dictionaries, each containing the ID, full name,
        most recent employment and education, gravatar URL of an OSF user

    """
    start = (page * size)
    items = re.split(r'[\s-]+', query)
    exclude = exclude or []
    normalized_items = []
    for item in items:
        try:
            normalized_item = six.u(item)
        except TypeError:
            normalized_item = item
        normalized_item = unicodedata.normalize('NFKD', normalized_item).encode('ascii', 'ignore')
        normalized_items.append(normalized_item)
    items = normalized_items

    query = '  AND '.join('{}*~'.format(re.escape(item)) for item in items) + \
            ''.join(' NOT id:"{}"'.format(excluded._id) for excluded in exclude)

    results = search(build_query(query, start=start, size=size), index=INDEX, doc_type='user')
    docs = results['results']
    pages = math.ceil(results['counts'].get('user', 0) / size)
    validate_page_num(page, pages)

    users = []
    for doc in docs:
        # TODO: use utils.serialize_user
        user = User.load(doc['id'])

        if current_user and current_user._id == user._id:
            n_projects_in_common = -1
        elif current_user:
            n_projects_in_common = current_user.n_projects_in_common(user)
        else:
            n_projects_in_common = 0

        if user is None:
            logger.error('Could not load user {0}'.format(doc['id']))
            continue
        if user.is_active:  # exclude merged, unregistered, etc.
            current_employment = None
            education = None

            if user.jobs:
                current_employment = user.jobs[0]['institution']

            if user.schools:
                education = user.schools[0]['institution']

            users.append({
                'fullname': doc['user'],
                'id': doc['id'],
                'employment': current_employment,
                'education': education,
                'n_projects_in_common': n_projects_in_common,
                'gravatar_url': gravatar(
                    user,
                    use_ssl=True,
                    size=settings.PROFILE_IMAGE_MEDIUM
                ),
                'profile_url': user.profile_url,
                'registered': user.is_registered,
                'active': user.is_active

            })

    return {
        'users': users,
        'total': results['counts']['total'],
        'pages': pages,
        'page': page,
    }<|MERGE_RESOLUTION|>--- conflicted
+++ resolved
@@ -53,11 +53,8 @@
     'registration': Node,
     'user': User,
     'file': FileNode,
-<<<<<<< HEAD
     'preprint': Node,
-=======
     'institution': Institution
->>>>>>> 8fff7153
 }
 
 # Prevent tokenizing and stop word removal.
