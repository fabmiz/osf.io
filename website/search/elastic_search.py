# -*- coding: utf-8 -*-

from __future__ import division

import copy
import functools
import logging
import math
import re
import unicodedata

from django.apps import apps
from elasticsearch import (
    ConnectionError,
    Elasticsearch,
    NotFoundError,
    RequestError,
    TransportError,
    helpers,
)
from modularodm import Q
import six

from framework import sentry
from framework.celery_tasks import app as celery_app
from framework.mongo.utils import paginated

from website import settings
from website.filters import gravatar
from osf.models import OSFUser as User, FileNode, AbstractNode as Node
from website.project.licenses import serialize_node_license_record
from website.search import exceptions
from website.search.util import build_query, clean_splitters
from website.util import sanitize
from website.views import validate_page_num

logger = logging.getLogger(__name__)


# These are the doc_types that exist in the search database
ALIASES = {
    'component': 'Components',
    'file': 'Files',
    'institution': 'Institutions',
    'project': 'Projects',
    'preprint': 'Preprints',
    'registration': 'Registrations',
    'total': 'Total',
    'user': 'Users',
}

DOC_TYPE_TO_MODEL = {
    'component': Node,
    'project': Node,
    'registration': Node,
    'preprint': Node,
    'user': User,
    'file': FileNode,
}

# Prevent tokenizing and stop word removal.
NOT_ANALYZED_PROPERTY = {'type': 'string', 'index': 'not_analyzed'}

# Perform stemming on the field it's applied to.
ENGLISH_ANALYZER_PROPERTY = {'type': 'string', 'analyzer': 'english'}

INDEX = settings.ELASTIC_INDEX

CLIENT = None


def client():
    global CLIENT
    if CLIENT is None:
        try:
            CLIENT = Elasticsearch(
                settings.ELASTIC_URI,
                request_timeout=settings.ELASTIC_TIMEOUT
            )
            logging.getLogger('elasticsearch').setLevel(logging.WARN)
            logging.getLogger('elasticsearch.trace').setLevel(logging.WARN)
            logging.getLogger('urllib3').setLevel(logging.WARN)
            logging.getLogger('requests').setLevel(logging.WARN)
            CLIENT.cluster.health(wait_for_status='yellow')
        except ConnectionError:
            message = (
                'The SEARCH_ENGINE setting is set to "elastic", but there '
                'was a problem starting the elasticsearch interface. Is '
                'elasticsearch running?'
            )
            if settings.SENTRY_DSN:
                try:
                    sentry.log_exception()
                    sentry.log_message(message)
                except AssertionError:  # App has not yet been initialized
                    logger.exception(message)
            else:
                logger.error(message)
            exit(1)
    return CLIENT


def requires_search(func):
    def wrapped(*args, **kwargs):
        if client() is not None:
            try:
                return func(*args, **kwargs)
            except ConnectionError:
                raise exceptions.SearchUnavailableError('Could not connect to elasticsearch')
            except NotFoundError as e:
                raise exceptions.IndexNotFoundError(e.error)
            except RequestError as e:
                if 'ParseException' in e.error:
                    raise exceptions.MalformedQueryError(e.error)
                raise exceptions.SearchException(e.error)
            except TransportError as e:
                # Catch and wrap generic uncaught ES error codes. TODO: Improve fix for https://openscience.atlassian.net/browse/OSF-4538
                raise exceptions.SearchException(e.error)

        sentry.log_message('Elastic search action failed. Is elasticsearch running?')
        raise exceptions.SearchUnavailableError('Failed to connect to elasticsearch')
    return wrapped


@requires_search
def get_aggregations(query, doc_type):
    query['aggregations'] = {
        'licenses': {
            'terms': {
                'field': 'license.id'
            }
        }
    }

    res = client().search(index=INDEX, doc_type=doc_type, search_type='count', body=query)
    ret = {
        doc_type: {
            item['key']: item['doc_count']
            for item in agg['buckets']
        }
        for doc_type, agg in res['aggregations'].iteritems()
    }
    ret['total'] = res['hits']['total']
    return ret


@requires_search
def get_counts(count_query, clean=True):
    count_query['aggregations'] = {
        'counts': {
            'terms': {
                'field': '_type',
            }
        }
    }

    res = client().search(index=INDEX, doc_type=None, search_type='count', body=count_query)
    counts = {x['key']: x['doc_count'] for x in res['aggregations']['counts']['buckets'] if x['key'] in ALIASES.keys()}

    counts['total'] = sum([val for val in counts.values()])
    return counts


@requires_search
def get_tags(query, index):
    query['aggregations'] = {
        'tag_cloud': {
            'terms': {'field': 'tags'}
        }
    }

    results = client().search(index=index, doc_type=None, body=query)
    tags = results['aggregations']['tag_cloud']['buckets']

    return tags


@requires_search
def search(query, index=None, doc_type='_all', raw=False):
    """Search for a query

    :param query: The substring of the username/project name/tag to search for
    :param index:
    :param doc_type:

    :return: List of dictionaries, each containing the results, counts, tags and typeAliases
        results: All results returned by the query, that are within the index and search type
        counts: A dictionary in which keys are types and values are counts for that type, e.g, count['total'] is the sum of the other counts
        tags: A list of tags that are returned by the search query
        typeAliases: the doc_types that exist in the search database
    """
    index = index or INDEX
    tag_query = copy.deepcopy(query)
    aggs_query = copy.deepcopy(query)
    count_query = copy.deepcopy(query)

    for key in ['from', 'size', 'sort']:
        try:
            del tag_query[key]
            del aggs_query[key]
            del count_query[key]
        except KeyError:
            pass

    tags = get_tags(tag_query, index)
    try:
        del aggs_query['query']['filtered']['filter']
        del count_query['query']['filtered']['filter']
    except KeyError:
        pass
    aggregations = get_aggregations(aggs_query, doc_type=doc_type)
    counts = get_counts(count_query, index)

    # Run the real query and get the results
    raw_results = client().search(index=index, doc_type=doc_type, body=query)
    results = [hit['_source'] for hit in raw_results['hits']['hits']]

    return_value = {
        'results': raw_results['hits']['hits'] if raw else format_results(results),
        'counts': counts,
        'aggs': aggregations,
        'tags': tags,
        'typeAliases': ALIASES
    }
    return return_value

def format_results(results):
    ret = []
    for result in results:
        if result.get('category') == 'user':
            result['url'] = '/profile/' + result['id']
        elif result.get('category') == 'file':
            parent_info = load_parent(result.get('parent_id'))
            result['parent_url'] = parent_info.get('url') if parent_info else None
            result['parent_title'] = parent_info.get('title') if parent_info else None
        elif result.get('category') in {'project', 'component', 'registration', 'preprint'}:
            result = format_result(result, result.get('parent_id'))
        elif not result.get('category'):
            continue
        ret.append(result)
    return ret

def format_result(result, parent_id=None):
    parent_info = load_parent(parent_id)
    formatted_result = {
        'contributors': result['contributors'],
        'wiki_link': result['url'] + 'wiki/',
        # TODO: Remove unescape_entities when mako html safe comes in
        'title': sanitize.unescape_entities(result['title']),
        'url': result['url'],
        'is_component': False if parent_info is None else True,
        'parent_title': sanitize.unescape_entities(parent_info.get('title')) if parent_info else None,
        'parent_url': parent_info.get('url') if parent_info is not None else None,
        'tags': result['tags'],
        'is_registration': (result['is_registration'] if parent_info is None
                                                        else parent_info.get('is_registration')),
        'is_retracted': result['is_retracted'],
        'is_pending_retraction': result['is_pending_retraction'],
        'embargo_end_date': result['embargo_end_date'],
        'is_pending_embargo': result['is_pending_embargo'],
        'description': result['description'],
        'category': result.get('category'),
        'date_created': result.get('date_created'),
        'date_registered': result.get('registered_date'),
        'n_wikis': len(result['wikis']),
        'license': result.get('license'),
        'affiliated_institutions': result.get('affiliated_institutions'),
        'preprint_url': result.get('preprint_url'),
    }

    return formatted_result


def load_parent(parent_id):
    parent = Node.load(parent_id)
    if parent is None:
        return None
    parent_info = {}
    if parent is not None and parent.is_public:
        parent_info['title'] = parent.title
        parent_info['url'] = parent.url
        parent_info['is_registration'] = parent.is_registration
        parent_info['id'] = parent._id
    else:
        parent_info['title'] = '-- private project --'
        parent_info['url'] = ''
        parent_info['is_registration'] = None
        parent_info['id'] = None
    return parent_info


COMPONENT_CATEGORIES = set(settings.NODE_CATEGORY_MAP.keys())

def get_doctype_from_node(node):
    if node.is_registration:
        return 'registration'
    elif node.is_preprint:
        return 'preprint'
    elif node.parent_node is None:
        # ElasticSearch categorizes top-level projects differently than children
        return 'project'
    elif node.category in COMPONENT_CATEGORIES:
        return 'component'
    else:
        return node.category

@celery_app.task(bind=True, max_retries=5, default_retry_delay=60)
def update_node_async(self, node_id, index=None, bulk=False):
    AbstractNode = apps.get_model('osf.AbstractNode')
    node = AbstractNode.load(node_id)
    try:
        update_node(node=node, index=index, bulk=bulk, async=True)
    except Exception as exc:
        self.retry(exc=exc)

def serialize_node(node, category):
    NodeWikiPage = apps.get_model('addons_wiki.NodeWikiPage')

    elastic_document = {}
    parent_id = node.parent_id

    try:
        normalized_title = six.u(node.title)
    except TypeError:
        normalized_title = node.title
    normalized_title = unicodedata.normalize('NFKD', normalized_title).encode('ascii', 'ignore')
    elastic_document = {
        'id': node._id,
        'contributors': [
            {
                'fullname': x.fullname,
                'url': x.profile_url if x.is_active else None
            }
            for x in node.visible_contributors
            if x is not None
        ],
        'title': node.title,
        'normalized_title': normalized_title,
        'category': category,
        'public': node.is_public,
        'tags': list(node.tags.values_list('name', flat=True)),
        'description': node.description,
        'url': node.url,
        'is_registration': node.is_registration,
        'is_pending_registration': node.is_pending_registration,
        'is_retracted': node.is_retracted,
        'is_pending_retraction': node.is_pending_retraction,
        'embargo_end_date': node.embargo_end_date.strftime('%A, %b. %d, %Y') if node.embargo_end_date else False,
        'is_pending_embargo': node.is_pending_embargo,
        'registered_date': node.registered_date,
        'wikis': {},
        'parent_id': parent_id,
        'date_created': node.date_created,
        'license': serialize_node_license_record(node.license),
        'affiliated_institutions': list(node.affiliated_institutions.values_list('name', flat=True)),
        'boost': int(not node.is_registration) + 1,  # This is for making registered projects less relevant
        'extra_search_terms': clean_splitters(node.title),
        'preprint_url': node.preprint_url,
    }
    if not node.is_retracted:
        for wiki in [
            NodeWikiPage.load(x)
            for x in node.wiki_pages_current.values()
        ]:
            elastic_document['wikis'][wiki.page_name] = wiki.raw_text(node)

    return elastic_document

@requires_search
def update_node(node, index=None, bulk=False, async=False):
    from addons.osfstorage.models import OsfStorageFile
    index = index or INDEX
    for file_ in paginated(OsfStorageFile, Q('node', 'eq', node)):
        update_file(file_.wrapped(), index=index)

    if node.is_deleted or not node.is_public or node.archiving or (node.is_spammy and settings.SPAM_FLAGGED_REMOVE_FROM_SEARCH):
        delete_doc(node._id, node, index=index)
    else:
        category = get_doctype_from_node(node)
        elastic_document = serialize_node(node, category)
        if bulk:
            return elastic_document
        else:
            client().index(index=index, doc_type=category, id=node._id, body=elastic_document, refresh=True)

def bulk_update_nodes(serialize, nodes, index=None):
    """Updates the list of input projects

    :param function Node-> dict serialize:
    :param Node[] nodes: Projects, components, registrations, or preprints
    :param str index: Index of the nodes
    :return:
    """
    index = index or INDEX
    actions = []
    for node in nodes:
        serialized = serialize(node)
        if serialized:
            actions.append({
                '_op_type': 'update',
                '_index': index,
                '_id': node._id,
                '_type': get_doctype_from_node(node),
                'doc': serialized,
                'doc_as_upsert': True,
            })
    if actions:
        return helpers.bulk(client(), actions)

def serialize_contributors(node):
    return {
        'contributors': [
            {
                'fullname': user.fullname,
                'url': user.profile_url if user.is_active else None
            } for user in node.visible_contributors
            if user is not None
            and user.is_active
        ]
    }

bulk_update_contributors = functools.partial(bulk_update_nodes, serialize_contributors)


@requires_search
def update_user(user, index=None):

    index = index or INDEX
    if not user.is_active:
        try:
            client().delete(index=index, doc_type='user', id=user._id, refresh=True, ignore=[404])
        except NotFoundError:
            pass
        return

    names = dict(
        fullname=user.fullname,
        given_name=user.given_name,
        family_name=user.family_name,
        middle_names=user.middle_names,
        suffix=user.suffix
    )

    normalized_names = {}
    for key, val in names.items():
        if val is not None:
            try:
                val = six.u(val)
            except TypeError:
                pass  # This is fine, will only happen in 2.x if val is already unicode
            normalized_names[key] = unicodedata.normalize('NFKD', val).encode('ascii', 'ignore')

    user_doc = {
        'id': user._id,
        'user': user.fullname,
        'normalized_user': normalized_names['fullname'],
        'normalized_names': normalized_names,
        'names': names,
        'job': user.jobs[0]['institution'] if user.jobs else '',
        'job_title': user.jobs[0]['title'] if user.jobs else '',
        'all_jobs': [job['institution'] for job in user.jobs[1:]],
        'school': user.schools[0]['institution'] if user.schools else '',
        'all_schools': [school['institution'] for school in user.schools],
        'category': 'user',
        'degree': user.schools[0]['degree'] if user.schools else '',
        'social': user.social_links,
        'boost': 2,  # TODO(fabianvf): Probably should make this a constant or something
    }

    client().index(index=index, doc_type='user', body=user_doc, id=user._id, refresh=True)

@requires_search
def update_file(file_, index=None, delete=False):
    index = index or INDEX

    if not file_.node.is_public or delete or file_.node.is_deleted or file_.node.archiving:
        client().delete(
            index=index,
            doc_type='file',
            id=file_._id,
            refresh=True,
            ignore=[404]
        )
        return

    # We build URLs manually here so that this function can be
    # run outside of a Flask request context (e.g. in a celery task)
    file_deep_url = '/{node_id}/files/{provider}{path}/'.format(
        node_id=file_.node._id,
        provider=file_.provider,
        path=file_.path,
    )
    node_url = '/{node_id}/'.format(node_id=file_.node._id)

    guid_url = None
    file_guid = file_.get_guid(create=False)
    if file_guid:
        guid_url = '/{file_guid}/'.format(file_guid=file_guid._id)
    file_doc = {
        'id': file_._id,
        'deep_url': file_deep_url,
        'guid_url': guid_url,
        'tags': list(file_.tags.values_list('name', flat=True)),
        'name': file_.name,
        'category': 'file',
        'node_url': node_url,
        'node_title': file_.node.title,
        'parent_id': file_.node.parent_node._id if file_.node.parent_node else None,
        'is_registration': file_.node.is_registration,
        'is_retracted': file_.node.is_retracted,
        'extra_search_terms': clean_splitters(file_.name),
    }

    client().index(
        index=index,
        doc_type='file',
        body=file_doc,
        id=file_._id,
        refresh=True
    )

@requires_search
def update_institution(institution, index=None):
    index = index or INDEX
    id_ = institution._id
    if institution.is_deleted:
        client().delete(index=index, doc_type='institution', id=id_, refresh=True, ignore=[404])
    else:
        institution_doc = {
            'id': id_,
            'url': '/institutions/{}/'.format(institution._id),
            'logo_path': institution.logo_path,
            'category': 'institution',
            'name': institution.name,
        }

        client().index(index=index, doc_type='institution', body=institution_doc, id=id_, refresh=True)

@requires_search
def delete_all():
    delete_index(INDEX)


@requires_search
def delete_index(index):
    client().indices.delete(index, ignore=[404])


@requires_search
def create_index(index=None):
    """
    Creates index with some specified mappings to begin with,
    all of which are applied to all projects, components, preprints and registrations.
    """
    index = index or INDEX
    document_types = ['project', 'component', 'registration', 'user', 'file', 'institution', 'preprint']
    project_like_types = ['project', 'component', 'registration', 'preprint']
    analyzed_fields = ['title', 'description']

    client().indices.create(index, ignore=[400])  # HTTP 400 if index already exists
    for type_ in document_types:
        mapping = {
            'properties': {
                'tags': NOT_ANALYZED_PROPERTY,
                'license': {
                    'properties': {
                        'id': NOT_ANALYZED_PROPERTY,
                        'name': NOT_ANALYZED_PROPERTY,
                    }
                }
            }
        }
        if type_ in project_like_types:
            analyzers = {field: ENGLISH_ANALYZER_PROPERTY
                         for field in analyzed_fields}
            mapping['properties'].update(analyzers)

        if type_ == 'user':
            fields = {
                'job': {
                    'type': 'string',
                    'boost': '1',
                },
                'all_jobs': {
                    'type': 'string',
                    'boost': '0.01',
                },
                'school': {
                    'type': 'string',
                    'boost': '1',
                },
                'all_schools': {
                    'type': 'string',
                    'boost': '0.01'
                },
            }
            mapping['properties'].update(fields)
        client().indices.put_mapping(index=index, doc_type=type_, body=mapping, ignore=[400, 404])

@requires_search
def delete_doc(elastic_document_id, node, index=None, category=None):
    index = index or INDEX
<<<<<<< HEAD
    if not category:
        if node.is_registration:
            category = 'registration'
        elif node.is_preprint:
            category = 'preprint'
        else:
            category = node.project_or_component
    es.delete(index=index, doc_type=category, id=elastic_document_id, refresh=True, ignore=[404])
=======
    category = category or 'registration' if node.is_registration else node.project_or_component
    client().delete(index=index, doc_type=category, id=elastic_document_id, refresh=True, ignore=[404])
>>>>>>> d837f5fd


@requires_search
def search_contributor(query, page=0, size=10, exclude=None, current_user=None):
    """Search for contributors to add to a project using elastic search. Request must
    include JSON data with a "query" field.

    :param query: The substring of the username to search for
    :param page: For pagination, the page number to use for results
    :param size: For pagination, the number of results per page
    :param exclude: A list of User objects to exclude from the search
    :param current_user: A User object of the current user

    :return: List of dictionaries, each containing the ID, full name,
        most recent employment and education, gravatar URL of an OSF user

    """
    start = (page * size)
    items = re.split(r'[\s-]+', query)
    exclude = exclude or []
    normalized_items = []
    for item in items:
        try:
            normalized_item = six.u(item)
        except TypeError:
            normalized_item = item
        normalized_item = unicodedata.normalize('NFKD', normalized_item).encode('ascii', 'ignore')
        normalized_items.append(normalized_item)
    items = normalized_items

    query = '  AND '.join('{}*~'.format(re.escape(item)) for item in items) + \
            ''.join(' NOT id:"{}"'.format(excluded._id) for excluded in exclude)

    results = search(build_query(query, start=start, size=size), index=INDEX, doc_type='user')
    docs = results['results']
    pages = math.ceil(results['counts'].get('user', 0) / size)
    validate_page_num(page, pages)

    users = []
    for doc in docs:
        # TODO: use utils.serialize_user
        user = User.load(doc['id'])

        if current_user and current_user._id == user._id:
            n_projects_in_common = -1
        elif current_user:
            n_projects_in_common = current_user.n_projects_in_common(user)
        else:
            n_projects_in_common = 0

        if user is None:
            logger.error('Could not load user {0}'.format(doc['id']))
            continue
        if user.is_active:  # exclude merged, unregistered, etc.
            current_employment = None
            education = None

            if user.jobs:
                current_employment = user.jobs[0]['institution']

            if user.schools:
                education = user.schools[0]['institution']

            users.append({
                'fullname': doc['user'],
                'id': doc['id'],
                'employment': current_employment,
                'education': education,
                'n_projects_in_common': n_projects_in_common,
                'gravatar_url': gravatar(
                    user,
                    use_ssl=True,
                    size=settings.PROFILE_IMAGE_MEDIUM
                ),
                'profile_url': user.profile_url,
                'registered': user.is_registered,
                'active': user.is_active

            })

    return {
        'users': users,
        'total': results['counts']['total'],
        'pages': pages,
        'page': page,
    }<|MERGE_RESOLUTION|>--- conflicted
+++ resolved
@@ -600,7 +600,6 @@
 @requires_search
 def delete_doc(elastic_document_id, node, index=None, category=None):
     index = index or INDEX
-<<<<<<< HEAD
     if not category:
         if node.is_registration:
             category = 'registration'
@@ -608,12 +607,7 @@
             category = 'preprint'
         else:
             category = node.project_or_component
-    es.delete(index=index, doc_type=category, id=elastic_document_id, refresh=True, ignore=[404])
-=======
-    category = category or 'registration' if node.is_registration else node.project_or_component
     client().delete(index=index, doc_type=category, id=elastic_document_id, refresh=True, ignore=[404])
->>>>>>> d837f5fd
-
 
 @requires_search
 def search_contributor(query, page=0, size=10, exclude=None, current_user=None):
