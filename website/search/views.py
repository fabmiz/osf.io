import re
import time
from urllib2 import HTTPError
import logging

from framework import must_be_logged_in, request, status
import website.search.search as search 
from website import settings
from website.filters import gravatar
from website.models import User, Node
from website.project.views.contributor import get_node_contributors_abbrev
from modularodm.storage.mongostorage import RawQuery as Q
from framework.exceptions import HTTPError
import httplib as http

logging.basicConfig(level=logging.DEBUG)
logger = logging.getLogger('search.routes')


def search_search():
    tick = time.time()
    # search results are automatically paginated. on the pages that are
    # not the first page, we pass the page number along with the url
    if 'pagination' in request.args:
        start = int(request.args.get('pagination'))
    else:
        start = 0
    query = request.args.get('q')
    # if there is not a query, tell our users to enter a search
    if query == '':
        status.push_status_message('No search query', 'info')
        return {
            'results': [],
            'tags': [],
            'query': '',
        }
    # if the search does not work,
    # post an error message to the user, otherwise,
    # the document, highlight,
    # and spellcheck suggestions are returned to us
    try:
        results_search, tags, total = search.search(query, start)
    except HTTPError:
        status.push_status_message('Malformed query. Please try again')
        return {
            'results': [],
            'tags': [],
            'query': '',
        }
    # with our highlights and search result 'documents' we build the search
    # results so that it is easier for us to display
    # Whether or not the user is searching for users
    searching_users = query.startswith("user:")
    return {
        'highlight': [], 
        'results': results_search,
        'total': total, 
        'query': query,
        'spellcheck': [], 
        'current_page': start,
        'time': round(time.time() - tick, 2),
        'tags': tags,
        'searching_users': searching_users
    }


<<<<<<< HEAD
def conditionally_add_query_item(query, item, condition):
    """ Helper for the search_projects_by_title function which will add a condition to a query
    It will give an error if the proper search term is not used.
    :param query: The modular ODM query that you want to modify
    :param item:  the field to query on
    :param condition: yes, no, or either
    :return: the modified query
    """

    condition = condition.lower()

    if condition == "yes":
        return query & Q(item, 'eq', True)
    elif condition == "no":
        return query & Q(item, 'eq', False)
    elif condition == "either":
        return query

    raise HTTPError(http.BAD_REQUEST)

@must_be_logged_in
def search_projects_by_title(**kwargs):
    """ Search for nodes by title. Can pass in arguments from the URL to modify the search
    :arg term: The substring of the title.
    :arg category: Category of the node.
    :arg isDeleted: yes, no, or either. Either will not add a qualifier for that argument in the search.
    :arg isFolder: yes, no, or either. Either will not add a qualifier for that argument in the search.
    :arg isRegistration: yes, no, or either. Either will not add a qualifier for that argument in the search.
    :arg includePublic: yes or no. Whether the projects listed should include public projects.
    :arg includeContributed: yes or no. Whether the search should include projects the current user has
        contributed to.
    :arg ignoreNode: a list of nodes that should not be included in the search.
    :return: a list of dictionaries of projects
=======
@must_be_logged_in 
def search_projects_by_title(**kwargs): 
    #TODO(fabianvf): At some point, it would be nice to do this with elastic search
>>>>>>> 0d1a65a0

    """
    user = kwargs['auth'].user

    term = request.args.get('term', '')
    max_results = int(request.args.get('maxResults', '10'))
    category = request.args.get('category', 'project').lower()
    is_deleted = request.args.get('isDeleted', 'no').lower()
    is_folder = request.args.get('isFolder', 'no').lower()
    is_registration = request.args.get('isRegistration', 'no').lower()
    include_public = request.args.get('includePublic', 'yes').lower()
    include_contributed = request.args.get('includeContributed', 'yes').lower()
    ignore_nodes = request.args.getlist('ignoreNode', [])

    matching_title = (
        Q('title', 'icontains', term) &  # search term (case insensitive)
        Q('category', 'eq', category)   # is a project
    )

    matching_title = conditionally_add_query_item(matching_title, 'is_deleted', is_deleted)
    matching_title = conditionally_add_query_item(matching_title, 'is_folder', is_folder)
    matching_title = conditionally_add_query_item(matching_title, 'is_registration', is_registration)

    if len(ignore_nodes) > 0:
        for node_id in ignore_nodes:
            matching_title = matching_title & Q('_id', 'ne', node_id)

    my_projects = []
    my_project_count = 0
    public_projects = []

    if include_contributed == "yes":
        my_projects = Node.find(
            matching_title &
            Q('contributors', 'contains', user._id)  # user is a contributor
        ).limit(max_results)
        my_project_count = my_project_count

    if my_project_count < max_results and include_public == "yes":
        public_projects = Node.find(
            matching_title &
            Q('is_public', 'eq', True)  # is public
        ).limit(max_results - my_project_count)

    results = list(my_projects) + list(public_projects)
    out = process_project_search_results(results, **kwargs)
    return out


@must_be_logged_in
def process_project_search_results(results, **kwargs):
    """
    :param results: list of projects from the modular ODM search
    :return: we return the entire search result, which is a list of
    dictionaries. This includes the list of contributors.
    """
    user = kwargs['auth'].user

    out = []

    for project in results:
        authors = get_node_contributors_abbrev(project=project, auth=kwargs['auth'])
        authors_html = ''
        for author in authors['contributors']:
            a = User.load(author['user_id'])
            authors_html += '<a href="%s">%s</a>' % (a.url, a.fullname)
            authors_html += author['separator'] + ' '
        authors_html += ' ' + authors['others_count']
        if authors['others_count']:
            authors_html += ' other' + authors['others_suffix']

        out.append({
            'id': project._id,
            'label': project.title,
            'value': project.title,
            'category': 'My Projects' if user in project.contributors else 'Public Projects',
            'authors': authors_html,
        })

    return out

def search_contributor():
    nid = request.args.get('excludeNode')
    exclude = Node.load(nid).contributors if nid else list()
    return search.search_contributor(request.args.get('query',''), exclude)
   <|MERGE_RESOLUTION|>--- conflicted
+++ resolved
@@ -64,7 +64,6 @@
     }
 
 
-<<<<<<< HEAD
 def conditionally_add_query_item(query, item, condition):
     """ Helper for the search_projects_by_title function which will add a condition to a query
     It will give an error if the proper search term is not used.
@@ -98,13 +97,9 @@
         contributed to.
     :arg ignoreNode: a list of nodes that should not be included in the search.
     :return: a list of dictionaries of projects
-=======
-@must_be_logged_in 
-def search_projects_by_title(**kwargs): 
-    #TODO(fabianvf): At some point, it would be nice to do this with elastic search
->>>>>>> 0d1a65a0
 
     """
+    #TODO(fabianvf): At some point, it would be nice to do this with elastic search
     user = kwargs['auth'].user
 
     term = request.args.get('term', '')
