import re
import time
from urllib2 import HTTPError
import logging

from framework import must_be_logged_in, request, status
import website.search.search as search #TODO(fabianvf) This is just awful
from website import settings
from website.filters import gravatar
from website.models import User, Node
from website.project.views.contributor import get_node_contributors_abbrev
from modularodm.storage.mongostorage import RawQuery 

logging.basicConfig(level=logging.DEBUG)
logger = logging.getLogger('search.routes')


def search_search():
    tick = time.time()
    # search results are automatically paginated. on the pages that are
    # not the first page, we pass the page number along with the url
    if 'pagination' in request.args:
        start = int(request.args.get('pagination'))
    else:
        start = 0
    query = request.args.get('q')
    # if there is not a query, tell our users to enter a search
    if query == '':
        status.push_status_message('No search query', 'info')
        return {
            'results': [],
            'tags': [],
            'query': '',
        }
    # if the search does not work,
    # post an error message to the user, otherwise,
    # the document, highlight,
    # and spellcheck suggestions are returned to us     
    try:
#        results, highlights, spellcheck_results = search(query, start) #TODO(fabianvf)
        results_search, tags, total = search.search(query, start)
        logger.warn(str(results_search))
    except HTTPError:
        status.push_status_message('Malformed query. Please try again')
        return {
            'results': [],
            'tags': [],
            'query': '',
        }
    # with our highlights and search result 'documents' we build the search
    # results so that it is easier for us to display
#    result_search, tags = create_result(highlights, results['docs']) #TODO(fabianvf)
#    total = results_search['numFound']
    # Whether or not the user is searching for users
    searching_users = query.startswith("user:")
    return {
        'highlight': [], #TODO(fabianvf)
        'results': results_search,
        'total': total, #TODO(fabianvf)
        'query': query,
        'spellcheck': [], #TODO(fabianvf)
        'current_page': start,
        'time': round(time.time() - tick, 2),
        'tags': tags,
        'searching_users': searching_users
    }


@must_be_logged_in
def search_projects_by_title(**kwargs):

    term = request.args.get('term')
    user = kwargs['auth'].user

    max_results = 10

    matching_title = (
        RawQuery('title', 'icontains', term) &  # search term (case insensitive)
        RawQuery('category', 'eq', 'project') &  # is a project
        RawQuery('is_deleted', 'eq', False)  # isn't deleted
    )

    my_projects = Node.find(
        matching_title &
        RawQuery('contributors', 'contains', user._id)  # user is a contributor
    ).limit(max_results)

    if my_projects.count() < max_results:
        public_projects = Node.find(
            matching_title &
            RawQuery('is_public', 'eq', True)  # is public
        ).limit(max_results - my_projects.count())
    else:
        public_projects = []

    results = list(my_projects) + list(public_projects)

    out = []

    for project in results:
        authors = get_node_contributors_abbrev(project=project, auth=kwargs['auth'])
        authors_html = ''
        for author in authors['contributors']:
            a = User.load(author['user_id'])
            authors_html += '<a href="%s">%s</a>' % (a.url, a.fullname)
            authors_html += author['separator'] + ' '
        authors_html += ' ' + authors['others_count']
        if authors['others_count']:
            authors_html += ' other' + authors['others_suffix']

        out.append({
            'id': project._id,
            'label': project.title,
            'value': project.title,
            'category': 'My Projects' if user in project.contributors else 'Public Projects',
            'authors': authors_html,
        })

    return out

<<<<<<< HEAD

def create_result(highlights, results):
    """
    :param highlights: highlights are the snippets of highlighted text
    :param results:  results are the 'documents' that solr returns to us
    :return: we return the entire search result, which is a list of
    dictionaries
    """
    result_search = []
    tags = {}
    for result in results:
        container = {}
        id = result['id']
        # users are separate documents in our solr database,
        # so the logic for returning
        # those documents is different
        if 'user' in result:
            container['user'] = result['user']
            container['user_url'] = '/profile/'+result['id']
            result_search.append(container)
        else:
            container['title'] = result.get(id+'_title', '-- private project --')
            container['url'] = result.get(id+'_url')
            contributors = []
            contributors_url = []
            # we're only going to show contributors on projects, for now
            for contributor in result.get(id+'_contributors', []):
                contributors.append(contributor)
            for url in result.get(id+'_contributors_url', []):
                contributors_url.append(url)
            container['contributors'] = contributors
            container['contributors_url'] = contributors_url
            # highlights will be returned as liss
            main_lit = []
            # we will create the wiki links
            main_wiki_link = ''
            # nest is for our nested nodes; i.e, materials, procedure ects
            nest = {}
            component_tags = []
            # need to keep track of visisted nodes for our tag cloud so we dont
            # miscount our fx of tags
            visited_nests = []
            for key, value in highlights[id].iteritems():
                if id in key:
                    # if wiki is in the key,
                    # we have to split on __ to build the url for the wik
                    if '__wiki' in key:
                        main_wiki_link = result[id+'_url'] + (
                            '/wiki/' + key.split('__')[1])
                    # we're only going to show
                    # the highlight if its wiki or description. title or
                    # tags is redundant information
                    if '__wiki' in key or '_description' in key:
                        main_lit = value
                # if id is not in key, we know that we have some
                # nested information to display
                elif id not in key:
                    if key == 'id':
                        continue
                    # our first step is to get id of the
                    # node by splitting the key
                    # wiki keys are set up to include page name as well.
                    # so splitting to find
                    # the node id is different
                    if '__wiki' in key:
                        splits = key.split('__')
                        split_id = splits[0]
                        pagename = splits[1]
                    else:
                        split_id = key.split('_')[0]
                    # nodes can have contributors
                    contributors = []
                    contributors_url = []
                    lit = []
                    wiki_link = ''
                    # build our wiki link
                    if '__wiki' in key:
                        wiki_link = result[split_id+'_url'] + '/wiki/'+pagename
                    # again title and tags are
                    # redundant so only show highlight if the
                    # wiki or description are in the key
                    if '__wiki' in key or '_description' in key:
                        if value[0] != 'None':
                            lit = value
                    # build our contributor list and our contributor url list
                    for contributor in result.get(split_id+'_contributors', []):
                        contributors.append(contributor)
                    for url in result.get(split_id+'_contributors_url', []):
                        contributors_url.append(url)
                    if result[split_id+'_public']:
                        nest[split_id] = {
                            'title': result[split_id+'_title'],
                            'url': result[split_id+'_url'],
                            'highlight': lit or nest.get(split_id)['highlight'] if nest.get(split_id) else None,
                            'wiki_link': wiki_link,
                            'contributors': contributors,
                            'contributors_url': contributors_url
                        }
                        if split_id+'_tags' in result:
                            if split_id not in visited_nests:
                                # we've visted the node so
                                # append to our visited nests lists
                                visited_nests.append(split_id)
                                # we're going to have a
                                # list of all tags for each project.
                                # we're creating a list with no
                                # duplicates using sets
                                component_tags = component_tags + list(
                                    set(result[split_id+'_tags']) - set(
                                        component_tags))
                                # count the occurence of each tag
                                for tag in result[split_id+'_tags']:
                                    if tag not in tags.keys():
                                        tags[tag] = 1
                                    else:
                                        tags[tag] += 1
            # add the highlight to our dictionary
            if main_lit:
                container['highlight'] = main_lit
            else:
                container['highlight'] = None
            # and the link to the wiki
            container['wiki_link'] = main_wiki_link
            # and our nested information
            container['nest'] = nest
            container['is_registration'] = result.get(
                id + '_registeredproject',
                False
            )
            if id + '_tags' in result.keys():
                # again using sets to create a list without duplicates
                container['tags'] = result[id+'_tags'] + list(
                    set(component_tags) - set(result[id+'_tags']))
                # and were still keeping count of tag occurence
                for tag in result[id+'_tags']:
                    if tag not in tags.keys():
                        tags[tag] = 1
                    else:
                        tags[tag] += 1
            result_search.append(container)
    return result_search, tags


def _search_contributor(query, exclude=None):
    """Search for contributors to add to a project using Solr. Request must
    include JSON data with a "query" field.

    :param: Search query
    :return: List of dictionaries, each containing the ID, full name, and
        gravatar URL of an OSF user

    """
    # Prepare query
    query = re.sub(r'[\-\+]', ' ', query)

    # Prepend "user:" to each token in the query; else Solr will search for
    # e.g. user:Barack AND Obama. Also search for tokens plus wildcard so that
    # Bar will match Barack. Note: in Solr, Barack* does not match Barack,
    # so must search for (Barack OR Barack*).
    q = ' AND '.join([
        u'user:({token} OR {token}*)'.format(token=token).encode('utf-8')
        for token in re.split(r'\s+', query)
    ])

    result, highlight, spellcheck_result = search_solr(q)
    docs = result.get('docs', [])

    if exclude:
        docs = (x for x in docs if x.get('id') not in exclude)

    users = []
    for doc in docs:
        # TODO: use utils.serialize_user
        user = User.load(doc['id'])
        if user is None:
            logger.error('Could not load user {0}'.format(doc['id']))
            continue
        if user.is_active():  # exclude merged, unregistered, etc.
            users.append({
                'fullname': doc['user'],
                'id': doc['id'],
                'gravatar_url': gravatar(
                    user,
                    use_ssl=True,
                    size=settings.GRAVATAR_SIZE_ADD_CONTRIBUTOR,
                ),
                'registered': user.is_registered,
                'active': user.is_active()
            })

    return {'users': users}


=======
>>>>>>> 4a94f98d
def search_contributor():
    nid = request.args.get('excludeNode')
    exclude = Node.load(nid).contributors if nid else list()
    return search.search_contributor(request.args.get('query',''), exclude)
   <|MERGE_RESOLUTION|>--- conflicted
+++ resolved
@@ -118,7 +118,6 @@
 
     return out
 
-<<<<<<< HEAD
 
 def create_result(highlights, results):
     """
@@ -312,8 +311,6 @@
     return {'users': users}
 
 
-=======
->>>>>>> 4a94f98d
 def search_contributor():
     nid = request.args.get('excludeNode')
     exclude = Node.load(nid).contributors if nid else list()
