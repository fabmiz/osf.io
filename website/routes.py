# -*- coding: utf-8 -*-
import os
import httplib as http

from flask import request, Response
from flask import send_from_directory

import requests
from geoip import geolite2
from furl import furl

from framework import status
from framework import sentry
from framework.auth import cas
from framework.routing import Rule
from framework.flask import redirect
from framework.routing import WebRenderer
from framework.exceptions import HTTPError
from framework.auth import get_display_name
from framework.routing import xml_renderer
from framework.routing import json_renderer
from framework.routing import process_rules
from framework.auth import views as auth_views
from framework.routing import render_mako_string
from framework.auth.core import _get_current_user

from modularodm import Q
from modularodm.exceptions import QueryException, NoResultsFound

from website import util
from website import prereg
from website import settings
from website import language
from website.util import metrics
from website.util import paths
from website.util import sanitize
from website import maintenance
from website.models import Institution
from website import landing_pages as landing_page_views
from website import views as website_views
from website.citations import views as citation_views
from website.search import views as search_views
from website.oauth import views as oauth_views
from website.profile import views as profile_views
from website.project import views as project_views
from website.addons.base import views as addon_views
from website.discovery import views as discovery_views
from website.conferences import views as conference_views
from website.preprints import views as preprint_views
from website.institutions import views as institution_views
from website.notifications import views as notification_views


def get_globals():
    """Context variables that are available for every template rendered by
    OSFWebRenderer.
    """
    user = _get_current_user()
<<<<<<< HEAD
    user_institutions = [{'id': inst._id, 'name': inst.name, 'logo_path': inst.logo_path} for inst in user.affiliated_institutions.all()] if user else []
    all_institutions = [{'id': inst._id, 'name': inst.name, 'logo_path': inst.logo_path} for inst in Institution.find().sort('name')]
=======

    user_institutions = [{'id': inst._id, 'name': inst.name, 'logo_path': inst.logo_path_rounded_corners} for inst in user.affiliated_institutions] if user else []
    all_institutions = [{'id': inst._id, 'name': inst.name, 'logo_path': inst.logo_path_rounded_corners} for inst in Institution.find().sort('name')]
>>>>>>> 023fad7b
    location = geolite2.lookup(request.remote_addr) if request.remote_addr else None
    if request.host_url != settings.DOMAIN:
        try:
            inst_id = (Institution.find_one(Q('domains', 'eq', request.host.lower())))._id
            request_login_url = '{}institutions/{}'.format(settings.DOMAIN, inst_id)
        except NoResultsFound:
            request_login_url = request.url.replace(request.host_url, settings.DOMAIN)
    else:
        request_login_url = request.url
    return {
        'private_link_anonymous': is_private_link_anonymous_view(),
        'user_name': user.username if user else '',
        'user_full_name': user.fullname if user else '',
        'user_id': user._id if user else '',
        'user_locale': user.locale if user and user.locale else '',
        'user_timezone': user.timezone if user and user.timezone else '',
        'user_url': user.url if user else '',
        'user_gravatar': profile_views.current_user_gravatar(size=25)['gravatar_url'] if user else '',
        'user_email_verifications': user.unconfirmed_email_info if user else [],
        'user_api_url': user.api_url if user else '',
        'user_entry_point': metrics.get_entry_point(user) if user else '',
        'user_institutions': user_institutions if user else None,
        'all_institutions': all_institutions,
        'display_name': get_display_name(user.fullname) if user else '',
        'anon': {
            'continent': getattr(location, 'continent', None),
            'country': getattr(location, 'country', None),
        },
        'use_cdn': settings.USE_CDN_FOR_CLIENT_LIBS,
        'sentry_dsn_js': settings.SENTRY_DSN_JS if sentry.enabled else None,
        'dev_mode': settings.DEV_MODE,
        'allow_login': settings.ALLOW_LOGIN,
        'cookie_name': settings.COOKIE_NAME,
        'status': status.pop_status_messages(),
        'prev_status': status.pop_previous_status_messages(),
        'domain': settings.DOMAIN,
        'api_domain': settings.API_DOMAIN,
        'disk_saving_mode': settings.DISK_SAVING_MODE,
        'language': language,
        'noteworthy_links_node': settings.NEW_AND_NOTEWORTHY_LINKS_NODE,
        'popular_links_node': settings.POPULAR_LINKS_NODE,
        'web_url_for': util.web_url_for,
        'api_url_for': util.api_url_for,
        'api_v2_url': util.api_v2_url,  # URL function for templates
        'api_v2_base': util.api_v2_url(''),  # Base url used by JS api helper
        'sanitize': sanitize,
        'sjson': lambda s: sanitize.safe_json(s),
        'webpack_asset': paths.webpack_asset,
        'waterbutler_url': settings.WATERBUTLER_URL,
        'login_url': cas.get_login_url(request_login_url),
        'reauth_url': util.web_url_for('auth_logout', redirect_url=request.url, reauth=True),
        'profile_url': cas.get_profile_url(),
        'enable_institutions': settings.ENABLE_INSTITUTIONS,
        'keen': {
            'public': {
                'project_id': settings.KEEN['public']['project_id'],
                'write_key': settings.KEEN['public']['write_key'],
            },
            'private': {
                'project_id': settings.KEEN['private']['project_id'],
                'write_key': settings.KEEN['private']['write_key'],
            },
        },
        'maintenance': maintenance.get_maintenance(),
        'recaptcha_site_key': settings.RECAPTCHA_SITE_KEY
    }


def is_private_link_anonymous_view():
    try:
        # Avoid circular import
        from osf_models.models import PrivateLink
        return PrivateLink.find_one(
            Q('key', 'eq', request.args.get('view_only'))
        ).anonymous
    except QueryException:
        return False


class OsfWebRenderer(WebRenderer):
    """Render a Mako template with OSF context vars.

    :param trust: Optional. If ``False``, markup-safe escaping will be enabled
    """
    def __init__(self, *args, **kwargs):
        kwargs['data'] = get_globals
        super(OsfWebRenderer, self).__init__(*args, **kwargs)

#: Use if a view only redirects or raises error
notemplate = OsfWebRenderer('', renderer=render_mako_string, trust=False)


# Static files (robots.txt, etc.)

def favicon():
    return send_from_directory(
        settings.STATIC_FOLDER,
        'favicon.ico',
        mimetype='image/vnd.microsoft.icon'
    )


def robots():
    """Serves the robots.txt file."""
    # Allow local robots.txt
    if os.path.exists(os.path.join(settings.STATIC_FOLDER,
                                   'robots.local.txt')):
        robots_file = 'robots.local.txt'
    else:
        robots_file = 'robots.txt'
    return send_from_directory(
        settings.STATIC_FOLDER,
        robots_file,
        mimetype='text/plain'
    )


def external_ember_app(_=None):
    """Serve the contents of the ember application"""
    external_app_url = None

    for k in settings.EXTERNAL_EMBER_APPS.keys():
        if request.path.startswith(k):
            external_app_url = settings.EXTERNAL_EMBER_APPS[k]
            break

    if not external_app_url:
        raise HTTPError(http.NOT_FOUND)

    url = furl(external_app_url).add(path=request.path)
    resp = requests.get(url, headers={'accept': 'text/html,application/xhtml+xml,application/xml;q=0.9,image/webp,*/*;q=0.8'})
    excluded_headers = ['content-encoding', 'content-length', 'transfer-encoding', 'connection']
    headers = [(name, value) for (name, value) in resp.raw.headers.items() if name.lower() not in excluded_headers]
    return Response(resp.content, resp.status_code, headers)


def goodbye():
    # Redirect to dashboard if logged in
    if _get_current_user():
        return redirect(util.web_url_for('index'))
    status.push_status_message(language.LOGOUT, kind='success', trust=False)
    return {}


def make_url_map(app):
    """Set up all the routes for the OSF app.

    :param app: A Flask/Werkzeug app to bind the rules to.
    """

    # Set default views to 404, using URL-appropriate renderers
    process_rules(app, [
        Rule(
            '/<path:_>',
            ['get', 'post'],
            HTTPError(http.NOT_FOUND),
            OsfWebRenderer('', render_mako_string, trust=False)
        ),
        Rule(
            '/api/v1/<path:_>',
            ['get', 'post'],
            HTTPError(http.NOT_FOUND),
            json_renderer
        ),
    ])

    ### GUID ###
    process_rules(app, [

        Rule(
            [
                '/<guid>/',
                '/<guid>/<path:suffix>',
            ],
            ['get', 'post', 'put', 'patch', 'delete'],
            website_views.resolve_guid,
            notemplate,
        ),

        Rule(
            [
                '/api/v1/<guid>/',
                '/api/v1/<guid>/<path:suffix>',
            ],
            ['get', 'post', 'put', 'patch', 'delete'],
            website_views.resolve_guid,
            json_renderer,
        ),

    ])

    # Static files
    process_rules(app, [
        Rule('/favicon.ico', 'get', favicon, json_renderer),
        Rule('/robots.txt', 'get', robots, json_renderer),
    ])

    if settings.USE_EXTERNAL_EMBER:
        # Routes that serve up the Ember application. Hide behind feature flag.
        rules = []
        for prefix in settings.EXTERNAL_EMBER_APPS.keys():
            rules += [
                prefix,
                '{}<path:_>'.format(prefix),
            ]
        process_rules(app, [
            Rule(rules, 'get', external_ember_app, json_renderer),
        ])

    ### Base ###

    process_rules(app, [

        Rule(
            '/dashboard/',
            'get',
            website_views.dashboard,
            OsfWebRenderer('home.mako', trust=False)
        ),

        Rule(
            '/myprojects/',
            'get',
            website_views.my_projects,
            OsfWebRenderer('my_projects.mako', trust=False)
        ),

        Rule(
            '/reproducibility/',
            'get',
            website_views.reproducibility,
            notemplate
        ),
        Rule('/about/', 'get', website_views.redirect_about, notemplate),
        Rule('/help/', 'get', website_views.redirect_help, notemplate),
        Rule('/faq/', 'get', {}, OsfWebRenderer('public/pages/faq.mako', trust=False)),
        Rule(['/getting-started/', '/getting-started/email/', '/howosfworks/'], 'get', website_views.redirect_getting_started, notemplate),
        Rule('/support/', 'get', {}, OsfWebRenderer('public/pages/support.mako', trust=False)),

        Rule(
            '/explore/',
            'get',
            {},
            OsfWebRenderer('public/explore.mako', trust=False)
        ),

        Rule(
            [
                '/messages/',
            ],
            'get',
            {},
            OsfWebRenderer('public/comingsoon.mako', trust=False)
        ),

        Rule(
            '/view/<meeting>/',
            'get',
            conference_views.conference_results,
            OsfWebRenderer('public/pages/meeting.mako', trust=False),
        ),

        Rule(
            '/view/<meeting>/plain/',
            'get',
            conference_views.conference_results,
            OsfWebRenderer('public/pages/meeting_plain.mako', trust=False),
            endpoint_suffix='__plain',
        ),

        Rule(
            '/api/v1/view/<meeting>/',
            'get',
            conference_views.conference_data,
            json_renderer,
        ),

        Rule(
            '/meetings/',
            'get',
            conference_views.conference_view,
            OsfWebRenderer('public/pages/meeting_landing.mako', trust=False),
        ),

        Rule(
            '/api/v1/meetings/submissions/',
            'get',
            conference_views.conference_submissions,
            json_renderer,
        ),

        Rule(
            '/presentations/',
            'get',
            conference_views.redirect_to_meetings,
            json_renderer,
        ),

        Rule(
            '/news/',
            'get',
            website_views.redirect_to_cos_news,
            notemplate
        ),

        Rule(
            [
                '/prereg/',
                '/erpc/',
            ],
            'get',
            prereg.prereg_landing_page,
            OsfWebRenderer('prereg_landing_page.mako', trust=False)
        ),

        Rule(
            '/preprints/',
            'get',
            preprint_views.preprint_landing_page,
            OsfWebRenderer('public/pages/preprint_landing.mako', trust=False),
        ),

        Rule(
            '/preprint/',
            'get',
            preprint_views.preprint_redirect,
            notemplate,
        ),

        Rule(
            '/api/v1/<campaign>/draft_registrations/',
            'get',
            prereg.prereg_draft_registrations,
            json_renderer,
        ),
    ])

    # Site-wide API routes

    process_rules(app, [
        Rule(
            '/citations/styles/',
            'get',
            citation_views.list_citation_styles,
            json_renderer,
        ),
    ], prefix='/api/v1')

    process_rules(app, [
        Rule(
            [
                '/project/<pid>/<addon>/settings/disable/',
                '/project/<pid>/node/<nid>/<addon>/settings/disable/',
            ],
            'post',
            addon_views.disable_addon,
            json_renderer,
        ),

        Rule(
            '/profile/<uid>/<addon>/settings/',
            'get',
            addon_views.get_addon_user_config,
            json_renderer,
        ),
    ], prefix='/api/v1')

    # OAuth

    process_rules(app, [
        Rule(
            '/oauth/connect/<service_name>/',
            'get',
            oauth_views.oauth_connect,
            json_renderer,
        ),

        Rule(
            '/oauth/callback/<service_name>/',
            'get',
            oauth_views.oauth_callback,
            OsfWebRenderer('util/oauth_complete.mako', trust=False),
        ),
    ])
    process_rules(app, [
        Rule(
            [
                '/oauth/accounts/<external_account_id>/',
            ],
            'delete',
            oauth_views.oauth_disconnect,
            json_renderer,
        )
    ], prefix='/api/v1')

    process_rules(app, [
        Rule('/confirmed_emails/', 'put', auth_views.unconfirmed_email_add, json_renderer),
        Rule('/confirmed_emails/', 'delete', auth_views.unconfirmed_email_remove, json_renderer)

    ], prefix='/api/v1')

    ### Metadata ###
    process_rules(app, [

        Rule(
            [
                '/project/<pid>/comments/timestamps/',
                '/project/<pid>/node/<nid>/comments/timestamps/',
            ],
            'put',
            project_views.comment.update_comments_timestamp,
            json_renderer,
        ),

        Rule(
            [
                '/project/<pid>/citation/',
                '/project/<pid>/node/<nid>/citation/',
            ],
            'get',
            citation_views.node_citation,
            json_renderer,
        ),

    ], prefix='/api/v1')

    ### Forms ###

    process_rules(app, [
        Rule('/forms/signin/', 'get', website_views.signin_form, json_renderer),
        Rule('/forms/forgot_password/', 'get', website_views.forgot_password_form, json_renderer),
    ], prefix='/api/v1')

    ### Discovery ###

    process_rules(app, [

        Rule(
            '/explore/activity/',
            'get',
            discovery_views.activity,
            OsfWebRenderer('public/pages/active_nodes.mako', trust=False)
        ),
    ])

    ### Auth ###

    process_rules(app, [

        # confirm email
        Rule(
            '/confirm/<uid>/<token>/',
            'get',
            auth_views.confirm_email_get,
            notemplate
        ),

        # confirm email for login through external identity provider
        Rule(
            '/confirm/external/<uid>/<token>/',
            'get',
            auth_views.external_login_confirm_email_get,
            notemplate
        ),

        # reset password get
        Rule(
            '/resetpassword/<verification_key>/',
            'get',
            auth_views.reset_password_get,
            OsfWebRenderer('public/resetpassword.mako', render_mako_string, trust=False)
        ),

        # reset password post
        Rule(
            '/resetpassword/<verification_key>/',
            'post',
            auth_views.reset_password_post,
            OsfWebRenderer('public/resetpassword.mako', render_mako_string, trust=False)
        ),

        # resend confirmation get
        Rule(
            '/resend/',
            'get',
            auth_views.resend_confirmation_get,
            OsfWebRenderer('resend.mako', render_mako_string, trust=False)
        ),

        # resend confirmation post
        Rule(
            '/resend/',
            'post',
            auth_views.resend_confirmation_post,
            OsfWebRenderer('resend.mako', render_mako_string, trust=False)

        ),

        # oauth user email get
        Rule(
            '/external-login/email',
            'get',
            auth_views.external_login_email_get,
            OsfWebRenderer('external_login_email.mako', render_mako_string, trust=False)
        ),

        # oauth user email post
        Rule(
            '/external-login/email',
            'post',
            auth_views.external_login_email_post,
            OsfWebRenderer('external_login_email.mako', render_mako_string, trust=False)
        ),

        # user sign up page
        Rule(
            '/register/',
            'get',
            auth_views.auth_register,
            OsfWebRenderer('public/login.mako', trust=False)
        ),

        # create user account via api
        Rule(
            '/api/v1/register/',
            'post',
            auth_views.register_user,
            json_renderer
        ),

        # osf login and campaign login
        Rule(
            [
                '/login/',
                '/account/'
            ],
            'get',
            auth_views.auth_login,
            OsfWebRenderer('public/login.mako', trust=False)
        ),

        # osf logout and cas logout
        Rule(
            '/logout/',
            'get',
            auth_views.auth_logout,
            notemplate
        ),

        # forgot password get
        Rule(
            '/forgotpassword/',
            'get',
            auth_views.forgot_password_get,
            OsfWebRenderer('public/forgot_password.mako', trust=False)
        ),

        # forgot password post
        Rule(
            '/forgotpassword/',
            'post',
            auth_views.forgot_password_post,
            OsfWebRenderer('public/forgot_password.mako', trust=False)
        ),

        Rule(
            '/login/connected_tools/',
            'get',
            landing_page_views.connected_tools,
            notemplate
        ),

        Rule(
            '/login/enriched_profile/',
            'get',
            landing_page_views.enriched_profile,
            notemplate
        ),

    ])

    ### Profile ###

    # Web

    process_rules(app, [
        Rule(
            '/profile/',
            'get',
            profile_views.profile_view,
            OsfWebRenderer('profile.mako', trust=False)
        ),

        Rule(
            '/profile/<uid>/',
            'get',
            profile_views.profile_view_id,
            OsfWebRenderer('profile.mako', trust=False)
        ),

        # Route for claiming and setting email and password.
        # Verification token must be querystring argument
        Rule(
            ['/user/<uid>/<pid>/claim/'],
            ['get', 'post'],
            project_views.contributor.claim_user_form,
            OsfWebRenderer('claim_account.mako', trust=False)
        ),

        Rule(
            ['/user/<uid>/<pid>/claim/verify/<token>/'],
            ['get', 'post'],
            project_views.contributor.claim_user_registered,
            OsfWebRenderer('claim_account_registered.mako', trust=False)
        ),

        Rule(
            '/settings/',
            'get',
            profile_views.user_profile,
            OsfWebRenderer('profile/settings.mako', trust=False),
        ),

        Rule(
            '/settings/account/',
            'get',
            profile_views.user_account,
            OsfWebRenderer('profile/account.mako', trust=False),
        ),

        Rule(
            '/settings/account/password',
            'post',
            profile_views.user_account_password,
            OsfWebRenderer('profile/account.mako', trust=False),
        ),

        Rule(
            '/settings/addons/',
            'get',
            profile_views.user_addons,
            OsfWebRenderer('profile/addons.mako', trust=False),
        ),

        Rule(
            '/settings/notifications/',
            'get',
            profile_views.user_notifications,
            OsfWebRenderer('profile/notifications.mako', trust=False),
        ),

        Rule(
            '/settings/applications/',
            'get',
            profile_views.oauth_application_list,
            OsfWebRenderer('profile/oauth_app_list.mako', trust=False)
        ),

        Rule(
            '/settings/applications/create/',
            'get',
            profile_views.oauth_application_register,
            OsfWebRenderer('profile/oauth_app_detail.mako', trust=False)
        ),

        Rule(
            '/settings/applications/<client_id>/',
            'get',
            profile_views.oauth_application_detail,
            OsfWebRenderer('profile/oauth_app_detail.mako', trust=False)
        ),

        Rule(
            '/settings/tokens/',
            'get',
            profile_views.personal_access_token_list,
            OsfWebRenderer('profile/personal_tokens_list.mako', trust=False)
        ),

        Rule(
            '/settings/tokens/create/',
            'get',
            profile_views.personal_access_token_register,
            OsfWebRenderer('profile/personal_tokens_detail.mako', trust=False)
        ),

        Rule(
            '/settings/tokens/<_id>/',
            'get',
            profile_views.personal_access_token_detail,
            OsfWebRenderer('profile/personal_tokens_detail.mako', trust=False)
        ),

        # TODO: Uncomment once outstanding issues with this feature are addressed
        # Rule(
        #     '/@<twitter_handle>/',
        #     'get',
        #     profile_views.redirect_to_twitter,
        #     OsfWebRenderer('error.mako', render_mako_string, trust=False)
        # ),
    ])

    # API

    process_rules(app, [

        Rule('/profile/', 'get', profile_views.profile_view, json_renderer),
        Rule('/profile/', 'put', profile_views.update_user, json_renderer),
        Rule('/resend/', 'put', profile_views.resend_confirmation, json_renderer),
        Rule('/profile/<uid>/', 'get', profile_views.profile_view_id, json_renderer),

        # Used by profile.html
        Rule('/profile/<uid>/edit/', 'post', profile_views.edit_profile, json_renderer),
        Rule('/profile/<uid>/public_projects/', 'get',
             profile_views.get_public_projects, json_renderer),
        Rule('/profile/<uid>/public_components/', 'get',
             profile_views.get_public_components, json_renderer),

        Rule('/profile/<user_id>/summary/', 'get',
             profile_views.get_profile_summary, json_renderer),
        Rule('/user/<uid>/<pid>/claim/email/', 'post',
             project_views.contributor.claim_user_post, json_renderer),

        Rule(
            '/profile/export/',
            'post',
            profile_views.request_export,
            json_renderer,
        ),

        Rule(
            '/profile/deactivate/',
            'post',
            profile_views.request_deactivation,
            json_renderer,
        ),

        Rule(
            '/profile/logins/',
            'patch',
            profile_views.delete_external_identity,
            json_renderer,
        ),

        Rule(
            [
                '/profile/gravatar/',
                '/users/gravatar/',
                '/profile/gravatar/<size>',
                '/users/gravatar/<size>',
            ],
            'get',
            profile_views.current_user_gravatar,
            json_renderer,
        ),

        Rule(
            [
                '/profile/<uid>/gravatar/',
                '/users/<uid>/gravatar/',
                '/profile/<uid>/gravatar/<size>',
                '/users/<uid>/gravatar/<size>',
            ],
            'get',
            profile_views.get_gravatar,
            json_renderer,
        ),


        # Rules for user profile configuration
        Rule('/settings/names/', 'get', profile_views.serialize_names, json_renderer),
        Rule('/settings/names/', 'put', profile_views.unserialize_names, json_renderer),
        Rule('/settings/names/impute/', 'get', profile_views.impute_names, json_renderer),

        Rule(
            [
                '/settings/social/',
                '/settings/social/<uid>/',
            ],
            'get',
            profile_views.serialize_social,
            json_renderer,
        ),

        Rule(
            [
                '/settings/jobs/',
                '/settings/jobs/<uid>/',
            ],
            'get',
            profile_views.serialize_jobs,
            json_renderer,
        ),

        Rule(
            [
                '/settings/schools/',
                '/settings/schools/<uid>/',
            ],
            'get',
            profile_views.serialize_schools,
            json_renderer,
        ),

        Rule(
            [
                '/settings/social/',
                '/settings/social/<uid>/',
            ],
            'put',
            profile_views.unserialize_social,
            json_renderer
        ),

        Rule(
            [
                '/settings/jobs/',
                '/settings/jobs/<uid>/',
            ],
            'put',
            profile_views.unserialize_jobs,
            json_renderer
        ),

        Rule(
            [
                '/settings/schools/',
                '/settings/schools/<uid>/',
            ],
            'put',
            profile_views.unserialize_schools,
            json_renderer
        ),

    ], prefix='/api/v1',)

    ### Search ###

    # Web

    process_rules(app, [

        Rule(
            '/search/',
            'get',
            {},
            OsfWebRenderer('search.mako', trust=False)
        ),
        Rule(
            '/share/',
            'get',
            {},
            OsfWebRenderer('share_search.mako', trust=False)
        ),
        Rule(
            '/share/registration/',
            'get',
            {'register': settings.SHARE_REGISTRATION_URL},
            OsfWebRenderer('share_registration.mako', trust=False)
        ),
        Rule(
            '/share/help/',
            'get',
            {'help': settings.SHARE_API_DOCS_URL},
            OsfWebRenderer('share_api_docs.mako', trust=False)
        ),
        Rule(  # FIXME: Dead route; possible that template never existed; confirm deletion candidate with ErinB
            '/share_dashboard/',
            'get',
            {},
            OsfWebRenderer('share_dashboard.mako', trust=False)
        ),
        Rule(
            '/share/atom/',
            'get',
            search_views.search_share_atom,
            xml_renderer
        ),
        Rule('/api/v1/user/search/', 'get', search_views.search_contributor, json_renderer),

        Rule(
            '/api/v1/search/node/',
            'post',
            project_views.node.search_node,
            json_renderer,
        ),

    ])

    # API

    process_rules(app, [

        Rule(['/search/', '/search/<type>/'], ['get', 'post'], search_views.search_search, json_renderer),
        Rule('/search/projects/', 'get', search_views.search_projects_by_title, json_renderer),
        Rule('/share/search/', ['get', 'post'], search_views.search_share, json_renderer),
        Rule('/share/stats/', 'get', search_views.search_share_stats, json_renderer),
        Rule('/share/providers/', 'get', search_views.search_share_providers, json_renderer),

    ], prefix='/api/v1')

    # Institution

    process_rules(app, [
        Rule('/institutions/<inst_id>/', 'get', institution_views.view_institution, OsfWebRenderer('institution.mako', trust=False))
    ])

    # Project

    # Web

    process_rules(app, [
        # '/' route loads home.mako if logged in, otherwise loads landing.mako
        Rule('/', 'get', website_views.index, OsfWebRenderer('index.mako', trust=False)),

        Rule('/goodbye/', 'get', goodbye, OsfWebRenderer('landing.mako', trust=False)),

        Rule(
            [
                '/project/<pid>/',
                '/project/<pid>/node/<nid>/',
            ],
            'get',
            project_views.node.view_project,
            OsfWebRenderer('project/project.mako', trust=False)
        ),

        # Create a new subproject/component
        Rule(
            '/project/<pid>/newnode/',
            'post',
            project_views.node.project_new_node,
            notemplate
        ),

        # # TODO: Add API endpoint for tags
        # Rule('/tags/<tag>/', 'get', project_views.tag.project_tag, OsfWebRenderer('tags.mako', trust=False)),
        Rule('/project/new/<pid>/beforeTemplate/', 'get',
             project_views.node.project_before_template, json_renderer),

        Rule(
            [
                '/project/<pid>/contributors/',
                '/project/<pid>/node/<nid>/contributors/',
            ],
            'get',
            project_views.node.node_contributors,
            OsfWebRenderer('project/contributors.mako', trust=False),
        ),

        Rule(
            [
                '/project/<pid>/settings/',
                '/project/<pid>/node/<nid>/settings/',
            ],
            'get',
            project_views.node.node_setting,
            OsfWebRenderer('project/settings.mako', trust=False)
        ),

        # Permissions
        Rule(  # TODO: Where, if anywhere, is this route used?
            [
                '/project/<pid>/permissions/<permissions>/',
                '/project/<pid>/node/<nid>/permissions/<permissions>/',
            ],
            'post',
            project_views.node.project_set_privacy,
            OsfWebRenderer('project/project.mako', trust=False)
        ),

        ### Logs ###

        # View forks
        Rule(
            [
                '/project/<pid>/forks/',
                '/project/<pid>/node/<nid>/forks/',
            ],
            'get',
            project_views.node.node_forks,
            OsfWebRenderer('project/forks.mako', trust=False)
        ),

        # Registrations
        Rule(
            [
                '/project/<pid>/register/',
                '/project/<pid>/node/<nid>/register/',
            ],
            'get',
            project_views.register.node_register_page,
            OsfWebRenderer('project/register.mako', trust=False)
        ),

        Rule(
            [
                '/project/<pid>/register/<metaschema_id>/',
                '/project/<pid>/node/<nid>/register/<metaschema_id>/',
            ],
            'get',
            project_views.register.node_register_template_page,
            OsfWebRenderer('project/register.mako', trust=False)
        ),
        Rule(
            [
                '/project/<pid>/registrations/',
                '/project/<pid>/node/<nid>/registrations/',
            ],
            'get',
            project_views.node.node_registrations,
            OsfWebRenderer('project/registrations.mako', trust=False)
        ),
        Rule(
            [
                '/project/<pid>/registrations/',
                '/project/<pid>/node/<nid>/registrations/',
            ],
            'post',
            project_views.drafts.new_draft_registration,
            OsfWebRenderer('project/edit_draft_registration.mako', trust=False)),
        Rule(
            [
                '/project/<pid>/drafts/<draft_id>/',
                '/project/<pid>/node/<nid>/drafts/<draft_id>/',
            ],
            'get',
            project_views.drafts.edit_draft_registration_page,
            OsfWebRenderer('project/edit_draft_registration.mako', trust=False)),
        Rule(
            [
                '/project/<pid>/drafts/<draft_id>/register/',
                '/project/<pid>/node/<nid>/drafts/<draft_id>/register/',
            ],
            'get',
            project_views.drafts.draft_before_register_page,
            OsfWebRenderer('project/register_draft.mako', trust=False)),

        Rule(
            [
                '/project/<pid>/retraction/',
                '/project/<pid>/node/<nid>/retraction/',
            ],
            'get',
            project_views.register.node_registration_retraction_redirect,
            notemplate,
        ),

        Rule(
            [
                '/project/<pid>/withdraw/',
                '/project/<pid>/node/<nid>/withdraw/',
            ],
            'get',
            project_views.register.node_registration_retraction_get,
            OsfWebRenderer('project/retract_registration.mako', trust=False)
        ),

        Rule(
            '/ids/<category>/<path:value>/',
            'get',
            project_views.register.get_referent_by_identifier,
            notemplate,
        ),

        # Statistics
        Rule(
            [
                '/project/<pid>/statistics/',
                '/project/<pid>/node/<nid>/statistics/',
            ],
            'get',
            project_views.node.project_statistics_redirect,
            notemplate,
        ),

        Rule(
            [
                '/project/<pid>/analytics/',
                '/project/<pid>/node/<nid>/analytics/',
            ],
            'get',
            project_views.node.project_statistics,
            OsfWebRenderer('project/statistics.mako', trust=False)
        ),

        ### Files ###

        # Note: Web endpoint for files view must pass `mode` = `page` to
        # include project view data and JS includes
        # TODO: Start waterbutler to test
        Rule(
            [
                '/project/<pid>/files/',
                '/project/<pid>/node/<nid>/files/',
            ],
            'get',
            project_views.file.collect_file_trees,
            OsfWebRenderer('project/files.mako', trust=False),
            view_kwargs={'mode': 'page'},
        ),
        Rule(
            [
                '/project/<pid>/files/<provider>/<path:path>/',
                '/project/<pid>/node/<nid>/files/<provider>/<path:path>/',
            ],
            'get',
            addon_views.addon_view_or_download_file,
            OsfWebRenderer('project/view_file.mako', trust=False)
        ),
        Rule(
            [
                '/api/v1/project/<pid>/files/<provider>/<path:path>/',
                '/api/v1/project/<pid>/node/<nid>/files/<provider>/<path:path>/',
            ],
            'get',
            addon_views.addon_view_or_download_file,
            json_renderer
        ),
        Rule(
            [
                '/project/<pid>/files/deleted/<trashed_id>/',
                '/project/<pid>/node/<nid>/files/deleted/<trashed_id>/',
            ],
            'get',
            addon_views.addon_deleted_file,
            OsfWebRenderer('project/view_file.mako', trust=False)
        ),
        Rule(
            [
                # Legacy Addon view file paths
                '/project/<pid>/<provider>/files/<path:path>/',
                '/project/<pid>/node/<nid>/<provider>/files/<path:path>/',

                '/project/<pid>/<provider>/files/<path:path>/download/',
                '/project/<pid>/node/<nid>/<provider>/files/<path:path>/download/',

                # Legacy routes for `download_file`
                '/project/<pid>/osffiles/<fid>/download/',
                '/project/<pid>/node/<nid>/osffiles/<fid>/download/',

                # Legacy routes for `view_file`
                '/project/<pid>/osffiles/<fid>/',
                '/project/<pid>/node/<nid>/osffiles/<fid>/',

                # Note: Added these old URLs for backwards compatibility with
                # hard-coded links.
                '/project/<pid>/osffiles/download/<fid>/',
                '/project/<pid>/node/<nid>/osffiles/download/<fid>/',
                '/project/<pid>/files/<fid>/',
                '/project/<pid>/node/<nid>/files/<fid>/',
                '/project/<pid>/files/download/<fid>/',
                '/project/<pid>/node/<nid>/files/download/<fid>/',

                # Legacy routes for `download_file_by_version`
                '/project/<pid>/osffiles/<fid>/version/<vid>/download/',
                '/project/<pid>/node/<nid>/osffiles/<fid>/version/<vid>/download/',
                # Note: Added these old URLs for backwards compatibility with
                # hard-coded links.
                '/project/<pid>/osffiles/<fid>/version/<vid>/',
                '/project/<pid>/node/<nid>/osffiles/<fid>/version/<vid>/',
                '/project/<pid>/osffiles/download/<fid>/version/<vid>/',
                '/project/<pid>/node/<nid>/osffiles/download/<fid>/version/<vid>/',
                '/project/<pid>/files/<fid>/version/<vid>/',
                '/project/<pid>/node/<nid>/files/<fid>/version/<vid>/',
                '/project/<pid>/files/download/<fid>/version/<vid>/',
                '/project/<pid>/node/<nid>/files/download/<fid>/version/<vid>/',
            ],
            'get',
            addon_views.addon_view_or_download_file_legacy,
            OsfWebRenderer('project/view_file.mako', trust=False),
        ),
        Rule(
            [
                # api/v1 Legacy routes for `download_file`
                '/api/v1/project/<pid>/osffiles/<fid>/',
                '/api/v1/project/<pid>/node/<nid>/osffiles/<fid>/',
                '/api/v1/project/<pid>/files/download/<fid>/',
                '/api/v1/project/<pid>/node/<nid>/files/download/<fid>/',

                #api/v1 Legacy routes for `download_file_by_version`
                '/api/v1/project/<pid>/osffiles/<fid>/version/<vid>/',
                '/api/v1/project/<pid>/node/<nid>/osffiles/<fid>/version/<vid>/',
                '/api/v1/project/<pid>/files/download/<fid>/version/<vid>/',
                '/api/v1/project/<pid>/node/<nid>/files/download/<fid>/version/<vid>/',
            ],
            'get',
            addon_views.addon_view_or_download_file_legacy,
            json_renderer
        ),
    ])

    # API

    process_rules(app, [

        Rule(
            '/email/meeting/',
            'post',
            conference_views.meeting_hook,
            json_renderer,
        ),
        Rule('/mailchimp/hooks/', 'get', profile_views.mailchimp_get_endpoint, json_renderer),

        Rule('/mailchimp/hooks/', 'post', profile_views.sync_data_from_mailchimp, json_renderer),

        # Create project, used by [coming replacement]
        Rule('/project/new/', 'post', project_views.node.project_new_post, json_renderer),

        Rule([
            '/project/<pid>/contributors_abbrev/',
            '/project/<pid>/node/<nid>/contributors_abbrev/',
        ], 'get', project_views.contributor.get_node_contributors_abbrev, json_renderer),

        Rule('/tags/<tag>/', 'get', project_views.tag.project_tag, json_renderer),

        Rule([
            '/project/<pid>/',
            '/project/<pid>/node/<nid>/',
        ], 'get', project_views.node.view_project, json_renderer),
        Rule(
            [
                '/project/<pid>/pointer/',
                '/project/<pid>/node/<nid>/pointer/',
            ],
            'get',
            project_views.node.get_pointed,
            json_renderer,
        ),
        Rule(
            [
                '/project/<pid>/pointer/',
                '/project/<pid>/node/<nid>/pointer/',
            ],
            'post',
            project_views.node.add_pointers,
            json_renderer,
        ),
        Rule(
            [
                '/pointer/',
            ],
            'post',
            project_views.node.add_pointer,
            json_renderer,
        ),
        Rule(
            [
                '/pointers/move/',
            ],
            'post',
            project_views.node.move_pointers,
            json_renderer,
        ),
        Rule(
            [
                '/project/<pid>/pointer/',
                '/project/<pid>/node/<nid>pointer/',
            ],
            'delete',
            project_views.node.remove_pointer,
            json_renderer,
        ),
        Rule(
            [
                '/folder/<pid>/pointer/<pointer_id>',
            ],
            'delete',
            project_views.node.remove_pointer_from_folder,
            json_renderer,
        ),
        Rule([
            '/project/<pid>/get_summary/',
            '/project/<pid>/node/<nid>/get_summary/',
        ], 'get', project_views.node.get_summary, json_renderer),
        # TODO: [#OSF-6557] Route "get_children" is deprecated. Use get_readable_descendants.
        Rule([
            '/project/<pid>/get_children/',
            '/project/<pid>/node/<nid>/get_children/',
            '/project/<pid>/get_readable_descendants/',
            '/project/<pid>/node/<nid>/get_readable_descendants/',
        ], 'get', project_views.node.get_readable_descendants, json_renderer),
        Rule([
            '/project/<pid>/get_forks/',
            '/project/<pid>/node/<nid>/get_forks/',
        ], 'get', project_views.node.get_forks, json_renderer),
        Rule([
            '/project/<pid>/get_registrations/',
            '/project/<pid>/node/<nid>/get_registrations/',
        ], 'get', project_views.node.get_registrations, json_renderer),

        # Draft Registrations
        Rule([
            '/project/<pid>/drafts/',
        ], 'get', project_views.drafts.get_draft_registrations, json_renderer),
        Rule([
            '/project/<pid>/drafts/<draft_id>/',
        ], 'get', project_views.drafts.get_draft_registration, json_renderer),
        Rule([
            '/project/<pid>/drafts/<draft_id>/',
        ], 'put', project_views.drafts.update_draft_registration, json_renderer),
        Rule([
            '/project/<pid>/drafts/<draft_id>/',
        ], 'delete', project_views.drafts.delete_draft_registration, json_renderer),
        Rule([
            '/project/<pid>/drafts/<draft_id>/submit/',
        ], 'post', project_views.drafts.submit_draft_for_review, json_renderer),

        # Meta Schemas
        Rule([
            '/project/drafts/schemas/',
        ], 'get', project_views.drafts.get_metaschemas, json_renderer),

        Rule([
            '/project/<pid>/get_contributors/',
            '/project/<pid>/node/<nid>/get_contributors/',
        ], 'get', project_views.contributor.get_contributors, json_renderer),

        Rule([
            '/project/<pid>/get_contributors_from_parent/',
            '/project/<pid>/node/<nid>/get_contributors_from_parent/',
        ], 'get', project_views.contributor.get_contributors_from_parent, json_renderer),

        # Reorder contributors
        Rule(
            [
                '/project/<pid>/contributors/manage/',
                '/project/<pid>/node/<nid>/contributors/manage/',
            ],
            'POST',
            project_views.contributor.project_manage_contributors,
            json_renderer,
        ),

        Rule(
            [
                '/project/<pid>/contributor/remove/',
                '/project/<pid>/node/<nid>/contributor/remove/',
            ],
            'POST',
            project_views.contributor.project_remove_contributor,
            json_renderer,
        ),

        Rule([
            '/project/<pid>/get_editable_children/',
            '/project/<pid>/node/<nid>/get_editable_children/',
        ], 'get', project_views.node.get_editable_children, json_renderer),


        # Private Link
        Rule([
            '/project/<pid>/private_link/',
            '/project/<pid>/node/<nid>/private_link/',
        ], 'post', project_views.node.project_generate_private_link_post, json_renderer),

        Rule([
            '/project/<pid>/private_link/edit/',
            '/project/<pid>/node/<nid>/private_link/edit/',
        ], 'put', project_views.node.project_private_link_edit, json_renderer),

        Rule([
            '/project/<pid>/private_link/',
            '/project/<pid>/node/<nid>/private_link/',
        ], 'delete', project_views.node.remove_private_link, json_renderer),

        Rule([
            '/project/<pid>/private_link/',
            '/project/<pid>/node/<nid>/private_link/',
        ], 'get', project_views.node.private_link_table, json_renderer),

        # Create, using existing project as a template
        Rule([
            '/project/new/<nid>/',
        ], 'post', project_views.node.project_new_from_template, json_renderer),

        # Update
        Rule(
            [
                '/project/<pid>/',
                '/project/<pid>/node/<nid>/',
            ],
            'put',
            project_views.node.update_node,
            json_renderer,
        ),

        # Remove
        Rule(
            [
                '/project/<pid>/',
                '/project/<pid>/node/<nid>/',
            ],
            'delete',
            project_views.node.component_remove,
            json_renderer,
        ),

        # Reorder components
        Rule('/project/<pid>/reorder_components/', 'post',
             project_views.node.project_reorder_components, json_renderer),

        # Edit node
        Rule([
            '/project/<pid>/edit/',
            '/project/<pid>/node/<nid>/edit/',
        ], 'post', project_views.node.edit_node, json_renderer),

        # Add / remove tags
        Rule([
            '/project/<pid>/tags/',
            '/project/<pid>/node/<nid>/tags/',
            '/project/<pid>/tags/<tag>/',
            '/project/<pid>/node/<nid>/tags/<tag>/',
        ], 'post', project_views.tag.project_add_tag, json_renderer),
        Rule([
            '/project/<pid>/tags/',
            '/project/<pid>/node/<nid>/tags/',
            '/project/<pid>/tags/<tag>/',
            '/project/<pid>/node/<nid>/tags/<tag>/',
        ], 'delete', project_views.tag.project_remove_tag, json_renderer),

        # Add / remove contributors
        Rule([
            '/project/<pid>/contributors/',
            '/project/<pid>/node/<nid>/contributors/',
        ], 'post', project_views.contributor.project_contributors_post, json_renderer),
        # Forks
        Rule(
            [
                '/project/<pid>/fork/before/',
                '/project/<pid>/node/<nid>/fork/before/',
            ], 'get', project_views.node.project_before_fork, json_renderer,
        ),
        Rule(
            [
                '/project/<pid>/fork/',
                '/project/<pid>/node/<nid>/fork/',
            ], 'post', project_views.node.node_fork_page, json_renderer,
        ),
        Rule(
            [
                '/project/<pid>/pointer/fork/',
                '/project/<pid>/node/<nid>/pointer/fork/',
            ], 'post', project_views.node.fork_pointer, json_renderer,
        ),
        # View forks
        Rule([
            '/project/<pid>/forks/',
            '/project/<pid>/node/<nid>/forks/',
        ], 'get', project_views.node.node_forks, json_renderer),

        # Registrations
        Rule([
            '/project/<pid>/beforeregister/',
            '/project/<pid>/node/<nid>/beforeregister',
        ], 'get', project_views.register.project_before_register, json_renderer),
        Rule([
            '/project/<pid>/drafts/<draft_id>/register/',
            '/project/<pid>/node/<nid>/drafts/<draft_id>/register/',
        ], 'post', project_views.drafts.register_draft_registration, json_renderer),
        Rule([
            '/project/<pid>/register/<template>/',
            '/project/<pid>/node/<nid>/register/<template>/',
        ], 'get', project_views.register.node_register_template_page, json_renderer),
        Rule([
            '/project/<pid>/withdraw/',
            '/project/<pid>/node/<nid>/withdraw/'
        ], 'post', project_views.register.node_registration_retraction_post, json_renderer),

        Rule(
            [
                '/project/<pid>/identifiers/',
                '/project/<pid>/node/<nid>/identifiers/',
            ],
            'get',
            project_views.register.node_identifiers_get,
            json_renderer,
        ),

        Rule(
            [
                '/project/<pid>/identifiers/',
                '/project/<pid>/node/<nid>/identifiers/',
            ],
            'post',
            project_views.register.node_identifiers_post,
            json_renderer,
        ),

        # Statistics
        Rule([
            '/project/<pid>/statistics/',
            '/project/<pid>/node/<nid>/statistics/',
        ], 'get', project_views.node.project_statistics, json_renderer),

        # Permissions
        Rule([
            '/project/<pid>/permissions/<permissions>/',
            '/project/<pid>/node/<nid>/permissions/<permissions>/',
        ], 'post', project_views.node.project_set_privacy, json_renderer),

        Rule([
            '/project/<pid>/permissions/beforepublic/',
            '/project/<pid>/node/<nid>/permissions/beforepublic/',
        ], 'get', project_views.node.project_before_set_public, json_renderer),

        ### Watching ###
        Rule([
            '/project/<pid>/watch/',
            '/project/<pid>/node/<nid>/watch/'
        ], 'post', project_views.node.watch_post, json_renderer),

        Rule([
            '/project/<pid>/unwatch/',
            '/project/<pid>/node/<nid>/unwatch/'
        ], 'post', project_views.node.unwatch_post, json_renderer),

        Rule([
            '/project/<pid>/togglewatch/',
            '/project/<pid>/node/<nid>/togglewatch/'
        ], 'post', project_views.node.togglewatch_post, json_renderer),

        # Combined files
        Rule(
            [
                '/project/<pid>/files/',
                '/project/<pid>/node/<nid>/files/'
            ],
            'get',
            project_views.file.collect_file_trees,
            json_renderer,
        ),

        # Endpoint to fetch Rubeus.JS/Hgrid-formatted data
        Rule(
            [
                '/project/<pid>/files/grid/',
                '/project/<pid>/node/<nid>/files/grid/'
            ],
            'get',
            project_views.file.grid_data,
            json_renderer
        ),

        # Settings

        Rule(
            '/files/auth/',
            'get',
            addon_views.get_auth,
            json_renderer,
        ),

        Rule(
            [
                '/project/<pid>/waterbutler/logs/',
                '/project/<pid>/node/<nid>/waterbutler/logs/',
            ],
            'put',
            addon_views.create_waterbutler_log,
            json_renderer,
        ),
        Rule(
            [
                '/registration/<pid>/callbacks/',
            ],
            'put',
            project_views.register.registration_callbacks,
            json_renderer,
        ),
        Rule(
            '/settings/addons/',
            'post',
            profile_views.user_choose_addons,
            json_renderer,
        ),

        Rule(
            '/settings/notifications/',
            'get',
            profile_views.user_notifications,
            json_renderer,
        ),

        Rule(
            '/settings/notifications/',
            'post',
            profile_views.user_choose_mailing_lists,
            json_renderer,
        ),

        Rule(
            '/subscriptions/',
            'get',
            notification_views.get_subscriptions,
            json_renderer,
        ),

        Rule(
            [
                '/project/<pid>/subscriptions/',
                '/project/<pid>/node/<nid>/subscriptions/'
            ],
            'get',
            notification_views.get_node_subscriptions,
            json_renderer,
        ),

        Rule(
            [
                '/project/<pid>/tree/',
                '/project/<pid>/node/<nid>/tree/'
            ],
            'get',
            project_views.node.get_node_tree,
            json_renderer,
        ),

        Rule(
            '/subscriptions/',
            'post',
            notification_views.configure_subscription,
            json_renderer,
        ),
        Rule(
            '/resetpassword/<verification_key>/',
            'post',
            auth_views.reset_password_post,
            json_renderer,
        ),
        Rule(
            [
                '/project/<pid>/settings/addons/',
                '/project/<pid>/node/<nid>/settings/addons/',
            ],
            'post',
            project_views.node.node_choose_addons,
            json_renderer,
        ),

        Rule(
            [
                '/project/<pid>/settings/comments/',
                '/project/<pid>/node/<nid>/settings/comments/',
            ],
            'post',
            project_views.node.configure_comments,
            json_renderer,
        ),

        # Invite Users
        Rule(
            [
                '/project/<pid>/invite_contributor/',
                '/project/<pid>/node/<nid>/invite_contributor/'
            ],
            'post',
            project_views.contributor.invite_contributor_post,
            json_renderer
        )
    ], prefix='/api/v1')

    # Set up static routing for addons
    # NOTE: We use nginx to serve static addon assets in production
    addon_base_path = os.path.abspath('website/addons')
    if settings.DEV_MODE:
        @app.route('/static/addons/<addon>/<path:filename>')
        def addon_static(addon, filename):
            addon_path = os.path.join(addon_base_path, addon, 'static')
            return send_from_directory(addon_path, filename)<|MERGE_RESOLUTION|>--- conflicted
+++ resolved
@@ -56,14 +56,8 @@
     OSFWebRenderer.
     """
     user = _get_current_user()
-<<<<<<< HEAD
-    user_institutions = [{'id': inst._id, 'name': inst.name, 'logo_path': inst.logo_path} for inst in user.affiliated_institutions.all()] if user else []
-    all_institutions = [{'id': inst._id, 'name': inst.name, 'logo_path': inst.logo_path} for inst in Institution.find().sort('name')]
-=======
-
-    user_institutions = [{'id': inst._id, 'name': inst.name, 'logo_path': inst.logo_path_rounded_corners} for inst in user.affiliated_institutions] if user else []
+    user_institutions = [{'id': inst._id, 'name': inst.name, 'logo_path': inst.logo_path_rounded_corners} for inst in user.affiliated_institutions.all()] if user else []
     all_institutions = [{'id': inst._id, 'name': inst.name, 'logo_path': inst.logo_path_rounded_corners} for inst in Institution.find().sort('name')]
->>>>>>> 023fad7b
     location = geolite2.lookup(request.remote_addr) if request.remote_addr else None
     if request.host_url != settings.DOMAIN:
         try:
