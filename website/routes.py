--- conflicted
+++ resolved
@@ -784,19 +784,16 @@
             '/project/<pid>/node/<nid>/registrations/',
         ], 'get', project_views.node.node_registrations,
             OsfWebRenderer('project/registrations.mako')),
-        Rule([
-<<<<<<< HEAD
+		Rule([
             '/project/<pid>/registrations/',
             '/project/<pid>/node/<nid>/registrations/',
         ], 'post', project_views.drafts.new_draft_registration,
             OsfWebRenderer('project/draft_registration.mako')),
-
-=======
+        Rule([
             '/project/<pid>/registrations/edit/<did>/',
             '/project/<pid>/node/<nid>/registrations/edit/<did>',
         ], 'get', project_views.node.edit_registration,
             OsfWebRenderer('project/edit_draft.mako')),
->>>>>>> 77dce912
         Rule([
             '/project/<pid>/retraction/',
             '/project/<pid>/node/<nid>/retraction/',
