--- conflicted
+++ resolved
@@ -812,16 +812,6 @@
             'get',
             profile_views.personal_access_token_detail,
             OsfWebRenderer('profile/personal_tokens_detail.mako', trust=False)
-<<<<<<< HEAD
-=======
-        ),
-
-        Rule(
-            '/<uid>/quickfiles/',
-            'get',
-            quickfiles_views.use_ember_app,
-            notemplate,
->>>>>>> b1b24441
         )
     ])
 
@@ -1242,17 +1232,6 @@
             'get',
             addon_views.addon_view_or_download_file_legacy,
             json_renderer
-<<<<<<< HEAD
-=======
-        ),
-        Rule(
-            [
-                '/file_redirect/<fid>/'
-            ],
-            'get',
-            addon_views.addon_view_or_download_file_by_fid,
-            json_renderer
->>>>>>> b1b24441
         )
     ])
 
