--- conflicted
+++ resolved
@@ -4,12 +4,8 @@
 
 from flask import send_from_directory
 
-<<<<<<< HEAD
 from framework import sentry, status
-=======
-from framework import status
 from framework.flask import redirect
->>>>>>> 8f853b4e
 from framework.auth import get_current_user, get_display_name
 from framework.exceptions import HTTPError
 from framework.routing import (
