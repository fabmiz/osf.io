--- conflicted
+++ resolved
@@ -787,11 +787,6 @@
         ], 'get', project_views.node.node_registrations,
             OsfWebRenderer('project/registrations.mako')),
         Rule([
-<<<<<<< HEAD
-            '/project/<pid>/registrations/edit/<did>/',
-            '/project/<pid>/node/<nid>/registrations/edit/<did>',
-        ], 'get', project_views.node.edit_registration,
-=======
             '/project/<pid>/registrations/',
             '/project/<pid>/node/<nid>/registrations/',
         ], 'post', project_views.drafts.new_draft_registration,
@@ -800,7 +795,6 @@
             '/project/<pid>/draft/<draft_id>/',
             '/project/<pid>/node/<nidB>/draft/<draft_id>',
         ], 'get', project_views.drafts.edit_draft_registration,
->>>>>>> 91fb17bd
             OsfWebRenderer('project/edit_draft.mako')),
         Rule([
             '/project/<pid>/retraction/',
