--- conflicted
+++ resolved
@@ -80,13 +80,6 @@
         '&lt;': '<',
         '&gt;': '>',
     }
-<<<<<<< HEAD
-    for escape_sequence, character in safe_characters.items():
-        s = s.replace(escape_sequence, character)
-    return s
-
-def safe_json(s):
-=======
 
     if isinstance(value, dict):
         return {
@@ -107,21 +100,13 @@
 
 
 def safe_json(value):
->>>>>>> e36a7b3b
     """
     Dump a string to JSON in a manner that can be used for JS strings in mako templates.
 
     Providing additional forward-slash escaping to prevent injection of closing markup in strings. See:
      http://benalpert.com/2012/08/03/preventing-xss-json.html
-<<<<<<< HEAD
-    :param s: The text to convert
-    :return: A JSON string that explicitly escapes forward slashes when needed
-    """
-    return json.dumps(s).replace('</', '<\\/')  # Fix injection of closing markup in strings
-=======
 
     :param value: A string to be converted
     :return: A JSON-formatted string that explicitly escapes forward slashes when needed
     """
-    return json.dumps(value).replace('</', '<\\/')  # Fix injection of closing markup in strings
->>>>>>> e36a7b3b
+    return json.dumps(value).replace('</', '<\\/')  # Fix injection of closing markup in strings