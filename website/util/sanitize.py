--- conflicted
+++ resolved
@@ -65,21 +65,12 @@
 
 
 # TODO: Remove safe_unescape_html when mako html safe comes in
-<<<<<<< HEAD
-def safe_unescape_html(s):
-    """
-    Return a string without html escape characters.
-
-    :param s: A string
-    :return: A string without html escape characters
-=======
 def safe_unescape_html(value):
     """
     Return data without html escape characters.
 
     :param s: A string, dict, or list
     :return: A string or list or dict without html escape characters
->>>>>>> f9337b1f
 
     """
     safe_characters = {
@@ -87,11 +78,6 @@
         '&lt;': '<',
         '&gt;': '>',
     }
-<<<<<<< HEAD
-    for escape_sequence, character in safe_characters.items():
-        s = s.replace(escape_sequence, character)
-    return s
-=======
     if isinstance(value, dict):
         return {
             key: safe_unescape_html(value)
@@ -107,5 +93,4 @@
         for escape_sequence, character in safe_characters.items():
             value = value.replace(escape_sequence, character)
         return value
-    return value
->>>>>>> f9337b1f
+    return value