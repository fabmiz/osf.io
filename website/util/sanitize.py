# -*- coding: utf-8 -*-
import bleach
import json


#Thank you Lyndsy
def strip_html(unclean):
    """Sanitize a string, removing (as opposed to escaping) HTML tags

    :param unclean: A string to be stripped of HTML tags

    :return: stripped string
    :rtype: str
    """
    return bleach.clean(unclean, strip=True, tags=[], attributes=[], styles=[])


def clean_tag(data):
    """Format as a valid Tag

    :param data: A string to be cleaned

    :return: cleaned string
    :rtype: str
    """
    #TODO: make this a method of Tag?
    return escape_html(data).replace('"', '&quot;').replace("'", '')

def is_iterable_but_not_string(obj):
    """Return True if ``obj`` is an iterable object that isn't a string."""
    return (hasattr(obj, '__iter__') and not hasattr(obj, 'strip'))

def escape_html(data):
    """Escape HTML characters in data.

    :param data: A string, dict, or list to clean of HTML characters

    :return: A cleaned object
    :rtype: str or list or dict
    """
    if isinstance(data, dict):
        return {
            key: escape_html(value)
            for (key, value) in data.iteritems()
        }
    if is_iterable_but_not_string(data):
        return [
            escape_html(value)
            for value in data
        ]
    if isinstance(data, basestring):
        return bleach.clean(data)
    return data


def assert_clean(data):
    """Ensure that data is cleaned

    :raise: AssertionError
    """
    def _ensure_clean(value):
        if value != bleach.clean(value):
            raise ValueError

    return escape_html(data)


# TODO: Remove safe_unescape_html when mako html safe comes in
def safe_unescape_html(value):
    """
    Return data without html escape characters.

    :param s: A string, dict, or list
    :return: A string or list or dict without html escape characters

    """
    safe_characters = {
        '&amp;': '&',
        '&lt;': '<',
        '&gt;': '>',
    }
<<<<<<< HEAD
    for escape_sequence, character in safe_characters.items():
        s = s.replace(escape_sequence, character)
    return s

def safe_json(s):
    """
    Dump a string to JSON in a manner that can be used for JS strings in mako templates.

    Providing additional forward-slash escaping to prevent injection of closing markup in strings. See:
     http://benalpert.com/2012/08/03/preventing-xss-json.html
    :param s: The text to convert
    :return: A JSON string that explicitly escapes forward slashes when needed
    """
    return json.dumps(s).replace('</', '<\\/')  # Fix injection of closing markup in strings
=======
    if isinstance(value, dict):
        return {
            key: safe_unescape_html(value)
            for (key, value) in value.iteritems()
        }

    if is_iterable_but_not_string(value):
        return [
            safe_unescape_html(each)
            for each in value
        ]
    if isinstance(value, basestring):
        for escape_sequence, character in safe_characters.items():
            value = value.replace(escape_sequence, character)
        return value
    return value
>>>>>>> 4fb2802e
<|MERGE_RESOLUTION|>--- conflicted
+++ resolved
@@ -3,7 +3,6 @@
 import json
 
 
-#Thank you Lyndsy
 def strip_html(unclean):
     """Sanitize a string, removing (as opposed to escaping) HTML tags
 
@@ -23,12 +22,14 @@
     :return: cleaned string
     :rtype: str
     """
-    #TODO: make this a method of Tag?
+    # TODO: make this a method of Tag?
     return escape_html(data).replace('"', '&quot;').replace("'", '')
+
 
 def is_iterable_but_not_string(obj):
     """Return True if ``obj`` is an iterable object that isn't a string."""
     return (hasattr(obj, '__iter__') and not hasattr(obj, 'strip'))
+
 
 def escape_html(data):
     """Escape HTML characters in data.
@@ -70,7 +71,7 @@
     """
     Return data without html escape characters.
 
-    :param s: A string, dict, or list
+    :param value: A string, dict, or list
     :return: A string or list or dict without html escape characters
 
     """
@@ -79,22 +80,7 @@
         '&lt;': '<',
         '&gt;': '>',
     }
-<<<<<<< HEAD
-    for escape_sequence, character in safe_characters.items():
-        s = s.replace(escape_sequence, character)
-    return s
 
-def safe_json(s):
-    """
-    Dump a string to JSON in a manner that can be used for JS strings in mako templates.
-
-    Providing additional forward-slash escaping to prevent injection of closing markup in strings. See:
-     http://benalpert.com/2012/08/03/preventing-xss-json.html
-    :param s: The text to convert
-    :return: A JSON string that explicitly escapes forward slashes when needed
-    """
-    return json.dumps(s).replace('</', '<\\/')  # Fix injection of closing markup in strings
-=======
     if isinstance(value, dict):
         return {
             key: safe_unescape_html(value)
@@ -111,4 +97,16 @@
             value = value.replace(escape_sequence, character)
         return value
     return value
->>>>>>> 4fb2802e
+
+
+def safe_json(value):
+    """
+    Dump a string to JSON in a manner that can be used for JS strings in mako templates.
+
+    Providing additional forward-slash escaping to prevent injection of closing markup in strings. See:
+     http://benalpert.com/2012/08/03/preventing-xss-json.html
+
+    :param value: A string to be converted
+    :return: A JSON-formatted string that explicitly escapes forward slashes when needed
+    """
+    return json.dumps(value).replace('</', '<\\/')  # Fix injection of closing markup in strings