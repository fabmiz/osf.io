--- conflicted
+++ resolved
@@ -13,16 +13,13 @@
     :return: stripped string
     :rtype: str
     """
-<<<<<<< HEAD
+    if not tags:
+        tags = []
+
     if unclean is None:
         return u''
     elif isinstance(unclean, dict) or isinstance(unclean, list):
         return bleach.clean(str(unclean), strip=True, tags=[], attributes=[], styles=[])
-=======
-    if not tags:
-        tags = []
-
->>>>>>> 34de1b86
     # We make this noop for non-string, non-collection inputs so this function can be used with higher-order
     # functions, such as rapply (recursively applies a function to collections)
     # If it's not a string and not an iterable (string, list, dict, return unclean)
