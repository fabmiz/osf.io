--- conflicted
+++ resolved
@@ -15,16 +15,10 @@
                                   ForgotPasswordForm, ResetPasswordForm)
 from framework.guid.model import Guid, GuidStoredObject
 
-<<<<<<< HEAD
 from website.models import Guid, Node
 from website.util import web_url_for, rubeus
 from website.project.forms import NewProjectForm, NewFolderForm
 from website.project import model, new_dashboard, new_folder
-=======
-from website.util import web_url_for
-from website.project.forms import NewProjectForm
-from website.project import model
->>>>>>> 5d9d74e5
 from website import settings
 
 
@@ -226,7 +220,6 @@
     return _render_nodes(list(nodes) + list(comps))
 
 
-
 @must_be_logged_in
 def dashboard(**kwargs):
     auth = kwargs['auth']
