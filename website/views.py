--- conflicted
+++ resolved
@@ -169,16 +169,11 @@
         Q('is_folder', 'eq', False)
     ).sort('-title')
 
-<<<<<<< HEAD
     # Note(hrybacki): is_retracted and pending_embargo are property methods
     # and cannot be directly queried
     nodes = filter(lambda node: not node.is_retracted and not node.pending_embargo, nodes)
     keys = [node._id for node in nodes]
     return [rubeus.to_project_root(node, auth, **kwargs) for node in nodes if node.ids_above.isdisjoint(keys)]
-=======
-    keys = nodes.get_keys()
-    return [rubeus.to_project_root(node, auth, **kwargs) for node in nodes if node.parent_id not in keys]
->>>>>>> 04c4ca88
 
 @must_be_logged_in
 def get_dashboard_nodes(auth):
