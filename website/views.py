--- conflicted
+++ resolved
@@ -27,10 +27,7 @@
 from website.project import model
 from website.util import permissions
 from website.project import new_bookmark_collection
-<<<<<<< HEAD
 from website.project.model import Institution
-=======
->>>>>>> 035c9f49
 
 logger = logging.getLogger(__name__)
 
@@ -79,7 +76,6 @@
 
 
 def index():
-<<<<<<< HEAD
     try:
         #TODO : make this way more robust
         inst = Institution.find_one(Q('domain', 'eq', request.host))
@@ -95,9 +91,6 @@
     except:
         pass
     return {'home': True}
-=======
-    return {}
->>>>>>> 035c9f49
 
 
 def find_bookmark_collection(user):
