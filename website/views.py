# -*- coding: utf-8 -*-
import logging
import itertools
import math
import urllib
import httplib as http

from modularodm import Q
from modularodm.exceptions import NoResultsFound
from flask import request

from framework import utils
from framework import sentry
from framework.auth.core import User
from framework.flask import redirect  # VOL-aware redirect
from framework.routing import proxy_url
from framework.exceptions import HTTPError
from framework.auth.forms import SignInForm
from framework.forms import utils as form_utils
from framework.auth.forms import RegistrationForm
from framework.auth.forms import ResetPasswordForm
from framework.auth.forms import ForgotPasswordForm
from framework.auth.decorators import must_be_logged_in

from website.models import Guid
from website.models import Node, Institution
from website.institutions.views import view_institution
from website.util import sanitize
from website.project import model
from website.util import permissions
from website.project import new_bookmark_collection

logger = logging.getLogger(__name__)


def _render_node(node, auth=None):
    """

    :param node:
    :return:

    """
    perm = None
    # NOTE: auth.user may be None if viewing public project while not
    # logged in
    if auth and auth.user and node.get_permissions(auth.user):
        perm_list = node.get_permissions(auth.user)
        perm = permissions.reduce_permissions(perm_list)

    return {
        'title': node.title,
        'id': node._primary_key,
        'url': node.url,
        'api_url': node.api_url,
        'primary': node.primary,
        'date_modified': utils.iso8601format(node.date_modified),
        'category': node.category,
        'permissions': perm,  # A string, e.g. 'admin', or None,
        'archiving': node.archiving,
    }


def _render_nodes(nodes, auth=None, show_path=False):
    """

    :param nodes:
    :return:
    """
    ret = {
        'nodes': [
            _render_node(node, auth)
            for node in nodes
        ],
        'show_path': show_path
    }
    return ret


def index():
    try:
        #TODO : make this way more robust
        inst = Institution.find_one(Q('domains', 'eq', request.host.lower()))
        inst_dict = view_institution(inst._id)
        inst_dict.update({
            'home': False,
            'institution': True,
            'redirect_url': '/institutions/{}/'.format(inst._id)
        })
        return inst_dict
    except NoResultsFound:
        pass
    return {'home': True}


def find_bookmark_collection(user):
    bookmark_collection = Node.find(Q('is_bookmark_collection', 'eq', True) & Q('contributors', 'eq', user._id))
    if bookmark_collection.count() == 0:
        new_bookmark_collection(user)
    return bookmark_collection[0]


@must_be_logged_in
def dashboard(auth):
    return redirect('/')


@must_be_logged_in
def my_projects(auth):
    user = auth.user
    bookmark_collection = find_bookmark_collection(user)
    my_projects_id = bookmark_collection._id
    return {'addons_enabled': user.get_addon_names(),
            'dashboard_id': my_projects_id,
            }


def validate_page_num(page, pages):
    if page < 0 or (pages and page >= pages):
        raise HTTPError(http.BAD_REQUEST, data=dict(
            message_long='Invalid value for "page".'
        ))


def paginate(items, total, page, size):
    pages = math.ceil(total / float(size))
    validate_page_num(page, pages)

    start = page * size
    paginated_items = itertools.islice(items, start, start + size)

    return paginated_items, pages


@must_be_logged_in
def watched_logs_get(**kwargs):
    user = kwargs['auth'].user
    try:
        page = int(request.args.get('page', 0))
    except ValueError:
        raise HTTPError(http.BAD_REQUEST, data=dict(
            message_long='Invalid value for "page".'
        ))
    try:
        size = int(request.args.get('size', 10))
    except ValueError:
        raise HTTPError(http.BAD_REQUEST, data=dict(
            message_long='Invalid value for "size".'
        ))

    total = sum(1 for x in user.get_recent_log_ids())
    paginated_logs, pages = paginate(user.get_recent_log_ids(), total, page, size)
    logs = (model.NodeLog.load(id) for id in paginated_logs)

    return {
        "logs": [serialize_log(log) for log in logs],
        "total": total,
        "pages": pages,
        "page": page
    }


def serialize_log(node_log, auth=None, anonymous=False):
    '''Return a dictionary representation of the log.'''
    return {
        'id': str(node_log._primary_key),
        'user': node_log.user.serialize()
        if isinstance(node_log.user, User)
        else {'fullname': node_log.foreign_user},
        'contributors': [node_log._render_log_contributor(c) for c in node_log.params.get("contributors", [])],
        'action': node_log.action,
        'params': sanitize.unescape_entities(node_log.params),
        'date': utils.iso8601format(node_log.date),
        'node': node_log.original_node.serialize(auth) if node_log.original_node else None,
        'anonymous': anonymous
    }


def reproducibility():
    return redirect('/ezcuj/wiki')


def registration_form():
    return form_utils.jsonify(RegistrationForm(prefix='register'))


def signin_form():
    return form_utils.jsonify(SignInForm())


def forgot_password_form():
    return form_utils.jsonify(ForgotPasswordForm(prefix='forgot_password'))


def reset_password_form():
    return form_utils.jsonify(ResetPasswordForm())


# GUID ###

def _build_guid_url(base, suffix=None):
    url = '/'.join([
        each.strip('/') for each in [base, suffix]
        if each
    ])
    if not isinstance(url, unicode):
        url = url.decode('utf-8')
    return u'/{0}/'.format(url)


def resolve_guid(guid, suffix=None):
    """Load GUID by primary key, look up the corresponding view function in the
    routing table, and return the return value of the view function without
    changing the URL.

    :param str guid: GUID primary key
    :param str suffix: Remainder of URL after the GUID
    :return: Return value of proxied view function
    """
    # Look up GUID
    guid_object = Guid.load(guid)
    if guid_object:

        # verify that the object implements a GuidStoredObject-like interface. If a model
        #   was once GuidStoredObject-like but that relationship has changed, it's
        #   possible to have referents that are instances of classes that don't
        #   have a deep_url attribute or otherwise don't behave as
        #   expected.
        if not hasattr(guid_object.referent, 'deep_url'):
            sentry.log_message(
                'Guid `{}` resolved to an object with no deep_url'.format(guid)
            )
            raise HTTPError(http.NOT_FOUND)
        referent = guid_object.referent
        if referent is None:
            logger.error('Referent of GUID {0} not found'.format(guid))
            raise HTTPError(http.NOT_FOUND)
        if not referent.deep_url:
            raise HTTPError(http.NOT_FOUND)
        url = _build_guid_url(urllib.unquote(referent.deep_url), suffix)
        return proxy_url(url)

    # GUID not found; try lower-cased and redirect if exists
    guid_object_lower = Guid.load(guid.lower())
    if guid_object_lower:
        return redirect(
            _build_guid_url(guid.lower(), suffix)
        )

    # GUID not found
    raise HTTPError(http.NOT_FOUND)


# Redirects #

# redirect osf.io/about/ to OSF wiki page osf.io/4znzp/wiki/home/
def redirect_about(**kwargs):
    return redirect('https://osf.io/4znzp/wiki/home/')


# redirect osf.io/howosfworks to osf.io/getting-started/
def redirect_howosfworks(**kwargs):
    return redirect('/getting-started/')


# redirect osf.io/getting-started to help.osf.io/
def redirect_getting_started(**kwargs):
    return redirect('http://help.osf.io/')


# Redirect to home page
def redirect_to_home():
<<<<<<< HEAD
    # Redirect to support page
    return redirect('/')

def redirect_to_cos_news(**kwargs):
    # Redirect to COS News page
    return redirect('https://cos.io/news/')
=======
    return redirect('/')
>>>>>>> a4c04ba6
<|MERGE_RESOLUTION|>--- conflicted
+++ resolved
@@ -269,13 +269,8 @@
 
 # Redirect to home page
 def redirect_to_home():
-<<<<<<< HEAD
-    # Redirect to support page
     return redirect('/')
 
 def redirect_to_cos_news(**kwargs):
     # Redirect to COS News page
-    return redirect('https://cos.io/news/')
-=======
-    return redirect('/')
->>>>>>> a4c04ba6
+    return redirect('https://cos.io/news/')