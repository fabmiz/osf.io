# -*- coding: utf-8 -*-
import logging
import httplib as http
import datetime

import framework
from framework import Q, request, redirect, get_current_user
from framework.exceptions import HTTPError
from framework.auth import must_have_session_auth
from framework.forms import utils
from framework.routing import proxy_url
from framework.auth.forms import (RegistrationForm, SignInForm,
                                  ForgotPasswordForm, ResetPasswordForm)

from website.models import Guid, Node, MetaData
from website.project.forms import NewProjectForm
from website.project import model
from website import settings

logger = logging.getLogger(__name__)


def _rescale_ratio(nodes):
    """Get scaling denominator for log lists across a sequence of nodes.

    :param nodes: Nodes
    :return: Max number of logs

    """
    if not nodes:
        return 0
    user = get_current_user()
<<<<<<< HEAD
    log_counts = [
        len(node.logs)
        for node in nodes if node.can_view(user)
    ]
    if log_counts:
        return float(max(log_counts))
=======
    counts = [
        len(node.logs)
        for node in nodes
        if node.can_view(user)
    ]
    if counts:
        return float(max(counts))
>>>>>>> c10c3b6b
    return 0.0


def _render_node(node):
    """

    :param node:
    :return:
    """
    return {'id': node._primary_key,
        'url': node.url,
        'api_url': node.api_url
        }



def _render_nodes(nodes):
    """

    :param nodes:
    :return:
    """
    ret = {
        'nodes': [
            _render_node(node)
            for node in nodes
        ],
        'rescale_ratio': _rescale_ratio(nodes),
    }
    return ret


def _get_user_activity(node, user, rescale_ratio):

    # Counters
    total_count = len(node.logs)

    # Note: It's typically much faster to find logs of a given node
    # attached to a given user using node.logs.find(...) than by
    # loading the logs into Python and checking each one. However,
    # using deep caching might be even faster down the road.

    ua_count = node.logs.find(Q('user', 'eq', user)).count()
    non_ua_count = total_count - ua_count # base length of blue bar

    # Normalize over all nodes
    ua = ua_count / rescale_ratio * settings.USER_ACTIVITY_MAX_WIDTH
    non_ua = non_ua_count / rescale_ratio * settings.USER_ACTIVITY_MAX_WIDTH

    return ua_count, ua, non_ua


@must_have_session_auth
def get_dashboard_nodes(*args, **kwargs):
    user = kwargs['user']
    nodes = user.node__contributed.find(
        Q('category', 'eq', 'project') &
        Q('is_deleted', 'eq', False) &
        Q('is_registration', 'eq', False)
    )
    return _render_nodes(nodes)


@framework.must_be_logged_in
def dashboard(*args, **kwargs):
    return {}

@must_have_session_auth
def watched_logs_get(*args, **kwargs):
    user = kwargs['user']
    recent_log_ids = list(user.get_recent_log_ids())
    logs = [model.NodeLog.load(id) for id in recent_log_ids]
    return {
        "logs": [log.serialize() for log in logs]
    }


def reproducibility():
    return framework.redirect('/EZcUj/wiki')


def registration_form():
    return utils.jsonify(RegistrationForm(prefix='register'))


def signin_form():
    return utils.jsonify(SignInForm())


def forgot_password_form():
    return utils.jsonify(ForgotPasswordForm(prefix='forgot_password'))


def reset_password_form():
    return utils.jsonify(ResetPasswordForm())


def new_project_form():
    return utils.jsonify(NewProjectForm())


### GUID ###

def resolve_guid(guid, suffix=None):
    """Resolve GUID to corresponding URL and return result of appropriate
    view function. This effectively yields a redirect without changing the
    displayed URL of the page.

    :param guid: GUID value (not the object)
    :param suffix: String to append to GUID route
    :return: Werkzeug response

    """
    # Look up GUID
    guid_object = Guid.load(guid)
    if guid_object:
        referent = guid_object.referent
        if referent is None:
            logger.error('Referent of GUID {} not found'.format(guid))
            raise HTTPError(http.NOT_FOUND)
        mode = referent.redirect_mode
        url = referent.deep_url if mode == 'proxy' else referent.url
        url += suffix or ''
        if not url.endswith('/'):
            url += '/'
        return proxy_url(url) if mode == 'proxy' else redirect(url)

    # GUID not found; try lower-cased and redirect if exists
    guid_object_lower = Guid.load(guid.lower())
    if guid_object_lower:
        return redirect('{0}/{1}'.format(guid.lower(), suffix or ''))

    # GUID not found
    raise HTTPError(http.NOT_FOUND)

### Meta-data ###

def node_comment_schema():
    return {'schema': Node.comment_schema['schema']}

# todo: check whether user can view comments
def get_comments_guid(guid, collection=None):
    guid_obj = Guid.load(guid)
    annotations = guid_obj.referent.annotations
    return {'comments': [
        {
            'payload': annotation.payload,
            'user_fullname': annotation.user.fullname,
            'date': annotation.date.strftime('%Y/%m/%d %I:%M %p'),
            'comment_id': annotation._primary_key,
        }
        for annotation in annotations
        if annotation.category == 'comment'
    ]}

# todo: check whether user can post comments
def add_comment_guid(guid, collection=None):
    guid_obj = Guid.load(guid)
    user = get_current_user()
    comment = MetaData(
        target=guid_obj.referent,
        category='comment',
        schema='osf_comment',
        payload={
            'comment': request.form.get('comment'),
            'rating': request.form.get('rating'),
        },
        user=user,
        date=datetime.datetime.utcnow(),
    )
    comment.save()<|MERGE_RESOLUTION|>--- conflicted
+++ resolved
@@ -30,14 +30,6 @@
     if not nodes:
         return 0
     user = get_current_user()
-<<<<<<< HEAD
-    log_counts = [
-        len(node.logs)
-        for node in nodes if node.can_view(user)
-    ]
-    if log_counts:
-        return float(max(log_counts))
-=======
     counts = [
         len(node.logs)
         for node in nodes
@@ -45,7 +37,6 @@
     ]
     if counts:
         return float(max(counts))
->>>>>>> c10c3b6b
     return 0.0
 
 
