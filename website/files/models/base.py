from __future__ import unicode_literals

import os
import bson
import logging
import pymongo
import datetime
import requests
import functools

from modularodm import fields, Q
from modularodm.exceptions import NoResultsFound
from dateutil.parser import parse as parse_date

from framework.guid.model import Guid
from framework.mongo import StoredObject
from framework.mongo.utils import unique_on
from framework.analytics import get_basic_counters

from website import util
from website.files import utils
from website.files import exceptions
from website.project.commentable import Commentable


__all__ = (
    'File',
    'Folder',
    'FileNode',
    'FileVersion',
    'StoredFileNode',
    'TrashedFileNode',
)


PROVIDER_MAP = {}
logger = logging.getLogger(__name__)


class TrashedFileNode(StoredObject, Commentable):
    """The graveyard for all deleted FileNodes"""

    __indices__ = [{
        'unique': False,
        'key_or_list': [
            ('node', pymongo.ASCENDING),
            ('is_file', pymongo.ASCENDING),
            ('provider', pymongo.ASCENDING),
        ]
    }]

    _id = fields.StringField(primary=True)

    last_touched = fields.DateTimeField()
    history = fields.DictionaryField(list=True)
    versions = fields.ForeignField('FileVersion', list=True)

    node = fields.ForeignField('node', required=True)
    parent = fields.AbstractForeignField(default=None)

    is_file = fields.BooleanField(default=True)
    provider = fields.StringField(required=True)

    name = fields.StringField(required=True)
    path = fields.StringField(required=True)
    materialized_path = fields.StringField(required=True)

    checkout = fields.AbstractForeignField('User')
    deleted_by = fields.AbstractForeignField('User')
    deleted_on = fields.DateTimeField(auto_now_add=True)
    tags = fields.ForeignField('Tag', list=True)

    @property
    def deep_url(self):
        """Allows deleted files to resolve to a view
        that will provide a nice error message and http.GONE
        """
        return self.node.web_url_for('addon_deleted_file', trashed_id=self._id)

    # For Comment API compatibility
    @property
    def target_type(self):
        """The object "type" used in the OSF v2 API."""
        return 'files'

    @property
    def root_target_page(self):
        """The comment page type associated with TrashedFileNodes."""
        return 'files'

    @property
    def is_deleted(self):
        return True

    def belongs_to_node(self, node_id):
        """Check whether the file is attached to the specified node."""
        return self.node._id == node_id

    def get_extra_log_params(self, comment):
        return {'file': {'name': self.name, 'url': comment.get_comment_page_url()}}

    def restore(self, recursive=True, parent=None):
        """Recreate a StoredFileNode from the data in this object
        Will re-point all guids and finally remove itself
        :raises KeyExistsException:
        """
        data = self.to_storage()
        data.pop('deleted_on')
        data.pop('deleted_by')
        if parent:
            data['parent'] = parent._id
        elif data['parent']:
            # parent is an AbstractForeignField, so it gets stored as tuple
            data['parent'] = data['parent'][0]
        restored = FileNode.resolve_class(self.provider, int(self.is_file))(**data)
        if not restored.parent:
            raise ValueError('No parent to restore to')
        restored.save()

        # repoint guid
        for guid in Guid.find(Q('referent', 'eq', self)):
            guid.referent = restored
            guid.save()

        if recursive:
            for child in TrashedFileNode.find(Q('parent', 'eq', self)):
                child.restore(recursive=recursive, parent=restored)

        TrashedFileNode.remove_one(self)
        return restored

<<<<<<< HEAD
    def get_guid(self):
        """Attempt to find a Guid that points to this object.

        :rtype: Guid or None
=======
    def get_guid(self, create=False):
        """Attempt to find a Guid that points to this object.
        One will be created if requested.
        :rtype: Guid
>>>>>>> 23bccdf5
        """
        try:
            # Note sometimes multiple GUIDs can exist for
            # a single object. Just go with the first one
            return Guid.find(Q('referent', 'eq', self))[0]
        except IndexError:
<<<<<<< HEAD
            return None
=======
            if not create:
                return None
        return Guid.generate(self)

>>>>>>> 23bccdf5

@unique_on(['node', 'name', 'parent', 'is_file', 'provider', 'path'])
class StoredFileNode(StoredObject, Commentable):
    """The storage backend for FileNode objects.
    This class should generally not be used or created manually as FileNode
    contains all the helpers required.
    A FileNode wraps a StoredFileNode to provider usable abstraction layer
    """

    __indices__ = [{
        'unique': False,
        'key_or_list': [
            ('path', pymongo.ASCENDING),
            ('node', pymongo.ASCENDING),
            ('is_file', pymongo.ASCENDING),
            ('provider', pymongo.ASCENDING),
        ]
    }, {
        'unique': False,
        'key_or_list': [
            ('node', pymongo.ASCENDING),
            ('is_file', pymongo.ASCENDING),
            ('provider', pymongo.ASCENDING),
        ]
    }, {
        'unique': False,
        'key_or_list': [
            ('parent', pymongo.ASCENDING),
        ]
    }]

    _id = fields.StringField(primary=True, default=lambda: str(bson.ObjectId()))

    # The last time the touch method was called on this FileNode
    last_touched = fields.DateTimeField()
    # A list of dictionaries sorted by the 'modified' key
    # The raw output of the metadata request deduped by etag
    # Add regardless it can be pinned to a version or not
    history = fields.DictionaryField(list=True)
    # A concrete version of a FileNode, must have an identifier
    versions = fields.ForeignField('FileVersion', list=True)

    node = fields.ForeignField('Node', required=True)
    parent = fields.ForeignField('StoredFileNode', default=None)

    is_file = fields.BooleanField(default=True)
    provider = fields.StringField(required=True)

    name = fields.StringField(required=True)
    path = fields.StringField(required=True)
    materialized_path = fields.StringField(required=True)

    # The User that has this file "checked out"
    # Should only be used for OsfStorage
    checkout = fields.AbstractForeignField('User')

    #Tags for a file, currently only used for osfStorage
    tags = fields.ForeignField('Tag', list=True)

    # For Django compatibility
    @property
    def pk(self):
        return self._id

    # For Django compatibility
    # TODO Find a better way
    @property
    def node_id(self):
        return self.node._id

    @property
    def deep_url(self):
        return self.wrapped().deep_url

    @property
    def absolute_api_v2_url(self):
        path = '/files/{}/'.format(self._id)
        return util.api_v2_url(path)

    # For Comment API compatibility
    @property
    def target_type(self):
        """The object "type" used in the OSF v2 API."""
        return 'files'

    @property
    def root_target_page(self):
        """The comment page type associated with StoredFileNodes."""
        return 'files'

    @property
    def is_deleted(self):
        if self.provider == 'osfstorage':
            return False

    def belongs_to_node(self, node_id):
        """Check whether the file is attached to the specified node."""
        return self.node._id == node_id

    def get_extra_log_params(self, comment):
        return {'file': {'name': self.name, 'url': comment.get_comment_page_url()}}

    # used by django and DRF
    def get_absolute_url(self):
        return self.absolute_api_v2_url

    def wrapped(self):
        """Wrap self in a FileNode subclass
        """
        return FileNode.resolve_class(self.provider, int(self.is_file))(self)

    def get_guid(self, create=False):
        """Attempt to find a Guid that points to this object.
        One will be created if requested.

        :param Boolean create: Should we generate a GUID if there isn't one?  Default: False
        :rtype: Guid or None
        """
        try:
            # Note sometimes multiple GUIDs can exist for
            # a single object. Just go with the first one
            return Guid.find(Q('referent', 'eq', self))[0]
        except IndexError:
            if not create:
                return None
        return Guid.generate(self)


class FileNodeMeta(type):
    """Keeps track of subclasses of the ``FileNode`` object
    Inserts all into the PROVIDER_MAP following the pattern:
    {
        provider: [ProviderFolder, ProviderFile, ProviderFileNode]
    }
    """

    def __init__(cls, name, bases, dct):
        super(FileNodeMeta, cls).__init__(name, bases, dct)
        if hasattr(cls, 'provider'):
            cls_map = PROVIDER_MAP.setdefault(cls.provider, [None, None, None])
            index = int(getattr(cls, 'is_file', 2))

            if cls_map[index] is not None:
                raise ValueError('Conflicting providers')

            cls_map[index] = cls


class FileNode(object):
    """The base class for the entire files storage system.
    Use for querying on all files and folders in the database
    Note: This is a proxy object for StoredFileNode
    """
    FOLDER, FILE, ANY = 0, 1, 2

    __metaclass__ = FileNodeMeta

    @classmethod
    def create(cls, **kwargs):
        """A layer of abstraction around the creation of FileNodes.
        Provides hook in points for subclasses
        This is used only for GUID creation.
        """
        assert hasattr(cls, 'is_file') and hasattr(cls, 'provider'), 'Must have is_file and provider to call create'
        kwargs['is_file'] = cls.is_file
        kwargs['provider'] = cls.provider
        return cls(**kwargs)

    @classmethod
    def get_or_create(cls, node, path):
        """Tries to find a FileNode with node and path
        See FileNode.create
        Note: Osfstorage overrides this method due to odd database constraints
        """
        path = '/' + path.lstrip('/')
        try:
            # Note: Possible race condition here
            # Currently create then find is not super feasable as create would require a
            # call to save which we choose not to call to avoid filling  the database
            # with notfound/googlebot files/url. Raising 404 errors may roll back the transaction however
            return cls.find_one(Q('node', 'eq', node) & Q('path', 'eq', path))
        except NoResultsFound:
            return cls.create(node=node, path=path)

    @classmethod
    def get_file_guids(cls, materialized_path, provider, node, guids=None):
        guids = guids or []
        materialized_path = '/' + materialized_path.lstrip('/')
        if materialized_path.endswith('/'):
            folder_children = cls.find(Q('provider', 'eq', provider) &
                                       Q('node', 'eq', node) &
                                       Q('materialized_path', 'startswith', materialized_path))
            for item in folder_children:
                if item.kind == 'file':
                    guid = item.get_guid()
                    if guid:
                        guids.append(guid._id)
        else:
            try:
                file_obj = cls.find_one(Q('node', 'eq', node) & Q('materialized_path', 'eq', materialized_path))
            except NoResultsFound:
                return guids
            guid = file_obj.get_guid()
            if guid:
                guids.append(guid._id)

        return guids

    @classmethod
    def resolve_class(cls, provider, _type=2):
        """Resolve a provider and type to the appropriate subclass.
        Usage:
            >>> FileNode.resolve_class('box', FileNode.ANY)  # BoxFileNode
            >>> FileNode.resolve_class('dropbox', FileNode.FILE)  # DropboxFile
        :rtype: Subclass of FileNode
        """
        try:
            return PROVIDER_MAP[provider][int(_type)]
        except IndexError:
            raise exceptions.SubclassNotFound('_type must be 0, 1, or 2')
        except KeyError:
            raise exceptions.SubclassNotFound(provider)

    @classmethod
    def _filter(cls, qs=None):
        """Creates an odm query to limit the scope of whatever search method
        to the given class.
        :param qs RawQuery: An odm query or None
        :rtype: RawQuery or None
        """
        # Build a list of all possible contraints leaving None when appropriate
        # filter(None, ...) removes all falsey values
        qs = filter(None, (qs,
            Q('is_file', 'eq', cls.is_file) if hasattr(cls, 'is_file') else None,
            Q('provider', 'eq', cls.provider) if hasattr(cls, 'provider') else None,
        ))
        # If out list is empty return None; there's no filters to be applied
        if not qs:
            return None
        # Use reduce to & together all our queries. equavilent to:
        # return q1 & q2 ... & qn
        return functools.reduce(lambda q1, q2: q1 & q2, qs)

    @classmethod
    def find(cls, qs=None):
        """A proxy for StoredFileNode.find but applies class based contraints.
        Wraps The MongoQuerySet in a GenWrapper this overrides the __iter__ of
        MongoQuerySet to return wrapped objects
        :rtype: GenWrapper<MongoQuerySet<cls>>
        """
        return utils.GenWrapper(StoredFileNode.find(cls._filter(qs)))

    @classmethod
    def find_one(cls, qs):
        """A proxy for StoredFileNode.find_one but applies class based contraints.
        :rtype: cls
        """
        return StoredFileNode.find_one(cls._filter(qs)).wrapped()

    @classmethod
    def files_checked_out(cls, user):
        """
        :param user: The user with checkedout files
        :return: A queryset of all FileNodes checked out by user
        """
        return cls.find(Q('checkout', 'eq', user))

    @classmethod
    def load(cls, _id):
        """A proxy for StoredFileNode.load requires the wrapped version of the found value
        to be an instance of cls.
        :rtype: cls
        """
        inst = StoredFileNode.load(_id)
        if not inst:
            return None
        inst = inst.wrapped()
        assert isinstance(inst, cls), 'Loaded object {} is not of type {}'.format(inst, cls)
        return inst

    @property
    def parent(self):
        """A proxy to self.stored_object.parent but forces it to be wrapped.
        """
        if self.stored_object.parent:
            return self.stored_object.parent.wrapped()
        return None

    @parent.setter
    def parent(self, val):
        """A proxy to self.stored_object.parent but will unwrap it when need be
        """
        if isinstance(val, FileNode):
            val = val.stored_object
        self.stored_object.parent = val

    @property
    def deep_url(self):
        """The url that this filenodes guid should resolve to.
        Implemented here so that subclasses may override it or path.
        See OsfStorage or PathFollowingNode.
        """
        return self.node.web_url_for('addon_view_or_download_file', provider=self.provider, path=self.path.strip('/'))

    @property
    def kind(self):
        """Whether this FileNode is a file or folder as a string.
        Used for serialization and backwards compatability
        :rtype: str
        :returns: 'file' or 'folder'
        """
        return 'file' if self.is_file else 'folder'

    def __init__(self, *args, **kwargs):
        """Contructor for FileNode's subclasses
        If called with only a StoredFileNode it will be attached to self
        Otherwise:
        Injects provider and is_file when appropriate.
        Creates a new StoredFileNode with kwargs, not saved.
        Then attaches stored_object to self
        """
        if args and isinstance(args[0], StoredFileNode):
            assert len(args) == 1
            assert len(kwargs) == 0
            self.stored_object = args[0]
        else:
            if hasattr(self, 'provider'):
                kwargs['provider'] = self.provider
            if hasattr(self, 'is_file'):
                kwargs['is_file'] = self.is_file
            self.stored_object = StoredFileNode(*args, **kwargs)

    def save(self):
        """A proxy to self.stored_object.save.
        Implemented top level so that child class may override it
        and just call super.save rather than self.stored_object.save
        """
        return self.stored_object.save()

    def serialize(self, **kwargs):
        return {
            'id': self._id,
            'path': self.path,
            'name': self.name,
            'kind': self.kind,
        }

    def generate_waterbutler_url(self, **kwargs):
        return util.waterbutler_api_url_for(
            self.node._id,
            self.provider,
            self.path,
            **kwargs
        )

    def delete(self, user=None, parent=None):
        """Move self into the TrashedFileNode collection
        and remove it from StoredFileNode
        :param user User or None: The user that deleted this FileNode
        """
        trashed = self._create_trashed(user=user, parent=parent)
        self._repoint_guids(trashed)
        self.node.save()
        StoredFileNode.remove_one(self.stored_object)
        return trashed

    def copy_under(self, destination_parent, name=None):
        return utils.copy_files(self, destination_parent.node, destination_parent, name=name)

    def move_under(self, destination_parent, name=None):
        self.name = name or self.name
        self.parent = destination_parent.stored_object
        self._update_node(save=True)  # Trust _update_node to save us

        return self

    def update(self, revision, data, save=True, user=None):
        """Note: User is a kwargs here because of special requirements of
        dataverse and django
        See dataversefile.update
        """
        self.name = data['name']
        self.materialized_path = data['materialized']
        self.last_touched = datetime.datetime.utcnow()
        if save:
            self.save()

    def _create_trashed(self, save=True, user=None, parent=None):
        trashed = TrashedFileNode(
            _id=self._id,
            name=self.name,
            path=self.path,
            node=self.node,
            parent=parent or self.parent,
            history=self.history,
            is_file=self.is_file,
            checkout=self.checkout,
            provider=self.provider,
            versions=self.versions,
            last_touched=self.last_touched,
            materialized_path=self.materialized_path,

            deleted_by=user
        )
        if save:
            trashed.save()
        return trashed

    def _repoint_guids(self, updated):
        for guid in Guid.find(Q('referent', 'eq', self)):
            guid.referent = updated
            guid.save()

    def _update_node(self, recursive=True, save=True):
        if self.parent is not None:
            self.node = self.parent.node
        if save:
            self.save()
        if recursive and not self.is_file:
            for child in self.children:
                child._update_node(save=save)

    def __getattr__(self, name):
        """For the purpose of proxying all calls to the below stored_object
        Saves typing out ~10 properties or so
        """
        if 'stored_object' in self.__dict__:
            try:
                return getattr(self.stored_object, name)
            except AttributeError:
                pass  # Avoids error message about the underlying object
        return object.__getattribute__(self, name)

    def __setattr__(self, name, val):
        # Property setters are called after __setattr__ is called
        # If the requested attribute is a property with a setter go ahead and use it
        maybe_prop = getattr(self.__class__, name, None)
        if isinstance(maybe_prop, property) and maybe_prop.fset is not None:
            return object.__setattr__(self, name, val)
        if 'stored_object' in self.__dict__:
            return setattr(self.stored_object, name, val)
        return object.__setattr__(self, name, val)

    def __eq__(self, other):
        return self.stored_object == getattr(other, 'stored_object', None)

    def __repr__(self):
        return '<{}(name={!r}, node={!r})>'.format(
            self.__class__.__name__,
            self.stored_object.name,
            self.stored_object.node
        )


class File(FileNode):
    is_file = True
    version_identifier = 'revision'  # For backwards compatability

    def get_version(self, revision, required=False):
        """Find a version with identifier revision
        :returns: FileVersion or None
        :raises: VersionNotFoundError if required is True
        """
        for version in reversed(self.versions):
            if version.identifier == revision:
                break
        else:
            if required:
                raise exceptions.VersionNotFoundError(revision)
            return None
        return version

    def update_version_metadata(self, location, metadata):
        for version in reversed(self.versions):
            if version.location == location:
                version.update_metadata(metadata)
                return
        raise exceptions.VersionNotFoundError(location)

    def touch(self, auth_header, revision=None, **kwargs):
        """The bread and butter of File, collects metadata about self
        and creates versions and updates self when required.
        If revisions is None the created version is NOT and should NOT be saved
        as there is no identifing information to tell if it needs to be updated or not.
        Hits Waterbutler's metadata endpoint and saves the returned data.
        If a file cannot be rendered IE figshare private files a tuple of the FileVersion and
        renderable HTML will be returned.
            >>>isinstance(file_node.touch(), tuple) # This file cannot be rendered
        :param str or None auth_header: If truthy it will set as the Authorization header
        :returns: None if the file is not found otherwise FileVersion or (version, Error HTML)
        """
        # For backwards compatability
        revision = revision or kwargs.get(self.version_identifier)

        version = self.get_version(revision)
        # Versions do not change. No need to refetch what we already know
        if version is not None:
            return version

        headers = {}
        if auth_header:
            headers['Authorization'] = auth_header

        resp = requests.get(
            self.generate_waterbutler_url(revision=revision, meta=True, **kwargs),
            headers=headers,
        )
        if resp.status_code != 200:
            logger.warning('Unable to find {} got status code {}'.format(self, resp.status_code))
            return None
        return self.update(revision, resp.json()['data']['attributes'])
        # TODO Switch back to head requests
        # return self.update(revision, json.loads(resp.headers['x-waterbutler-metadata']))

    def update(self, revision, data, user=None):
        """Using revision and data update all data pretaining to self
        :param str or None revision: The revision that data points to
        :param dict data: Metadata recieved from waterbutler
        :returns: FileVersion
        """
        self.name = data['name']
        self.materialized_path = data['materialized']

        version = FileVersion(identifier=revision)
        version.update_metadata(data, save=False)

        # Transform here so it can be sortted on later
        if data['modified'] is not None and data['modified'] != '':
            data['modified'] = parse_date(
                data['modified'],
                ignoretz=True,
                default=datetime.datetime.utcnow()  # Just incase nothing can be parsed
            )

        # if revision is none then version is the latest version
        # Dont save the latest information
        if revision is not None:
            version.save()
            self.versions.append(version)

        for entry in self.history:
            if entry['etag'] == data['etag']:
                break
        else:
            # Insert into history if there is no matching etag
            utils.insort(self.history, data, lambda x: x['modified'])

        # Finally update last touched
        self.last_touched = datetime.datetime.utcnow()

        self.save()
        return version

    def get_download_count(self, version=None):
        """Pull the download count from the pagecounter collection
        Limit to version if specified.
        Currently only useful for OsfStorage
        """
        parts = ['download', self.node._id, self._id]
        if version is not None:
            parts.append(version)
        page = ':'.join([format(part) for part in parts])
        _, count = get_basic_counters(page)

        return count or 0

    def serialize(self):
        if not self.versions:
            return dict(
                super(File, self).serialize(),
                size=None,
                version=None,
                modified=None,
                contentType=None,
                downloads=self.get_download_count(),
                checkout=self.checkout._id if self.checkout else None,
            )

        version = self.versions[-1]
        return dict(
            super(File, self).serialize(),
            size=version.size,
            downloads=self.get_download_count(),
            checkout=self.checkout._id if self.checkout else None,
            version=version.identifier if self.versions else None,
            contentType=version.content_type if self.versions else None,
            modified=version.date_modified.isoformat() if version.date_modified else None,
        )


class Folder(FileNode):
    is_file = False

    @property
    def children(self):
        """Finds all Filenodes that view self as a parent
        :returns: A GenWrapper for all children
        :rtype: GenWrapper<MongoQuerySet<cls>>
        """
        return FileNode.find(Q('parent', 'eq', self._id))

    def delete(self, recurse=True, user=None, parent=None):
        trashed = self._create_trashed(user=user, parent=parent)
        if recurse:
            for child in self.children:
                child.delete(user=user, parent=trashed)
        self._repoint_guids(trashed)
        StoredFileNode.remove_one(self.stored_object)
        return trashed

    def append_file(self, name, path=None, materialized_path=None, save=True):
        return self._create_child(name, FileNode.FILE, path=path, materialized_path=materialized_path, save=save)

    def append_folder(self, name, path=None, materialized_path=None, save=True):
        return self._create_child(name, FileNode.FOLDER, path=path, materialized_path=materialized_path, save=save)

    def _create_child(self, name, kind, path=None, materialized_path=None, save=True):
        child = FileNode.resolve_class(self.provider, kind)(
            name=name,
            node=self.node,
            path=path or '/' + name,
            parent=self.stored_object,
            materialized_path=materialized_path or
            os.path.join(self.materialized_path, name) + '/' if not kind else ''
        ).wrapped()
        if save:
            child.save()
        return child

    def find_child_by_name(self, name, kind=2):
        return FileNode.resolve_class(self.provider, kind).find_one(
            Q('name', 'eq', name) &
            Q('parent', 'eq', self)
        )


class FileVersion(StoredObject):
    """A version of an OsfStorageFileNode. contains information
    about where the file is located, hashes and datetimes
    """

    _id = fields.StringField(primary=True, default=lambda: str(bson.ObjectId()))

    creator = fields.ForeignField('user')

    identifier = fields.StringField(required=True)

    # Date version record was created. This is the date displayed to the user.
    date_created = fields.DateTimeField(auto_now_add=True)

    # Dictionary specifying all information needed to locate file on backend
    # {
    #     'service': 'cloudfiles',  # required
    #     'container': 'osf',       # required
    #     'object': '20c53b',       # required
    #     'worker_url': '127.0.0.1',
    #     'worker_host': 'upload-service-1',
    # }
    location = fields.DictionaryField(default=None, validate=utils.validate_location)

    # Dictionary containing raw metadata from upload service response
    # {
    #     'size': 1024,                            # required
    #     'content_type': 'text/plain',            # required
    #     'date_modified': '2014-11-07T20:24:15',  # required
    #     'md5': 'd077f2',
    # }
    metadata = fields.DictionaryField()

    size = fields.IntegerField()
    content_type = fields.StringField()
    # Date file modified on third-party backend. Not displayed to user, since
    # this date may be earlier than the date of upload if the file already
    # exists on the backend
    date_modified = fields.DateTimeField()

    @property
    def location_hash(self):
        return self.location['object']

    @property
    def archive(self):
        return self.metadata.get('archive')

    def is_duplicate(self, other):
        return self.location_hash == other.location_hash

    def update_metadata(self, metadata, save=True):
        self.metadata.update(metadata)
        # metadata has no defined structure so only attempt to set attributes
        # If its are not in this callback it'll be in the next
        self.size = self.metadata.get('size', self.size)
        self.content_type = self.metadata.get('contentType', self.content_type)
        if self.metadata.get('modified'):
            # TODO handle the timezone here the user that updates the file may see an
            # Incorrect version
            self.date_modified = parse_date(self.metadata['modified'], ignoretz=True)

        if save:
            self.save()

    def _find_matching_archive(self, save=True):
        """Find another version with the same sha256 as this file.
        If found copy its vault name and glacier id, no need to create additional backups.
        returns True if found otherwise false
        """
        if 'sha256' not in self.metadata:
            return False  # Dont bother searching for nothing

        if 'vault' in self.metadata and 'archive' in self.metadata:
            # Shouldn't ever happen, but we already have an archive
            return True  # We've found ourself

        qs = self.__class__.find(
            Q('_id', 'ne', self._id) &
            Q('metadata.vault', 'ne', None) &
            Q('metadata.archive', 'ne', None) &
            Q('metadata.sha256', 'eq', self.metadata['sha256'])
        ).limit(1)
        if qs.count() < 1:
            return False
        other = qs[0]
        try:
            self.metadata['vault'] = other.metadata['vault']
            self.metadata['archive'] = other.metadata['archive']
        except KeyError:
            return False
        if save:
            self.save()
        return True<|MERGE_RESOLUTION|>--- conflicted
+++ resolved
@@ -129,31 +129,17 @@
         TrashedFileNode.remove_one(self)
         return restored
 
-<<<<<<< HEAD
     def get_guid(self):
         """Attempt to find a Guid that points to this object.
 
         :rtype: Guid or None
-=======
-    def get_guid(self, create=False):
-        """Attempt to find a Guid that points to this object.
-        One will be created if requested.
-        :rtype: Guid
->>>>>>> 23bccdf5
         """
         try:
             # Note sometimes multiple GUIDs can exist for
             # a single object. Just go with the first one
             return Guid.find(Q('referent', 'eq', self))[0]
         except IndexError:
-<<<<<<< HEAD
             return None
-=======
-            if not create:
-                return None
-        return Guid.generate(self)
-
->>>>>>> 23bccdf5
 
 @unique_on(['node', 'name', 'parent', 'is_file', 'provider', 'path'])
 class StoredFileNode(StoredObject, Commentable):
