--- conflicted
+++ resolved
@@ -9,11 +9,7 @@
 from website.project.model import (
     ApiKey, Node, NodeLog,
     Tag, WatchConfig, MetaSchema, Pointer,
-<<<<<<< HEAD
-    MailRecord, Comment, PrivateLink, MetaData, CommentPane
-=======
-    Comment, PrivateLink, MetaData,
->>>>>>> dadb6810
+    Comment, PrivateLink, MetaData, CommentPane
 )
 from website.conferences.model import Conference, MailRecord
 
