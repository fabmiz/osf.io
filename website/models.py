--- conflicted
+++ resolved
@@ -15,17 +15,12 @@
 from website.conferences.model import Conference, MailRecord
 from website.notifications.model import Subscription, DigestNotification
 
-
 # All models
 MODELS = (
     User, ApiKey, Node, NodeLog,
     Tag, WatchConfig, Session, Guid, MetaSchema, Pointer,
     MailRecord, Comment, PrivateLink, MetaData, Conference,
-<<<<<<< HEAD
-    Subscription, DigestNotification
-=======
-    CitationStyle,
->>>>>>> 071bda9d
+    Subscription, DigestNotification, CitationStyle,
 )
 
 GUID_MODELS = (User, Node, Comment, MetaData)