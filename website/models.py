--- conflicted
+++ resolved
@@ -10,11 +10,7 @@
     Node, NodeLog,
     Tag, WatchConfig, MetaSchema, Pointer,
     Comment, PrivateLink, MetaData, Retraction,
-<<<<<<< HEAD
-    Embargo, DraftRegistration
-=======
     Embargo
->>>>>>> 60a930a4
 )
 from website.oauth.models import ExternalAccount
 from website.identifiers.model import Identifier
@@ -30,14 +26,9 @@
     Tag, WatchConfig, Session, Guid, MetaSchema, Pointer,
     MailRecord, Comment, PrivateLink, MetaData, Conference,
     NotificationSubscription, NotificationDigest, CitationStyle,
-<<<<<<< HEAD
-    CitationStyle, ExternalAccount, Identifier, Retraction,
-    Embargo, ArchiveJob, ArchiveTarget, BlacklistGuid, DraftRegistration,
-=======
     CitationStyle, ExternalAccount, Identifier,
     Embargo, Retraction,
     ArchiveJob, ArchiveTarget, BlacklistGuid
->>>>>>> 60a930a4
 )
 
 GUID_MODELS = (User, Node, Comment, MetaData)