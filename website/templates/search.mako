<%inherit file="base.mako"/>
<%def name="title()">Search</%def>
<%def name="stylesheets()">
    ${parent.stylesheets()}
    <link rel="stylesheet" href="/static/css/pages/search-page.css">
</%def>

<%def name="content()">
    <div id="searchControls" class="scripted">
        <%include file='./search_bar.mako' />
        <div class="row">
            <div class="col-md-12">
                <div class="row m-t-md">
                    <!-- ko if: allCategories().length > 0-->
                    <div class="col-md-3">
                        <div class="row">
                            <div class="col-md-12">
                                <ul class="nav nav-pills nav-stacked" data-bind="foreach: allCategories">

                                    <!-- ko if: $parent.category().name === name -->
                                            <li class="active">
                                                <a data-bind="click: $parent.filter.bind($data)">{{ display }}<span class="badge pull-right">{{count}}</span></a>
                                            </li>
                                        <!-- /ko -->
                                        <!-- ko if: $parent.category().name !== name -->
                                            <li>
                                                <a data-bind="click: $parent.filter.bind($data)">{{ display }}<span class="badge pull-right">{{count}}</span></a>
                                            </li>
                                        <!-- /ko -->
                                </ul>
                            </div>
                        </div>
                        <!-- ko if: tags().length -->
                        <div class="row">
                            <div class="col-md-12">
                                <h4> Improve your search:</h4>
                                <span class="tag-cloud" data-bind="foreach: {data: tags, as: 'tag'}">
                                    <!-- ko if: count === $parent.tagMaxCount() && count > $parent.tagMaxCount()/2  -->
                                    <span class="tag tag-big tag-container"
                                          data-bind="click: $root.addTag.bind($parentContext, tag.name)">
                                        <span class="cloud-text">
                                            {{name}}
                                        </span>
                                        <i class="fa fa-times-circle remove-tag big"
                                           data-bind="click: $root.removeTag.bind($parentContext, tag.name)"></i>
                                    </span>
                                    <!-- /ko -->
                                    <!-- ko if: count < $parent.tagMaxCount() && count > $parent.tagMaxCount()/2 -->
                                    <span class="tag tag-med tag-container"
                                          data-bind="click: $root.addTag.bind($parentContext, tag.name)">
                                        <span class="cloud-text">
                                            {{name}}
                                        </span>
                                        <i class="fa fa-times-circle remove-tag med"
                                           data-bind="click: $root.removeTag.bind($parentContext, tag.name)"></i>
                                    </span>
                                    <!-- /ko -->
                                    <!-- ko if: count <= $parent.tagMaxCount()/2-->
                                    <span class="tag tag-sm tag-container"
                                          data-bind="click: $root.addTag.bind($parentContext, tag.name)">
                                        <span class="cloud-text">
                                            {{name}}
                                        </span>
                                        <i class="fa fa-times-circle remove-tag"
                                           data-bind="click: $root.removeTag.bind($parentContext, tag.name)"></i>
                                    </span>
                                    <!-- /ko -->
                                </span>
                            </div>
                        </div>
                        <br />
                        <!-- /ko -->
                        <div class="row" class="hidden-xs" data-bind="if: showLicenses" class="row">
                            <div class="col-md-12">
                                <h4> Filter by license:</h4>
                                <span data-bind="if: licenses">
                                <ul class="nav nav-pills nav-stacked"
                                    data-bind="foreach: {data: licenses, as: 'license'}">
                                  <li data-bind="css: {'active': license.active(), 'disabled': !license.count()}">
                                    <a data-bind="click: license.toggleActive">
                                      <span style="display: inline-block; max-width: 85%;">{{license.name}}</span>
                                      <span data-bind="text: license.count" class="badge pull-right"></span>
                                    </a>
                                  </li>                                 
                                </ul>
                                </span>
                            </div>
                        </div>
                        <br />
                    </div>
                    <!-- /ko -->
                    <div class="col-md-9">
                        <!-- ko if: searchStarted() && !totalCount() -->
                        <div class="search-results hidden" data-bind="css: {hidden: totalCount() }">No results found.</div>
                        <!-- /ko -->
                        <!-- ko if: totalCount() -->
                        <div data-bind="foreach: results">
                            <div class="search-result" data-bind="template: { name: category, data: $data}"></div>
                        </div>
                        <ul class="pager">
                            <li data-bind="css: {disabled: !prevPageExists()}">
                                <a href="#" data-bind="click: pagePrev">Previous Page </a>
                            </li>
                            <span data-bind="visible: totalPages() > 0">
                                <span data-bind="text: navLocation"></span>
                            </span>
                            <li data-bind="css: {disabled: !nextPageExists()}">
                                <a href="#" data-bind="click: pageNext"> Next Page</a>
                            </li>
                        </ul>
                        <!-- /ko -->
                        <div class="buffer"></div>
                    </div><!--col-->
                </div><!--row-->
            </div><!--col-->
        </div><!--row-->
    </div>

    <script type="text/html" id="SHARE">
        <!-- ko if: $data.links -->
            <h4><a data-bind="attr.href: links[0].url">{{ title }}</a></h4>
        <!-- /ko -->

        <!-- ko ifnot: $data.links -->
            <h4><a data-bind="attr.href: id.url">{{ title }}</a></h4>
        <!-- /ko -->

        <h5>Description: <small>{{ description | default:"No Description" | fit:500}}</small></h5>

        <!-- ko if: contributors.length > 0 -->
        <h5>
            Contributors: <small data-bind="foreach: contributors">
                <span>{{ $data.given + " " + $data.family}}</span>
            <!-- ko if: ($index()+1) < ($parent.contributors.length) -->&nbsp;- <!-- /ko -->
            </small>
        </h5>
        <!-- /ko -->

        <!-- ko if: $data.source -->
        <h5>Source: <small>{{ source }}</small></h5>
        <!-- /ko -->

        <!-- ko if: $data.isResource -->
        <button class="btn btn-primary pull-right" data-bind="click: $parents[1].claim.bind($data, _id)">Curate This</button>
        <br>
        <!-- /ko -->
    </script>
    <script type="text/html" id="file">
        <h4><a href="{{ deep_url }}">{{ name }}</a> (<span data-bind="if: is_registration">Registration </span>File)</h4>
        <h5>
            <!-- ko if: parent_url --> From: <a data-bind="attr.href: parent_url">{{ parent_title }} /</a> <!-- /ko -->
            <!-- ko if: !parent_url --> From: <span data-bind="if: parent_title">{{ parent_title }} /</span> <!-- /ko -->
            <a data-bind="attr.href: node_url">{{ node_title }}</a>
        </h5>
        <!-- ko if: tags.length > 0 --> <div data-bind="template: 'tag-cloud'"></div> <!-- /ko -->
    </script>
    <script type="text/html" id="user">

        <div class="row">
            <div class="col-md-2">
                <img class="social-gravatar" data-bind="visible: gravatarUrl(), attr.src: gravatarUrl()">
            </div>
            <div class="col-md-10">
                <h4><a data-bind="attr.href: url"><span>{{ user }}</span></a></h4>
                <p>
                    <span data-bind="visible: job_title, text: job_title"></span><!-- ko if: job_title && job --> at <!-- /ko -->
                    <span data-bind="visible: job, text: job"></span><!-- ko if: job_title || job --><br /><!-- /ko -->
                    <span data-bind="visible: degree, text: degree"></span><!-- ko if: degree && school --> from <!-- /ko -->
                    <span data-bind="visible: school, text: school"></span><!-- ko if: degree || school --><br /><!-- /ko -->
                </p>
                <!-- ko if: social -->
                <ul class="list-inline">
                    <li data-bind="visible: social.personal">
                        <a data-bind="attr.href: social.personal">
                            <i class="fa fa-globe social-icons" data-toggle="tooltip" title="Personal Website"></i>
                        </a>
                    </li>

                    <li data-bind="visible: social.twitter">
                        <a data-bind="attr.href: social.twitter">
                            <i class="fa fa-twitter social-icons" data-toggle="tooltip" title="Twitter"></i>
                        </a>
                    </li>
                    <li data-bind="visible: social.github">
                        <a data-bind="attr.href: social.github">
                            <i class="fa fa-github-alt social-icons" data-toggle="tooltip" title="Github"></i>
                        </a>
                    </li>
                    <li data-bind="visible: social.linkedIn">
                        <a data-bind="attr.href: social.linkedIn">
                            <i class="fa fa-linkedin social-icons" data-toggle="tooltip" title="LinkedIn"></i>
                        </a>
                    </li>
                    <li data-bind="visible: social.scholar">
                        <a data-bind="attr.href: social.scholar">
                            <img class="social-icons" src="/static/img/googlescholar.png"data-toggle="tooltip" title="Google Scholar">
                        </a>
                    </li>
                    <li data-bind="visible: social.impactStory">
                        <a data-bind="attr.href: social.impactStory">
                            <i class="fa fa-info-circle social-icons" data-toggle="tooltip" title="ImpactStory"></i>
                        </a>
                    </li>
                    <li data-bind="visible: social.orcid">
                        <a data-bind="attr.href: social.orcid">
                            <i class="fa social-icons" data-toggle="tooltip" title="ORCiD">iD</i>
                        </a>
                    </li>
                    <li data-bind="visible: social.researcherId">
                        <a data-bind="attr.href: social.researcherId">
                            <i class="fa social-icons" data-toggle="tooltip" title="ResearcherID">R</i>
                        </a>
                    </li>
<<<<<<< HEAD
                    <li data-bind="visible: social.researchGate">
                        <a data-bind="attr.href: social.researchGate">
                            <img class="social-icons" src="/static/img/researchgate.jpg" style="PADDING-BOTTOM: 7px" data-toggle="tooltip" title="ResearchGate"></i>
=======
                    <li data-bind="visible: social.academiaInstitution + social.academiaProfileID">
                        <a data-bind="attr.href: social.academiaInstitution + social.academiaProfileID">
                            <i class="fa social-icons" data-toggle="tooltip" title="Academia">A</i>
>>>>>>> 8c20fd05
                        </a>
                    </li>
                </ul>
                <!-- /ko -->
            </div>
        </div>

    </script>
    <script type="text/html" id="node">
      <!-- ko if: parent_url -->
      <h4><a data-bind="attr.href: parent_url">{{ parent_title}}</a> / <a data-bind="attr.href: url">{{title }}</a></h4>
        <!-- /ko -->
        <!-- ko if: !parent_url -->        
        <h4><span data-bind="if: parent_title">{{ parent_title }} /</span> <a data-bind="attr.href: url">{{title }}</a></h4>
        <!-- /ko -->

        <p data-bind="visible: description"><strong>Description:</strong> {{ description | fit:500 }}</p>

        <!-- ko if: contributors.length > 0 -->
        <p>
            <strong>Contributors:</strong> <span data-bind="foreach: contributors">
                <!-- ko if: url -->
                    <a data-bind="attr.href: url">{{ fullname }}</a>
                <!-- /ko-->
                <!-- ko ifnot: url -->
                    {{ fullname }}
                <!-- /ko -->
            <!-- ko if: ($index()+1) < ($parent.contributors.length) -->&nbsp;- <!-- /ko -->
            </span>
        </p>
        <!-- /ko -->
        <!-- ko if: tags.length > 0 -->
        <div data-bind="template: 'tag-cloud'"></div>
        <!-- /ko -->
        <p><strong>Jump to:</strong>
            <!-- ko if: n_wikis > 0 -->
            <a data-bind="attr.href: wikiUrl">Wiki</a> -
            <!-- /ko -->
            <a data-bind="attr.href: filesUrl">Files</a>
        </p>
    </script>
    <script type="text/html" id="project">
      <div data-bind="template: {name: 'node', data: $data}"></div>
    </script>
    <script type="text/html" id="component">
      <div data-bind="template: {name: 'node', data: $data}"></div>
    </script>
    <script type="text/html" id="registration">
        <!-- ko if: parent_url -->
        <h4><a data-bind="attr.href: parent_url">{{ parent_title}}</a> / <a data-bind="attr.href: url">{{ title }}</a>  (<span class="text-danger" data-bind="if: is_retracted">Retracted </span>Registration)</h4>
        <!-- /ko -->
        <!-- ko if: !parent_url -->
        <h4><span data-bind="if: parent_title">{{ parent_title }} /</span> <a data-bind="attr.href: url">{{ title }}</a>  (<span class="text-danger" data-bind="if: is_retracted">Retracted </span>Registration)</h4>
        <!-- /ko -->
        <strong><span data-bind="text: 'Date Registered: ' + dateRegistered['local'], tooltip: {title: dateRegistered['utc']}"></span></strong>

        <p data-bind="visible: description"><strong>Description:</strong> {{ description | fit:500 }}</p>

        <!-- ko if: contributors.length > 0 -->
        <p>
            <strong>Contributors:</strong> <span data-bind="foreach: contributors">
                <!-- ko if: url -->
                    <a data-bind="attr.href: url">{{ fullname }}</a>
                <!-- /ko-->
                <!-- ko ifnot: url -->
                    {{ fullname }}
                <!-- /ko -->


            <!-- ko if: ($index()+1) < ($parent.contributors.length) -->&nbsp;- <!-- /ko -->
            </span>
        </p>
        <!-- /ko -->
        <!-- ko if: tags.length > 0 -->
        <div data-bind="template: 'tag-cloud'"></div>
        <!-- /ko -->
        <p><strong>Jump to:</strong>
            <!-- ko if: n_wikis > 0 -->
            <a data-bind="attr.href: wikiUrl">Wiki</a> -
            <!-- /ko -->
            <a data-bind="attr.href: filesUrl">Files</a>
        </p>
    </script>
    <script id="tag-cloud" type="text/html">
        <p data-bind="visible: tags.length"><strong>Tags:</strong>
            <div data-bind="foreach: tags">
                <span class="tag pointer tag-container"
                      data-bind="click: $root.addTag.bind($parentContext, $data)">
                    <span class="tag-text" data-bind="text: $data"></span>
                    <i class="fa fa-times-circle remove-tag"
                       data-bind="click: $root.removeTag.bind($parentContext, $data)"></i>
                </span>
            </div>
        </p>
    </script>
</%def>

<%def name="javascript_bottom()">
    <script type="text/javascript">
        window.contextVars = $.extend(true, {}, window.contextVars, {
            search:true
        });
    </script>

    <script src=${"/static/public/js/search-page.js" | webpack_asset}></script>


</%def><|MERGE_RESOLUTION|>--- conflicted
+++ resolved
@@ -81,7 +81,7 @@
                                       <span style="display: inline-block; max-width: 85%;">{{license.name}}</span>
                                       <span data-bind="text: license.count" class="badge pull-right"></span>
                                     </a>
-                                  </li>                                 
+                                  </li>
                                 </ul>
                                 </span>
                             </div>
@@ -211,15 +211,14 @@
                             <i class="fa social-icons" data-toggle="tooltip" title="ResearcherID">R</i>
                         </a>
                     </li>
-<<<<<<< HEAD
                     <li data-bind="visible: social.researchGate">
                         <a data-bind="attr.href: social.researchGate">
                             <img class="social-icons" src="/static/img/researchgate.jpg" style="PADDING-BOTTOM: 7px" data-toggle="tooltip" title="ResearchGate"></i>
-=======
+                        </a>
+                    </li>
                     <li data-bind="visible: social.academiaInstitution + social.academiaProfileID">
                         <a data-bind="attr.href: social.academiaInstitution + social.academiaProfileID">
                             <i class="fa social-icons" data-toggle="tooltip" title="Academia">A</i>
->>>>>>> 8c20fd05
                         </a>
                     </li>
                 </ul>
@@ -232,7 +231,7 @@
       <!-- ko if: parent_url -->
       <h4><a data-bind="attr.href: parent_url">{{ parent_title}}</a> / <a data-bind="attr.href: url">{{title }}</a></h4>
         <!-- /ko -->
-        <!-- ko if: !parent_url -->        
+        <!-- ko if: !parent_url -->
         <h4><span data-bind="if: parent_title">{{ parent_title }} /</span> <a data-bind="attr.href: url">{{title }}</a></h4>
         <!-- /ko -->
 
