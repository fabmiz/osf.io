--- conflicted
+++ resolved
@@ -219,9 +219,6 @@
 <%def name="content_wrap()">
     <div class="watermarked">
         <div class="container ${self.container_class()}">
-<<<<<<< HEAD
-            % if status and not node:
-=======
             ## TODO: Remove after migration
             <div id="maintenanceAlert" style="display:none" class="m-t-md">
                 <div class='alert alert-block alert-info fade in'>
@@ -232,8 +229,7 @@
                 </div>
             </div>
 
-            % if status:
->>>>>>> c3f3492f
+            % if status and not node:
                 <%include file="alert.mako"/>
             % endif
 
