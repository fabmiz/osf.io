<script id="project-detail-template" type="text/x-handlebars-template">
    <div class="row" id="ptd-{{ theItem.node_id }}">
        
        {{#if theItem.parentIsFolder}}
            <div class="col-sm-4">
                <span class = "title">
                    <span class = "name-container" id="nc-{{theItem.node_id}}">
                          {{#if theItem.isFolder}}{{{ theItem.name }}}{{/if}}
                          {{#unless theItem.isFolder}}<a href="{{ theItem.urls.fetch }}">{{{ theItem.name }}}</a>{{#if theItem.isRegistration}} (Registration){{/if}}
                          {{/unless}}
                          {{#unless theItem.isDashboard}}{{#unless theItem.isRegistration}}{{#if theItem.permissions.edit}}
                              <button id="rename-node-{{theItem.node_id}}" class="editableControl dker btn btn-xs">
                                <i class="icon icon-pencil" style="font-size: 11px;"></i> Edit</button>
                          {{/if}}{{/unless}}{{/unless}}
                    </span>
                    
                </span>
            </div>
            <div class="col-sm-8">
                <span class="rename-container" id="rnc-{{theItem.node_id}}">
                        <form action="">
                              <fieldset class="project-detail-fields">
                                <div class="row">
                                    <div class="col-xs-8">
                                        <input class="typeahead" id="rename-node-input{{theItem.node_id}}" type="text" value="{{{theItem.name}}}" autofocus>
                                    </div>
                                    <div class="col-xs-4">
                                        <input type="submit" class = "rename-node-btn btn btn-sm btn-default submit-button-{{ theItem.node_id }}" id="rename-node-button{{theItem.node_id}}" disabled="disabled" value="Rename">
                                        <input type="reset" class = "btn btn-sm btn-default cancel-button-{{ theItem.node_id }}" value="Cancel">
                                    </div>                    
                                </div>
                              </fieldset>
                        </form>
                    </span>

                {{#if theItem.isFolder}}
                    <div class = "organize-project-controls pull-right">
                        <div id = "buttons{{theItem.node_id}}">
                        <div class = "orgnaize-btn btn btn-sm btn-default" id="add-item-{{theItem.node_id}}">Add Existing Project</div>
                        <div id="add-folder-{{theItem.node_id}}" class = "orgnaize-btn btn btn-sm btn-default">New Folder</div>
                            {{#unless theItem.isDashboard}}
                                <div class = "orgnaize-btn btn btn-sm btn-default" id="delete-folder-{{theItem.node_id}}">Delete Folder</div>
                            {{/unless}}
                        </div>
                        <div id="findNode{{theItem.node_id}}">
                            <form action="">
                            <fieldset class="project-detail-fields">
                                <div class="row">
                                    <div class="col-xs-8">
                                        <input class="typeahead" id="input{{theItem.node_id}}" type="text" placeholder="Name of project to find" autofocus>
                                        <span class="add-link-warning" id="add-link-warn-{{theItem.node_id}}"></span>
                                    </div>
                                    <div class="col-xs-4">
                                    <input type="submit" class = "findBtn btn btn-sm btn-default" id="add-link-{{theItem.node_id}}" disabled="disabled" value="Add">
                                        <input type="reset" class = "btn btn-sm btn-default cancel-button-{{ theItem.node_id }}" value="Cancel">
                                    </div>
                                </div>
                            </fieldset>
                                </form>
                        </div>
                        <div class="add-folder-container" id="afc-{{theItem.node_id}}">
                            <form action="">
                            <fieldset class="project-detail-fields">

                            <div class="row">
                                <div class="col-xs-8">
                                     <input class = "typeahead" id="add-folder-input{{theItem.node_id}}" type="text" placeholder="Folder Name" autofocus>
                                </div>
                                <div class="col-xs-4">
                                    <input type="submit" class = "addFolderBtn btn btn-sm btn-default submit-button-{{ theItem.node_id }}" id="add-folder-button{{theItem.node_id}}" disabled="disabled" value="Add">
                                    <input type="reset" class = "btn btn-sm btn-default cancel-button-{{ theItem.node_id }}" value="Cancel">
                                </div>
                            </div>                            
                            </fieldset>
                                </form>
                        </div>
                    </div>
                {{/if}}
                {{#unless theItem.isFolder}}
                    {{#if theItem.parentIsFolder}}
                        {{#unless parentIsSmartFolder}}
                            <div class = "organize-project-controls pull-right">
                                <div id = "buttons{{theItem.node_id}}">
                                    <div class="orgnaize-btn btn btn-sm btn-default" id="remove-link-{{theItem.node_id}}">Remove from folder</div>
                                </div>
                            </div>
                        {{/unless}}
                    {{/if}}
                {{/unless}}
            </div>
        {{/if}}
        
        {{#unless theItem.parentIsFolder}}
            {{#unless theItem.isDashboard}}
                <div class="col-xs-12">
                    <span class = "title">
                        <span class = "name-container" id="nc-{{theItem.node_id}}">
                              {{#if theItem.isFolder}}{{{ theItem.name }}}{{/if}}
                              {{#unless theItem.isFolder}}<a href="{{ theItem.urls.fetch }}">{{{ theItem.name }}}</a>{{#if theItem.isRegistration}} (Registration){{/if}}
                              {{/unless}}
                              {{#unless theItem.isDashboard}}{{#unless theItem.isRegistration}}{{#if theItem.permissions.edit}}
                                  <button id="rename-node-{{theItem.node_id}}" class="editableControl dker btn btn-xs">
                                    <i class="icon icon-pencil" style="font-size: 11px;"></i> Edit</button>
                              {{/if}}{{/unless}}{{/unless}}
                        </span>
                    </span>
<<<<<<< HEAD
                </div>
            {{/unless}}
            {{#if theItem.isDashboard}}
                <div class="col-xs-4">
                    <span class = "title">
                        <span class = "name-container" id="nc-{{theItem.node_id}}">
                              {{#if theItem.isFolder}}{{{ theItem.name }}}{{/if}}
                              {{#unless theItem.isFolder}}<a href="{{ theItem.urls.fetch }}">{{{ theItem.name }}}</a>{{#if theItem.isRegistration}} (Registration){{/if}}
                              {{/unless}}
                              {{#unless theItem.isDashboard}}{{#unless theItem.isRegistration}}{{#if theItem.permissions.edit}}
                                  <button id="rename-node-{{theItem.node_id}}" class="editableControl dker btn btn-xs">
                                    <i class="icon icon-pencil" style="font-size: 11px;"></i> Edit</button>
                              {{/if}}{{/unless}}{{/unless}}
                        </span>
                    </span>
                </div>
                <div class="col-xs-8"> 
                    <div class = "organize-project-controls pull-right">
                        <div id = "buttons{{theItem.node_id}}">
                            <div class = "orgnaize-btn btn btn-sm btn-default" id="add-item-{{theItem.node_id}}">Add Existing Project</div>
                            <div id="add-folder-{{theItem.node_id}}" class = "orgnaize-btn btn btn-sm btn-default">New Folder</div>
                        </div>
                        <div id="findNode{{theItem.node_id}}">
                            <form action="">
                            <fieldset class="project-detail-fields">
                                <div class="row">
                                    <div class="col-xs-8">
                                        <input class="typeahead" id="input{{theItem.node_id}}" type="text" placeholder="Name of project to find" autofocus>
                                        <span class="add-link-warning" id="add-link-warn-{{theItem.node_id}}"></span>
                                    </div>
                                    <div class="col-xs-4">
                                    <input type="submit" class = "findBtn btn btn-sm btn-default" id="add-link-{{theItem.node_id}}" disabled="disabled" value="Add">
                                        <input type="reset" class = "btn btn-sm btn-default cancel-button-{{ theItem.node_id }}" value="Cancel">
                                    </div>
                                </div>
                            </fieldset>
                                </form>
                        </div>
                        <div class="add-folder-container" id="afc-{{theItem.node_id}}">
                            <form action="">
                            <fieldset class="project-detail-fields">

                            <div class="row">
                                <div class="col-xs-8">
                                     <input class = "typeahead" id="add-folder-input{{theItem.node_id}}" type="text" placeholder="Folder Name" autofocus>
                                </div>
                                <div class="col-xs-4">
                                    <input type="submit" class = "addFolderBtn btn btn-sm btn-default submit-button-{{ theItem.node_id }}" id="add-folder-button{{theItem.node_id}}" disabled="disabled" value="Add">
                                    <input type="reset" class = "btn btn-sm btn-default cancel-button-{{ theItem.node_id }}" value="Cancel">
                                </div>
                            </div>                            
                            </fieldset>
                                </form>
                        </div>
                    </div>
                </div>
            {{/if}}


=======
                    
                </span>
                <span class="rename-container" id="rnc-{{theItem.node_id}}">
                        <form action="">
                              <fieldset class="project-detail-fields">
                                <div class="row">
                                    <div class="col-xs-8">
                                        <input class="typeahead" id="rename-node-input{{theItem.node_id}}" type="text" value="{{{theItem.name}}}" autofocus>
                                    </div>
                                    <div class="col-xs-4">
                                        <input type="submit" class = "rename-node-btn btn btn-sm btn-default submit-button-{{ theItem.node_id }}" id="rename-node-button{{theItem.node_id}}" disabled="disabled" value="Rename">
                                        <input type="reset" class = "btn btn-sm btn-default cancel-button-{{ theItem.node_id }}" value="Cancel">
                                    </div>                    
                                </div>
                              </fieldset>
                        </form>
                    </span>
                    
            </div>
>>>>>>> c7eec968
        {{/unless}}
       
    </div>
</script>

<script id="project-detail-multi-item-template" type="text/x-handlebars-template">
    <div class="project-detail-box" id="ptd-multi">
        <div class="row">
            <div class="col-xs-6">
                <span class="title">Selection of {{ itemsCount }} items.
                </span>
            </div>
            <div class="col-xs-6">
                <div class = "project-detail-content pull-right">
                    <div class="orgnaize-btn btn btn-sm btn-default" id="remove-links-multiple">Remove all from folder</div>
                </div>
            </div>
        </div>
    </div>
</script>
<script id="project-detail-multi-item-no-action" type="text/x-handlebars-template">
    <div class="project-detail-box" id="ptd-multi">
        <div class="row">
            <div class="col-xs-6">
                <span class="title">Selection of {{ itemsCount }} items.
                </span>
            </div>
            <div class="col-xs-6">
                <div class = "project-detail-content pull-right">
                    <div class="text-muted" style="padding-top: 5px;"><i> No actions </i></div>
                </div>
            </div>
        </div>
    </div>
</script><|MERGE_RESOLUTION|>--- conflicted
+++ resolved
@@ -1,6 +1,6 @@
 <script id="project-detail-template" type="text/x-handlebars-template">
     <div class="row" id="ptd-{{ theItem.node_id }}">
-        
+
         {{#if theItem.parentIsFolder}}
             <div class="col-sm-4">
                 <span class = "title">
@@ -13,7 +13,7 @@
                                 <i class="icon icon-pencil" style="font-size: 11px;"></i> Edit</button>
                           {{/if}}{{/unless}}{{/unless}}
                     </span>
-                    
+
                 </span>
             </div>
             <div class="col-sm-8">
@@ -27,7 +27,7 @@
                                     <div class="col-xs-4">
                                         <input type="submit" class = "rename-node-btn btn btn-sm btn-default submit-button-{{ theItem.node_id }}" id="rename-node-button{{theItem.node_id}}" disabled="disabled" value="Rename">
                                         <input type="reset" class = "btn btn-sm btn-default cancel-button-{{ theItem.node_id }}" value="Cancel">
-                                    </div>                    
+                                    </div>
                                 </div>
                               </fieldset>
                         </form>
@@ -70,7 +70,7 @@
                                     <input type="submit" class = "addFolderBtn btn btn-sm btn-default submit-button-{{ theItem.node_id }}" id="add-folder-button{{theItem.node_id}}" disabled="disabled" value="Add">
                                     <input type="reset" class = "btn btn-sm btn-default cancel-button-{{ theItem.node_id }}" value="Cancel">
                                 </div>
-                            </div>                            
+                            </div>
                             </fieldset>
                                 </form>
                         </div>
@@ -89,7 +89,7 @@
                 {{/unless}}
             </div>
         {{/if}}
-        
+
         {{#unless theItem.parentIsFolder}}
             {{#unless theItem.isDashboard}}
                 <div class="col-xs-12">
@@ -104,7 +104,6 @@
                               {{/if}}{{/unless}}{{/unless}}
                         </span>
                     </span>
-<<<<<<< HEAD
                 </div>
             {{/unless}}
             {{#if theItem.isDashboard}}
@@ -121,7 +120,7 @@
                         </span>
                     </span>
                 </div>
-                <div class="col-xs-8"> 
+                <div class="col-xs-8">
                     <div class = "organize-project-controls pull-right">
                         <div id = "buttons{{theItem.node_id}}">
                             <div class = "orgnaize-btn btn btn-sm btn-default" id="add-item-{{theItem.node_id}}">Add Existing Project</div>
@@ -155,38 +154,31 @@
                                     <input type="submit" class = "addFolderBtn btn btn-sm btn-default submit-button-{{ theItem.node_id }}" id="add-folder-button{{theItem.node_id}}" disabled="disabled" value="Add">
                                     <input type="reset" class = "btn btn-sm btn-default cancel-button-{{ theItem.node_id }}" value="Cancel">
                                 </div>
-                            </div>                            
+                            </div>
                             </fieldset>
                                 </form>
                         </div>
                     </div>
                 </div>
             {{/if}}
-
-
-=======
-                    
-                </span>
                 <span class="rename-container" id="rnc-{{theItem.node_id}}">
-                        <form action="">
-                              <fieldset class="project-detail-fields">
-                                <div class="row">
-                                    <div class="col-xs-8">
-                                        <input class="typeahead" id="rename-node-input{{theItem.node_id}}" type="text" value="{{{theItem.name}}}" autofocus>
-                                    </div>
-                                    <div class="col-xs-4">
-                                        <input type="submit" class = "rename-node-btn btn btn-sm btn-default submit-button-{{ theItem.node_id }}" id="rename-node-button{{theItem.node_id}}" disabled="disabled" value="Rename">
-                                        <input type="reset" class = "btn btn-sm btn-default cancel-button-{{ theItem.node_id }}" value="Cancel">
-                                    </div>                    
-                                </div>
-                              </fieldset>
-                        </form>
-                    </span>
-                    
-            </div>
->>>>>>> c7eec968
+                      <form action="">
+                            <fieldset class="project-detail-fields">
+                              <div class="row">
+                                  <div class="col-xs-8">
+                                      <input class="typeahead" id="rename-node-input{{theItem.node_id}}" type="text" value="{{{theItem.name}}}" autofocus>
+                                  </div>
+                                  <div class="col-xs-4">
+                                      <input type="submit" class = "rename-node-btn btn btn-sm btn-default submit-button-{{ theItem.node_id }}" id="rename-node-button{{theItem.node_id}}" disabled="disabled" value="Rename">
+                                      <input type="reset" class = "btn btn-sm btn-default cancel-button-{{ theItem.node_id }}" value="Cancel">
+                                  </div>
+                              </div>
+                            </fieldset>
+                      </form>
+                </span>
+            </div>
         {{/unless}}
-       
+
     </div>
 </script>
 
