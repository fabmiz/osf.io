% if node['is_registration']:
    <div class="alert alert-info">This ${node['category']} is a registration of <a class="alert-link" href="${node['registered_from_url']}">this ${node["category"]}</a>; the content of the ${node["category"]} has been frozen and cannot be edited.
    </div>
    <style type="text/css">
    .watermarked {
        background-image:url('/static/img/read-only.png');
        background-repeat:repeat;
    }
    </style>
% endif

<div id="projectScope">
    <header class="subhead" id="overview">
        <div class="row">

            <div class="col-md-8 cite-container">
                %if parent['id']:
                    % if (node['link'] !='' and node['link'] in node['private_link']) or parent['is_public'] or parent['is_contributor']:
                        <h1 class="node-parent-title">
<<<<<<< HEAD
                            <a href="${parent['url']}?key=${node['link']}">${parent['title']}</a> /
=======
                            <a href="${parent['url']}">${parent['title']}</a> /
>>>>>>> 51dc85a0
                        </h1>
                    % else:
                         <h1 class="node-parent-title unavailable">
                             <span>Private Project</span> /
                         </h1>
                    %endif
                %endif
                <h1 id="nodeTitleEditable" class="node-title">${node['title']}</h1>
            </div><!-- end col-md-->

            <div class="col-md-4">
                <div class="btn-toolbar node-control pull-right">
                    <div class="btn-group">
                    %if not node["is_public"]:
                        <button class='btn btn-default disabled'>Private</button>
                        % if user["is_contributor"]:
                            <a class="btn btn-default" id="publicButton" data-target="${node['api_url']}permissions/public/">Make public</a>
                        % endif
                    %else:
                        % if user["is_contributor"]:
                            <a class="btn btn-default" id="privateButton" data-target="${node['api_url']}permissions/private/">Make private</a>
                        % endif
                        <button class="btn btn-default disabled">Public</button>
                    %endif
                    </div><!-- end btn-group -->

                    <div class="btn-group">
                        % if user['is_contributor'] or node['is_public']:
                            <a rel="tooltip" title="Watch" class="btn btn-default" href="#" data-bind="click: toggleWatch">
                        % else:
                            <a rel="tooltip" title="Watch" class="btn btn-default disabled" href="#">
                        % endif
                        <i class="icon-eye-open"></i>
                        <span data-bind="text: watchButtonDisplay" id="watchCount"></span>

                        </a>
                        <a
                            rel="tooltip"
                            title="Number of times this node has been forked (copied)"
                            % if node["category"] == 'project' and (user['is_contributor'] or node['is_public']):
                                href="#"
                                class="btn btn-default node-fork-btn"
                                onclick="NodeActions.forkNode();"
                            % else:
                                class="btn btn-default disabled node-fork-btn"
                            % endif
                        >
                            <i class="icon-code-fork"></i>&nbsp;${node['fork_count']}
                        </a>

                    </div><!-- end btn-grp -->
                </div><!-- end btn-toolbar -->
            </div><!-- end col-md-->

        </div><!-- end row -->


        <p id="contributors">Contributors:
            <div mod-meta='{
                    "tpl": "util/render_contributors.mako",
                    "uri": "${node["api_url"]}get_contributors/",
                    "replace": true
                }'></div>
            % if node['is_fork']:
                <br />Forked from <a class="node-forked-from" href="/${node['forked_from_id']}/">${node['forked_from_display_absolute_url']}</a> on
                <span data-bind="text: dateForked.local,
                                tooltip: {title: dateForked.utc}"></span>
            % endif
            % if node['is_registration'] and node['registered_meta']:
                <br />Registration Supplement:
                % for meta in node['registered_meta']:
                    <a href="${node['url']}register/${meta['name_no_ext']}">${meta['name_clean']}</a>
                % endfor
            % endif
            <br />Date Created:
                <span data-bind="text: dateCreated.local,
                                tooltip: {title: dateCreated.utc}"
                     class="date node-date-created"></span>
            | Last Updated:
            <span data-bind="text: dateModified.local,
                            tooltip: {title: dateModified.utc}"
                   class="date node-last-modified-date"></span>
            % if parent['id']:
                <br />Category: <span class="node-category">${node['category']}</span>
            % else:
                 <br />Description: <span id="nodeDescriptionEditable" class="node-description">${node['description']}</span>
            % endif
        </p>

        <nav id="projectSubnav" class="navbar navbar-default ">
            <ul class="nav navbar-nav">
                <li><a href="${node['url']}?key=${node['link']}">Dashboard</a></li>
                <li><a href="${node['url']}wiki/?key=${node['link']}">Wiki</a></li>
                <li><a href="${node['url']}statistics/?key=${node['link']}">Statistics</a></li>
                <li><a href="${node['url']}files/?key=${node['link']}">Files</a></li>
                % if not node['is_registration']:
                    <li><a href="${node['url']}registrations/?key=${node['link']}">Registrations</a></li>
                % endif
                <li><a href="${node['url']}forks/?key=${node['link']}">Forks</a></li>
                % if user['is_contributor']:
                <li><a href="${node['url']}settings/?key=${node['link']}">Settings</a></li>
                %endif
            </ul>
        </nav>
    </header>
</div><!-- end projectScope -->
<%include file="modal_add_contributor.mako"/>
## TODO: Find a better place to put this initialization code
<script>

    var nodeId = '${node['id']}';
    var nodeApiUrl = '${node['api_url']}';
    var nodeUrl = '${node['url']}';

    $(document).ready(function(){
        $logScope = $("#logScope");
        $linkScope= $("#linkScope");
        if ($logScope.length > 0) {
            progressBar = $("#logProgressBar")
            progressBar.show();

        }
        // Get project data from the server and initiate the ProjectViewModel
        $.ajax({
            url: nodeApiUrl+"?key=${node['link']}",
            type: "get", contentType: "application/json",
            dataType: "json",
            cache: false,
            success: function(data){
                // Initialize ProjectViewModel with returned data
                ko.applyBindings(new ProjectViewModel(data), $("#projectScope")[0]);

                // Initiate AddContributorViewModel
                var $addContributors = $('#addContributors');
                var addContribVM = new AddContributorViewModel(data['node']['title'],
                                                        data['parent']['id'],
                                                        data['parent']['title']);
                ko.applyBindings(addContribVM, $addContributors[0]);
                // Clear user search modal when dismissed; catches dismiss by escape key
                // or cancel button.
                $addContributors.on('hidden', function() {
                    addContribVM.clear();
                });

                // Initialize LogsViewModel when appropriate
                if ($logScope.length > 0) {
                    progressBar.hide();
                    var logs = data['node']['logs'];
                    // Create an array of Log model objects from the returned log data
                    var logModelObjects = createLogs(logs);
                    ko.applyBindings(new LogsViewModel(logModelObjects), $logScope[0]);
                }

                if ($linkScope.length >0){
                    var $privateLink = $('#private-link');
                    var privateLinkVM = new PrivateLinkViewModel(data['node']['title'],
                                                            data['parent']['id'],
                                                            data['parent']['title']);
                    ko.applyBindings(privateLinkVM, $privateLink[0]);
                    // Clear user search modal when dismissed; catches dismiss by escape key
                    // or cancel button.
                    $privateLink.on('hidden', function() {
                        privateLinkVM.clear();
                    });
                }


            }
        });
    });

</script><|MERGE_RESOLUTION|>--- conflicted
+++ resolved
@@ -17,11 +17,8 @@
                 %if parent['id']:
                     % if (node['link'] !='' and node['link'] in node['private_link']) or parent['is_public'] or parent['is_contributor']:
                         <h1 class="node-parent-title">
-<<<<<<< HEAD
                             <a href="${parent['url']}?key=${node['link']}">${parent['title']}</a> /
-=======
-                            <a href="${parent['url']}">${parent['title']}</a> /
->>>>>>> 51dc85a0
+
                         </h1>
                     % else:
                          <h1 class="node-parent-title unavailable">
