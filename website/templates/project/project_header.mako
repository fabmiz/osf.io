% if node['is_registration']:
    <div class="alert alert-info">This ${node['category']} is a registration of <a class="alert-link" href="${node['registered_from_url']}">this ${node["category"]}</a>; the content of the ${node["category"]} has been frozen and cannot be edited.
    </div>
    <style type="text/css">
    .watermarked {
        background-image:url('/static/img/read-only.png');
        background-repeat:repeat;
    }
    </style>
% endif

<div id="projectScope">
    <header class="subhead" id="overview">
        <div class="row">

            <div class="col-md-8 cite-container">
                %if parent['id']:
                    % if parent['is_public'] or parent['is_contributor']:
<<<<<<< HEAD
                         <h1 style="display:inline-block;" class="node-parent-title overflow">
                             <a href="/${parent['id']}/">${parent['title']}</a> /
                         </h1>
=======
                    <h1 class="node-parent-title">
                        <a href="/project/${parent['id']}/">${parent['title']}</a> /
                    </h1>
>>>>>>> f9b94825
                    % else:
                         <h1 class="node-parent-title unavailable">
                             <span>Private Project</span> /
                         </h1>
                    %endif
                %endif
<<<<<<< HEAD
                <h1 class="node-title overflow" style="display:inline-block;">
                    <span id="nodeTitleEditable">${node['title']}</span>
                </h1>

            </div>
=======
                <h1 id="nodeTitleEditable" class="node-title">${node['title']}</h1>
            </div><!-- end col-md-->

            <div class="col-md-4">
                <div class="btn-toolbar node-control pull-right">
                    <div class="btn-group">
                    %if not node["is_public"]:
                        <button class='btn btn-default disabled'>Private</button>
                        % if user["is_contributor"]:
                            <a class="btn btn-default" id="publicButton" data-target="${node['api_url']}permissions/public/">Make public</a>
                        % endif
                    %else:
                        % if user["is_contributor"]:
                            <a class="btn btn-default" id="privateButton" data-target="${node['api_url']}permissions/private/">Make private</a>
                        % endif
                        <button class="btn btn-default disabled">Public</button>
                    %endif
                    </div><!-- end btn-group -->

                    <div class="btn-group">
                        % if user_name:
                            <a rel="tooltip" title="Watch" class="btn btn-default" href="#" data-bind="click: toggleWatch">
                        % else:
                            <a rel="tooltip" title="Watch" class="btn btn-default disabled" href="#">
                        % endif
                        <i class="icon-eye-open"></i>
                        <span data-bind="text: watchButtonDisplay" id="watchCount"></span>

                        </a>

                        <a
                            rel="tooltip"
                            title="Number of times this node has been forked (copied)"
                            % if node["category"] == 'project' and user_name:
                                href="#"
                                class="btn btn-default node-fork-btn"
                                onclick="NodeActions.forkNode();"
                            % else:
                                class="btn btn-default disabled node-fork-btn"
                            % endif
                        >
                            <i class="icon-code-fork"></i>&nbsp;${node['fork_count']}
                        </a>

                    </div><!-- end btn-grp -->
                </div><!-- end btn-toolbar -->
            </div><!-- end col-md-->
>>>>>>> f9b94825

        </div><!-- end row -->


        <p id="contributors">Contributors:
            <div mod-meta='{
                    "tpl": "util/render_contributors.mako",
                    "uri": "${node["api_url"]}get_contributors/",
                    "replace": true
                }'></div>
            % if node['is_fork']:
                <br />Forked from <a class="node-forked-from" href="${node['forked_from_id']}">${node['forked_from_abs_url']}</a> on
                <span data-bind="text: dateForked.local,
                                tooltip: {title: dateForked.utc}"></span>
            % endif
            % if node['is_registration'] and node['registered_meta']:
                <br />Registration Supplement:
                % for meta in node['registered_meta']:
                    <a href="${node['url']}register/${meta['name_no_ext']}">${meta['name_clean']}</a>
                % endfor
            % endif
            <br />Date Created:
                <span data-bind="text: dateCreated.local,
                                tooltip: {title: dateCreated.utc}"
                     class="date node-date-created"></span>
            | Last Updated:
            <span data-bind="text: dateModified.local,
                            tooltip: {title: dateModified.utc}"
                   class="date node-last-modified-date"></span>
            % if parent['id']:
                <br />Category: <span class="node-category">${node['category']}</span>
            % else:
                 <br />Description: <span id="nodeDescriptionEditable" class="node-description">${node['description']}</span>
            % endif
        </p>

        <nav id="projectSubnav" class="navbar navbar-default ">
            <ul class="nav navbar-nav">
                <li><a href="${node['url']}">Dashboard</a></li>
                <li><a href="${node['url']}wiki/">Wiki</a></li>
                <li><a href="${node['url']}statistics/">Statistics</a></li>
                <li><a href="${node['url']}files/">Files</a></li>
                % if not node['is_registration']:
                    <li><a href="${node['url']}registrations/">Registrations</a></li>
                % endif
                <li><a href="${node['url']}forks/">Forks</a></li>
                % if user['is_contributor'] and not node['is_registration']:
                <li><a href="${node['url']}settings/">Settings</a></li>
                %endif
            </ul>
        </nav>
    </header>
</div><!-- end projectScope -->
<%include file="modal_add_contributor.mako"/>
## TODO: Find a better place to put this initialization code
<script>

    var nodeId = '${node['id']}';
    var nodeApiUrl = '${node['api_url']}';

    $(document).ready(function(){
        $logScope = $("#logScope");
        if ($logScope.length > 0) {
            progressBar = $("#logProgressBar")
            progressBar.show();
        }
        // Get project data from the server and initiate the ProjectViewModel
        $.ajax({
            url: nodeApiUrl,
            type: "get", contentType: "application/json",
            dataType: "json",
            cache: false,
            success: function(data){
                // Initialize ProjectViewModel with returned data
                ko.applyBindings(new ProjectViewModel(data), $("#projectScope")[0]);

                // Initiate AddContributorViewModel
                var $addContributors = $('#addContributors');
                var addContribVM = new AddContributorViewModel(data['node']['title'],
                                                        data['parent']['id'],
                                                        data['parent']['title']);
                ko.applyBindings(addContribVM, $addContributors[0]);
                // Clear user search modal when dismissed; catches dismiss by escape key
                // or cancel button.
                $addContributors.on('hidden', function() {
                    addContribVM.clear();
                });

                // Initialize LogsViewModel when appropriate
                if ($logScope.length > 0) {
                    progressBar.hide();
                    var logs = data['node']['logs'];
                    // Create an array of Log model objects from the returned log data
                    var logModelObjects = createLogs(logs);
                    ko.applyBindings(new LogsViewModel(logModelObjects), $logScope[0]);
                };
            }
        });
    });
<<<<<<< HEAD

</script>
</div><!-- end container -->
=======
</script>
>>>>>>> f9b94825
<|MERGE_RESOLUTION|>--- conflicted
+++ resolved
@@ -16,28 +16,15 @@
             <div class="col-md-8 cite-container">
                 %if parent['id']:
                     % if parent['is_public'] or parent['is_contributor']:
-<<<<<<< HEAD
-                         <h1 style="display:inline-block;" class="node-parent-title overflow">
-                             <a href="/${parent['id']}/">${parent['title']}</a> /
-                         </h1>
-=======
-                    <h1 class="node-parent-title">
-                        <a href="/project/${parent['id']}/">${parent['title']}</a> /
-                    </h1>
->>>>>>> f9b94825
+                        <h1 class="node-parent-title">
+                            <a href="${parent['absolute_url']}">${parent['title']}</a> /
+                        </h1>
                     % else:
                          <h1 class="node-parent-title unavailable">
                              <span>Private Project</span> /
                          </h1>
                     %endif
                 %endif
-<<<<<<< HEAD
-                <h1 class="node-title overflow" style="display:inline-block;">
-                    <span id="nodeTitleEditable">${node['title']}</span>
-                </h1>
-
-            </div>
-=======
                 <h1 id="nodeTitleEditable" class="node-title">${node['title']}</h1>
             </div><!-- end col-md-->
 
@@ -85,7 +72,6 @@
                     </div><!-- end btn-grp -->
                 </div><!-- end btn-toolbar -->
             </div><!-- end col-md-->
->>>>>>> f9b94825
 
         </div><!-- end row -->
 
@@ -97,7 +83,7 @@
                     "replace": true
                 }'></div>
             % if node['is_fork']:
-                <br />Forked from <a class="node-forked-from" href="${node['forked_from_id']}">${node['forked_from_abs_url']}</a> on
+                <br />Forked from <a class="node-forked-from" href="${node['forked_from_id']}">${node['forked_from_absolute_url']}</a> on
                 <span data-bind="text: dateForked.local,
                                 tooltip: {title: dateForked.utc}"></span>
             % endif
@@ -185,10 +171,5 @@
             }
         });
     });
-<<<<<<< HEAD
 
-</script>
-</div><!-- end container -->
-=======
-</script>
->>>>>>> f9b94825
+</script>