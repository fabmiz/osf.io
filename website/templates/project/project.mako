--- conflicted
+++ resolved
@@ -126,16 +126,8 @@
                     </p>
                 % endif
                 % if node['is_registration'] and node['registered_meta']:
-<<<<<<< HEAD
                     <br />Registration Supplement:
                     <a href="${node['url']}register/">${node['registered_schema']['schema']['title']}</a>
-=======
-                    <p>Registration Supplement:
-                    % for meta in node['registered_meta']:
-                        <a href="${node['url']}register/${meta['name_no_ext']}">${meta['name_clean']}</a>
-                    % endfor
-                    </p>
->>>>>>> 96062b92
                 % endif
                 % if node['is_registration']:
                     <p>
