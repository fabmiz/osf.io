<%inherit file="project/project_base.mako"/>

<%
    import json
    is_project = node['node_type'] == 'project'
%>

<div id="projectScope">
    <header class="subhead" id="overview">
        <div class="row">
            <div class="col-sm-6 col-md-7 cite-container">
                % if parent_node['exists']:
                    % if parent_node['can_view'] or parent_node['is_public'] or parent_node['is_contributor']:
                        <h2 class="node-parent-title">
                            <a href="${parent_node['url']}">${parent_node['title']}</a> &nbsp;/
                        </h2>
                    % else:
                        <h2 class="node-parent-title unavailable">
                            <span>Private Project</span>&nbsp;/
                        </h2>
                    % endif
                % endif
                <h2 class="node-title">
                    <span id="nodeTitleEditable" class="overflow">${node['title']}</span>
                </h2>
            </div>
            <div class="col-sm-6 col-md-5">
                <div class="btn-toolbar node-control pull-right">
                    <div class="btn-group">
                    % if not node["is_public"]:
                        <button class='btn btn-default disabled'>Private</button>
                        % if 'admin' in user['permissions']:
                            <a class="btn btn-default" data-bind="click: makePublic">Make Public</a>
                        % endif
                    % else:
                        % if 'admin' in user['permissions']:
                            <a class="btn btn-default" data-bind="click: makePrivate">Make Private</a>
                        % endif
                        <button class="btn btn-default disabled">Public</button>
                    % endif
                    </div>
                    <!-- ko if: canBeOrganized -->
                    <div class="btn-group" style="display: none" data-bind="visible: true">

                        <!-- ko ifnot: inDashboard -->
                           <a data-bind="click: addToDashboard, tooltip: {title: 'Add to Dashboard Folder',
                            placement: 'bottom'}" class="btn btn-default">
                               <i class="fa fa-folder-open"></i>
                               <i class="fa fa-plus"></i>
                           </a>
                        <!-- /ko -->
                        <!-- ko if: inDashboard -->
                           <a data-bind="click: removeFromDashboard, tooltip: {title: 'Remove from Dashboard Folder',
                            placement: 'bottom'}" class="btn btn-default">
                               <i class="fa fa-folder-open"></i>
                               <i class="fa fa-minus"></i>
                           </a>
                        <!-- /ko -->

                    </div>
                    <!-- /ko -->
                    <div class="btn-group">
                        <a
                        % if user_name and (node['is_public'] or user['is_contributor']) and not node['is_registration']:
                            data-bind="click: toggleWatch, tooltip: {title: watchButtonAction, placement: 'bottom'}"
                            class="btn btn-default"
                        % else:
                            class="btn btn-default disabled"
                        % endif
                            href="#">
                            <i class="fa fa-eye"></i>
                            <span data-bind="text: watchButtonDisplay" id="watchCount"></span>
                        </a>
                        <a class="btn btn-default"
                           data-bind="tooltip: {title: 'Duplicate', placement: 'bottom'}"
                           data-target="#duplicateModal" data-toggle="modal"
                           href="#">
                          <span class="glyphicon glyphicon-share"></span>&nbsp; ${ node['templated_count'] + node['fork_count'] + node['points'] }
                        </a>
                    </div>
                    % if 'badges' in addons_enabled and badges and badges['can_award']:
                        <div class="btn-group">
                            <button class="btn btn-success" id="awardBadge" style="border-bottom-right-radius: 4px;border-top-right-radius: 4px;">
                                <i class="fa fa-plus"></i> Award
                            </button>
                        </div>
                    % endif
                </div>
            </div>
        </div>
        <div id="contributors" class="row" style="line-height:25px">
            <div class="col-sm-12">
                Contributors:
                % if node['anonymous'] and not node['is_public']:
                    <ol>Anonymous Contributors</ol>
                % else:
                    <ol>
                        <div mod-meta='{
                            "tpl": "util/render_contributors.mako",
                            "uri": "${node["api_url"]}get_contributors/",
                            "replace": true
                        }'></div>
                    </ol>
                % endif
                % if node['is_fork']:
                    <br />Forked from <a class="node-forked-from" href="/${node['forked_from_id']}/">${node['forked_from_display_absolute_url']}</a> on
                    <span data-bind="text: dateForked.local, tooltip: {title: dateForked.utc}"></span>
                % endif
                % if node['is_registration'] and node['registered_meta']:
                    <br />Registration Supplement:
                    % for meta in node['registered_meta']:
                        <a href="${node['url']}register/${meta['name_no_ext']}">${meta['name_clean']}</a>
                    % endfor
                % endif
                <br />Date Created:
                <span data-bind="text: dateCreated.local, tooltip: {title: dateCreated.utc}" class="date node-date-created"></span>
                | Last Updated:
                <span data-bind="text: dateModified.local, tooltip: {title: dateModified.utc}" class="date node-last-modified-date"></span>
                <span data-bind="if: hasIdentifiers()" class="scripted">
                  <br />
                    Identifiers:
                    DOI <a href="#" data-bind="text: doi, attr.href: doiUrl"></a> |
                    ARK <a href="#" data-bind="text: ark, attr.href: arkUrl"></a>
                </span>
                <span data-bind="if: canCreateIdentifiers()" class="scripted">
                  <!-- ko if: idCreationInProgress() -->
                    <br />
                      <i class="fa fa-spinner fa-lg fa-spin"></i>
                        <span class="text-info">Creating DOI and ARK. Please wait...</span>
                  <!-- /ko -->

                  <!-- ko ifnot: idCreationInProgress() -->
                  <br />
                  <a data-bind="click: askCreateIdentifiers, visible: !idCreationInProgress()">Create DOI / ARK</a>
                  <!-- /ko -->
                </span>
                <br />Category: <span class="node-category">${node['category']}</span>
                % if node['description'] or 'write' in user['permissions']:
                    <br /><span id="description">Description:</span> <span id="nodeDescriptionEditable" class="node-description overflow" data-type="textarea">${node['description']}</span>
                % endif
            </div>
        </div>

    </header>
</div>


<%def name="title()">${node['title']}</%def>

<%include file="project/modal_add_pointer.mako"/>

<%include file="project/modal_add_component.mako"/>

% if user['can_comment'] or node['has_comments']:
    <%include file="include/comment_template.mako"/>
% endif

<div class="row">

    <div class="col-sm-6 osf-dash-col">

        %if user['show_wiki_widget']:
            <div id="addonWikiWidget" class="addon-widget-container" mod-meta='{
            "tpl": "../addons/wiki/templates/wiki_widget.mako",
            "uri": "${node['api_url']}wiki/widget/"
        }'></div>
        %endif

        <div class="addon-widget-container">
            <div class="addon-widget-header clearfix">
                <h4>Files</h4>
                <div class="pull-right">
                   <a href="${node['url']}files/" class="btn"> <i class="fa fa-external-link"></i> </a>
                </div>
            </div>
            <div class="addon-widget-body">
                <div id="treeGrid">
                    <div class="fangorn-loading">
                        <i class="fa fa-spinner fangorn-spin"></i> <p class="m-t-sm fg-load-message"> Loading files...  </p>
                    </div>
                </div>
            </div>
        </div>

        % if addons:
            <!-- Show widgets in left column if present -->
            % for addon in addons_enabled:
                % if addons[addon]['has_widget']:
                    %if addon != 'wiki': ## We already show the wiki widget at the top
                    <div class="addon-widget-container" mod-meta='{
                            "tpl": "../addons/${addon}/templates/${addon}_widget.mako",
                            "uri": "${node['api_url']}${addon}/widget/"
                        }'></div>
                    %endif
                % endif
            % endfor
        % else:
            <!-- If no widgets, show components -->
            ${children()}
        % endif

    </div>

    <div class="col-sm-6 osf-dash-col">

        <!-- Citations -->
        % if not node['anonymous']:

         <div class="citations addon-widget-container">
            <div class="addon-widget-header clearfix">
                <h4>Citation</h4>
                <div class="pull-right">
                    <span class="permalink">${node['display_absolute_url']}</span><a href="#" class="btn project-toggle"><i class="fa fa-angle-down"></i></a>
                </div>
            </div>
            <div class="addon-widget-body" style="display:none">
                <dl id="citationList" class="citation-list">
                    <dt>APA</dt>
                        <dd class="citation-text" data-bind="text: apa"></dd>
                    <dt>MLA</dt>
                        <dd class="citation-text" data-bind="text: mla"></dd>
                    <dt>Chicago</dt>
                        <dd class="citation-text" data-bind="text: chicago"></dd>
                </dl>
                <p><strong>More</strong></p>
                <div id="citationStylePanel" class="citation-picker">
                    <input id="citationStyleInput" type="hidden" />
                </div>
                <pre id="citationText" class="formatted-citation"></pre>
            </div>
         </div>
        % endif

        <!-- Show child on right if widgets -->
        % if addons:
            ${children()}
        % endif


        %if node['tags'] or 'write' in user['permissions']:
         <div class="tags addon-widget-container">
            <div class="addon-widget-header clearfix">
                <h4>Tags </h4>
                <div class="pull-right">
                </div>
            </div>
            <div class="addon-widget-body">
                <input name="node-tags" id="node-tags" value="${','.join([tag for tag in node['tags']]) if node['tags'] else ''}" />
            </div>
        </div>

        %endif


        <%include file="log_list.mako" args="scripted=True" />

    </div>

</div>

<%def name="children()">
<<<<<<< HEAD
<div class="components addon-widget-container">
  <div class="addon-widget-header clearfix">
    <h4>Components </h4>
    <div class="pull-right">
      % if 'write' in user['permissions'] and not node['is_registration']:
      <a class="btn btn-sm btn-default" data-toggle="modal" data-target="#newComponent">Add Component</a>
      <a class="btn btn-sm btn-default" data-toggle="modal" data-target="#addPointer">Add Links</a>
      % endif
      
=======
% if node['node_type'] == 'project':
     <div class="components addon-widget-container">
        <div class="addon-widget-header clearfix">
            <h4>Components </h4>
            <div class="pull-right">
              % if 'write' in user['permissions'] and not node['is_registration']:
                    <a class="btn btn-sm btn-default" data-toggle="modal" data-target="#newComponent">Add Component</a>
                    <a class="btn btn-sm btn-default" data-toggle="modal" data-target="#addPointer">Add Links</a>
                % endif

            </div>
        </div>
        <div class="addon-widget-body">
              % if node['children']:
                  <div id="containment">
                      <div mod-meta='{
                          "tpl": "util/render_nodes.mako",
                          "uri": "${node["api_url"]}get_children/",
                          "replace": true,
                          "kwargs": {
                            "sortable" : ${'true' if not node['is_registration'] else 'false'},
                            "pluralized_node_type": "components"
                          }
                        }'></div>
                  </div>
              % else:
                <p>No components have been added to this project.</p>
              % endif

        </div>
>>>>>>> e19430b7
    </div>
  </div>
  <div class="addon-widget-body">
    % if node['children']:
    <div id="containment">
      <div mod-meta='{
           "tpl": "util/render_nodes.mako",
           "uri": "${node["api_url"]}get_children/",
           "replace": true,
           "kwargs": {"sortable" : ${'true' if not node['is_registration'] else 'false'}}
           }'></div>
    </div>
    % else:
    <p>No components have been added to this project.</p>
    % endif    
  </div>
</div>

% for name, capabilities in addon_capabilities.iteritems():
    <script id="capabilities-${name}" type="text/html">${capabilities}</script>
% endfor

</%def>

<%def name="stylesheets()">
    ${parent.stylesheets()}
    % for style in addon_widget_css:
    <link rel="stylesheet" href="${style}" />
    % endfor
    % for stylesheet in tree_css:
    <link rel='stylesheet' href='${stylesheet}' type='text/css' />
    % endfor
</%def>

<%def name="javascript_bottom()">
<% import json %>

${parent.javascript_bottom()}

% for script in tree_js:
<script type="text/javascript" src="${script | webpack_asset}"></script>
% endfor

<script type="text/javascript">
    // Hack to allow mako variables to be accessed to JS modules
    window.contextVars = $.extend(true, {}, window.contextVars, {
        currentUser: {
            name: '${user_full_name | js_str}',
            canComment: ${json.dumps(user['can_comment'])},
            canEdit: ${json.dumps(user['can_edit'])}
        },
        node: {
            hasChildren: ${json.dumps(node['has_children'])},
            isRegistration: ${json.dumps(node['is_registration'])},
            tags: ${json.dumps(node['tags'])}
        }
    });
</script>

<script src="${"/static/public/js/project-dashboard.js" | webpack_asset}"></script>

% for asset in addon_widget_js:
<script src="${asset | webpack_asset}"></script>
% endfor

</%def><|MERGE_RESOLUTION|>--- conflicted
+++ resolved
@@ -259,49 +259,34 @@
 </div>
 
 <%def name="children()">
-<<<<<<< HEAD
 <div class="components addon-widget-container">
-  <div class="addon-widget-header clearfix">
-    <h4>Components </h4>
-    <div class="pull-right">
-      % if 'write' in user['permissions'] and not node['is_registration']:
-      <a class="btn btn-sm btn-default" data-toggle="modal" data-target="#newComponent">Add Component</a>
-      <a class="btn btn-sm btn-default" data-toggle="modal" data-target="#addPointer">Add Links</a>
-      % endif
-      
-=======
-% if node['node_type'] == 'project':
-     <div class="components addon-widget-container">
-        <div class="addon-widget-header clearfix">
-            <h4>Components </h4>
-            <div class="pull-right">
-              % if 'write' in user['permissions'] and not node['is_registration']:
-                    <a class="btn btn-sm btn-default" data-toggle="modal" data-target="#newComponent">Add Component</a>
-                    <a class="btn btn-sm btn-default" data-toggle="modal" data-target="#addPointer">Add Links</a>
-                % endif
-
-            </div>
-        </div>
-        <div class="addon-widget-body">
-              % if node['children']:
-                  <div id="containment">
-                      <div mod-meta='{
-                          "tpl": "util/render_nodes.mako",
-                          "uri": "${node["api_url"]}get_children/",
-                          "replace": true,
-                          "kwargs": {
-                            "sortable" : ${'true' if not node['is_registration'] else 'false'},
-                            "pluralized_node_type": "components"
-                          }
-                        }'></div>
-                  </div>
-              % else:
-                <p>No components have been added to this project.</p>
-              % endif
-
-        </div>
->>>>>>> e19430b7
-    </div>
+    <div class="addon-widget-header clearfix">
+        <h4>Components </h4>
+        <div class="pull-right">
+            % if 'write' in user['permissions'] and not node['is_registration']:
+                <a class="btn btn-sm btn-default" data-toggle="modal" data-target="#newComponent">Add Component</a>
+                <a class="btn btn-sm btn-default" data-toggle="modal" data-target="#addPointer">Add Links</a>
+            % endif
+        </div>
+    </div><!-- end addon-widget-header -->
+    <div class="addon-widget-body">
+        % if node['children']:
+            <div id="containment">
+                <div mod-meta='{
+                    "tpl": "util/render_nodes.mako",
+                    "uri": "${node["api_url"]}get_children/",
+                    "replace": true,
+                    "kwargs": {
+                      "sortable" : ${'true' if not node['is_registration'] else 'false'},
+                      "pluralized_node_type": "components"
+                    }
+                  }'></div>
+            </div>
+        % else:
+          <p>No components have been added to this project.</p>
+        % endif
+    </div><!-- end addon-widget-header -- >
+</div>
   </div>
   <div class="addon-widget-body">
     % if node['children']:
@@ -315,7 +300,7 @@
     </div>
     % else:
     <p>No components have been added to this project.</p>
-    % endif    
+    % endif
   </div>
 </div>
 
