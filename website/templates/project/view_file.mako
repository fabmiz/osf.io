--- conflicted
+++ resolved
@@ -260,7 +260,7 @@
                 <th></th>
               </tr>
             </thead>
-
+            
             <tbody class="file-version" data-bind="foreach: {data: revisions, as: 'revision'}">
               <tr data-bind="css: $parent.isActive(revision)">
                 <td>
@@ -328,7 +328,6 @@
       % endif
 
       window.contextVars = $.extend(true, {}, window.contextVars, {
-<<<<<<< HEAD
 
         %if user['can_edit'] and is_editable:
             renderURL: undefined,
@@ -343,7 +342,8 @@
                 name: '${file_name | js_str}',
                 path: '${file_path | js_str}',
                 provider: '${provider | js_str}',
-                safeName: '${file_name | h,js_str}'
+                safeName: '${file_name | h,js_str}',
+                materializedPath: '${materialized_path | js_str}',
             },
             node: {
               urls: {
@@ -373,29 +373,6 @@
                     userGravatar: '${urls['web']['gravatar']}'.replace('&amp;', '&')
                 }
             }
-=======
-    %if rendered is None:
-        renderURL: '${render_url | js_str}',
-    %else:
-        renderURL: undefined,
-    %endif
-        file: {
-            extra: ${extra},
-            name: '${file_name | js_str}',
-            path: '${file_path | js_str}',
-            provider: '${provider | js_str}',
-            safeName: '${file_name | h,js_str}',
-            materializedPath: '${materialized_path | js_str}',
-        },
-        node: {
-          urls: {
-            files: '${files_url | js_str}'
-          }
-        },
-        currentUser: {
-          canEdit: ${int(user['can_edit'])}
-        }
->>>>>>> ddd1b855
       });
     </script>
 
