<div id="registrationEditorScope">
    <div class="container">
        <div class="row">
            <div class="span8 col-md-2 columns eight large-8">
                <ul class="nav nav-stacked list-group" data-bind="foreach: {data: currentPages, as: 'page'}">
                    <li class="re-navbar">
                        <a class="registration-editor-page" id="top-nav" style="text-align: left; font-weight:bold;" data-bind="text: title, click: $root.selectPage">
                            <i class="fa fa-caret-right"></i>
                        </a>
                        <span class="btn-group-vertical" role="group">
                  <ul class="list-group" data-bind="foreach: {data: Object.keys(page.questions), as: 'qid'}">
                    <span data-bind="with: page.questions[qid]">
                      <li data-bind="css: {
<<<<<<< HEAD
=======
                                       list-group-item-success: valid,
                                       list-group-item-warning: !valid,
>>>>>>> de60194a
                                       registration-editor-question-current: $root.currentQuestion().id === $data.id
                                     },
                                     click: $root.currentQuestion.bind($root, $data)"
                          class="registration-editor-question list-group-item">
                        <a data-bind="attr.href: '#' + id, text: nav"></a>
                    </li>
                    </span>
                </ul>
                </span>
                </li>
                </ul>
            </div>
            <div class="span8 col-md-9 columns eight large-8">
                <a data-bind="click: previousPage" style="padding-left: 5px;">
                    <i style="display:inline-block; padding-left: 5px; padding-right: 5px;" class="fa fa-arrow-left"></i>Previous
                </a>
                <a data-bind="click: nextPage" style="float:right; padding-right:5px;">Next
                    <i style="display:inline-block; padding-right: 5px; padding-left: 5px;" class="fa fa-arrow-right"></i>
                </a>
                <!-- EDITOR -->
                <div data-bind="if: currentQuestion">
                    <div id="registrationEditor" data-bind="template: {data: currentQuestion, name: 'editor'}">
                    </div>
                </div>
                <p>Last saved: <span data-bind="text: $root.lastSaved()"></span>
                </p>
                <button data-bind="click: save" type="button" class="btn btn-success">Save
                </button>

                <a data-bind="click: submit" id="submitForReview" class="btn btn-default" type="button">
                    <i class="fa fa-save"></i> Submit for review
                </a>
            </div>
        </div>
    </div>
</div>

<%include file="registration_editor_templates.mako" /><|MERGE_RESOLUTION|>--- conflicted
+++ resolved
@@ -11,11 +11,6 @@
                   <ul class="list-group" data-bind="foreach: {data: Object.keys(page.questions), as: 'qid'}">
                     <span data-bind="with: page.questions[qid]">
                       <li data-bind="css: {
-<<<<<<< HEAD
-=======
-                                       list-group-item-success: valid,
-                                       list-group-item-warning: !valid,
->>>>>>> de60194a
                                        registration-editor-question-current: $root.currentQuestion().id === $data.id
                                      },
                                      click: $root.currentQuestion.bind($root, $data)"
