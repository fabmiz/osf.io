<%inherit file="project/project_base.mako"/>
<%def name="title()">${node['title']} Settings</%def>

##<!-- Show API key settings -->
##<div mod-meta='{
##        "tpl": "util/render_keys.mako",
##        "uri": "${node["api_url"]}keys/",
##        "replace": true,
##        "kwargs": {
##            "route": "${node["url"]}"
##        }
##    }'></div>

<div class="row">
    <div class="col-sm-3">
        <div class="panel panel-default">
            <ul class="nav nav-stacked nav-pills">
                % if 'admin' in user['permissions'] and not node['is_registration']:
                    <li><a href="#configureNode">Configure ${node['node_type'].capitalize()}</a></li>
                % endif
                % if 'admin' in user['permissions'] and not node['is_registration']:
                    <li><a href="#configureCommenting">Configure Commenting</a></li>
                % endif
<<<<<<< HEAD
                    <li><a href="#configureNotifications">Configure Notifications</a></li>
                % if not node['is_registration']:
                    <li><a href="#selectAddons">Select Add-ons</a></li>
                % endif
=======
                  <li><a href="#selectAddons">Select Add-ons</a></li>
>>>>>>> e632f88d
                % if addon_enabled_settings:
                    <li><a href="#configureAddons">Configure Add-ons</a></li>
                % endif
            </ul>
        </div><!-- end sidebar -->
    </div>

    <div class="col-sm-9 col-md-7">

        % if 'admin' in user['permissions'] and not node['is_registration']:

            <div class="panel panel-default">

                <div class="panel-heading">
                    <h3 id="configureNode" class="panel-title">Configure ${node['node_type'].capitalize()}</h3>
                </div>
                <div class="panel-body">
                    <div class="help-block">
                        A project cannot be deleted if it has any components within it.
                        To delete a parent project, you must first delete all child components
                        by visiting their settings pages.
                    </div>
                    <button id="deleteNode" class="btn btn-danger btn-delete-node">Delete ${node['node_type']}</button>

                </div>

            </div>

            <div class="panel panel-default">
                <span id="configureCommenting" class="anchor"></span>

                <div class="panel-heading">
                    <h3 class="panel-title">Configure Commenting</h3>
                </div>

                <div class="panel-body">

                    <form class="form" id="commentSettings">

                        <div class="radio">
                            <label>
                                <input type="radio" name="commentLevel" value="private" ${'checked' if comments['level'] == 'private' else ''}>
                                Only contributors can post comments
                            </label>
                        </div>
                        <div class="radio">
                            <label>
                                <input type="radio" name="commentLevel" value="public" ${'checked' if comments['level'] == 'public' else ''}>
                                When the ${node['node_type']} is public, any OSF user can post comments
                            </label>
                        </div>

                        <button class="btn btn-success">Submit</button>

                        <!-- Flashed Messages -->
                        <div class="help-block">
                            <p id="configureCommentingMessage"></p>
                        </div>
                    </form>

                </div>

            </div>

        % endif

        % if not node['is_registration']:
        <div class="panel panel-default">
                <span id="configureNotifications" class="anchor"></span>

                <div class="panel-heading">
                    <h3 class="panel-title">Configure Notifications</h3>
                </div>

                <div class="panel-body">

                    <form id="notificationSettings">

                        <div class="row">
                            <div class="col-md-6">
                                <h5>Notifications </h5>
                                % for subscription in subscriptions_available:
                                <label style="font-weight:normal; padding-right: 50px">
                                        ${subscriptions_available[subscription]}
                                </label>
                            </div>
                            <div class="col-md-3">
                                <h5>Email </h5>
                                <div class="radio">
                                    <label>
                                        <input type="radio"
                                               id="email_transactional"
                                               name=${subscription}
                                               ${'checked' if "email_transactional" in notification_types_enabled else ""}>
                                    </label>
                                </div>
                            </div>
                            <div class="col-md-3">
                                <h5>Daily Email Digest</h5>
                                <div class="radio">
                                    <label>
                                        <input type="radio"
                                               id="email_digest"
                                               name=${subscription}
                                           ${'checked' if "email_digest" in notification_types_enabled else ""}>
                                    </label>
                                </div>
                            </div>
                            </br>
                                % endfor
                        </div>

                        <br />

                        <button class="btn btn-success">Submit</button>

                        <!-- Flashed Messages -->
                        <div class="help-block">
                            <p id="configureNotificationsMessage"></p>
                        </div>
                    </form>

                </div>

            </div>
         % endif

        <div class="panel panel-default">
            <span id="selectAddons"></span>
             <div class="panel-heading">
                 <h3 class="panel-title">Select Add-ons</h3>
             </div>
                <div class="panel-body">

                    <form id="selectAddonsForm">

                        % for category in addon_categories:

                            <%
                                addons = [
                                    addon
                                    for addon in addons_available
                                    if category in addon.categories
                                ]
                            %>

                            % if addons:
                                <h3>${category.capitalize()}</h3>
                                % for addon in addons:
                                    <div>
                                        <label>
                                            <input
                                                type="checkbox"
                                                name="${addon.short_name}"
                                                class="addon-select"
                                                ${'checked' if addon.short_name in addons_enabled else ''}
                                                ${'disabled' if (node['is_registration'] or bool(addon.added_mandatory)) else ''}
                                            />
                                            ${addon.full_name}
                                        </label>
                                    </div>
                                % endfor
                            % endif

                        % endfor

                        <br />

                    % if not node['is_registration']:
                        <button id="settings-submit" class="btn btn-success">
                            Submit
                        </button>
                        <div class="addon-settings-message text-success" style="padding-top: 10px;"></div>
                    % endif

                </form>


                </div>
            </div>

            % if addon_enabled_settings:

                <div id="configureAddons" class="panel panel-default">

                    <div class="panel-heading">
                        <h3 class="panel-title">Configure Add-ons</h3>
                    </div>

                    <div class="panel-body">

                    % for node_settings_dict in addon_enabled_settings or []:
                        ${render_node_settings(node_settings_dict)}

                            % if not loop.last:
                                <hr />
                            % endif

                        % endfor
                    </div>
                </div>

            % endif

    </div>

</div>

<%def name="render_node_settings(data)">
    <%
       template_name = "{name}/templates/{name}_node_settings.mako".format(name=data['addon_short_name'])
       tpl = context.lookup.get_template(template_name).render(**data)
    %>
    ${tpl}
</%def>

% for name, capabilities in addon_capabilities.iteritems():
    <script id="capabilities-${name}" type="text/html">${capabilities}</script>
% endfor

<%def name="javascript_bottom()">
    ${parent.javascript_bottom()}
    <script>
      window.contextVars = window.contextVars || {};
      window.contextVars.node = window.contextVars.node || {};
      window.contextVars.node.nodeType = '${node['node_type']}';
    </script>
    <script type="text/javascript" src=${"/static/public/js/project-settings-page.js" | webpack_asset}></script>
    % for js_asset in addon_js:
    <script src="${js_asset | webpack_asset}"></script>
    % endfor

</%def><|MERGE_RESOLUTION|>--- conflicted
+++ resolved
@@ -21,14 +21,9 @@
                 % if 'admin' in user['permissions'] and not node['is_registration']:
                     <li><a href="#configureCommenting">Configure Commenting</a></li>
                 % endif
-<<<<<<< HEAD
                     <li><a href="#configureNotifications">Configure Notifications</a></li>
-                % if not node['is_registration']:
                     <li><a href="#selectAddons">Select Add-ons</a></li>
                 % endif
-=======
-                  <li><a href="#selectAddons">Select Add-ons</a></li>
->>>>>>> e632f88d
                 % if addon_enabled_settings:
                     <li><a href="#configureAddons">Configure Add-ons</a></li>
                 % endif
