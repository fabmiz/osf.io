<link rel="stylesheet" href='/static/css/nav.css'>
<div class="osf-nav-wrapper">

<nav class="navbar navbar-inverse navbar-fixed-top" id="navbarScope" role="navigation">
    <div class="container">
    <div class="navbar-header">
      <button type="button" class="navbar-toggle collapsed" data-toggle="collapse" data-target="#navbar" aria-expanded="false" aria-controls="navbar">
        <span class="sr-only">Toggle navigation</span>
        <span class="icon-bar"></span>
        <span class="icon-bar"></span>
        <span class="icon-bar"></span>
      </button>
      <!-- ko ifnot: onSearchPage -->
      <span class="visible-xs" data-bind="click : toggleSearch, css: searchCSS">
          <a class="osf-xs-search pull-right" style="padding-top: 12px" >
            <span rel="tooltip" data-placement="bottom" title="Search OSF" class="fa fa-search fa-lg fa-inverse" ></span>
          </a>
      </span>
      <!-- /ko -->
      <a class="navbar-brand hidden-sm hidden-xs" href="/"><img src="/static/img/cos-white2.png" class="osf-navbar-logo" width="27" alt="COS logo"/> Open Science Framework</a>
      <a class="navbar-brand visible-sm visible-xs" href="/"><img src="/static/img/cos-white2.png" class="osf-navbar-logo" width="27" alt="COS logo"/> OSF</a>
    </div>
    <div id="navbar" class="navbar-collapse collapse navbar-right">
      <ul class="nav navbar-nav">
        % if user_name:
            <li id="osfNavMyProjects"><a href="/myprojects/">My Projects</a></li>
        % endif
        <li class="dropdown">
          <a href="#" class="dropdown-toggle" data-toggle="dropdown" role="button" aria-expanded="false">Browse <span class="caret"></span></a>
          <ul class="dropdown-menu" role="menu">
              <li><a href="${domain}explore/activity/">New Projects</a></li>
              <li><a href="${domain}search/?q=*&amp;filter=registration">Registry</a></li>
              <li><a href="${web_url_for('conference_view', _absolute=True)}">Meetings</a></li>
          </ul>
        </li>
        % if not user_name:
        <li class="dropdown">
          <a href="${domain}support/" >Support</a>
        </li>
        % endif

        <!-- ko ifnot: onSearchPage -->
        <li class="hidden-xs" data-bind="click : toggleSearch, css: searchCSS">
            <a class="" >
                <span rel="tooltip" data-placement="bottom" title="Search OSF" class="fa fa-search fa-lg" ></span>
            </a>
        </li>
        <!-- /ko -->
        % if user_name and display_name:
        <li class="dropdown">
          <a href="#" class="dropdown-toggle nav-user-dropdown" data-toggle="dropdown" role="button" aria-expanded="false"><span class="osf-gravatar"><img src="${user_gravatar}" alt="User gravatar"/> </span> ${display_name} <span class="caret"></span></a>
          <ul class="dropdown-menu" role="menu">
              <li>
                  <a href="/profile/"><i class="fa fa-user fa-lg p-r-xs"></i> My Profile</a>
              </li>
              <li>
                  <a href="/support/" ><i class="fa fa-life-ring fa-lg p-r-xs"></i> Support</a>
              </li>

              <li>
                  <a href="${web_url_for('user_profile')}"><i class="fa fa-cog fa-lg p-r-xs"></i> Settings</a>
              </li>
              <li>
                  <a href="${web_url_for('auth_logout')}"><i class="fa fa-sign-out fa-lg p-r-xs"></i> Log out</a>
              </li>

          </ul>
        </li>
        % elif allow_login:
<<<<<<< HEAD
            %if institution:
                 <li class="dropdown sign-in" data-bind="with: $root.signIn">
                  <div class="btn-group">
                      <a href="${domain}login/?redirect_url=${redirect_url}">
                        <button type="button" class="btn btn-info btn-top-login">
                          Sign in <span class="hidden-xs"><i class="fa fa-arrow-right"></i></span>
                        </button>
                      </a>
                </div>
                </li>
            %else :
                <li class="dropdown sign-in" data-bind="with: $root.signIn">
                  <div class="btn-group">
                      <a href="${web_url_for('auth_login')}?sign_up=True" class="btn btn-success btn-top-login m-r-sm">Sign up</a>
                      <button type="button" class="btn btn-info btn-top-login p-sm dropdown-toggle" data-toggle="dropdown" aria-expanded="false">
                          Sign in <span class="caret hidden-xs"></span>
                      </button>
                      <ul class="dropdown-menu" id="menuLogin" role="menu">
                          <form class="form" id="signInForm" data-bind="submit: submit" action="${login_url}" method="POST">
                              <div class="form-group"><input id="email" class="form-control" type="email" data-bind="value: username" name="username" placeholder="Email" aria-label="Username"></div>
                              <div class="form-group"><input name="password" id="password" class="form-control" type="password" placeholder="Password" data-bind="value: password" aria-label="Password"></div>
                              <div class="form-group"><button type="submit" id="btnLogin" class="btn btn-block btn-primary">Login</button></div>
                              %if enable_institutions:
                                  <div class="text-center m-b-sm"> <a href="/login/?campaign=institution">Login through your institution  <i class="fa fa-arrow-right"></i></a></div>
                              %endif
                              <div class="text-center m-b-sm"> <a href="/forgotpassword/">Forgot password?</a></div>
                          </form>
                      </ul>
                  </div>
                </li>
            %endif
=======
        <li class="dropdown sign-in" data-bind="with: $root.signIn">
          <div  >
                  <a href="${web_url_for('auth_login')}?sign_up=True" class="btn btn-success btn-top-signup m-r-xs">Sign up</a>
              <button type="button" class="btn btn-info btn-top-login p-sm dropdown-toggle" data-toggle="dropdown" aria-expanded="false">
                  Sign in <span class="caret hidden-xs"></span>
              </button>
              <ul class="dropdown-menu" id="menuLogin" role="menu">
                  <form class="form" id="signInForm" data-bind="submit: submit" action="${login_url}" method="POST">
                      <div class="form-group"><input id="email" class="form-control" type="email" data-bind="value: username" name="username" placeholder="Email" aria-label="Username"></div>
                      <div class="form-group"><input name="password" id="password" class="form-control" type="password" placeholder="Password" data-bind="value: password" aria-label="Password"></div>
                      <div class="form-group"><button type="submit" id="btnLogin" class="btn btn-block btn-primary">Login</button></div>
                      %if enable_institutions:
                          <div class="text-center m-b-sm"> <a href="/login/?campaign=institution">Login through your institution  <i class="fa fa-arrow-right"></i></a></div>
                      %endif
                      <div class="text-center m-b-sm"> <a href="/forgotpassword/">Forgot password?</a></div>
                  </form>
              </ul>
          </div>
        </li>
>>>>>>> f0673d28
        % endif
    </div><!--/.navbar-collapse -->
    </div>


</nav>
    <!-- ko ifnot: onSearchPage -->
        <%include file='./search_bar.mako' />
    <!-- /ko -->
</div><|MERGE_RESOLUTION|>--- conflicted
+++ resolved
@@ -67,7 +67,6 @@
           </ul>
         </li>
         % elif allow_login:
-<<<<<<< HEAD
             %if institution:
                  <li class="dropdown sign-in" data-bind="with: $root.signIn">
                   <div class="btn-group">
@@ -80,8 +79,8 @@
                 </li>
             %else :
                 <li class="dropdown sign-in" data-bind="with: $root.signIn">
-                  <div class="btn-group">
-                      <a href="${web_url_for('auth_login')}?sign_up=True" class="btn btn-success btn-top-login m-r-sm">Sign up</a>
+                  <div  >
+                          <a href="${web_url_for('auth_login')}?sign_up=True" class="btn btn-success btn-top-signup m-r-xs">Sign up</a>
                       <button type="button" class="btn btn-info btn-top-login p-sm dropdown-toggle" data-toggle="dropdown" aria-expanded="false">
                           Sign in <span class="caret hidden-xs"></span>
                       </button>
@@ -98,28 +97,7 @@
                       </ul>
                   </div>
                 </li>
-            %endif
-=======
-        <li class="dropdown sign-in" data-bind="with: $root.signIn">
-          <div  >
-                  <a href="${web_url_for('auth_login')}?sign_up=True" class="btn btn-success btn-top-signup m-r-xs">Sign up</a>
-              <button type="button" class="btn btn-info btn-top-login p-sm dropdown-toggle" data-toggle="dropdown" aria-expanded="false">
-                  Sign in <span class="caret hidden-xs"></span>
-              </button>
-              <ul class="dropdown-menu" id="menuLogin" role="menu">
-                  <form class="form" id="signInForm" data-bind="submit: submit" action="${login_url}" method="POST">
-                      <div class="form-group"><input id="email" class="form-control" type="email" data-bind="value: username" name="username" placeholder="Email" aria-label="Username"></div>
-                      <div class="form-group"><input name="password" id="password" class="form-control" type="password" placeholder="Password" data-bind="value: password" aria-label="Password"></div>
-                      <div class="form-group"><button type="submit" id="btnLogin" class="btn btn-block btn-primary">Login</button></div>
-                      %if enable_institutions:
-                          <div class="text-center m-b-sm"> <a href="/login/?campaign=institution">Login through your institution  <i class="fa fa-arrow-right"></i></a></div>
-                      %endif
-                      <div class="text-center m-b-sm"> <a href="/forgotpassword/">Forgot password?</a></div>
-                  </form>
-              </ul>
-          </div>
-        </li>
->>>>>>> f0673d28
+             %endif
         % endif
     </div><!--/.navbar-collapse -->
     </div>
