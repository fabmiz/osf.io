<%block name="nav">
<link rel="stylesheet" href='/static/css/nav.css'>
<div class="osf-nav-wrapper">

<nav class="navbar navbar-inverse navbar-fixed-top" id="navbarScope" role="navigation">
    <div class="container">
    <div class="navbar-header">
      <button type="button" class="navbar-toggle collapsed" data-toggle="collapse" data-target="#navbar" aria-expanded="false" aria-controls="navbar">
        <span class="sr-only">Toggle navigation</span>
        <span class="icon-bar"></span>
        <span class="icon-bar"></span>
        <span class="icon-bar"></span>
      </button>
      <!-- ko ifnot: onSearchPage -->
      <span class="visible-xs" data-bind="click : toggleSearch, css: searchCSS">
          <a class="osf-xs-search pull-right" style="padding-top: 12px" >
            <span rel="tooltip" data-placement="bottom" title="Search OSF" class="fa fa-search fa-lg fa-inverse" ></span>
          </a>
      </span>
      <!-- /ko -->
      <a class="navbar-brand hidden-sm hidden-xs" href="/"><img src="/static/img/cos-white2.png" class="osf-navbar-logo" width="27" alt="COS logo"/> Open Science Framework</a>
      <a class="navbar-brand visible-sm visible-xs" href="/"><img src="/static/img/cos-white2.png" class="osf-navbar-logo" width="27" alt="COS logo"/> OSF</a>
    </div>
    <div id="navbar" class="navbar-collapse collapse navbar-right">
      <ul class="nav navbar-nav">
        % if user_name:
            <li id="osfNavDashboard"><a href="/dashboard">Dashboard</a></li>
            <li id="osfNavMyProjects"><a href="/myprojects/">My Projects</a></li>
        % endif
        <li class="dropdown">
          <a href="#" class="dropdown-toggle" data-toggle="dropdown" role="button" aria-expanded="false">Browse <span class="caret"></span></a>
          <ul class="dropdown-menu" role="menu">
<<<<<<< HEAD
              <li><a href="${domain}activity/">New Projects</a></li>
              <li><a href="${domain}search/?q=*&amp;filter=registration">Registry</a></li>
=======
              <li><a href="${domain}explore/activity/">New Projects</a></li>
              <li><a href="${domain}registries/">Registries</a></li>
>>>>>>> 6d8fdaba
              <li><a href="${web_url_for('conference_view', _absolute=True)}">Meetings</a></li>
              <li><a href="${domain}preprints/">Preprints</a></li>
          </ul>
        </li>
        % if not user_name:
        <li class="dropdown">
          <a href="${domain}support/" >Support</a>
        </li>
        % endif

        <!-- ko ifnot: onSearchPage -->
        <li class="hidden-xs" data-bind="click : toggleSearch, css: searchCSS">
            <a class="" >
                <span rel="tooltip" data-placement="bottom" title="Search OSF" class="fa fa-search fa-lg" ></span>
            </a>
        </li>
        <!-- /ko -->
        % if user_name and display_name:
        <li class="dropdown">
          <a href="#" class="dropdown-toggle nav-user-dropdown" data-toggle="dropdown" role="button" aria-expanded="false"><span class="osf-gravatar"><img src="${user_gravatar}" alt="User gravatar"/> </span> ${display_name} <span class="caret"></span></a>
          <ul class="dropdown-menu" role="menu">
              <li>
                  <a href="/profile/"><i class="fa fa-user fa-lg p-r-xs"></i> My Profile</a>
              </li>
              <li>
                  <a href="/support/" ><i class="fa fa-life-ring fa-lg p-r-xs"></i> Support</a>
              </li>

              <li>
                  <a href="${web_url_for('user_profile')}"><i class="fa fa-cog fa-lg p-r-xs"></i> Settings</a>
              </li>
              <li>
                  <a href="${web_url_for('auth_logout')}"><i class="fa fa-sign-out fa-lg p-r-xs"></i> Log out</a>
              </li>

          </ul>
        </li>
        % elif allow_login:
            %if institution:
                 <li class="dropdown sign-in">
                  <div class="btn-group">
                      <a href="${domain}login/?campaign=institution&redirect_url=${redirect_url}">
                        <button type="button" class="btn btn-info btn-top-login">
                          Sign in <span class="hidden-xs"><i class="fa fa-arrow-right"></i></span>
                        </button>
                      </a>
                </div>
                </li>
            %else :
            <li class="dropdown sign-in">
                <div class="col-sm-12">
                    <a href="${web_url_for('auth_register')}" class="btn btn-success btn-top-signup m-r-xs">Sign Up</a>
                    <a href="${login_url}" class="btn btn-info btn-top-login p-sm">Sign In</a>
                </div>
            </li>
             %endif
        % endif
          </ul>
    </div><!--/.navbar-collapse -->
    </div>


</nav>
    <!-- ko ifnot: onSearchPage -->
        <%include file='./search_bar.mako' />
    <!-- /ko -->
</div>
</%block><|MERGE_RESOLUTION|>--- conflicted
+++ resolved
@@ -30,13 +30,8 @@
         <li class="dropdown">
           <a href="#" class="dropdown-toggle" data-toggle="dropdown" role="button" aria-expanded="false">Browse <span class="caret"></span></a>
           <ul class="dropdown-menu" role="menu">
-<<<<<<< HEAD
               <li><a href="${domain}activity/">New Projects</a></li>
-              <li><a href="${domain}search/?q=*&amp;filter=registration">Registry</a></li>
-=======
-              <li><a href="${domain}explore/activity/">New Projects</a></li>
               <li><a href="${domain}registries/">Registries</a></li>
->>>>>>> 6d8fdaba
               <li><a href="${web_url_for('conference_view', _absolute=True)}">Meetings</a></li>
               <li><a href="${domain}preprints/">Preprints</a></li>
           </ul>
