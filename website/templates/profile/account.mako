--- conflicted
+++ resolved
@@ -13,20 +13,8 @@
     <div id="accountSettings">
         <h2 class="page-header">Account Settings</h2>
         <div class="row">
-<<<<<<< HEAD
             <div class="col-md-3 affix-parent">
-                    <div class="osf-affix profile-affix" data-spy="affix" data-offset-top="70" data-offset-bottom="268">
-                        <ul class="nav nav-stacked nav-pills">
-                            <li><a href="${ web_url_for('user_profile') }">Profile Information</a></li>
-                            <li class="active"><a href="#">Account Settings</a></li>
-                            <li><a href="${ web_url_for('user_addons') }">Configure Add-on Accounts</a></li>
-                            <li><a href="${ web_url_for('user_notifications') }">Notifications</a></li>
-                        </ul>
-                </div>
-=======
-            <div class="col-md-3">
               <%include file="include/profile/settings_navpanel.mako" args="current_page='account'"/>
->>>>>>> 94cf3f6d
             </div>
             <div class="col-md-6">
                 <div id="connectedEmails" class="panel panel-default scripted">
@@ -115,13 +103,13 @@
                 </div>
 				<div class="panel panel-default">
                   <div class="panel-heading"><h3 class="panel-title">Security Settings</h3></div>
-                  <div class="panel-body">                
+                  <div class="panel-body">
                     % for addon in addons:
                     ${render_user_settings(addon) }
                     % if not loop.last:
                     <hr />
-                    % endif              
-                    % endfor              
+                    % endif
+                    % endfor
                   </div>
                 </div>
                 <div id="exportAccount" class="panel panel-default">
