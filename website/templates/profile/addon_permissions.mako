% if nodes:
    <div class ="table-less" style="margin-right: 20px; margin-left: 20px;" id="${addon_short_name}-header">
        <table class="table table-hover" id="${addon_short_name}-auth-table">
             <thead><th>Authorized Projects:</th><th></th></thead>
            % for node in nodes:
                 <tr id="${addon_short_name}-${node['_id']}-auth-row">
                     <th>
                         <a style="font-weight: normal" href="${node['url']}">
                             % if node['registered']:
                                 [ Registration ]
                             % endif
                             ${node['title']}
                         </a>
                     </th>
                     <th>
                         <a>
                             <i class="icon-remove pull-right text-danger ${addon_short_name}-remove-token" node-id="${node['_id']}" title="Deauthorize Project"></i>
                         </a>
                     </th>
                 </tr>
            % endfor
        </table>
    </div>
    %if len(nodes) > 3:
        <div class="text-center" >
            <i id="${addon_short_name}-more" class="icon-double-angle-down icon-large collapse-button"></i>
            <i style="display: none;" id="${addon_short_name}-less" class="icon-double-angle-up icon-large collapse-button"></i>
        </div>
    %endif
<<<<<<< HEAD
    <script>
        AddonPermissionsTable.init("${addon_short_name}", "${addon_full_name}");
    </script>
% endif
=======
        <script>
            window.contextVars = $.extend(true, {}, window.contextVars, {
                        'addonsWithNodes': {
                            "${addon_short_name}": {
                               'shortName': "${addon_short_name}",
                               'fullName': "${addon_full_name}"
                        }
                    }
                });
        </script>
% endif

>>>>>>> 63863296
<|MERGE_RESOLUTION|>--- conflicted
+++ resolved
@@ -27,12 +27,6 @@
             <i style="display: none;" id="${addon_short_name}-less" class="icon-double-angle-up icon-large collapse-button"></i>
         </div>
     %endif
-<<<<<<< HEAD
-    <script>
-        AddonPermissionsTable.init("${addon_short_name}", "${addon_full_name}");
-    </script>
-% endif
-=======
         <script>
             window.contextVars = $.extend(true, {}, window.contextVars, {
                         'addonsWithNodes': {
@@ -45,4 +39,3 @@
         </script>
 % endif
 
->>>>>>> 63863296
