<%inherit file="base.mako"/>
<%def name="title()">Configure Add-ons</%def>
<%def name="content()">
<% from website import settings %>
<h2 class="page-header">Configure Add-ons</h2>

<div class="row">

    <div class="col-md-3">

        <div class="panel panel-default">
            <ul class="nav nav-stacked nav-pills">
                <li><a href="${ web_url_for('user_profile') }">Profile Information</a></li>
                <li><a href="${ web_url_for('user_account') }">Account Settings</a></li>
                <li><a href="#">Configure Add-ons</a></li>
                %if settings.ENABLE_EMAIL_SUBSCRIPTIONS:
                    <li><a href="${ web_url_for('user_notifications') }">Notifications</a></li>
                %endif
            </ul>
        </div><!-- end sidebar -->

    </div>

    <div class="col-md-6">

        <div id="selectAddons" class="panel panel-default">
            <div class="panel-heading"><h3 class="panel-title">Select Add-ons</h3></div>
            <div class="panel-body">

                <form id="selectAddonsForm">

                    % for category in addon_categories:

                        <%
                            addons = [
                                addon
                                for addon in addons_available
                                if category in addon.categories
                            ]
                        %>
                        % if addons:
                            <h3>${category.capitalize()}</h3>
                            % for addon in addons:
                                <div>
                                    <label>
                                        <input
                                            type="checkbox"
                                            name="${addon.short_name}"
                                            ${'checked' if (addon.short_name in addons_enabled) else ''}
                                        />
                                        ${addon.full_name}
                                    </label>
                                </div>
                            % endfor
                        % endif

                    % endfor

                    <br />

                    <button id="settings-submit" class="btn btn-success">
                        Submit
                    </button>

                </form>

            </div>
        </div>
        % if addon_enabled_settings:
            <div id="configureAddons" class="panel panel-default">
                <div class="panel-heading"><h3 class="panel-title">Configure Add-ons</h3></div>
                <div class="panel-body">

                    % for name in addon_enabled_settings:

                        <div mod-meta='{
                                "tpl": "../addons/${name}/templates/${name}_user_settings.mako",
                                "uri": "${user_api_url}${name}/settings/"
                            }'></div>
                        % if not loop.last:
                            <hr />
                        % endif

                    % endfor
                </div>
            </div>
            % endif
    </div>

</div>

<<<<<<< HEAD
</%def>

<%def name="javascript()">
    <script src="/static/public/js/addon-permissions.js"></script>
</%def>

<%def name="javascript_bottom()">
    ${parent.javascript_bottom()}
    <script src="/static/public/js/user-addon-cfg-page.js"></script>
    ## Webpack bundles
    % for js_asset in addon_js:
      <script src="${js_asset}"></script>
    % endfor
=======
<script type="text/javascript">


    // TODO: Move all this to its own module
    function formToObj(form) {
        var rv = {};
        $.each($(form).serializeArray(), function(_, value) {
            rv[value.name] = value.value;
        });
        return rv;
    }

    // Set up submission for addon selection form
    var checkedOnLoad = $("#selectAddonsForm input:checked");

    $('#selectAddonsForm').on('submit', function() {

        var formData = {};
        $('#selectAddonsForm').find('input').each(function(idx, elm) {
            var $elm = $(elm);
            formData[$elm.attr('name')] = $elm.is(':checked');
        });

        var unchecked = checkedOnLoad.filter($("#selectAddonsForm input:not(:checked)"));

        var submit = function() {
            var request = $.osf.postJSON('/api/v1/settings/addons/', formData);
            request.done(function() {
                window.location.reload();
            });
            request.fail(function() {
                var msg = 'Sorry, we had trouble saving your settings. If this persists please contact <a href="mailto: support@osf.io">support@osf.io</a>';
                $.osf.growl('Request failed', msg);
            });
        }

        if(unchecked.length > 0) {
            var uncheckedText = $.map(unchecked, function(el){
                return ['<li>', $(el).closest('label').text().trim(), '</li>'].join('');
            }).join('');
            uncheckedText = ['<ul>', uncheckedText, '</ul>'].join('');
            bootbox.confirm({
                title: 'Are you sure you want to remove the add-ons you have deselected? ',
                message: uncheckedText,
                callback: function(result) {
                    if (result) {
                        submit();
                    } else{
                        unchecked.each(function(i, el){ $(el).prop('checked', true); });
                    }
                }
            });
        }
    else {
        submit();
    }
    return false;
    });
</script>
>>>>>>> b9d448c1
</%def><|MERGE_RESOLUTION|>--- conflicted
+++ resolved
@@ -89,7 +89,6 @@
 
 </div>
 
-<<<<<<< HEAD
 </%def>
 
 <%def name="javascript()">
@@ -103,65 +102,4 @@
     % for js_asset in addon_js:
       <script src="${js_asset}"></script>
     % endfor
-=======
-<script type="text/javascript">
-
-
-    // TODO: Move all this to its own module
-    function formToObj(form) {
-        var rv = {};
-        $.each($(form).serializeArray(), function(_, value) {
-            rv[value.name] = value.value;
-        });
-        return rv;
-    }
-
-    // Set up submission for addon selection form
-    var checkedOnLoad = $("#selectAddonsForm input:checked");
-
-    $('#selectAddonsForm').on('submit', function() {
-
-        var formData = {};
-        $('#selectAddonsForm').find('input').each(function(idx, elm) {
-            var $elm = $(elm);
-            formData[$elm.attr('name')] = $elm.is(':checked');
-        });
-
-        var unchecked = checkedOnLoad.filter($("#selectAddonsForm input:not(:checked)"));
-
-        var submit = function() {
-            var request = $.osf.postJSON('/api/v1/settings/addons/', formData);
-            request.done(function() {
-                window.location.reload();
-            });
-            request.fail(function() {
-                var msg = 'Sorry, we had trouble saving your settings. If this persists please contact <a href="mailto: support@osf.io">support@osf.io</a>';
-                $.osf.growl('Request failed', msg);
-            });
-        }
-
-        if(unchecked.length > 0) {
-            var uncheckedText = $.map(unchecked, function(el){
-                return ['<li>', $(el).closest('label').text().trim(), '</li>'].join('');
-            }).join('');
-            uncheckedText = ['<ul>', uncheckedText, '</ul>'].join('');
-            bootbox.confirm({
-                title: 'Are you sure you want to remove the add-ons you have deselected? ',
-                message: uncheckedText,
-                callback: function(result) {
-                    if (result) {
-                        submit();
-                    } else{
-                        unchecked.each(function(i, el){ $(el).prop('checked', true); });
-                    }
-                }
-            });
-        }
-    else {
-        submit();
-    }
-    return false;
-    });
-</script>
->>>>>>> b9d448c1
 </%def>