<%inherit file="base.mako"/>
<%def name="title()">Configure Add-on Accounts</%def>

<%def name="stylesheets()">
   ${parent.stylesheets()}
   <link rel="stylesheet" href='/static/css/pages/account-setting-page.css'>;
   <link rel="stylesheet" href='/static/css/user-addon-settings.css'>;
</%def>

<%def name="content()">
<style>
.addon-icon {
    width: 20px;
}
</style>

<% from website import settings %>
<h2 class="page-header">Configure Add-on Accounts</h2>


<div id="addonSettings" class="row">

    <div class="col-sm-3 affix-parent">
        <div class="osf-affix profile-affix" data-spy="affix" data-offset-top="70" data-offset-bottom="268">
            <ul class="nav nav-stacked nav-pills">
                <li><a href="${ web_url_for('user_profile') }">Profile Information</a></li>
                <li><a href="${ web_url_for('user_account') }">Account Settings</a></li>
<<<<<<< HEAD
                <li class="active"><a href="#">Configure Add-ons</a></li>
=======
                <li><a href="#">Configure Add-on Accounts</a></li>
>>>>>>> 870e73fb
                <li><a href="${ web_url_for('user_notifications') }">Notifications</a></li>
            </ul>
        </div><!-- end sidebar -->
    </div>

    <div class="col-sm-9 col-md-7">
      <div id="configureAddons" class="panel panel-default">
        <div class="panel-heading clearfix"><h3 class="panel-title">Configure Add-on Accounts</h3></div>
        <div class="panel-body">
          % for addon in addon_settings:
            ${render_user_settings(addon) }
          % if not loop.last:
          <hr />
          % endif
          
          % endfor
        </div>
      </div>
    </div>    
</div>


% for name, capabilities in addon_capabilities.iteritems():
    <script id="capabilities-${name}" type="text/html">${capabilities}</script>
% endfor

</%def>

<%def name="render_user_settings(config)">
    <%
       template = config['user_settings_template']
       tpl = template.render(**config)
    %>
    ${tpl}
</%def>

<%def name="stylesheets()">
  ${parent.stylesheets()}
  % for stylesheet in addons_css:
      <link rel="stylesheet" type="text/css" href="${stylesheet}">
  % endfor
</%def>


<%def name="javascript_bottom()">
    <% import json %>
    ${parent.javascript_bottom()}
    
   <script type="text/javascript">
        window.contextVars = $.extend({}, window.contextVars, {'addonEnabledSettings': ${json.dumps(addon_enabled_settings)}});
    </script>
    <script src="${"/static/public/js/profile-settings-addons-page.js" | webpack_asset}"></script>

    ## Webpack bundles
    % for js_asset in addons_js:
      <script src="${js_asset | webpack_asset}"></script>
    % endfor
</%def><|MERGE_RESOLUTION|>--- conflicted
+++ resolved
@@ -25,11 +25,7 @@
             <ul class="nav nav-stacked nav-pills">
                 <li><a href="${ web_url_for('user_profile') }">Profile Information</a></li>
                 <li><a href="${ web_url_for('user_account') }">Account Settings</a></li>
-<<<<<<< HEAD
-                <li class="active"><a href="#">Configure Add-ons</a></li>
-=======
-                <li><a href="#">Configure Add-on Accounts</a></li>
->>>>>>> 870e73fb
+                <li class="active"><a href="#">Configure Add-on Accounts</a></li>
                 <li><a href="${ web_url_for('user_notifications') }">Notifications</a></li>
             </ul>
         </div><!-- end sidebar -->
@@ -44,11 +40,11 @@
           % if not loop.last:
           <hr />
           % endif
-          
+
           % endfor
         </div>
       </div>
-    </div>    
+    </div>
 </div>
 
 
@@ -77,7 +73,7 @@
 <%def name="javascript_bottom()">
     <% import json %>
     ${parent.javascript_bottom()}
-    
+
    <script type="text/javascript">
         window.contextVars = $.extend({}, window.contextVars, {'addonEnabledSettings': ${json.dumps(addon_enabled_settings)}});
     </script>
