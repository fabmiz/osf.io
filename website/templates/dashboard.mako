--- conflicted
+++ resolved
@@ -13,22 +13,6 @@
 
 
 <div id="fileBrowser" class="fileBrowser" ></div>
-
-
-<<<<<<< HEAD
-=======
-    ## Knockout componenet templates
-    <%include file="components/dashboard_templates.mako"/>
-    <div class="col-sm-5">
-        <div class="p-b-xs m-t-lg m-b-xs" id="obTabHead">
-            <ul class="nav nav-tabs" role="tablist">
-            <li class="active"><a href="#quicktasks" role="tab" data-toggle="tab">Quick tasks</a></li>
-            <li><a href="#watchlist" role="tab" data-toggle="tab">Watchlist</a></li>
-            ## %if 'badges' in addons_enabled:
-            ## <li><a href="#badges" role="tab" data-toggle="tab">Badges</a></li>
-            ## %endif
-            </ul>
->>>>>>> 18b83099
 
 
 %if 'badges' in addons_enabled:
