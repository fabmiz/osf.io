<%inherit file="base.mako"/>
<%def name="title()">Institution</%def>

<%def name="container_class()">container-xxl</%def>

<%def name="content()">
% if disk_saving_mode:
    <div class="alert alert-info"><strong>NOTICE: </strong>Forks, registrations, and uploads will be temporarily disabled while the OSF undergoes a hardware upgrade. These features will return shortly. Thank you for your patience.</div>
% endif
    <div id="inst">
        <div class="dashboard-header dashboard-header-institution">
            <div class="row" style="text-align: center">
                % if banner_path:
                    <div class="col-sm-6 col-sm-offset-3"><img alt="${ name }" style="max-height: 100%; max-width: 100%" src="${ banner_path }"></div>
                % else:
                    <div class="col-sm-3 col-sm-offset-2"><img alt="${ name }" class="img-circle" height="110px" width="110px" src=${ logo_path }></div>
                    <div class="col-sm-3">
                        <h2>${ name }</h2>
                    </div>
                % endif
            </div>
            % if description:
                <div class="row" style="text-align: center">
<<<<<<< HEAD
                    <h4>${description | n}</h4>
=======
                    <div class="text-muted text-smaller">${description | n}</div>
>>>>>>> 842a729a
                </div>
            % endif
        </div>
      <div id="fileBrowser" class="dashboard clearfix" >
        <div class="ball-scale text-center m-v-xl"><div></div></div>
      </div>
    </div>
</%def>

<%def name="stylesheets()">
    ${parent.stylesheets()}
    <link rel="stylesheet" href="/static/css/my-projects.css">
    <link rel="stylesheet" href="/static/css/pages/dashboard-page.css">
</%def>

<%def name="javascript_bottom()">
    <script type="text/javascript">
        window.contextVars = $.extend(true, {}, window.contextVars, {
            institution: {
                name: ${ name | sjson, n},
                id: ${ id | sjson, n},
                logoPath: ${ logo_path | sjson, n},
            },
            currentUser: {
                'id': '${user_id}'
            }
        });
    </script>
    ${parent.javascript_bottom()}
    <script src="${"/static/public/js/institution-page.js" | webpack_asset}"></script>
</%def><|MERGE_RESOLUTION|>--- conflicted
+++ resolved
@@ -21,11 +21,7 @@
             </div>
             % if description:
                 <div class="row" style="text-align: center">
-<<<<<<< HEAD
-                    <h4>${description | n}</h4>
-=======
                     <div class="text-muted text-smaller">${description | n}</div>
->>>>>>> 842a729a
                 </div>
             % endif
         </div>
