<%inherit file="contentContainer.mako"/>

## todo: move to warnings.py
<%
    make_public_warning = 'Once a project is made public, there is no way to guarantee that access to the data it contains can be complete prevented. Users should assume that once a project is made public, it will always be public. Are you absolutely sure you would like to continue?'
    make_private_warning = 'Making a project will prevent users from viewing it on this site, but will have no impact on external sites, including Google\'s cache. Would you like to continue?'
%>

% if node_is_registration:
    <span class="label label-important" style="font-size:1.1em;margin-bottom:30px;">This node is a registration of <a href="${node_registered_from_url}">this node</a>; the content of the node has been frozen and cannot be edited.</span>
    <style type="text/css">
    .watermarked {
        background-image:url('/static/read-only.png');
        background-repeat:repeat;
    }
    </style>
%endif

<header class="jumbotron subhead" id="overview">
<<<<<<< HEAD
    <div class="btn-toolbar pull-right">
        <div class="btn-group">
        %if not node_is_public:
            <button class='btn disabled'>Private</button>
            % if user_is_contributor:
                <a class="btn btn-success" href="${node_url}permissions/public/" data-confirm="${make_public_warning}">Make public</a>
            % endif
        %else:
            % if user_is_contributor:
                <a class="btn btn-default" href="${node_url}permissions/private/" data-confirm="${make_private_warning}">Make private</a>
            % endif
            <button class="btn btn-warning disabled">Public</button>
        %endif
        </div>

        <div class="btn-group">
          <button rel="tooltip" title="Watch" class="btn btn-default" href="#" onclick="NodeActions.toggleWatch()">
            <i class="icon-eye-open"></i>
        % if not user_is_watching:
            <span id="watchCount">Watch&nbsp;${node_watched_count}</span>
        % else:
            <span id="watchCount">Unwatch&nbsp;${node_watched_count}</span>
        % endif
          </button>

          <button
              rel="tooltip"
              title="Number of times this node has been forked (copied)"
              % if node_category == 'project' and username is not None:
              href="#"
              class="btn btn-default"
              onclick="NodeActions.forkNode();"
              % else:
              class="btn btn-default disabled"
              % endif
          >
              <i class="icon-code-fork"></i>&nbsp;${node_fork_count}
          </button>
        </div>
    </div>
    %if user_can_edit:
    <script>
        $(function() {
            $('#node-title-editable').editable({
               type:  'text',
               pk:    '${node_id}',
               name:  'title',
               url:   '${node_api_url}edit/',
               title: 'Edit Title',
               placement: 'bottom',
               value: "${ '\\\''.join(node_title.split('\'')) }",
               success: function(data){
                    document.location.reload(true);
               }
            });
        });
    </script>

    %endif
    %if parent_id:
        <h1 id="node-title" style="display:inline-block" class="node-parent-title"><a href="/project/${parent_id}/">${parent_title}</a> / </h1>
    %endif
    <h1 id="${'node-title-editable' if user_can_edit else 'node-title'}" class='node-title' style="display:inline-block">${node_title}</h1>

    <p id="contributors">Contributors:
        <div mod-meta='{"tpl" : "project/render_contributors.html", "uri" : "${node_api_url}get_contributors/", "replace" : true}'></div>
    % if node_is_fork:
        <br />Forked from <a href="${node_forked_from_url}">${node_forked_from_url}</a> on ${node_forked_date}
    %endif
    % if node_is_registration and node_registered_meta:
        <br />Registration Supplement:
        % for meta in node_registered_meta:
            <a href="${node_url}register/${meta['name_no_ext']}">${meta['name_clean']}</a>
        % endfor
    %endif
    <br />Date Created:
        <span class="date">${node_date_created}</span>
    | Last Updated:
    %if not node:
        <span class="date">${node_date_modified}</span>
    %else:
        <span class="date">${node_date_modified}</span>
    %endif

    %if node:
        <br />Category: ${node_category}
    %else:
        %if node_description:
        <br />Description: ${node_description}
=======

    <div class="row">

        <div class="btn-toolbar span4" style="float:right;">
            <div class="btn-group">
            %if not node_is_public:
                <button class='btn disabled'>Private</button>
                % if user_is_contributor:
                    <a class="btn" href="${node_url}permissions/public/" data-confirm="${make_public_warning}">Make public</a>
                % endif
            %else:
                % if user_is_contributor:
                    <a class="btn" href="${node_url}permissions/private/" data-confirm="${make_private_warning}">Make private</a>
                % endif
                <button class="btn disabled">Public</button>
            %endif
            </div>

            <div class="btn-group">
                % if user_name:
                    <a rel="tooltip" title="Watch" class="btn" href="#" onclick="NodeActions.toggleWatch()">
                % else:
                    <a rel="tooltip" title="Watch" class="btn disabled" href="#">
                % endif

                <i class="icon-eye-open"></i>
                % if not user_is_watching:
                    <span id="watchCount">Watch&nbsp;${node_watched_count}</span>
                % else:
                    <span id="watchCount">Unwatch&nbsp;${node_watched_count}</span>
                % endif
                  </a>

                <a
                    rel="tooltip"
                    title="Number of times this node has been forked (copied)"
                    % if node_category == 'project' and user_name:
                        href="#"
                        class="btn"
                        onclick="NodeActions.forkNode();"
                    % else:
                        class="btn disabled"
                    % endif
                >
                    <i class="icon-fork"></i>&nbsp;${node_fork_count}
                </a>
            </div>
        </div>

        %if user_can_edit:
            <script>
                $(function() {
                    function urlDecode(str) {
                        return decodeURIComponent((str+'').replace(/\+/g, '%20'));
                    }

                    $('#node-title-editable').editable({
                       type:  'text',
                       pk:    '${node_id}',
                       name:  'title',
                       url:   '${node_api_url}edit/',
                       title: 'Edit Title',
                       placement: 'bottom',
                       value: '${ '\\\''.join(node_title.split('\'')) }',
                       success: function(data){
                            document.location.reload(true);
                       }
                    });
                });
            </script>
>>>>>>> dfff533a
        %endif

        <div class="span4">

            %if parent_id:
                <h1 id="node-title" style="display:inline-block" class="node-parent-title"><a href="/project/${parent_id}/">${parent_title}</a> / </h1>
            %endif
            <h1 id="${'node-title-editable' if user_can_edit else 'node-title'}" class='node-title' style="display:inline-block">${node_title}</h1>

            <p id="contributors">Contributors:
                <div mod-meta='{"tpl" : "project/render_contributors.html", "uri" : "${node_api_url}get_contributors/", "replace" : true}'></div>
            % if node_is_fork:
                <br />Forked from <a href="${node_forked_from_url}">${node_forked_from_url}</a> on ${node_forked_date}
            %endif
            % if node_is_registration and node_registered_meta:
                <br />Registration Supplement:
                % for meta in node_registered_meta:
                    <a href="${node_url}register/${meta['name_no_ext']}">${meta['name_clean']}</a>
                % endfor
            %endif
            <br />Date Created:
                <span class="date">${node_date_created}</span>
            | Last Updated:
            %if not node:
                <span class="date">${node_date_modified}</span>
            %else:
                <span class="date">${node_date_modified}</span>
            %endif

            %if node:
                <br />Category: ${node_category}
            %else:
                %if node_description:
                <br />Description: ${node_description}
                %endif
            %endif
            </p>

        </div>

    </div>

    <div class="subnav">
        <ul class="nav nav-pills">
            <li><a href="${node_url}">Dashboard</a></li>
            <li><a href="${node_url}wiki/">Wiki</a></li>
            <li><a href="${node_url}statistics/">Statistics</a></li>
            <li><a href="${node_url}files/">Files</a></li>
            <li><a href="${node_url}registrations/">Registrations</a></li>
            <li><a href="${node_url}forks/">Forks</a></li>
            % if user_is_contributor:
            <li><a href="${node_url}settings/">Settings</a></li>
            %endif
        </ul>
    </div>
</header>
<!-- TODO: Move this out of html -->
<script type="text/javascript">
  var App = Ember.Application.create();

  App.RadioButton = Ember.View.extend({
    classNames: ['ember-radiobox'],
    tagName: "input",
    attributeBindings: ['type', 'name', 'value'],

    type: "radio",

    name: "id",

    value: "",
  });

  App.Gravatar = Ember.View.extend({
    classNames: ['ember-gravatar'],
    tagName: "img",
    attributeBindings: ['src'],
  });

  App.SearchController = Ember.Object.create({
    has_started: false,
    is_email: null,
    content: [],
    search_type:'users',
    add:function(){
        var emthis = this;
        var user = this.user;
        var fullname = this.fullname;
        var email = this.email;

        if ( fullname ){
                jQuery.post(
                    '${node_api_url}addcontributor/',
                    { fullname: fullname, email: email },
                    function(data){
                        $('#addContributors').modal('hide');
                        window.location.reload();
                    },
                    'json'
                );
        }else{
            if ( $('input[name=id]:checked').length > 0 ){
                jQuery.post(
                    '${node_api_url}addcontributor/',
                    { user_id:$('input[name=id]:checked')[0].value },
                    function(data){
                        $('#addContributors').modal('hide');
                        window.location.reload();
                    },
                    'json'
                );
            }
        }
    },
    search: function() {
        var emthis = this;
        var query = this.query;
        jQuery.post(
            '/api/v1/search/users/',
            {query:query},
            function(data){
                emthis.set('has_started', true);
                emthis.set('is_email', data['is_email']);
                emthis.set('content', []);
                emthis.set('content', data['results']);
            },
            'json'
        );
    },
  });
</script>
<div class="modal fade" id="addContributors">
    <div class="modal-dialog">
        <div class="modal-content">
            <div class="modal-header">
                <h3>Add Contributors</h3>
            </div><!-- end modal-header -->
            <div class="modal-body">
                <script type="text/x-handlebars">
                {{view Ember.TextField valueBinding="App.SearchController.query"}}
                {{#view Em.Button target="App.SearchController" action="search"}}
                    Search
                {{/view}}
                <br />
                {{#if App.SearchController.content}}
                    {{#each App.SearchController.content}}
                        {{#view App.RadioButton value=id fullname=fullname}}
                            {{fullname}}
                        {{/view}}
                        {{#view App.Gravatar src=gravatar}}
                        {{/view}}
                        <br />
                        ##<input type="radio" name="id" value="{{id}}">&nbsp;{{fullname}}<br />
                    {{/each}}
                {{else}}
                    {{#if App.SearchController.has_started}}
                        {{#if App.SearchController.is_email}}
                            No user by that email address found.
                        {{else}}
                            No user by that name found.
                        {{/if}}
                         You can manually add the person you are looking for by entering their name and email address below.  They can later claim this project via that email address when they associate said address with an OSF account. <br />
                            <br />
                            <form class="form-horizontal">
                            <div class="form-group">
                            <label>Full name</label><div>{{view Ember.TextField valueBinding="App.SearchController.fullname"}}</div>
                            <label>Email</label><div>{{view Ember.TextField valueBinding="App.SearchController.email"}}</div>
                            </div>
                            </form>
                    {{/if}}
                {{/if}}
                </script>
            </div><!-- end modal-body -->
            <div class="modal-footer">
                <a href="#" class="btn" data-dismiss="modal">Cancel</a>
                <button onclick="App.SearchController.add()" class="btn primary">Add</button>
            </div><!-- end modal-footer -->
        </div><!-- end modal-content -->
    </div><!-- end modal-dialog -->
</div><!-- end modal -->

${next.body()}<|MERGE_RESOLUTION|>--- conflicted
+++ resolved
@@ -17,143 +17,51 @@
 %endif
 
 <header class="jumbotron subhead" id="overview">
-<<<<<<< HEAD
-    <div class="btn-toolbar pull-right">
-        <div class="btn-group">
-        %if not node_is_public:
-            <button class='btn disabled'>Private</button>
-            % if user_is_contributor:
-                <a class="btn btn-success" href="${node_url}permissions/public/" data-confirm="${make_public_warning}">Make public</a>
-            % endif
-        %else:
-            % if user_is_contributor:
-                <a class="btn btn-default" href="${node_url}permissions/private/" data-confirm="${make_private_warning}">Make private</a>
-            % endif
-            <button class="btn btn-warning disabled">Public</button>
-        %endif
-        </div>
-
-        <div class="btn-group">
-          <button rel="tooltip" title="Watch" class="btn btn-default" href="#" onclick="NodeActions.toggleWatch()">
-            <i class="icon-eye-open"></i>
-        % if not user_is_watching:
-            <span id="watchCount">Watch&nbsp;${node_watched_count}</span>
-        % else:
-            <span id="watchCount">Unwatch&nbsp;${node_watched_count}</span>
-        % endif
-          </button>
-
-          <button
-              rel="tooltip"
-              title="Number of times this node has been forked (copied)"
-              % if node_category == 'project' and username is not None:
-              href="#"
-              class="btn btn-default"
-              onclick="NodeActions.forkNode();"
-              % else:
-              class="btn btn-default disabled"
-              % endif
-          >
-              <i class="icon-code-fork"></i>&nbsp;${node_fork_count}
-          </button>
-        </div>
-    </div>
-    %if user_can_edit:
-    <script>
-        $(function() {
-            $('#node-title-editable').editable({
-               type:  'text',
-               pk:    '${node_id}',
-               name:  'title',
-               url:   '${node_api_url}edit/',
-               title: 'Edit Title',
-               placement: 'bottom',
-               value: "${ '\\\''.join(node_title.split('\'')) }",
-               success: function(data){
-                    document.location.reload(true);
-               }
-            });
-        });
-    </script>
-
-    %endif
-    %if parent_id:
-        <h1 id="node-title" style="display:inline-block" class="node-parent-title"><a href="/project/${parent_id}/">${parent_title}</a> / </h1>
-    %endif
-    <h1 id="${'node-title-editable' if user_can_edit else 'node-title'}" class='node-title' style="display:inline-block">${node_title}</h1>
-
-    <p id="contributors">Contributors:
-        <div mod-meta='{"tpl" : "project/render_contributors.html", "uri" : "${node_api_url}get_contributors/", "replace" : true}'></div>
-    % if node_is_fork:
-        <br />Forked from <a href="${node_forked_from_url}">${node_forked_from_url}</a> on ${node_forked_date}
-    %endif
-    % if node_is_registration and node_registered_meta:
-        <br />Registration Supplement:
-        % for meta in node_registered_meta:
-            <a href="${node_url}register/${meta['name_no_ext']}">${meta['name_clean']}</a>
-        % endfor
-    %endif
-    <br />Date Created:
-        <span class="date">${node_date_created}</span>
-    | Last Updated:
-    %if not node:
-        <span class="date">${node_date_modified}</span>
-    %else:
-        <span class="date">${node_date_modified}</span>
-    %endif
-
-    %if node:
-        <br />Category: ${node_category}
-    %else:
-        %if node_description:
-        <br />Description: ${node_description}
-=======
 
     <div class="row">
 
-        <div class="btn-toolbar span4" style="float:right;">
+        <div class="btn-toolbar pull-right">
             <div class="btn-group">
             %if not node_is_public:
-                <button class='btn disabled'>Private</button>
+                <button class='btn btn-default disabled'>Private</button>
                 % if user_is_contributor:
-                    <a class="btn" href="${node_url}permissions/public/" data-confirm="${make_public_warning}">Make public</a>
+                    <a class="btn btn-warning" href="${node_url}permissions/public/" data-confirm="${make_public_warning}">Make public</a>
                 % endif
             %else:
                 % if user_is_contributor:
-                    <a class="btn" href="${node_url}permissions/private/" data-confirm="${make_private_warning}">Make private</a>
-                % endif
-                <button class="btn disabled">Public</button>
+                    <a class="btn btn-default" href="${node_url}permissions/private/" data-confirm="${make_private_warning}">Make private</a>
+                % endif
+                <button class="btn btn-warning disabled">Public</button>
             %endif
             </div>
 
             <div class="btn-group">
                 % if user_name:
-                    <a rel="tooltip" title="Watch" class="btn" href="#" onclick="NodeActions.toggleWatch()">
+                    <button rel="tooltip" title="Watch" class="btn btn-default" href="#" onclick="NodeActions.toggleWatch()">
                 % else:
-                    <a rel="tooltip" title="Watch" class="btn disabled" href="#">
-                % endif
-
+                    <button rel="tooltip" title="Watch" class="btn btn-default disabled" href="#">
+                % endif
                 <i class="icon-eye-open"></i>
                 % if not user_is_watching:
                     <span id="watchCount">Watch&nbsp;${node_watched_count}</span>
                 % else:
                     <span id="watchCount">Unwatch&nbsp;${node_watched_count}</span>
                 % endif
-                  </a>
-
-                <a
+                  </button>
+
+                <button
                     rel="tooltip"
                     title="Number of times this node has been forked (copied)"
                     % if node_category == 'project' and user_name:
                         href="#"
-                        class="btn"
+                        class="btn btn-default"
                         onclick="NodeActions.forkNode();"
                     % else:
                         class="btn disabled"
                     % endif
                 >
-                    <i class="icon-fork"></i>&nbsp;${node_fork_count}
-                </a>
+                    <i class="icon-code-fork"></i>&nbsp;${node_fork_count}
+                </button>
             </div>
         </div>
 
@@ -171,14 +79,13 @@
                        url:   '${node_api_url}edit/',
                        title: 'Edit Title',
                        placement: 'bottom',
-                       value: '${ '\\\''.join(node_title.split('\'')) }',
+                       value: "${ '\\\''.join(node_title.split('\'')) }",
                        success: function(data){
                             document.location.reload(true);
                        }
                     });
                 });
             </script>
->>>>>>> dfff533a
         %endif
 
         <div class="span4">
