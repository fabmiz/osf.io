<% 
    from framework import get_user
    is_contributor = node_to_use.is_contributor(user)
    editable = is_contributor and not node_to_use.is_registration
%>
<%inherit file="project.view.mako" />
<%namespace file="_print_logs.mako" import="print_logs"/>
<%namespace file="_node_list.mako" import="node_list"/>
<%namespace file="_file_tree.mako" import="file_tree"/>
<link rel="stylesheet" type="text/css" href="/static/css/jquery.tagsinput.css" />
<script src="/static/js/jquery.tagsinput.min.js"></script>
<script>
    $(function(){
        $('#node-tags').tagsInput({
            width: "100%",
            interactive:${'true' if editable else 'false'},
            onAddTag:function(tag){
                $.ajax({
                    url:"${node_to_use.url()}" + "/addtag/" + tag,
                    type:"GET",
                });
            },
            onRemoveTag:function(tag){
                $.ajax({
                    url:"${node_to_use.url()}" + "/removetag/" + tag,
                    type:"GET",
                });
            },
        });
        // Remove delete UI if not contributor
        % if not editable:
            $('a[title="Removing tag"]').remove();
            $('span.tag span').each(function(idx, elm) {
                $(elm).text($(elm).text().replace(/\s*$/, ''))
            });
        % endif
    });
</script>
  <div class="row">
    <div class="span7" id='containment'>
      <section id="Wiki Home">
        <div>
        ${wiki_home}
        <p><a href="${node_to_use.url()}/wiki/home">read more</a></p>
        </div>
      </section>
       %if not node:
      <section id="Nodes">
          
          <div class="page-header">
              <div style="float:right;">
                  % if editable:
                  <a class="btn" data-toggle="modal" href="#newComponent">
                  % else:
                  <a class="btn disabled">
                  % endif
                    Add Component
                  </a>
              </div>
              <h1>Components</h1>
          </div>
          <div class="modal hide fade" id="newComponent">
          <form class="form-horizontal form-horizontal-narrow" action="/project/${project._primary_key}/newnode" method="post">
            <div class="modal-header">
              <h3 class='img-add'>Add Component</h3>
            </div>
            <div class="modal-body">
                    <div class='control-group'>
                        <label for='title' class='control-label'>Title</label>
                        <input name="title" type="text" class='controls'>
                    </div>
                    <div class='control-group'>
                        <label for='category' class='control-label'>Category</label>
                        <select id="category" name="category" class='controls'>
                            <option disabled selected value=''>-- Choose--</option>
                            %for i in ["Project", "Hypothesis", "Methods and Measures", "Procedure", "Instrumentation", "Data", "Analysis", "Communication", "Other"]:
                            <option>${i}</option>
                            %endfor
                        </select>
                    </div>
            </div>
                <div class="modal-footer">
                   <a href="#" class="btn" data-dismiss="modal">Close</a>
                  <button type="submit" class="btn btn-primary">OK</button>
                </div>
            </form>
            </div>
              
          <script type="text/javascript">
            //$('#addContributor').modal('hide')
          </script>
          % if project.nodes:
<<<<<<< HEAD
            ${node_list(project.nodes, default="project_dash", node_id=project._primary_key, is_contributor=is_contributor)}
=======
            ${node_list(project.nodes.objects(), default="project_dash", node_id=project._id, is_contributor=is_contributor, is_registration=project.is_registration)}
>>>>>>> 7027bccd
          %else:
            <p>No components have been added to this project.</p>
          %endif
      </section>
      %endif
      <section id="Files">
        <div>
          <div class="page-header">
              <h1>Files</h1>
          </div>
          <ul id="browser" class="filetree">
          ${file_tree(files)}
          </ul>
        </div>
      </section>
    </div>
    <div class="span5">
        <div style="margin-right:12px;">
        <input name="node-tags" id="node-tags" value="${','.join([tag._id for tag in node_to_use.tags]) if node_to_use.tags else ''}" />
        </div>
            <div id='main-log'>
                ${print_logs(reversed(node_to_use.logs), n=10)}
            </div>
            <div class="paginate" style="float:right;">more</div>
        </section>
    </div>
  </div><|MERGE_RESOLUTION|>--- conflicted
+++ resolved
@@ -90,11 +90,7 @@
             //$('#addContributor').modal('hide')
           </script>
           % if project.nodes:
-<<<<<<< HEAD
-            ${node_list(project.nodes, default="project_dash", node_id=project._primary_key, is_contributor=is_contributor)}
-=======
             ${node_list(project.nodes.objects(), default="project_dash", node_id=project._id, is_contributor=is_contributor, is_registration=project.is_registration)}
->>>>>>> 7027bccd
           %else:
             <p>No components have been added to this project.</p>
           %endif
