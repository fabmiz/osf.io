<%inherit file="base.mako"/>

<%def name="title()">Project</%def>

<%def name="content()">

    <div mod-meta='{"tpl": "project/project_header.mako", "replace": true}'></div>

    <div class="row">

        <div class="col-md-6">

            % if addons:

                <!-- Show widgets in left column if present -->
            % for addon in addons_enabled:
                % if addons[addon]['has_widget']:
<div class="addon-widget-container" mod-meta='{
"tpl": "../addons/${addon}/templates/${addon}_widget.mako",
"uri": "${node['api_url']}${addon}/widget/"
}'></div>
                % endif
            % endfor

            % else:

            % if 'wiki' in addons and addons['wiki']['has_widget']:
<div class="addon-widget-container" mod-meta='{
"tpl": "../addons/wiki/templates/wiki_widget.mako",
"uri": "${node['api_url']}wiki/widget/"
}'></div>
            % endif

                <!-- If no widgets, show components -->
            ${children()}

            % endif

            % if has_files:
                <div class="addon-widget-container">
                    <h3 class="addon-widget-header"><a href="${node['url']}/files/">Files</a></h3>
                    <div mod-meta='{
                            "tpl": "util/render_file_tree.mako",
                            "uri": "${node['api_url']}files/",
                            "view_kwargs": {
                                "mode": "widget"
                            }
                        }'></div>
                </div>
            % endif

        </div>

        <div class="col-md-6">

            <!-- Citations -->
            <div class="citations">


                <span class="citation-label">Citation:</span>
                <span>${node['display_absolute_url']}</span>
                <a href="#" class="citation-toggle" style="padding-left: 10px;">more</a>
                <div class="citation-list">
                <div style="padding-top: 10px;"><b>Human Readable Citation</b></div>
                <form id="citationFormHuman" action="#">
                        <select name="styles">
                            <option value="apa.csl">APA</option>
                            <option value="chicago-author-date.csl">Chicago: Author-Date</option>
                            <option value="chicago-note-bibliography.csl">Chicago: Note-Bibliography</option>
                            <option value="harvard1.csl">Harvard</option>
                            <option value="modern-language-association-with-url.csl">MLA</option>
                            <option value="turabian-fullnote-bibliography.csl">Turabian</option>
                            <option value="bibtex.csl">BIBTEX(TEST)</option>
                        </select>
                        <input type="submit" value="Submit">
                    </form>

                <div style="padding-top: 5px;"><b>Machine Readable Citation</b></div>
                <form id="citationFormMachine" action="#">
                        <select name="styles">
                            <option value="xml2bib">BibTeX</option>
                            <option value="xml2end">EndNote</option>
                            <option value="xml2isi">ISI</option>
                            <option value="xml2ris">RIS</option>
                            <option value="xml2wordbib">Word 2007 Bibliograpy</option>
                        </select>
                        <input type="submit" value="Submit">
                    </form>

                <dl class="rendered-citation"></dl>
                </div>
##                <a href="#" class="citation-toggle" style="padding-left: 10px;">more</a>
##                <dl class="citation-list">
##                    <dt>APA</dt>
##                    <dd class="citation-text">${node['citations']['apa']}</dd>
##                    <dt>MLA</dt>
##                    <dd class="citation-text">${node['citations']['mla']}</dd>
##                    <dt>Chicago</dt>
##                    <dd class="citation-text">${node['citations']['chicago']}</dd>
##                    <dt>CSL TESTS</dt>
##                    <dd class="citation-text">${node['citations']['CSLTEST1']}</dd>
##                    <dd class="citation-text">${node['citations']['CSLTEST2']}</dd>
##                    <dd class="citation-text">${node['citations']['BIBTEX']}</dd>
##                    <dd class="citation-text">${node['citations']['RIS']}</dd>
##                    </dl>
            </div>

            <hr />

            <!-- Show child on right if widgets -->
            % if addons:
                ${children()}
            % endif

            <div class="tags">
                <input name="node-tags" id="node-tags" value="${','.join([tag for tag in node['tags']]) if node['tags'] else ''}" />
            </div>

            <hr />

            <div class="logs">
                <div id='logScope'>
                        <%include file="log_list.mako"/>
                </div><!-- end #logScope -->
                ## Hide More widget until paging for logs is implemented
                ##<div class="paginate pull-right">more</div>
                </div>

        </div>

    </div>


    ##<!-- Include Knockout and view model -->
    ##<div mod-meta='{
    ## "tpl": "metadata/knockout.mako",
    ## "replace": true
    ## }'></div>
    ##
    ##<!-- Render comments -->
    ##<div mod-meta='{
    ## "tpl": "metadata/comment_group.mako",
    ## "kwargs": {
    ## "guid": "${node['id']}",
    ## "top": true
    ## },
    ## "replace": true
    ## }'></div>
    ##
    ##<!-- Boilerplate comment JS -->
    ##<div mod-meta='{
    ## "tpl": "metadata/comment_js.mako",
    ## "replace": true
    ## }'></div>

</%def>

<%def name="children()">

<<<<<<< HEAD
    <div class="page-header">
        % if node['category'] == 'project':
<div class="pull-right">
            % if user['can_edit']:
<a class="btn btn-default" data-toggle="modal" data-target="#newComponent">
            % else:
<a class="btn btn-default disabled">
            % endif
        Add Component
        </a>
=======
<div class="page-header">
    % if node['category'] == 'project':
        <div class="pull-right btn-group">
            % if user['can_edit']:
                <a class="btn btn-default" data-toggle="modal" data-target="#newComponent">Add Component</a>
                <a class="btn btn-default" data-toggle="modal" data-target="#addPointer">Add Links</a>
            % else:
                <a class="btn btn-default disabled">Add Component</a>
                <a class="btn btn-default disabled">Add Link</a>
            % endif
>>>>>>> 807002d9
        </div>
        <%include file="modal_add_component.mako"/>
        % endif
        <h2>Components</h2>
    </div>

    % if node['children']:
<div mod-meta='{
"tpl": "util/render_nodes.mako",
"uri": "${node["api_url"]}get_children/",
"replace": true,
"kwargs": {"sortable" : true}
}'></div>
    % else:
<p>No components have been added to this project.</p>
    % endif
<<<<<<< HEAD

    % for name, capabilities in addon_capabilities.iteritems():
<script id="capabilities-${name}" type="text/html">${capabilities}</script>
    % endfor
=======
    <h2>Components</h2>
</div>

% if node['children']:
    <div id="containment">
        <div mod-meta='{
                "tpl": "util/render_nodes.mako",
                "uri": "${node["api_url"]}get_children/",
                "replace": true,
                "kwargs": {"sortable" : true}
            }'></div>
    </div>
% else:
    <p>No components have been added to this project.</p>
% endif

% for name, capabilities in addon_capabilities.iteritems():
    <script id="capabilities-${name}" type="text/html">${capabilities}</script>
% endfor
>>>>>>> 807002d9

</%def>

<%def name="stylesheets()">
    ${parent.stylesheets()}
    % for style in addon_widget_css:
<link rel="stylesheet" href="${style}" />
    % endfor
</%def>

<%def name="javascript_bottom()">

    % for script in addon_widget_js:
<script type="text/javascript" src="${script}"></script>
    % endfor

        ## Todo: Move to project.js
<script>

    $(document).ready(function() {

        $("#citationFormHuman").on('submit', function(){
        //console.log(nodeApiUrl);
            $.ajax({
                type: "GET",
                url: nodeApiUrl + 'citation/human/' + $('#citationFormHuman select').val() ,
                success: function(response){
##                    console.log(response.output);
                    $(".rendered-citation").text(response.output);
                    return false;
                }
            })
            return false;
        })

         $("#citationFormMachine").on('submit', function(){
        console.log("nodeApiURL: " + nodeApiUrl);
            $.ajax({
                type: "GET",
                url: nodeApiUrl + 'citation/machine/' + $('#citationFormMachine select').val() ,
                success: function(response){
                    console.log(response.output);
                    $(".rendered-citation").text(response.output);
                    return false;
                }
            })
            return false;
        })


// Show capabilities modal on addon widget help
        $('.addon-capabilities').on('click', function() {
            var $this = $(this),
                    $widget = $this.closest('.addon-widget'),
                    name = $widget.attr('name'),
                    conditions = $('#capabilities-' + name);
            bootbox.alert(conditions.html());
        });

// Tooltips
        $('[data-toggle="tooltip"]').tooltip();

// Tag input
        $('#node-tags').tagsInput({
            width: "100%",
            interactive:${'true' if user["can_edit"] else 'false'},
            onAddTag: function(tag){
                $.ajax({
                    url: "${node['api_url']}" + "addtag/" + tag + "/",
                    type: "POST",
                    contentType: "application/json"
                });
            },
            onRemoveTag: function(tag){
                $.ajax({
                    url: "${node['api_url']}" + "removetag/" + tag + "/",
                    type: "POST",
                    contentType: "application/json"
                });
            }
        });

// Remove delete UI if not contributor
        % if not user['can_edit']:
            $('a[title="Removing tag"]').remove();
            $('span.tag span').each(function(idx, elm) {
                $(elm).text($(elm).text().replace(/\s*$/, ''))
            });
        % endif

    });

    </script>

</%def><|MERGE_RESOLUTION|>--- conflicted
+++ resolved
@@ -157,18 +157,6 @@
 
 <%def name="children()">
 
-<<<<<<< HEAD
-    <div class="page-header">
-        % if node['category'] == 'project':
-<div class="pull-right">
-            % if user['can_edit']:
-<a class="btn btn-default" data-toggle="modal" data-target="#newComponent">
-            % else:
-<a class="btn btn-default disabled">
-            % endif
-        Add Component
-        </a>
-=======
 <div class="page-header">
     % if node['category'] == 'project':
         <div class="pull-right btn-group">
@@ -179,7 +167,7 @@
                 <a class="btn btn-default disabled">Add Component</a>
                 <a class="btn btn-default disabled">Add Link</a>
             % endif
->>>>>>> 807002d9
+
         </div>
         <%include file="modal_add_component.mako"/>
         % endif
@@ -196,12 +184,7 @@
     % else:
 <p>No components have been added to this project.</p>
     % endif
-<<<<<<< HEAD
-
-    % for name, capabilities in addon_capabilities.iteritems():
-<script id="capabilities-${name}" type="text/html">${capabilities}</script>
-    % endfor
-=======
+
     <h2>Components</h2>
 </div>
 
@@ -221,7 +204,7 @@
 % for name, capabilities in addon_capabilities.iteritems():
     <script id="capabilities-${name}" type="text/html">${capabilities}</script>
 % endfor
->>>>>>> 807002d9
+
 
 </%def>
 
