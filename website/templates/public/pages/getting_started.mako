--- conflicted
+++ resolved
@@ -16,7 +16,6 @@
                     <li>
                         <a href="#structure">Structure</a>
                         <ul class="nav">
-<<<<<<< HEAD
                             <li><a href="#dashboards"><i class="fa fa-chevron-right"></i> Dashboard</a></li>
                             <li><a href="#userprofile"><i class="fa fa-chevron-right"></i> User Profile</a></li>
                             <li><a href="#projects"><i class="fa fa-chevron-right"></i> Projects</a></li>
@@ -25,19 +24,8 @@
                             <li><a href="#links"><i class="fa fa-chevron-right"></i> Links</a></li>
                             <li><a href="#forks"><i class="fa fa-chevron-right"></i> Forks</a></li>
                             <li><a href="#registrations"><i class="fa fa-chevron-right"></i> Registrations</a></li>
-                            <li><a href="#organizer"><i class="fa fa-chevron-right"></i> Project Organizer</a></li>
-=======
-                            <li><a href="#dashboards"><i class="icon-chevron-right"></i> Dashboard</a></li>
-                            <li><a href="#userprofile"><i class="icon-chevron-right"></i> User Profile</a></li>
-                            <li><a href="#projects"><i class="icon-chevron-right"></i> Projects</a></li>
-                            <li><a href="#components"><i class="icon-chevron-right"></i> Components</a></li>
-                            <li><a href="#files"><i class="icon-chevron-right"></i> Files</a></li>
-                            <li><a href="#links"><i class="icon-chevron-right"></i> Links</a></li>
-                            <li><a href="#forks"><i class="icon-chevron-right"></i> Forks</a></li>
-                            <li><a href="#registrations"><i class="icon-chevron-right"></i> Registrations</a></li>
-                            <li><a href="#organizer"><i class="icon-chevron-right"></i> Project Organizer and Folders</a></li>
-                            <li><a href="#wiki"><i class="icon-chevron-right"></i> Collaborative Wiki</a></li>
->>>>>>> 48018446
+                            <li><a href="#organizer"><i class="fa fa-chevron-right"></i> Project Organizer and Folders</a></li>
+                            <li><a href="#wiki"><i class="fa fa-chevron-right"></i> Collaborative Wiki</a></li>
                         </ul>
                     </li>
                     <li>
@@ -53,25 +41,16 @@
                     <li>
                         <a href="#addons">Add-ons</a>
                         <ul class="nav">
-<<<<<<< HEAD
                             <li><a href="#dropbox"><i class="fa fa-chevron-right"></i> Dropbox</a></li>
                             <li><a href="#github"><i class="fa fa-chevron-right"></i> GitHub</a></li>
                             <li><a href="#amazon"><i class="fa fa-chevron-right"></i> Amazon S3</a></li>
-                            <li><a href="#figshare"><i class="fa fa-chevron-right"></i> FigShare</a></li>
+                            <li><a href="#figshare"><i class="fa fa-chevron-right"></i> figshare</a></li>
                             <li><a href="#dataverse"><i class="fa fa-chevron-right"></i> Dataverse</a></li>
                             <li><a href="#twofactor"><i class="fa fa-chevron-right"></i> Two-factor Authentication</a></li>
-=======
-                            <li><a href="#dropbox"><i class="icon-chevron-right"></i> Dropbox</a></li>
-                            <li><a href="#github"><i class="icon-chevron-right"></i> GitHub</a></li>
-                            <li><a href="#amazon"><i class="icon-chevron-right"></i> Amazon S3</a></li>
-                            <li><a href="#figshare"><i class="icon-chevron-right"></i> figshare</a></li>
-                            <li><a href="#dataverse"><i class="icon-chevron-right"></i> Dataverse</a></li>
-                            <li><a href="#twofactor"><i class="icon-chevron-right"></i> Two-factor Authentication</a></li>
-                            <li><a href="#box"><i class="icon-chevron-right"></i> Box </a></li>
-                            <li><a href="#drive"><i class="icon-chevron-right"></i> Google Drive</a></li>
-                            <li><a href="#mendeley"><i class="icon-chevron-right"></i> Mendeley</a></li>
-                            <li><a href="#zotero"><i class="icon-chevron-right"></i> Zotero</a></li>
->>>>>>> 48018446
+                            <li><a href="#box"><i class="fa fa-chevron-right"></i> Box </a></li>
+                            <li><a href="#drive"><i class="fa fa-chevron-right"></i> Google Drive</a></li>
+                            <li><a href="#mendeley"><i class="fa fa-chevron-right"></i> Mendeley</a></li>
+                            <li><a href="#zotero"><i class="fa fa-chevron-right"></i> Zotero</a></li>
                         </ul>
                     </li>
                     <li>
@@ -130,7 +109,7 @@
                         <div class="embed-responsive-item youtube-loader" id="Qx4MNTz3HMk"></div>
                     </div>
                     <p>When you click on a project to open it, you are taken to the Project Overview page. This page provides access to the features of the project via a gray navigation bar, as well as an overview of the components, files, tags, history, and wiki associated with the project.</p>
-            
+
                     <span id="components" class="anchor"></span>
                     <p class="gs-header">Components</p>
                     <p>Components are like folders in your project. You can assign a component a category upon its creation (data, materials, projects, etc.). A component that is categorized as a project can have more components added within it.</p>
@@ -143,7 +122,7 @@
                     <div class="gs-video embed-responsive embed-responsive-16by9">
                         <div class="embed-responsive-item youtube-loader" id="N1Jk7ax2UHs"></div>
                     </div>
-                    
+
                     <span id="files" class="anchor"></span>
                     <p class="gs-header">Files</p>
                     <p>Each project and component can have its own set of files. This allows you to organize your files into meaningful groups like datasets or background research.</p>
@@ -156,7 +135,7 @@
                     <p>You can delete files by clicking  the ‘X’ that appears when you hover over the file.</p>
                     <p>Only contributors of that component with writing privileges can add or delete a file. If a component is set to be private, then no one will be able to see the enclosed files, but public components and projects allow anyone to download their materials.</p>
                     <span id="links" class="anchor"></span>
-                   
+
                     <p class="gs-header">Links</p>
                     <p>Links are an alternative to building a component within a project. Adding a link to a project means that instead of building a component within the parent project, the component exists separately and is only being pointed to from the present project.</p>
                     <p>Any existing public project can be a link.</p>
@@ -165,9 +144,9 @@
                     <div class="gs-video embed-responsive embed-responsive-16by9">
                         <div class="embed-responsive-item youtube-loader" id="zqZfScxCWLg"></div>
                     </div>
-                   
+
                     <span id="forks" class="anchor"></span>
-                    
+
                     <p class="gs-header">Forks</p>
                     <p>Forking a project means you have created a copy of it into your dashboard, and can change that copy for your own purposes. You will be the only contributor to the forked project until you add others.</p>
                     <p>Forks will automatically reference the original project as a functional citation.  Over time, the network of forks trace the evolution of project materials.</p>
@@ -176,9 +155,9 @@
                         <div class="embed-responsive-item youtube-loader" id="RVFTg0iT2gg"></div>
                     </div>
                     <p>A <a href="#links">linked</a> project can also easily be turned into a fork. If you were originally linking to a project but would like to make edits to the linked project, from your project dashboard you can find the linked project and hit the small fork button.</p>
-                    
+
                     <span id="registrations" class="anchor"></span>
-                    
+
                     <p class="gs-header">Registrations</p>
                     <p>Registrations are permanent, read only copies of a project. Registration saves the state of a project at a particular point in time - such as right before data collection, or right when a manuscript is submitted.</p>
                     <p>To register a project, click on the button in the grey navigation bar. Click on "New Registration", select a meta-data template, fill it out, and then confirm the registration.</p>
@@ -186,7 +165,7 @@
                         <div class="embed-responsive-item youtube-loader" id="rj89AgTdIvA"></div>
                     </div>
                     <p>A registration exists at a separate, permanent URL that is linked to the project.  Then, you can continue editing and revising the project.</p>
-                   
+
                     <span id="organizer" class="anchor"></span>
                     <p class="gs-header">Project Organizer and Folders</p>
                     <p> The Project Organizer displays your projects, components, and registrations; and makes it easy for you to arrange your projects and components into folders that make sense for your application. Your projects and registrations will be all be shown in Smart Folders called “All My Registrations” and “All My Projects.” Other folders can be created to help you organize projects or components you might like to see grouped in a different way. For example, you may have many projects and find the list overwhelming. It will be helpful for you to have a folder containing only projects or components you work with most often. Alternatively, you might want to be able to easily access all of your analysis scripts from all of your projects. You can create a folder and add to it only analysis scripts components. </p>
@@ -200,7 +179,7 @@
                     <p>Folders can be rearranged by dragging and dropping them wherever you like. Folders can be renamed by clicking on the “info” icon adjacent to the folder, and then clicking on the pencil icon next to the folder name. Projects and components can be renamed in this way too. Folders can be deleted by clicking on the “info” icon and choosing “Delete Folder.”</p>
                 </div>
             </div>
-            
+
             <span id="wiki" class="anchor"></span>
                     <p class="gs-header">Collaborative Wiki</p>
                     <p><strong>The wiki is a versatile tool for interacting with your team or the people who view your work.</strong>Each project and component has a wiki and you can add more pages depending on your needs. You can also turn the wiki off completely in the "Select Add-Ons" section of your project settings.
@@ -214,9 +193,9 @@
                    <uo>
                    <li><a href="http://assemble.io/docs/Cheatsheet-Markdown.html">Markdown</a></li>
                    <li><a href="http://en.wikibooks.org/wiki/LaTeX/Mathematics">Inline Mathematics</a></li></uo>
-                   
-                    
-                    
+
+
+
             <div class="row" style="margin-bottom: 70px;">
                 <div class="col-sm-12">
                     <p class="subHeadFour text-center anchor" id="sharing">Sharing Your Work:</p>
@@ -250,14 +229,14 @@
                     </div>
                     <p>You may find that you can view comments but not leave one. That is the administrator's choice, and it reflects their decision to only allow contributors to comment on the project.</p>
                     <p>To change your project's comment settings, visit "Settings" in the grey navigation bar below the project title. Select your preference under "Configure Commenting" and submit your changes. </p>
-                    
+
                     <span id="notifications" class="anchor"></span>
                     <p class="gs-header">Notifications</p>
                     <p>Notifications can be enabled for any OSF project or component. To be notified via email when a new comment is added to a project or component, visit the settings page on the project. You can choose to receive an email every time a comment is added or in a daily digest. You can also choose to receive email notifications when someone replies to your comment on a project; configure this in your account settings.</p>
                     <div class="gs-video embed-responsive embed-responsive-16by9">
                         <div class="embed-responsive-item youtube-loader" id="iOkb9OH4x5k"></div>
                     </div>
-                
+
                 </div>
             </div>
             <div class="row" style="margin-bottom: 70px;">
