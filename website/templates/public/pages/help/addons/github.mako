--- conflicted
+++ resolved
@@ -1,11 +1,6 @@
-<<<<<<< HEAD
 <div class="support-item  m-t-lg">
     <span id="github" class="anchor"></span>
     <h5 class="support-head f-w-xl">Github </h5>
-=======
-<div class="support-item">
-    <h5 class="support-head f-w-xl">GitHub </h5>
->>>>>>> c3859ed7
     <div class="support-body">
         <p><a href="https://github.com/">GitHub</a> is a commonly used web based Git repository hosting service. After linking
                 your OSF project to GitHub, you can add files to your GitHub repository and those files can be accessed via the OSF. Likewise, files added to the GitHub repository in your OSF account will update your GitHub account with that file. </p>
