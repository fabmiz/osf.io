<<<<<<< HEAD
<div class="col-md-12 col-sm-12">
    <span id="contributors" class="anchor"></span>
    <h4 class="m-t-lg f-w-lg">Contributors</h4>
    <p>Adding contributors to a project allows credit to be given to those who have worked on the project, and
        allows them to make changes to the project.</p>
    <p>There are several levels of permissions that a contributor can have. Admins on a project can add contributors
        by visiting the "Sharing" tab in the grey navigation bar under the project's name. Click on the top link
        labeled "Click to add a contributor." A pop-up will appear where you can search for a person to add. If they
        have an OSF account, their name will appear and you can add them and select their privileges. If they do not
        have an OSF account, you can provide them as an unregistered user and they will be notified by email.  You can
        select what components you would like to add them to.</p>
    <P>Admins can also affect the order in which contributors are listed. To re-order, just click on a contributor
        and drag and drop them to their new position.</P>
    <p>Assigning "read" privileges means that the contributor can see any project or component they are listed as a contributor
        on. "Read and write" privileges means that the contributor can see and edit any project or component they
        are a contributor on, but they cannot add or remove contributors like an administrator.</p>
    <div class="col-md-8 col-md-offset-2 col-sm-12">
=======
<span id="contributors" class="anchor"></span>
<h4>Contributors</h4>
<p>Adding contributors to a project allows credit to be given to those who have worked on the project, and
    allows them to make changes to the project.</p>
<p>There are several levels of permissions that a contributor can have. Admins on a project can add contributors
    by visiting the "Sharing" tab in the grey navigation bar under the project's name. Click on the top link
    labeled "Click to add a contributor." A pop-up will appear where you can search for a person to add. If they
    have an OSF account, their name will appear and you can add them and select their privileges. If they do not
    have an OSF account, you can provide them as an unregistered user and they will be notified by email.  You can
    select what components you would like to add them to.</p>
<P>Admins can also affect the order in which contributors are listed. To re-order, just click on a contributor
    and drag and drop them to their new position.</P>
<p>Assigning "read" privileges means that the contributor can see any project or component they are listed as a contributor
    on. "Read and write" privileges means that the contributor can see and edit any project or component they
    are a contributor on, but they cannot add or remove contributors like an administrator.</p>

<div class="row">
    <div class="col-md-8 col-md-offset-2">
>>>>>>> e0de5776
        <div class="gs-video embed-responsive embed-responsive-16by9">
            <div class="embed-responsive-item youtube-loader" id="eYpAn59G6Yk"></div>
        </div>
    </div>
</div><|MERGE_RESOLUTION|>--- conflicted
+++ resolved
@@ -1,5 +1,4 @@
-<<<<<<< HEAD
-<div class="col-md-12 col-sm-12">
+<div class="col-sm-12">
     <span id="contributors" class="anchor"></span>
     <h4 class="m-t-lg f-w-lg">Contributors</h4>
     <p>Adding contributors to a project allows credit to be given to those who have worked on the project, and
@@ -15,29 +14,11 @@
     <p>Assigning "read" privileges means that the contributor can see any project or component they are listed as a contributor
         on. "Read and write" privileges means that the contributor can see and edit any project or component they
         are a contributor on, but they cannot add or remove contributors like an administrator.</p>
-    <div class="col-md-8 col-md-offset-2 col-sm-12">
-=======
-<span id="contributors" class="anchor"></span>
-<h4>Contributors</h4>
-<p>Adding contributors to a project allows credit to be given to those who have worked on the project, and
-    allows them to make changes to the project.</p>
-<p>There are several levels of permissions that a contributor can have. Admins on a project can add contributors
-    by visiting the "Sharing" tab in the grey navigation bar under the project's name. Click on the top link
-    labeled "Click to add a contributor." A pop-up will appear where you can search for a person to add. If they
-    have an OSF account, their name will appear and you can add them and select their privileges. If they do not
-    have an OSF account, you can provide them as an unregistered user and they will be notified by email.  You can
-    select what components you would like to add them to.</p>
-<P>Admins can also affect the order in which contributors are listed. To re-order, just click on a contributor
-    and drag and drop them to their new position.</P>
-<p>Assigning "read" privileges means that the contributor can see any project or component they are listed as a contributor
-    on. "Read and write" privileges means that the contributor can see and edit any project or component they
-    are a contributor on, but they cannot add or remove contributors like an administrator.</p>
-
-<div class="row">
-    <div class="col-md-8 col-md-offset-2">
->>>>>>> e0de5776
-        <div class="gs-video embed-responsive embed-responsive-16by9">
-            <div class="embed-responsive-item youtube-loader" id="eYpAn59G6Yk"></div>
+    <div class="row">
+        <div class="col-md-8 col-md-offset-2 col-sm-12">
+            <div class="gs-video embed-responsive embed-responsive-16by9">
+                <div class="embed-responsive-item youtube-loader" id="eYpAn59G6Yk"></div>
+            </div>
         </div>
     </div>
 </div>