<%inherit file="base.mako"/>

<%def name="title()">Sign In</%def>

<%def name="content()">

    %if campaign == "prereg":
        <div class="text-center m-t-lg">
            <h3>Preregistration Challenge</h3><hr>
            <p>Please login to the Open Science Framework or create a free account to continue.</p>
        </div>
    %endif

    %if campaign == "erpc":
        <div class="text-center m-t-lg">
            <h3>Election Research Preacceptance Competition</h3><hr>
            <p>Please login to the Open Science Framework or create a free account to continue.</p>
        </div>
    %endif

    %if campaign == "osf-preprints":
        <div class="text-center m-t-lg">
            <h3>OSF Preprints</h3><hr>
            <p>Please login to the Open Science Framework or create a free account to contribute to OSF Preprints.</p>
        </div>
    %endif

    %if campaign == "socarxiv-preprints":
        <div class="text-center m-t-lg">
            <h3>SocArXiv Preprints</h3><hr>
        </div>
    %endif

    %if campaign == "engrxiv-preprints":
        <div class="text-center m-t-lg">
            <h3>engrXiv Preprints</h3><hr>
        </div>
    %endif

    %if campaign == "psyarxiv-preprints":
        <div class="text-center m-t-lg">
            <h3>PsyArXiv Preprints</h3><hr>
        </div>
    %endif

    %if campaign == "agrixiv-preprints":
        <div class="text-center m-t-lg">
            <h3>AgriXiv Preprints</h3><hr>
        </div>
    %endif

    <div class="row m-t-xl">
    %if campaign != "institution" or not enable_institutions:
        <div id="signUpScope" class="col-sm-10 col-sm-offset-1 col-md-9 col-md-offset-2 col-lg-8 signup-form p-b-md m-b-m bg-color-light">
            <form data-bind="submit: submit" class="form-horizontal">

                %if campaign == "osf-preprints":
                     <table style="border-collapse: separate; border-spacing: 30px 0; margin-top: 20px;  margin-bottom: 10px;">
                        <tr>
                            <td><img src="/static/img/preprint_providers/osf-preprints-login.png" style="width: 200px; margin-top: 15px" /></td>
                            <td><h3>Create a free OSF account</h3></td>
                        </tr>
                    </table>
                %elif campaign == "socarxiv-preprints":
                    <table style="border-collapse: separate; border-spacing: 30px 0; margin-top: 20px;  margin-bottom: 10px;">
                        <tr>
                            <td><img src="/static/img/preprint_providers/socarxiv-login.png" style="width: 150px; background: #e14b5a;" /></td>
                            <td><h3>Create a free OSF account to contribute to SocArXiv</h3></td>
                        </tr>
                    </table>
                %elif campaign == "engrxiv-preprints":
                    <table style="border-collapse: separate; border-spacing: 30px 0; margin-top: 20px;  margin-bottom: 10px;">
                        <tr>
                            <td><img src="/static/img/preprint_providers/engrxiv-login.png" style="width: 150px; background: #222F38;" /></td>
                            <td><h3>Create a free OSF account to contribute to engrXiv</h3></td>
                        </tr>
                    </table>
                %elif campaign == "psyarxiv-preprints":
                    <table style="border-collapse: separate; border-spacing: 30px 0; margin-top: 20px;  margin-bottom: 10px;">
                        <tr>
                            <td><img src="/static/img/preprint_providers/psyarxiv-login.png" style="width: 150px; background: #a9a9a9; padding: 0 10px 0 10px;" /></td>
                            <td><h3>Create a free OSF account to contribute to PsyArXiv</h3></td>
                        </tr>
                    </table>
                %elif campaign == "scielo-preprints":
                    <table style="border-collapse: separate; border-spacing: 30px 0; margin-top: 20px;  margin-bottom: 10px;">
                        <tr>
                            <td><img src="/static/img/preprint_providers/scielo-login.png" style="width: 150px; padding: 0 10px 0 10px;" /></td>
                            <td><h3>Create a free OSF account to contribute to SciELO</h3></td>
                        </tr>
                    </table>
                %elif campaign == "agrixiv-preprints":
<<<<<<< HEAD
                    <table style="border-collapse: separate; border-spacing: 30px 0; margin-top: 20px;  margin-bottom: 10px;">
=======
                    <table style="border-collapse: separate; border-spacing: 30px 0; margin-top: 20px; margin-bottom: 10px;">
>>>>>>> da6eb90c
                        <tr>
                            <td><img src="/static/img/preprint_providers/agrixiv-login.svg" style="width: 150px; padding: 0 10px 0 10px;" /></td>
                            <td><h3>Create a free OSF account to contribute to AgriXiv</h3></td>
                        </tr>
                    </table>
                %elif campaign == "bitss-preprints":
                    <table style="border-collapse: separate; border-spacing: 30px 0; margin-top: 20px;  margin-bottom: 10px;">
                        <tr>
                            <td><img src="/static/img/preprint_providers/bitss-login.png" style="width: 150px; background: #a9a9a9; padding: 0 10px 0 10px;" /></td>
                            <td><h3>Create a free OSF account to contribute to BITSS</h3></td>
                        </tr>
                    </table>
                %else:
                    <h3 class="m-b-lg"> Create a free account </h3>
                %endif

                <div class="form-group" data-bind=" css: { 'has-error': fullName() && !fullName.isValid(), 'has-success': fullName() && fullName.isValid() }">
                    <label for="inputName" class="col-sm-4 control-label">Full Name</label>
                    <div class="col-sm-8">
                        <input autofocus type="text" class="form-control" id="inputName" placeholder="Name" data-bind="value: fullName, disable: submitted(), event: { blur: trim.bind($data, fullName) }">
                        <p class="help-block" data-bind="validationMessage: fullName" style="display: none;"></p>
                    </div>
                </div>
                <div class="form-group" data-bind="css: { 'has-error': email1() && !email1.isValid(), 'has-success': email1() && email1.isValid() }" >
                    <label for="inputEmail" class="col-sm-4 control-label">Email</label>
                    <div class="col-sm-8">
                        <input type="text" class="form-control" id="inputEmail" placeholder="Email" data-bind="value: email1, disable: submitted(), event: { blur: trim.bind($data, email1) }">
                        <p class="help-block" data-bind="validationMessage: email1" style="display: none;"></p>
                    </div>
                </div>
                <div class="form-group" data-bind="css: { 'has-error': email2() && !email2.isValid(), 'has-success': email2() && email2.isValid() }">
                    <label for="inputEmail2" class="col-sm-4 control-label">Confirm Email</label>
                    <div class="col-sm-8">
                        <input type="text" class="form-control" id="inputEmail2" placeholder="Re-enter email" data-bind=" value: email2, disable: submitted(), event: { blur: trim.bind($data, email2) }">
                        <p class="help-block" data-bind="validationMessage: email2" style="display: none;"></p>
                    </div>
                </div>
                <div class="form-group" data-bind="css: { 'has-error': password() && !password.isValid(), 'has-success': password() && password.isValid() }">
                    <label for="inputPassword3" class="col-sm-4 control-label">Password</label>
                    <div class="col-sm-8">
                        <input type="password" class="form-control" id="inputPassword3" placeholder="Password" data-bind="textInput: typedPassword, value: password, disable: submitted(), event: { blur: trim.bind($data, password) }">
                        <div class="row" data-bind="visible: typedPassword().length > 0">
                            <div class="col-xs-8">
                                <div class="progress create-password">
                                    <div class="progress-bar progress-bar-sm" role="progressbar" data-bind="attr: passwordComplexityInfo().attr"></div>
                                </div>
                            </div>
                            <div class="col-xs-4 f-w-xl">
                                <!-- ko if: passwordFeedback() -->
                                <p id="front-password-info" data-bind="text: passwordComplexityInfo().text, attr: passwordComplexityInfo().text_attr"></p>
                                <!-- /ko -->
                            </div>
                        </div>

                        <div>
                            <!-- ko if: passwordFeedback() -->
                                <p class="help-block osf-box-lt p-xs" data-bind="validationMessage: password" style="display: none;"></p>
                                <p class="help-block osf-box-lt " data-bind="css : { 'p-xs': passwordFeedback().warning }, visible: typedPassword().length > 0, text: passwordFeedback().warning"></p>
                            <!-- /ko -->
                        </div>
                    </div>
                    <!-- Flashed Messages -->
                    <div class="col-sm-12">
                        <div class="help-block osf-box-lt">
                            <p data-bind="html: message, attr: {class: messageClass}"></p>
                        </div>
                    </div>
                </div>
                </br>
                <div class="form-group m-t-md">
                    <div class="col-md-5 col-sm-12" style="padding-left: 25px">
                        <a href="${non_institution_login_url}" >Already have an account?</a>
                        <br>
                        <a href="${institution_login_url}">Login through your institution  <i class="fa fa-arrow-right"></i></a>
                    </div>
                    <div class="col-md-7 col-sm-12">
                        %if recaptcha_site_key:
                            <div class="col-xs-12">
                                <div class="pull-right g-recaptcha" data-sitekey="${recaptcha_site_key}"></div>
                            </div>
                        %endif
                            <div class="col-xs-12">
                                <span class="pull-right p-t-sm"><button type="submit" class="btn btn-success" data-bind="disable: submitted()">Create account</button></span>
                            </div>
                    </div>
                </div>
            </form>
        </div>
        <div class="row">
            <div id="termsAndConditions" class="m-t-md col-sm-6 col-sm-offset-3">
                <p> By clicking "Create account", you agree to our <a href="https://github.com/CenterForOpenScience/centerforopenscience.org/blob/master/TERMS_OF_USE.md">Terms</a> and that you have read our <a href="https://github.com/CenterForOpenScience/centerforopenscience.org/blob/master/PRIVACY_POLICY.md">Privacy Policy</a>, including our information on <a href="https://github.com/CenterForOpenScience/centerforopenscience.org/blob/master/PRIVACY_POLICY.md#f-cookies">Cookie Use</a>.</p>
            </div>
        </div>
    </div>
    %endif
</%def>

<%def name="javascript_bottom()">
    ${parent.javascript_bottom()}
    <script type="text/javascript">
        window.contextVars = $.extend(true, {}, window.contextVars, {
            'campaign': ${ campaign or '' | sjson, n },
        });
    </script>
    <script src=${"/static/public/js/login-page.js" | webpack_asset}></script>
    %if recaptcha_site_key:
        <script src="https://www.google.com/recaptcha/api.js" async defer></script>
    %endif
</%def>

<%def name="stylesheets()">
    ${parent.stylesheets()}
</%def><|MERGE_RESOLUTION|>--- conflicted
+++ resolved
@@ -90,11 +90,7 @@
                         </tr>
                     </table>
                 %elif campaign == "agrixiv-preprints":
-<<<<<<< HEAD
-                    <table style="border-collapse: separate; border-spacing: 30px 0; margin-top: 20px;  margin-bottom: 10px;">
-=======
                     <table style="border-collapse: separate; border-spacing: 30px 0; margin-top: 20px; margin-bottom: 10px;">
->>>>>>> da6eb90c
                         <tr>
                             <td><img src="/static/img/preprint_providers/agrixiv-login.svg" style="width: 150px; padding: 0 10px 0 10px;" /></td>
                             <td><h3>Create a free OSF account to contribute to AgriXiv</h3></td>
