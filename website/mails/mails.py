--- conflicted
+++ resolved
@@ -417,7 +417,6 @@
     subject='Your access request to an OSF project has been declined'
 )
 
-<<<<<<< HEAD
 CROSSREF_ERROR = Mail(
     'crossref_doi_error',
     subject='There was an error creating a DOI for preprint(s). batch_id: ${batch_id}'
@@ -426,9 +425,9 @@
 CROSSREF_CSV = Mail(
     'crossref_csv',
     subject='[auto] Here is a CSV of DOIs related to crossref: ${csv_type}'
-=======
+)
+
 PREPRINT_DOI_CHANGE = Mail(
     'preprint_doi_change',
     subject='Improvements to OSF Preprints DOIs'
->>>>>>> 30e48ac2
 )