--- conflicted
+++ resolved
@@ -55,23 +55,13 @@
     # 'vendor/hgrid/hgrid.js',
     'vendor/bower_components/jquery-autosize/jquery.autosize.min.js',
     # Site-specific JS
-<<<<<<< HEAD
     Bundle(
         'js/project.js',
         'js/addons.js',
+        'js/citations.js',
         # 'js/dropzone-patch.js',
         # 'js/rubeus.js'
     ),
-=======
-    Bundle('js/site.js',
-            'js/language.js',
-            'js/project.js',
-            'js/app.js',
-            'js/addons.js',
-            'js/dropzone-patch.js',
-            'js/rubeus.js',
-            'js/citations.js'),
->>>>>>> ba599be7
     filters='jsmin',
     output='public/js/site.js'
 )
