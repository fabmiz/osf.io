--- conflicted
+++ resolved
@@ -46,10 +46,7 @@
         output="public/js/common.js"
 )
 
-<<<<<<< HEAD
 
-=======
 logger.debug("Registering asset bundles")
->>>>>>> b4ffa6f6
 env.register("js", js)
 env.register("css", css)