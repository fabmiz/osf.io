--- conflicted
+++ resolved
@@ -4103,12 +4103,7 @@
                 user.username,
                 mails.PREREG_CHALLENGE_REJECTED,
                 user=user,
-<<<<<<< HEAD
-                draft_url=draft.absolute_url,
-                mimetype='html'
-=======
                 draft_url=draft.absolute_url
->>>>>>> a77fb46f
             )
         else:
             raise NotImplementedError(
