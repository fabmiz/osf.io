--- conflicted
+++ resolved
@@ -258,13 +258,8 @@
             if page == Comment.OVERVIEW:
                 view_timestamp = user.get_node_comment_timestamps(target_id=node._id)
                 root_target = Guid.load(node._id)
-<<<<<<< HEAD
             elif page == Comment.FILES or page == Comment.WIKI:
-                view_timestamp = user.get_node_comment_timestamps(node, page, target_id=root_id)
-=======
-            elif page == Comment.FILES:
                 view_timestamp = user.get_node_comment_timestamps(target_id=root_id)
->>>>>>> 823f6f9a
                 root_target = Guid.load(root_id)
             else:
                 raise ValueError('Invalid page')
@@ -356,12 +351,9 @@
         self.is_deleted = True
         if self.page == Comment.FILES:
             log_dict['file'] = {'name': self.root_target.referent.name, 'url': self.get_comment_page_url()}
-<<<<<<< HEAD
         elif self.page == Comment.WIKI:
             log_dict['wiki'] = {'name': self.root_target.referent.page_name, 'url': self.get_comment_page_url()}
-=======
         self.date_modified = datetime.datetime.utcnow()
->>>>>>> 823f6f9a
         if save:
             self.save()
             self.node.add_log(
@@ -384,12 +376,9 @@
         }
         if self.page == Comment.FILES:
             log_dict['file'] = {'name': self.root_target.referent.name, 'url': self.get_comment_page_url()}
-<<<<<<< HEAD
         elif self.page == Comment.WIKI:
             log_dict['wiki'] = {'name': self.root_target.referent.page_name, 'url': self.get_comment_page_url()}
-=======
         self.date_modified = datetime.datetime.utcnow()
->>>>>>> 823f6f9a
         if save:
             self.save()
             self.node.add_log(
