--- conflicted
+++ resolved
@@ -2531,11 +2531,6 @@
                 'page': new_page.page_name,
                 'page_id': new_page._primary_key,
                 'version': new_page.version,
-<<<<<<< HEAD
-            },
-            auth=auth,
-            log_date=new_page.date,
-=======
             },
             auth=auth,
             log_date=new_page.date,
@@ -2543,68 +2538,6 @@
         )
         self.save()
 
-    # TODO: Move to wiki add-on
-    def rename_node_wiki(self, name, new_name, auth):
-        """Rename the node's wiki page with new name.
-
-        :param name: A string, the page's name, e.g. ``"My Page"``.
-        :param new_name: A string, the new page's name, e.g. ``"My Renamed Page"``.
-        :param auth: All the auth information including user, API key.
-
-        """
-        # TODO: Fix circular imports
-        from website.addons.wiki.exceptions import (
-            PageCannotRenameError,
-            PageConflictError,
-            PageNotFoundError,
-        )
-
-        name = (name or '').strip()
-        key = to_mongo_key(name)
-        new_name = (new_name or '').strip()
-        new_key = to_mongo_key(new_name)
-        page = self.get_wiki_page(name)
-
-        if key == 'home':
-            raise PageCannotRenameError('Cannot rename wiki home page')
-        if not page:
-            raise PageNotFoundError('Wiki page not found')
-        if (new_key in self.wiki_pages_current and key != new_key) or new_key == 'home':
-            raise PageConflictError(
-                'Page already exists with name {0}'.format(
-                    new_name,
-                )
-            )
-
-        # rename the page first in case we hit a validation exception.
-        old_name = page.page_name
-        page.rename(new_name)
-
-        # TODO: merge historical records like update (prevents log breaks)
-        # transfer the old page versions/current keys to the new name.
-        if key != new_key:
-            self.wiki_pages_versions[new_key] = self.wiki_pages_versions[key]
-            del self.wiki_pages_versions[key]
-            self.wiki_pages_current[new_key] = self.wiki_pages_current[key]
-            del self.wiki_pages_current[key]
-
-        self.add_log(
-            action=NodeLog.WIKI_RENAMED,
-            params={
-                'project': self.parent_id,
-                'node': self._primary_key,
-                'page': page.page_name,
-                'page_id': page._primary_key,
-                'old_page': old_name,
-                'version': page.version,
-            },
-            auth=auth,
->>>>>>> 24fa404f
-            save=False,
-        )
-        self.save()
-
-<<<<<<< HEAD
     # TODO: Move to wiki add-on
     def rename_node_wiki(self, name, new_name, auth):
         """Rename the node's wiki page with new name.
@@ -2670,13 +2603,6 @@
         key = to_mongo_key(name)
         page = self.get_wiki_page(key)
 
-=======
-    def delete_node_wiki(self, name, auth):
-        name = (name or '').strip()
-        key = to_mongo_key(name)
-        page = self.get_wiki_page(key)
-
->>>>>>> 24fa404f
         del self.wiki_pages_current[key]
 
         self.add_log(
