--- conflicted
+++ resolved
@@ -1304,23 +1304,9 @@
         ids = [self._id] + [n._id
                             for n in self.get_descendants_recursive()
                             if n.can_view(auth)]
-<<<<<<< HEAD
         query = Q('__backrefs.logged.node.logs', 'in', ids) & Q('should_hide', 'ne', True)
         return NodeLog.find(query).sort('-_id')
-=======
-        query = Q('__backrefs.logged.node.logs', 'in', ids)
-        logs = NodeLog.find(query).sort('-_id')
-        # FIXME: Before 0.35.0, children node's logs were copied to the parent.
-        # After 0.35.0, logs are not copied; they are aggregated. For projects
-        # created before 0.35.0, we still need to make sure that private children's logs
-        # don't show up in parent project's log feeds. Therefore, we check for "read"
-        # access for every log.
-        # This is expensive. The proper fix is probably to migrate legacy node's logs so
-        # that projects' logs don't include their children's logs /sloria /chennan
-        return [each for each in logs
-                if each and each.node__logged[0]
-                and each.node__logged[0].can_view(auth)]
->>>>>>> fc51e99e
+
 
     @property
     def nodes_pointer(self):
