# -*- coding: utf-8 -*-
import logging
import re

from django.core.exceptions import ValidationError

from osf.models import OSFUser
from osf.utils import sanitize

logger = logging.getLogger(__name__)


def has_anonymous_link(node, auth):
    """check if the node is anonymous to the user

    :param Node node: Node which the user wants to visit
    :param str link: any view-only link in the current url
    :return bool anonymous: Whether the node is anonymous to the user or not
    """
    if auth.private_link:
        return auth.private_link.anonymous
    return False


<<<<<<< HEAD
def validate_contributor(guid, contributors):
    OSFUser = apps.get_model('osf.OSFUser')
    user = OSFUser.load(guid)
    if not user or not user.is_registered:
        raise ValidationError('User does not exist or is not active.')
    elif user not in contributors:
        raise ValidationError('Mentioned user is not a contributor or group member.')
    return True

=======
>>>>>>> 37c18cc9
def get_valid_mentioned_users_guids(comment, contributors):
    """ Get a list of valid users that are mentioned in the comment content.

    :param Node comment: Node that has content and ever_mentioned
    :param list contributors: List of contributors or group members on the node
    :return list new_mentions: List of valid contributors or group members mentioned in the comment content
    """
    mentions = set(re.findall(r'\[[@|\+].*?\]\(htt[ps]{1,2}:\/\/[a-z\d:.]+?\/([a-z\d]{5,})\/\)', comment.content))
    if not mentions:
        return []
    old_mentioned_guids = set(comment.ever_mentioned.values_list('guids___id', flat=True))
    new_mentions = mentions.difference(old_mentioned_guids)

    if OSFUser.objects.filter(is_registered=True, guids___id__in=new_mentions).count() != len(new_mentions):
        raise ValidationError('User does not exist or is not active.')
    elif contributors.filter(guids___id__in=new_mentions).count() != len(new_mentions):
        raise ValidationError('Mentioned user is not a contributor.')

    return list(new_mentions)


def get_pointer_parent(pointer):
    """Given a `Pointer` object, return its parent node.
    """
    # The `parent_node` property of the `Pointer` schema refers to the parents
    # of the pointed-at `Node`, not the parents of the `Pointer`; use the
    # back-reference syntax to find the parents of the `Pointer`.
    parent_refs = pointer.node__parent
    assert len(parent_refs) == 1, 'Pointer must have exactly one parent.'
    return parent_refs[0]


def validate_title(value):
    """Validator for Node#title. Makes sure that the value exists and is not
    above 512 characters.
    """
    if value is None or not value.strip():
        raise ValidationError('Title cannot be blank.')

    value = sanitize.strip_html(value)

    if value is None or not value.strip():
        raise ValidationError('Invalid title.')

    if len(value) > 512:
        raise ValidationError('Title cannot exceed 512 characters.')

    return True


class NodeUpdateError(Exception):
    def __init__(self, reason, key, *args, **kwargs):
        super(NodeUpdateError, self).__init__(reason, *args, **kwargs)
        self.key = key
        self.reason = reason<|MERGE_RESOLUTION|>--- conflicted
+++ resolved
@@ -22,18 +22,6 @@
     return False
 
 
-<<<<<<< HEAD
-def validate_contributor(guid, contributors):
-    OSFUser = apps.get_model('osf.OSFUser')
-    user = OSFUser.load(guid)
-    if not user or not user.is_registered:
-        raise ValidationError('User does not exist or is not active.')
-    elif user not in contributors:
-        raise ValidationError('Mentioned user is not a contributor or group member.')
-    return True
-
-=======
->>>>>>> 37c18cc9
 def get_valid_mentioned_users_guids(comment, contributors):
     """ Get a list of valid users that are mentioned in the comment content.
 
@@ -50,7 +38,7 @@
     if OSFUser.objects.filter(is_registered=True, guids___id__in=new_mentions).count() != len(new_mentions):
         raise ValidationError('User does not exist or is not active.')
     elif contributors.filter(guids___id__in=new_mentions).count() != len(new_mentions):
-        raise ValidationError('Mentioned user is not a contributor.')
+        raise ValidationError('Mentioned user is not a contributor or group member.')
 
     return list(new_mentions)
 
