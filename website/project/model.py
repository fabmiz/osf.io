# -*- coding: utf-8 -*-
import itertools
import os
import re
import urllib
import logging
import datetime
import urlparse
from collections import OrderedDict
import warnings

import pytz
from flask import request
from django.core.urlresolvers import reverse

from modularodm import Q
from modularodm import fields
from modularodm.validators import MaxLengthValidator
from modularodm.exceptions import (
    ValidationTypeError,
    ValidationValueError,
    NoResultsFound,
)

from api.base.utils import absolute_reverse
from framework import status
from framework.mongo import ObjectId
from framework.mongo import StoredObject
from framework.addons import AddonModelMixin
from framework.auth import get_user, User, Auth
from framework.auth import signals as auth_signals
from framework.exceptions import PermissionsError
from framework.guid.model import GuidStoredObject
from framework.auth.utils import privacy_info_handle
from framework.analytics import tasks as piwik_tasks
from framework.mongo.utils import to_mongo_key, unique_on
from framework.analytics import (
    get_basic_counters, increment_user_activity_counters
)
from framework.sentry import log_exception
from framework.transactions.context import TokuTransaction
from framework.utils import iso8601format

from website import language, settings, security, mails
from website.util import web_url_for
from website.util import api_url_for
from website.util import sanitize
from website.exceptions import (
    NodeStateError,
    InvalidSanctionApprovalToken, InvalidSanctionRejectionToken,
)
from website.citations.utils import datetime_to_csl
from website.identifiers.model import IdentifierMixin
from website.util.permissions import expand_permissions
from website.util.permissions import CREATOR_PERMISSIONS, DEFAULT_CONTRIBUTOR_PERMISSIONS, ADMIN
from website.project.metadata.schemas import OSF_META_SCHEMAS
from website.project import signals as project_signals

logger = logging.getLogger(__name__)

VIEW_PROJECT_URL_TEMPLATE = settings.DOMAIN + '{node_id}/'

def has_anonymous_link(node, auth):
    """check if the node is anonymous to the user

    :param Node node: Node which the user wants to visit
    :param str link: any view-only link in the current url
    :return bool anonymous: Whether the node is anonymous to the user or not
    """
    view_only_link = auth.private_key or request.args.get('view_only', '').strip('/')
    if not view_only_link:
        return False
    if node.is_public:
        return False
    return any(
        link.anonymous
        for link in node.private_links_active
        if link.key == view_only_link
    )

class MetaSchema(StoredObject):

    _id = fields.StringField(default=lambda: str(ObjectId()))
    name = fields.StringField()
    schema = fields.DictionaryField(default={})
    category = fields.StringField()

    # Deprecated legacy field
    metadata_version = fields.IntegerField()
    # Version of the schema to use (e.g. if questions, responses change)
    schema_version = fields.IntegerField()

    @property
    def requires_approval(self):
        return self.schema.get('config', {}).get('requiresApproval', False)

    @property
    def fulfills(self):
        return self.schema.get('config', {}).get('fulfills', [])

def ensure_schema(schema, name, version=1):
    try:
        schema_obj = MetaSchema.find_one(
            Q('name', 'eq', name) &
            Q('schema_version', 'eq', version)
        )
    except NoResultsFound:
        meta_schema = {
            'name': name,
            'schema_version': version,
            'schema': schema,
        }
        schema_obj = MetaSchema(**meta_schema)
        schema_obj.save()
    return schema_obj

def ensure_schemas():
    """Import meta-data schemas from JSON to database if not already loaded
    """
    for schema in OSF_META_SCHEMAS:
        ensure_schema(schema, schema['name'], schema.get('version', 1))

class MetaData(GuidStoredObject):

    _id = fields.StringField(primary=True)

    target = fields.AbstractForeignField(backref='metadata')
    data = fields.DictionaryField()

    date_created = fields.DateTimeField(auto_now_add=datetime.datetime.utcnow)
    date_modified = fields.DateTimeField(auto_now=datetime.datetime.utcnow)


def validate_comment_reports(value, *args, **kwargs):
    for key, val in value.iteritems():
        if not User.load(key):
            raise ValidationValueError('Keys must be user IDs')
        if not isinstance(val, dict):
            raise ValidationTypeError('Values must be dictionaries')
        if 'category' not in val or 'text' not in val:
            raise ValidationValueError(
                'Values must include `category` and `text` keys'
            )


class Comment(GuidStoredObject):

    _id = fields.StringField(primary=True)

    user = fields.ForeignField('user', required=True, backref='commented')
    node = fields.ForeignField('node', required=True, backref='comment_owner')
    target = fields.AbstractForeignField(required=True, backref='commented')

    date_created = fields.DateTimeField(auto_now_add=datetime.datetime.utcnow)
    date_modified = fields.DateTimeField(auto_now=datetime.datetime.utcnow)
    modified = fields.BooleanField()

    is_deleted = fields.BooleanField(default=False)
    content = fields.StringField()

    # Dictionary field mapping user IDs to dictionaries of report details:
    # {
    #   'icpnw': {'category': 'hate', 'message': 'offensive'},
    #   'cdi38': {'category': 'spam', 'message': 'godwins law'},
    # }
    reports = fields.DictionaryField(validate=validate_comment_reports)

    @classmethod
    def create(cls, auth, **kwargs):
        comment = cls(**kwargs)
        comment.save()

        comment.node.add_log(
            NodeLog.COMMENT_ADDED,
            {
                'project': comment.node.parent_id,
                'node': comment.node._id,
                'user': comment.user._id,
                'comment': comment._id,
            },
            auth=auth,
            save=False,
        )

        comment.node.save()

        return comment

    def edit(self, content, auth, save=False):
        self.content = content
        self.modified = True
        self.node.add_log(
            NodeLog.COMMENT_UPDATED,
            {
                'project': self.node.parent_id,
                'node': self.node._id,
                'user': self.user._id,
                'comment': self._id,
            },
            auth=auth,
            save=False,
        )
        if save:
            self.save()

    def delete(self, auth, save=False):
        self.is_deleted = True
        self.node.add_log(
            NodeLog.COMMENT_REMOVED,
            {
                'project': self.node.parent_id,
                'node': self.node._id,
                'user': self.user._id,
                'comment': self._id,
            },
            auth=auth,
            save=False,
        )
        if save:
            self.save()

    def undelete(self, auth, save=False):
        self.is_deleted = False
        self.node.add_log(
            NodeLog.COMMENT_ADDED,
            {
                'project': self.node.parent_id,
                'node': self.node._id,
                'user': self.user._id,
                'comment': self._id,
            },
            auth=auth,
            save=False,
        )
        if save:
            self.save()

    def report_abuse(self, user, save=False, **kwargs):
        """Report that a comment is abuse.

        :param User user: User submitting the report
        :param bool save: Save changes
        :param dict kwargs: Report details
        :raises: ValueError if the user submitting abuse is the same as the
            user who posted the comment
        """
        if user == self.user:
            raise ValueError
        self.reports[user._id] = kwargs
        if save:
            self.save()

    def unreport_abuse(self, user, save=False):
        """Revoke report of abuse.

        :param User user: User who submitted the report
        :param bool save: Save changes
        :raises: ValueError if user has not reported comment as abuse
        """
        try:
            self.reports.pop(user._id)
        except KeyError:
            raise ValueError('User has not reported comment as abuse')

        if save:
            self.save()


@unique_on(['params.node', '_id'])
class NodeLog(StoredObject):

    _id = fields.StringField(primary=True, default=lambda: str(ObjectId()))

    date = fields.DateTimeField(default=datetime.datetime.utcnow, index=True)
    action = fields.StringField(index=True)
    params = fields.DictionaryField()
    should_hide = fields.BooleanField(default=False)

    was_connected_to = fields.ForeignField('node', list=True)

    user = fields.ForeignField('user', backref='created')
    foreign_user = fields.StringField()

    DATE_FORMAT = '%m/%d/%Y %H:%M UTC'

    # Log action constants -- NOTE: templates stored in log_templates.mako
    CREATED_FROM = 'created_from'

    PROJECT_CREATED = 'project_created'
    PROJECT_REGISTERED = 'project_registered'
    PROJECT_DELETED = 'project_deleted'

    NODE_CREATED = 'node_created'
    NODE_FORKED = 'node_forked'
    NODE_REMOVED = 'node_removed'

    POINTER_CREATED = 'pointer_created'
    POINTER_FORKED = 'pointer_forked'
    POINTER_REMOVED = 'pointer_removed'

    WIKI_UPDATED = 'wiki_updated'
    WIKI_DELETED = 'wiki_deleted'
    WIKI_RENAMED = 'wiki_renamed'

    CONTRIB_ADDED = 'contributor_added'
    CONTRIB_REMOVED = 'contributor_removed'
    CONTRIB_REORDERED = 'contributors_reordered'

    PERMISSIONS_UPDATED = 'permissions_updated'

    MADE_PRIVATE = 'made_private'
    MADE_PUBLIC = 'made_public'

    TAG_ADDED = 'tag_added'
    TAG_REMOVED = 'tag_removed'

    EDITED_TITLE = 'edit_title'
    EDITED_DESCRIPTION = 'edit_description'

    UPDATED_FIELDS = 'updated_fields'

    FILE_MOVED = 'addon_file_moved'
    FILE_COPIED = 'addon_file_copied'

    FOLDER_CREATED = 'folder_created'

    FILE_ADDED = 'file_added'
    FILE_UPDATED = 'file_updated'
    FILE_REMOVED = 'file_removed'
    FILE_RESTORED = 'file_restored'

    ADDON_ADDED = 'addon_added'
    ADDON_REMOVED = 'addon_removed'
    COMMENT_ADDED = 'comment_added'
    COMMENT_REMOVED = 'comment_removed'
    COMMENT_UPDATED = 'comment_updated'

    MADE_CONTRIBUTOR_VISIBLE = 'made_contributor_visible'
    MADE_CONTRIBUTOR_INVISIBLE = 'made_contributor_invisible'

    EXTERNAL_IDS_ADDED = 'external_ids_added'

    EMBARGO_APPROVED = 'embargo_approved'
    EMBARGO_CANCELLED = 'embargo_cancelled'
    EMBARGO_COMPLETED = 'embargo_completed'
    EMBARGO_INITIATED = 'embargo_initiated'
    RETRACTION_APPROVED = 'retraction_approved'
    RETRACTION_CANCELLED = 'retraction_cancelled'
    RETRACTION_INITIATED = 'retraction_initiated'

    REGISTRATION_APPROVAL_CANCELLED = 'registration_approval_cancelled'
    REGISTRATION_APPROVAL_INITIATED = 'registration_approval_initiated'
    REGISTRATION_APPROVAL_COMPLETE = 'registration_approval_complete'

    def __repr__(self):
        return ('<NodeLog({self.action!r}, params={self.params!r}) '
                'with id {self._id!r}>').format(self=self)

    @property
    def node(self):
        """Return the :class:`Node` associated with this log."""
        return (
            Node.load(self.params.get('node')) or
            Node.load(self.params.get('project'))
        )

    @property
    def tz_date(self):
        '''Return the timezone-aware date.
        '''
        # Date should always be defined, but a few logs in production are
        # missing dates; return None and log error if date missing
        if self.date:
            return self.date.replace(tzinfo=pytz.UTC)
        logger.error('Date missing on NodeLog {}'.format(self._primary_key))

    @property
    def formatted_date(self):
        '''Return the timezone-aware, ISO-formatted string representation of
        this log's date.
        '''
        if self.tz_date:
            return self.tz_date.isoformat()

    def resolve_node(self, node):
        """A single `NodeLog` record may be attached to multiple `Node` records
        (parents, forks, registrations, etc.), so the node that the log refers
        to may not be the same as the node the user is viewing. Use
        `resolve_node` to determine the relevant node to use for permission
        checks.

        :param Node node: Node being viewed
        """
        if self.node == node or self.node in node.nodes:
            return self.node
        if node.is_fork_of(self.node) or node.is_registration_of(self.node):
            return node
        for child in node.nodes:
            if child.is_fork_of(self.node) or node.is_registration_of(self.node):
                return child
        return False

    def can_view(self, node, auth):
        node_to_check = self.resolve_node(node)
        if node_to_check:
            return node_to_check.can_view(auth)
        return False

    def _render_log_contributor(self, contributor, anonymous=False):
        user = User.load(contributor)
        if not user:
            return None
        if self.node:
            fullname = user.display_full_name(node=self.node)
        else:
            fullname = user.fullname
        return {
            'id': privacy_info_handle(user._primary_key, anonymous),
            'fullname': privacy_info_handle(fullname, anonymous, name=True),
            'registered': user.is_registered,
        }


class Tag(StoredObject):

    _id = fields.StringField(primary=True, validate=MaxLengthValidator(128))

    def __repr__(self):
        return '<Tag() with id {self._id!r}>'.format(self=self)

    @property
    def url(self):
        return '/search/?tags={}'.format(self._id)


class Pointer(StoredObject):
    """A link to a Node. The Pointer delegates all but a few methods to its
    contained Node. Forking and registration are overridden such that the
    link is cloned, but its contained Node is not.
    """
    #: Whether this is a pointer or not
    primary = False

    _id = fields.StringField()
    node = fields.ForeignField('node', backref='_pointed')

    _meta = {'optimistic': True}

    def _clone(self):
        if self.node:
            clone = self.clone()
            clone.node = self.node
            clone.save()
            return clone

    def fork_node(self, *args, **kwargs):
        return self._clone()

    def register_node(self, *args, **kwargs):
        return self._clone()

    def use_as_template(self, *args, **kwargs):
        return self._clone()

    def resolve(self):
        return self.node

    def __getattr__(self, item):
        """Delegate attribute access to the node being pointed to."""
        # Prevent backref lookups from being overriden by proxied node
        try:
            return super(Pointer, self).__getattr__(item)
        except AttributeError:
            pass
        if self.node:
            return getattr(self.node, item)
        raise AttributeError(
            'Pointer object has no attribute {0}'.format(
                item
            )
        )


def get_pointer_parent(pointer):
    """Given a `Pointer` object, return its parent node.
    """
    # The `parent_node` property of the `Pointer` schema refers to the parents
    # of the pointed-at `Node`, not the parents of the `Pointer`; use the
    # back-reference syntax to find the parents of the `Pointer`.
    parent_refs = pointer.node__parent
    assert len(parent_refs) == 1, 'Pointer must have exactly one parent.'
    return parent_refs[0]


def validate_category(value):
    """Validator for Node#category. Makes sure that the value is one of the
    categories defined in CATEGORY_MAP.
    """
    if value not in Node.CATEGORY_MAP.keys():
        raise ValidationValueError('Invalid value for category.')
    return True


def validate_title(value):
    """Validator for Node#title. Makes sure that the value exists and is not
    above 200 characters.
    """
    if value is None or not value.strip():
        raise ValidationValueError('Title cannot be blank.')

    if len(value) > 200:
        raise ValidationValueError('Title cannot exceed 200 characters.')
    return True

def validate_user(value):
    if value != {}:
        user_id = value.iterkeys().next()
        if User.find(Q('_id', 'eq', user_id)).count() != 1:
            raise ValidationValueError('User does not exist.')
    return True

class NodeUpdateError(Exception):
    def __init__(self, reason, key, *args, **kwargs):
        super(NodeUpdateError, self).__init__(*args, **kwargs)
        self.key = key
        self.reason = reason

class Node(GuidStoredObject, AddonModelMixin, IdentifierMixin):

    #: Whether this is a pointer or not
    primary = True

    is_draft_registration = False

    # Node fields that trigger an update to Solr on save
    SOLR_UPDATE_FIELDS = {
        'title',
        'category',
        'description',
        'visible_contributor_ids',
        'tags',
        'is_fork',
        'is_registration',
        'retraction',
        'embargo',
        'is_public',
        'is_deleted',
        'wiki_pages_current',
        'is_retracted',
    }

    # Maps category identifier => Human-readable representation for use in
    # titles, menus, etc.
    # Use an OrderedDict so that menu items show in the correct order
    CATEGORY_MAP = OrderedDict([
        ('', 'Uncategorized'),
        ('project', 'Project'),
        ('hypothesis', 'Hypothesis'),
        ('methods and measures', 'Methods and Measures'),
        ('procedure', 'Procedure'),
        ('instrumentation', 'Instrumentation'),
        ('data', 'Data'),
        ('analysis', 'Analysis'),
        ('communication', 'Communication'),
        ('other', 'Other'),
    ])

    WRITABLE_WHITELIST = [
        'title',
        'description',
        'category',
    ]

    _id = fields.StringField(primary=True)

    date_created = fields.DateTimeField(auto_now_add=datetime.datetime.utcnow, index=True)

    # Privacy
    is_public = fields.BooleanField(default=False, index=True)

    # User mappings
    permissions = fields.DictionaryField()
    visible_contributor_ids = fields.StringField(list=True)

    # Project Organization
    is_dashboard = fields.BooleanField(default=False, index=True)
    is_folder = fields.BooleanField(default=False, index=True)

    # Expanded: Dictionary field mapping user IDs to expand state of this node:
    # {
    #   'icpnw': True,
    #   'cdi38': False,
    # }
    expanded = fields.DictionaryField(default={}, validate=validate_user)

    is_deleted = fields.BooleanField(default=False, index=True)
    deleted_date = fields.DateTimeField(index=True)

    is_registration = fields.BooleanField(default=False, index=True)
    registered_date = fields.DateTimeField(index=True)
    registered_user = fields.ForeignField('user', backref='registered')
    registered_schema = fields.ForeignField('metaschema', backref='registered')
    registered_meta = fields.DictionaryField()
    registration_approval = fields.ForeignField('registrationapproval')
    retraction = fields.ForeignField('retraction')
    embargo = fields.ForeignField('embargo')

    draft_registrations = fields.ForeignField('draftregistration', backref='branched', list=True, default=[])

    is_fork = fields.BooleanField(default=False, index=True)
    forked_date = fields.DateTimeField(index=True)

    title = fields.StringField(validate=validate_title)
    description = fields.StringField()
    category = fields.StringField(validate=validate_category, index=True)

    # One of 'public', 'private'
    # TODO: Add validator
    comment_level = fields.StringField(default='private')

    wiki_pages_current = fields.DictionaryField()
    wiki_pages_versions = fields.DictionaryField()
    # Dictionary field mapping node wiki page to sharejs private uuid.
    # {<page_name>: <sharejs_id>}
    wiki_private_uuids = fields.DictionaryField()
    file_guid_to_share_uuids = fields.DictionaryField()

    creator = fields.ForeignField('user', backref='created')
    contributors = fields.ForeignField('user', list=True, backref='contributed')
    users_watching_node = fields.ForeignField('user', list=True, backref='watched')

    logs = fields.ForeignField('nodelog', list=True, backref='logged')
    tags = fields.ForeignField('tag', list=True, backref='tagged')

    # Tags for internal use
    system_tags = fields.StringField(list=True)

    nodes = fields.AbstractForeignField(list=True, backref='parent')
    forked_from = fields.ForeignField('node', backref='forked', index=True)
    registered_from = fields.ForeignField('node', backref='registrations', index=True)

    # The node (if any) used as a template for this node's creation
    template_node = fields.ForeignField('node', backref='template_node', index=True)

    piwik_site_id = fields.StringField()

    # Dictionary field mapping user id to a list of nodes in node.nodes which the user has subscriptions for
    # {<User.id>: [<Node._id>, <Node2._id>, ...] }
    child_node_subscriptions = fields.DictionaryField(default=dict)

    _meta = {
        'optimistic': True,
    }

    def __init__(self, *args, **kwargs):
        super(Node, self).__init__(*args, **kwargs)

        if kwargs.get('_is_loaded', False):
            return

        if self.creator:
            self.contributors.append(self.creator)
            self.set_visible(self.creator, visible=True, log=False)

            # Add default creator permissions
            for permission in CREATOR_PERMISSIONS:
                self.add_permission(self.creator, permission, save=False)

    def __repr__(self):
        return ('<Node(title={self.title!r}, category={self.category!r}) '
                'with _id {self._id!r}>').format(self=self)

    # For Django compatibility
    @property
    def pk(self):
        return self._id

    @property
    def category_display(self):
        """The human-readable representation of this node's category."""
        return self.CATEGORY_MAP[self.category]

    @property
    def pending_registration(self):
        if self.registration_approval is None:
            if self.parent_node:
                return self.parent_node.pending_registration
            return False
        return self.registration_approval.pending_approval

    @property
    def is_registered(self):
        if self.registration_approval is None:
            if self.parent_node:
                return self.parent_node.is_registered
            return False
        return self.registration_approval.is_approved

    @property
    def is_retracted(self):
        if self.retraction is None:
            if self.parent_node:
                return self.parent_node.is_retracted
            return False
        return self.retraction.is_approved

    @property
    def pending_retraction(self):
        if self.retraction is None:
            if self.parent_node:
                return self.parent_node.pending_retraction
            return False
        return self.retraction.pending_approval

    @property
    def embargo_end_date(self):
        if self.embargo is None:
            if self.parent_node:
                return self.parent_node.embargo_end_date
            return False
        return self.embargo.embargo_end_date

    @property
    def pending_embargo(self):
        if self.embargo is None:
            if self.parent_node:
                return self.parent_node.pending_embargo
            return False
        return self.embargo.pending_approval

    # FIXME(hrybacki): Need a more meaningful name
    @property
    def embargo_pending_registration(self):
        if self.embargo is None:
            if self.parent_node:
                return self.parent_node.pending_registration
            return False
        return self.embargo.pending_registration

    @property
    def private_links(self):
        return self.privatelink__shared

    @property
    def private_links_active(self):
        return [x for x in self.private_links if not x.is_deleted]

    @property
    def private_link_keys_active(self):
        return [x.key for x in self.private_links if not x.is_deleted]

    @property
    def private_link_keys_deleted(self):
        return [x.key for x in self.private_links if x.is_deleted]

    def path_above(self, auth):
        parents = self.parents
        return '/' + '/'.join([p.title if p.can_view(auth) else '-- private project --' for p in reversed(parents)])

    @property
    def ids_above(self):
        parents = self.parents
        return {p._id for p in parents}

    def can_edit(self, auth=None, user=None):
        """Return if a user is authorized to edit this node.
        Must specify one of (`auth`, `user`).

        :param Auth auth: Auth object to check
        :param User user: User object to check
        :returns: Whether user has permission to edit this node.
        """
        if not auth and not user:
            raise ValueError('Must pass either `auth` or `user`')
        if auth and user:
            raise ValueError('Cannot pass both `auth` and `user`')
        user = user or auth.user
        if auth:
            is_api_node = auth.api_node == self
        else:
            is_api_node = False
        return (
            (user and self.has_permission(user, 'write'))
            or is_api_node
        )

    def active_contributors(self, include=lambda n: True):
        for contrib in self.contributors:
            if contrib.is_active and include(contrib):
                yield contrib

    def is_admin_parent(self, user):
        if self.has_permission(user, 'admin', check_parent=False):
            return True
        if self.parent_node:
            return self.parent_node.is_admin_parent(user)
        return False

    def can_view(self, auth):
        if not auth and not self.is_public:
            return False

        return (
            self.is_public or
            (auth.user and self.has_permission(auth.user, 'read')) or
            auth.private_key in self.private_link_keys_active or
            self.is_admin_parent(auth.user)
        )

    def is_expanded(self, user=None):
        """Return if a user is has expanded the folder in the dashboard view.
        Must specify one of (`auth`, `user`).

        :param User user: User object to check
        :returns: Boolean if the folder is expanded.
        """
        if user._id in self.expanded:
            return self.expanded[user._id]
        else:
            return False

    def expand(self, user=None):
        self.expanded[user._id] = True
        self.save()

    def collapse(self, user=None):
        self.expanded[user._id] = False
        self.save()

    def is_derived_from(self, other, attr):
        derived_from = getattr(self, attr)
        while True:
            if derived_from is None:
                return False
            if derived_from == other:
                return True
            derived_from = getattr(derived_from, attr)

    def is_fork_of(self, other):
        return self.is_derived_from(other, 'forked_from')

    def is_registration_of(self, other):
        return self.is_derived_from(other, 'registered_from')

    @property
    def forks(self):
        """List of forks of this node"""
        return list(self.node__forked.find(Q('is_deleted', 'eq', False) &
                                           Q('is_registration', 'ne', True)))

    def add_permission(self, user, permission, save=False):
        """Grant permission to a user.

<<<<<<< HEAD
        :param User user: User to grant permission to
=======
>>>>>>> c10f6bed
        :param str permission: Permission to grant
        :param bool save: Save changes
        :raises: ValueError if user already has permission
        """
        if user._id not in self.permissions:
            self.permissions[user._id] = [permission]
        else:
            if permission in self.permissions[user._id]:
                raise ValueError('User already has permission {0}'.format(permission))
            self.permissions[user._id].append(permission)
        if save:
            self.save()

    def remove_permission(self, user, permission, save=False):
        """Revoke permission from a user.

        :param User user: User to revoke permission from
        :param str permission: Permission to revoke
        :param bool save: Save changes
        :raises: ValueError if user does not have permission
        """
        try:
            self.permissions[user._id].remove(permission)
        except (KeyError, ValueError):
            raise ValueError('User does not have permission {0}'.format(permission))
        if save:
            self.save()

    def clear_permission(self, user, save=False):
        """Clear all permissions for a user.

        :param User user: User to revoke permission from
        :param bool save: Save changes
        :raises: ValueError if user not in permissions
        """
        try:
            self.permissions.pop(user._id)
        except KeyError:
            raise ValueError(
                'User {0} not in permissions list for node {1}'.format(
                    user._id, self._id,
                )
            )
        if save:
            self.save()

    def set_permissions(self, user, permissions, save=False):
        self.permissions[user._id] = permissions
        if save:
            self.save()

    def has_permission(self, user, permission, check_parent=True):
        """Check whether user has permission.

        :param User user: User to test
        :param str permission: Required permission
        :returns: User has required permission
        """
        if user is None:
            logger.warn('User is ``None``.')
            return False
        if permission in self.permissions.get(user._id, []):
            return True
        if permission == 'read' and check_parent:
            return self.is_admin_parent(user)
        return False

    def can_read_children(self, user):
        """Checks if the given user has read permissions on any child nodes
            that are not registrations or deleted
        """
        if self.has_permission(user, 'read'):
            return True

        for node in self.nodes:
            if not node.primary or node.is_deleted:
                continue

            if node.can_read_children(user):
                return True

        return False

    def get_permissions(self, user):
        """Get list of permissions for user.

        :param User user: User to check
        :returns: List of permissions
        :raises: ValueError if user not found in permissions
        """
        return self.permissions.get(user._id, [])

    def adjust_permissions(self):
        for key in self.permissions.keys():
            if key not in self.contributors:
                self.permissions.pop(key)

    @property
    def visible_contributors(self):
        return [
            User.load(_id)
            for _id in self.visible_contributor_ids
        ]

    @property
    def parents(self):
        if self.parent_node:
            return [self.parent_node] + self.parent_node.parents
        return []

    @property
    def admin_contributor_ids(self, contributors=None):
        contributor_ids = self.contributors._to_primary_keys()
        admin_ids = set()
        for parent in self.parents:
            admins = [
                user for user, perms in parent.permissions.iteritems()
                if 'admin' in perms
            ]
            admin_ids.update(set(admins).difference(contributor_ids))
        return admin_ids

    @property
    def admin_contributors(self):
        return sorted(
            [User.load(_id) for _id in self.admin_contributor_ids],
            key=lambda user: user.family_name,
        )

    def get_visible(self, user):
        if not self.is_contributor(user):
            raise ValueError(u'User {0} not in contributors'.format(user))
        return user._id in self.visible_contributor_ids

    def update_visible_ids(self, save=False):
        """Update the order of `visible_contributor_ids`. Updating on making
        a contributor visible is more efficient than recomputing order on
        accessing `visible_contributors`.
        """
        self.visible_contributor_ids = [
            contributor._id
            for contributor in self.contributors
            if contributor._id in self.visible_contributor_ids
        ]
        if save:
            self.save()

    def set_visible(self, user, visible, log=True, auth=None, save=False):
        if not self.is_contributor(user):
            raise ValueError(u'User {0} not in contributors'.format(user))
        if visible and user._id not in self.visible_contributor_ids:
            self.visible_contributor_ids.append(user._id)
            self.update_visible_ids(save=False)
        elif not visible and user._id in self.visible_contributor_ids:
            if len(self.visible_contributor_ids) == 1:
                raise ValueError(
                    'Must have at least one visible contributor'
                )
            self.visible_contributor_ids.remove(user._id)
        else:
            return
        message = (
            NodeLog.MADE_CONTRIBUTOR_VISIBLE
            if visible
            else NodeLog.MADE_CONTRIBUTOR_INVISIBLE
        )
        if log:
            self.add_log(
                message,
                params={
                    'parent': self.parent_id,
                    'node': self._id,
                    'contributors': [user._id],
                },
                auth=auth,
                save=False,
            )
        if save:
            self.save()

    def can_comment(self, auth):
        if self.comment_level == 'public':
            return auth.logged_in and (
                self.is_public or
                (auth.user and self.has_permission(auth.user, 'read'))
            )
        return self.is_contributor(auth.user)

    def update(self, fields, auth=None, save=True):
        if self.is_registration:
            raise NodeUpdateError(reason="Registered content cannot be updated")
        values = {}
        for key, value in fields.iteritems():
            if key not in self.WRITABLE_WHITELIST:
                continue
            with warnings.catch_warnings():
                try:
                    # This is in place because historically projects and components
                    # live on different ElasticSearch indexes, and at the time of Node.save
                    # there is no reliable way to check what the old Node.category
                    # value was. When the cateogory changes it is possible to have duplicate/dead
                    # search entries, so always delete the ES doc on categoryt change
                    # TODO: consolidate Node indexes into a single index, refactor search
                    if key == 'category':
                        self.delete_search_entry()
                    ###############
                    values[key] = {
                        'old': getattr(self, key),
                        'new': value,
                    }
                    setattr(self, key, value)
                except AttributeError:
                    raise NodeUpdateError(reason="Invalid value for attribute '{0}'".format(key), key=key)
                except warnings.Warning:
                    raise NodeUpdateError(reason="Attribute '{0}' doesn't exist on the Node class".format(key), key=key)
        if save:
            updated = self.save()
        else:
            updated = []
        for key in values:
            values[key]['new'] = getattr(self, key)
        self.add_log(NodeLog.UPDATED_FIELDS,
                     params={
                         'node': self._id,
                         'updated_fields': {
                             key: {
                                 'old': values[key]['old'],
                                 'new': values[key]['new']
                             }
                             for key in values
                         }
                     },
                     auth=auth)
        return updated

    def save(self, *args, **kwargs):
        update_piwik = kwargs.pop('update_piwik', True)
        self.adjust_permissions()

        first_save = not self._is_loaded

        if first_save and self.is_dashboard:
            existing_dashboards = self.creator.node__contributed.find(
                Q('is_dashboard', 'eq', True)
            )
            if existing_dashboards.count() > 0:
                raise NodeStateError("Only one dashboard allowed per user.")

        is_original = not self.is_registration and not self.is_fork
        if 'suppress_log' in kwargs.keys():
            suppress_log = kwargs['suppress_log']
            del kwargs['suppress_log']
        else:
            suppress_log = False

        saved_fields = super(Node, self).save(*args, **kwargs)

        if first_save and is_original and not suppress_log:
            # TODO: This logic also exists in self.use_as_template()
            for addon in settings.ADDONS_AVAILABLE:
                if 'node' in addon.added_default:
                    self.add_addon(addon.short_name, auth=None, log=False)

            # Define log fields for non-component project
            log_action = NodeLog.PROJECT_CREATED
            log_params = {
                'node': self._primary_key,
            }

            if getattr(self, 'parent', None):
                # Append log to parent
                self.parent.nodes.append(self)
                self.parent.save()
                log_params.update({'parent_node': self.parent._primary_key})

            # Add log with appropriate fields
            self.add_log(
                log_action,
                params=log_params,
                auth=Auth(user=self.creator),
                log_date=self.date_created,
                save=True,
            )

        # Only update Solr if at least one stored field has changed, and if
        # public or privacy setting has changed
        need_update = bool(self.SOLR_UPDATE_FIELDS.intersection(saved_fields))
        if not self.is_public:
            if first_save or 'is_public' not in saved_fields:
                need_update = False
        if self.is_folder or self.archiving:
            need_update = False
        if need_update:
            self.update_search()

        # This method checks what has changed.
        if settings.PIWIK_HOST and update_piwik:
            piwik_tasks.update_node(self._id, saved_fields)

        # Return expected value for StoredObject::save
        return saved_fields

    ######################################
    # Methods that return a new instance #
    ######################################

    def use_as_template(self, auth, changes=None, top_level=True):
        """Create a new project, using an existing project as a template.

        :param auth: The user to be assigned as creator
        :param changes: A dictionary of changes, keyed by node id, which
                        override the attributes of the template project or its
                        children.
        :return: The `Node` instance created.
        """
        changes = changes or dict()

        # build the dict of attributes to change for the new node
        try:
            attributes = changes[self._id]
            # TODO: explicitly define attributes which may be changed.
        except (AttributeError, KeyError):
            attributes = dict()

        new = self.clone()

        # clear permissions, which are not cleared by the clone method
        new.permissions = {}
        new.visible_contributor_ids = []

        # Clear quasi-foreign fields
        new.wiki_pages_current = {}
        new.wiki_pages_versions = {}
        new.wiki_private_uuids = {}
        new.file_guid_to_share_uuids = {}

        # set attributes which may be overridden by `changes`
        new.is_public = False
        new.description = None

        # apply `changes`
        for attr, val in attributes.iteritems():
            setattr(new, attr, val)

        # set attributes which may NOT be overridden by `changes`
        new.creator = auth.user
        new.template_node = self
        new.add_contributor(contributor=auth.user, permissions=CREATOR_PERMISSIONS, log=False, save=False)
        new.is_fork = False
        new.is_registration = False
        new.piwik_site_id = None

        # If that title hasn't been changed, apply the default prefix (once)
        if (new.title == self.title
                and top_level
                and language.TEMPLATED_FROM_PREFIX not in new.title):
            new.title = ''.join((language.TEMPLATED_FROM_PREFIX, new.title, ))

        # Slight hack - date_created is a read-only field.
        new._fields['date_created'].__set__(
            new,
            datetime.datetime.utcnow(),
            safe=True
        )

        new.save(suppress_log=True)

        # Log the creation
        new.add_log(
            NodeLog.CREATED_FROM,
            params={
                'node': new._primary_key,
                'template_node': {
                    'id': self._primary_key,
                    'url': self.url,
                },
            },
            auth=auth,
            log_date=new.date_created,
            save=False,
        )

        # add mandatory addons
        # TODO: This logic also exists in self.save()
        for addon in settings.ADDONS_AVAILABLE:
            if 'node' in addon.added_default:
                new.add_addon(addon.short_name, auth=None, log=False)

        # deal with the children of the node, if any
        new.nodes = [
            x.use_as_template(auth, changes, top_level=False)
            for x in self.nodes
            if x.can_view(auth)
        ]

        new.save()
        return new

    ############
    # Pointers #
    ############

    def add_pointer(self, node, auth, save=True):
        """Add a pointer to a node.

        :param Node node: Node to add
        :param Auth auth: Consolidated authorization
        :param bool save: Save changes
        :return: Created pointer
        """
        # Fail if node already in nodes / pointers. Note: cast node and node
        # to primary keys to test for conflicts with both nodes and pointers
        # contained in `self.nodes`.
        if node._id in self.node_ids:
            raise ValueError(
                'Pointer to node {0} already in list'.format(node._id)
            )

        # If a folder, prevent more than one pointer to that folder. This will prevent infinite loops on the Dashboard.
        # Also, no pointers to the dashboard project, which could cause loops as well.
        already_pointed = node.pointed
        if node.is_folder and len(already_pointed) > 0:
            raise ValueError(
                'Pointer to folder {0} already exists. Only one pointer to any given folder allowed'.format(node._id)
            )
        if node.is_dashboard:
            raise ValueError(
                'Pointer to dashboard ({0}) not allowed.'.format(node._id)
            )

        # Append pointer
        pointer = Pointer(node=node)
        pointer.save()
        self.nodes.append(pointer)

        # Add log
        self.add_log(
            action=NodeLog.POINTER_CREATED,
            params={
                'parent_node': self.parent_id,
                'node': self._primary_key,
                'pointer': {
                    'id': pointer.node._id,
                    'url': pointer.node.url,
                    'title': pointer.node.title,
                    'category': pointer.node.category,
                },
            },
            auth=auth,
            save=False,
        )

        # Optionally save changes
        if save:
            self.save()

        return pointer

    def rm_pointer(self, pointer, auth):
        """Remove a pointer.

        :param Pointer pointer: Pointer to remove
        :param Auth auth: Consolidated authorization
        """
        if pointer not in self.nodes:
            raise ValueError

        # Remove `Pointer` object; will also remove self from `nodes` list of
        # parent node
        Pointer.remove_one(pointer)

        # Add log
        self.add_log(
            action=NodeLog.POINTER_REMOVED,
            params={
                'parent_node': self.parent_id,
                'node': self._primary_key,
                'pointer': {
                    'id': pointer.node._id,
                    'url': pointer.node.url,
                    'title': pointer.node.title,
                    'category': pointer.node.category,
                },
            },
            auth=auth,
            save=False,
        )

    @property
    def node_ids(self):
        return [
            node._id if node.primary else node.node._id
            for node in self.nodes
        ]

    @property
    def nodes_primary(self):
        return [
            node
            for node in self.nodes
            if node.primary
        ]

    def node_and_primary_descendants(self):
        """Gets an iterator for a node and all of its primary (non-pointer) descendants

        :param node Node: target Node
        """
        return itertools.chain([self], self.get_descendants_recursive(lambda n: n.primary))

    @property
    def depth(self):
        return len(self.parents)

    def next_descendants(self, auth, condition=lambda auth, node: True):
        """
        Recursively find the first set of descedants under a given node that meet a given condition

        returns a list of [(node, [children]), ...]
        """
        ret = []
        for node in self.nodes:
            if condition(auth, node):
                # base case
                ret.append((node, []))
            else:
                ret.append((node, node.next_descendants(auth, condition)))
        ret = [item for item in ret if item[1] or condition(auth, item[0])]  # prune empty branches
        return ret

    def get_descendants_recursive(self, include=lambda n: True):
        for node in self.nodes:
            if include(node):
                yield node
            if node.primary:
                for descendant in node.get_descendants_recursive(include):
                    if include(descendant):
                        yield descendant

    def get_aggregate_logs_queryset(self, auth):
        ids = [self._id] + [n._id
                            for n in self.get_descendants_recursive()
                            if n.can_view(auth)]
        query = Q('__backrefs.logged.node.logs', 'in', ids)
        return NodeLog.find(query).sort('-_id')

    @property
    def nodes_pointer(self):
        return [
            node
            for node in self.nodes
            if not node.primary
        ]

    @property
    def has_pointers_recursive(self):
        """Recursively checks whether the current node or any of its nodes
        contains a pointer.
        """
        if self.nodes_pointer:
            return True
        for node in self.nodes_primary:
            if node.has_pointers_recursive:
                return True
        return False

    @property
    def pointed(self):
        return getattr(self, '_pointed', [])

    def pointing_at(self, pointed_node_id):
        """This node is pointed at another node.

        :param Node pointed_node_id: The node id of the node being pointed at.
        :return: pointer_id
        """
        for pointer in self.nodes_pointer:
            node_id = pointer.node._id
            if node_id == pointed_node_id:
                return pointer._id
        return None

    def get_points(self, folders=False, deleted=False, resolve=True):
        ret = []
        for each in self.pointed:
            pointer_node = get_pointer_parent(each)
            if not folders and pointer_node.is_folder:
                continue
            if not deleted and pointer_node.is_deleted:
                continue
            if resolve:
                ret.append(pointer_node)
            else:
                ret.append(each)
        return ret

    def resolve(self):
        return self

    def fork_pointer(self, pointer, auth, save=True):
        """Replace a pointer with a fork. If the pointer points to a project,
        fork the project and replace the pointer with a new pointer pointing
        to the fork. If the pointer points to a component, fork the component
        and add it to the current node.

        :param Pointer pointer:
        :param Auth auth:
        :param bool save:
        :return: Forked node
        """
        # Fail if pointer not contained in `nodes`
        try:
            index = self.nodes.index(pointer)
        except ValueError:
            raise ValueError('Pointer {0} not in list'.format(pointer._id))

        # Get pointed node
        node = pointer.node

        # Fork into current node and replace pointer with forked component
        forked = node.fork_node(auth)
        if forked is None:
            raise ValueError('Could not fork node')

        self.nodes[index] = forked

        # Add log
        self.add_log(
            NodeLog.POINTER_FORKED,
            params={
                'parent_node': self.parent_id,
                'node': self._primary_key,
                'pointer': {
                    'id': pointer.node._id,
                    'url': pointer.node.url,
                    'title': pointer.node.title,
                    'category': pointer.node.category,
                },
            },
            auth=auth,
            save=False,
        )

        # Optionally save changes
        if save:
            self.save()
            # Garbage-collect pointer. Note: Must save current node before
            # removing pointer, else remove will fail when trying to remove
            # backref from self to pointer.
            Pointer.remove_one(pointer)

        # Return forked content
        return forked

    def get_recent_logs(self, n=10):
        """Return a list of the n most recent logs, in reverse chronological
        order.

        :param int n: Number of logs to retrieve
        """
        return list(reversed(self.logs)[:n])

    @property
    def date_modified(self):
        '''The most recent datetime when this node was modified, based on
        the logs.
        '''
        try:
            return self.logs[-1].date
        except IndexError:
            return self.date_created

    def set_title(self, title, auth, save=False):
        """Set the title of this Node and log it.

        :param str title: The new title.
        :param auth: All the auth information including user, API key.
        """
        #Called so validation does not have to wait until save.
        validate_title(title)

        original_title = self.title
        self.title = title
        self.add_log(
            action=NodeLog.EDITED_TITLE,
            params={
                'parent_node': self.parent_id,
                'node': self._primary_key,
                'title_new': self.title,
                'title_original': original_title,
            },
            auth=auth,
            save=False,
        )
        if save:
            self.save()
        return None

    def set_description(self, description, auth, save=False):
        """Set the description and log the event.

        :param str description: The new description
        :param auth: All the auth informtion including user, API key.
        :param bool save: Save self after updating.
        """
        original = self.description
        self.description = description
        self.add_log(
            action=NodeLog.EDITED_DESCRIPTION,
            params={
                'parent_node': self.parent_id,
                'node': self._primary_key,
                'description_new': self.description,
                'description_original': original
            },
            auth=auth,
            save=False,
        )
        if save:
            self.save()
        return None

    def update_search(self):
        from website import search
        try:
            search.search.update_node(self)
        except search.exceptions.SearchUnavailableError as e:
            logger.exception(e)
            log_exception()

    def delete_search_entry(self):
        from website import search
        try:
            search.search.delete_node(self)
        except search.exceptions.SearchUnavailableError as e:
            logger.exception(e)
            log_exception()

    def delete_registration_tree(self, save=False):
        self.is_deleted = True
        if not getattr(self.embargo, 'for_existing_registration', False):
            self.registered_from = None
        if save:
            self.save()
        self.update_search()
        for child in self.nodes_primary:
            child.delete_registration_tree(save=save)

    def remove_node(self, auth, date=None):
        """Marks a node as deleted.

        TODO: Call a hook on addons
        Adds a log to the parent node if applicable

        :param auth: an instance of :class:`Auth`.
        :param date: Date node was removed
        :type date: `datetime.datetime` or `None`
        """
        # TODO: rename "date" param - it's shadowing a global

        if self.is_dashboard:
            raise NodeStateError("Dashboards may not be deleted.")

        if not self.can_edit(auth):
            raise PermissionsError('{0!r} does not have permission to modify this {1}'.format(auth.user, self.category or 'node'))

        #if this is a folder, remove all the folders that this is pointing at.
        if self.is_folder:
            for pointed in self.nodes_pointer:
                if pointed.node.is_folder:
                    pointed.node.remove_node(auth=auth)

        if [x for x in self.nodes_primary if not x.is_deleted]:
            raise NodeStateError("Any child components must be deleted prior to deleting this project.")

        # After delete callback
        for addon in self.get_addons():
            message = addon.after_delete(self, auth.user)
            if message:
                status.push_status_message(message, kind='info', trust=False)

        log_date = date or datetime.datetime.utcnow()

        # Add log to parent
        if self.node__parent:
            self.node__parent[0].add_log(
                NodeLog.NODE_REMOVED,
                params={
                    'project': self._primary_key,
                },
                auth=auth,
                log_date=log_date,
                save=True,
            )
        else:
            self.add_log(
                NodeLog.PROJECT_DELETED,
                params={
                    'project': self._primary_key,
                },
                auth=auth,
                log_date=log_date,
                save=True,
            )

        self.is_deleted = True
        self.deleted_date = date
        self.save()

        auth_signals.node_deleted.send(self)

        return True

    def fork_node(self, auth, title='Fork of '):
        """Recursively fork a node.

        :param Auth auth: Consolidated authorization
        :param str title: Optional text to prepend to forked title
        :return: Forked node
        """
        user = auth.user

        # Non-contributors can't fork private nodes
        if not (self.is_public or self.has_permission(user, 'read')):
            raise PermissionsError('{0!r} does not have permission to fork node {1!r}'.format(user, self._id))

        when = datetime.datetime.utcnow()

        original = self.load(self._primary_key)

        if original.is_deleted:
            raise NodeStateError('Cannot fork deleted node.')

        # Note: Cloning a node copies its `wiki_pages_current` and
        # `wiki_pages_versions` fields, but does not clone the underlying
        # database objects to which these dictionaries refer. This means that
        # the cloned node must pass itself to its wiki objects to build the
        # correct URLs to that content.
        forked = original.clone()

        forked.logs = self.logs
        forked.tags = self.tags

        # Recursively fork child nodes
        for node_contained in original.nodes:
            if not node_contained.is_deleted:
                forked_node = None
                try:  # Catch the potential PermissionsError above
                    forked_node = node_contained.fork_node(auth=auth, title='')
                except PermissionsError:
                    pass  # If this exception is thrown omit the node from the result set
                if forked_node is not None:
                    forked.nodes.append(forked_node)

        forked.title = title + forked.title
        forked.is_fork = True
        forked.is_registration = False
        forked.forked_date = when
        forked.forked_from = original
        forked.creator = user
        forked.piwik_site_id = None

        # Forks default to private status
        forked.is_public = False

        # Clear permissions before adding users
        forked.permissions = {}
        forked.visible_contributor_ids = []

        forked.add_contributor(
            contributor=user,
            permissions=CREATOR_PERMISSIONS,
            log=False,
            save=False
        )

        forked.add_log(
            action=NodeLog.NODE_FORKED,
            params={
                'parent_node': original.parent_id,
                'node': original._primary_key,
                'registration': forked._primary_key,
            },
            auth=auth,
            log_date=when,
            save=False,
        )

        forked.save()
        # After fork callback
        for addon in original.get_addons():
            _, message = addon.after_fork(original, forked, user)
            if message:
                status.push_status_message(message, kind='info', trust=True)

        return forked

    def register_node(self, schema, auth, data, parent=None):
        """Make a frozen copy of a node.

        :param schema: Schema object
        :param auth: All the auth information including user, API key.
        :param template: Template name
        :param data: Form data
        :param parent Node: parent registration of registration to be created
        """
        # NOTE: Admins can register child nodes even if they don't have write access them
        if not self.can_edit(auth=auth) and not self.is_admin_parent(user=auth.user):
            raise PermissionsError(
                'User {} does not have permission '
                'to register this node'.format(auth.user._id)
            )
        if self.is_folder:
            raise NodeStateError("Folders may not be registered")

        when = datetime.datetime.utcnow()

        original = self.load(self._primary_key)

        # Note: Cloning a node copies its `wiki_pages_current` and
        # `wiki_pages_versions` fields, but does not clone the underlying
        # database objects to which these dictionaries refer. This means that
        # the cloned node must pass itself to its wiki objects to build the
        # correct URLs to that content.
        if original.is_deleted:
            raise NodeStateError('Cannot register deleted node.')

        registered = original.clone()

        registered.is_registration = True
        registered.registered_date = when
        registered.registered_user = auth.user
        registered.registered_schema = schema
        registered.registered_from = original
        if not registered.registered_meta:
            registered.registered_meta = {}
        registered.registered_meta = data

        registered.contributors = self.contributors
        registered.forked_from = self.forked_from
        registered.creator = self.creator
        registered.logs = self.logs
        registered.tags = self.tags
        registered.piwik_site_id = None

        registered.save()

        if parent:
            registered.parent_node = parent

        # After register callback
        for addon in original.get_addons():
            _, message = addon.after_register(original, registered, auth.user)
            if message:
                status.push_status_message(message, kind='info', trust=False)

        for node_contained in original.nodes:
            if not node_contained.is_deleted:
                child_registration = node_contained.register_node(
                    schema, auth, data, parent=registered
                )
                if child_registration and not child_registration.primary:
                    registered.nodes.append(child_registration)

        registered.save()

        if settings.ENABLE_ARCHIVER:
            project_signals.after_create_registration.send(self, dst=registered, user=auth.user)

        return registered

    def remove_tag(self, tag, auth, save=True):
        if tag in self.tags:
            self.tags.remove(tag)
            self.add_log(
                action=NodeLog.TAG_REMOVED,
                params={
                    'parent_node': self.parent_id,
                    'node': self._primary_key,
                    'tag': tag,
                },
                auth=auth,
                save=False,
            )
            if save:
                self.save()

    def add_tag(self, tag, auth, save=True):
        if tag not in self.tags:
            new_tag = Tag.load(tag)
            if not new_tag:
                new_tag = Tag(_id=tag)
            new_tag.save()
            self.tags.append(new_tag)
            self.add_log(
                action=NodeLog.TAG_ADDED,
                params={
                    'parent_node': self.parent_id,
                    'node': self._primary_key,
                    'tag': tag,
                },
                auth=auth,
                save=False,
            )
            if save:
                self.save()

    def add_log(self, action, params, auth, foreign_user=None, log_date=None, save=True):
        user = auth.user if auth else None
        params['node'] = params.get('node') or params.get('project')
        log = NodeLog(
            action=action,
            user=user,
            foreign_user=foreign_user,
            params=params,
        )
        if log_date:
            log.date = log_date
        log.save()
        self.logs.append(log)
        if save:
            self.save()
        if user:
            increment_user_activity_counters(user._primary_key, action, log.date)
        return log

    @property
    def url(self):
        return '/{}/'.format(self._primary_key)

    def web_url_for(self, view_name, _absolute=False, _guid=False, *args, **kwargs):
        return web_url_for(view_name, pid=self._primary_key, _absolute=_absolute, _guid=_guid, *args, **kwargs)

    def api_url_for(self, view_name, _absolute=False, *args, **kwargs):
        return api_url_for(view_name, pid=self._primary_key, _absolute=_absolute, *args, **kwargs)

    @property
    def absolute_url(self):
        if not self.url:
            logger.error('Node {0} has a parent that is not a project'.format(self._id))
            return None
        return urlparse.urljoin(settings.DOMAIN, self.url)

    @property
    def display_absolute_url(self):
        url = self.absolute_url
        if url is not None:
            return re.sub(r'https?:', '', url).strip('/')

    @property
    def api_v2_url(self):
        return reverse('nodes:node-detail', kwargs={'node_id': self._id})

    @property
    def absolute_api_v2_url(self):
        return absolute_reverse('nodes:node-detail', kwargs={'node_id': self._id})

    # used by django and DRF
    def get_absolute_url(self):
        return self.absolute_api_v2_url

    @property
    def api_url(self):
        if not self.url:
            logger.error('Node {0} has a parent that is not a project'.format(self._id))
            return None
        return '/api/v1{0}'.format(self.deep_url)

    @property
    def deep_url(self):
        return '/project/{}/'.format(self._primary_key)

    @property
    def csl(self):  # formats node information into CSL format for citation parsing
        """a dict in CSL-JSON schema

        For details on this schema, see:
            https://github.com/citation-style-language/schema#csl-json-schema
        """
        csl = {
            'id': self._id,
            'title': sanitize.unescape_entities(self.title),
            'author': [
                contributor.csl_name  # method in auth/model.py which parses the names of authors
                for contributor in self.visible_contributors
            ],
            'publisher': 'Open Science Framework',
            'type': 'webpage',
            'URL': self.display_absolute_url,
        }

        doi = self.get_identifier_value('doi')
        if doi:
            csl['DOI'] = doi

        if self.logs:
            csl['issued'] = datetime_to_csl(self.logs[-1].date)

        return csl

    def author_list(self, and_delim='&'):
        author_names = [
            author.biblio_name
            for author in self.visible_contributors
            if author
        ]
        if len(author_names) < 2:
            return ' {0} '.format(and_delim).join(author_names)
        if len(author_names) > 7:
            author_names = author_names[:7]
            author_names.append('et al.')
            return ', '.join(author_names)
        return u'{0}, {1} {2}'.format(
            ', '.join(author_names[:-1]),
            and_delim,
            author_names[-1]
        )

    @property
    def templated_list(self):
        return [
            x
            for x in self.node__template_node
            if not x.is_deleted
        ]

    @property
    def parent_node(self):
        """The parent node, if it exists, otherwise ``None``. Note: this
        property is named `parent_node` rather than `parent` to avoid a
        conflict with the `parent` back-reference created by the `nodes`
        field on this schema.
        """
        try:
            if not self.node__parent[0].is_deleted:
                return self.node__parent[0]
        except IndexError:
            pass
        return None

    @parent_node.setter
    def parent_node(self, parent):
        parent.nodes.append(self)
        parent.save()

    @property
    def root(self):
        if self.parent_node:
            return self.parent_node.root
        else:
            return self

    @property
    def archiving(self):
        job = self.archive_job
        return job and not job.done and not job.archive_tree_finished()

    @property
    def archive_job(self):
        return self.archivejob__active[0] if self.archivejob__active else None

    @property
    def registrations(self):
        return self.node__registrations.find(Q('archiving', 'eq', False))

    @property
    def watch_url(self):
        return os.path.join(self.api_url, "watch/")

    @property
    def parent_id(self):
        if self.node__parent:
            return self.node__parent[0]._primary_key
        return None

    @property
    def project_or_component(self):
        return 'project' if self.category == 'project' else 'component'

    def is_contributor(self, user):
        return (
            user is not None
            and (
                user._id in self.contributors
            )
        )

    def add_addon(self, addon_name, auth, log=True, *args, **kwargs):
        """Add an add-on to the node. Do nothing if the addon is already
        enabled.

        :param str addon_name: Name of add-on
        :param Auth auth: Consolidated authorization object
        :param bool log: Add a log after adding the add-on
        :return: A boolean, whether the addon was added
        """
        ret = AddonModelMixin.add_addon(self, addon_name, auth=auth,
                                        *args, **kwargs)
        if ret and log:
            config = settings.ADDONS_AVAILABLE_DICT[addon_name]
            self.add_log(
                action=NodeLog.ADDON_ADDED,
                params={
                    'project': self.parent_id,
                    'node': self._primary_key,
                    'addon': config.full_name,
                },
                auth=auth,
                save=False,
            )
            self.save()  # TODO: here, or outside the conditional? @mambocab
        return ret

    def delete_addon(self, addon_name, auth, _force=False):
        """Delete an add-on from the node.

        :param str addon_name: Name of add-on
        :param Auth auth: Consolidated authorization object
        :param bool _force: For migration testing ONLY. Do not set to True
            in the application, or else projects will be allowed to delete
            mandatory add-ons!
        :return bool: Add-on was deleted
        """
        ret = super(Node, self).delete_addon(addon_name, auth, _force)
        if ret:
            config = settings.ADDONS_AVAILABLE_DICT[addon_name]
            self.add_log(
                action=NodeLog.ADDON_REMOVED,
                params={
                    'project': self.parent_id,
                    'node': self._primary_key,
                    'addon': config.full_name,
                },
                auth=auth,
                save=False,
            )
            self.save()
            # TODO: save here or outside the conditional? @mambocab
        return ret

    def callback(self, callback, recursive=False, *args, **kwargs):
        """Invoke callbacks of attached add-ons and collect messages.

        :param str callback: Name of callback method to invoke
        :param bool recursive: Apply callback recursively over nodes
        :return list: List of callback messages
        """
        messages = []

        for addon in self.get_addons():
            method = getattr(addon, callback)
            message = method(self, *args, **kwargs)
            if message:
                messages.append(message)

        if recursive:
            for child in self.nodes:
                if not child.is_deleted:
                    messages.extend(
                        child.callback(
                            callback, recursive, *args, **kwargs
                        )
                    )

        return messages

    def replace_contributor(self, old, new):
        for i, contrib in enumerate(self.contributors):
            if contrib._primary_key == old._primary_key:
                self.contributors[i] = new
                # Remove unclaimed record for the project
                if self._primary_key in old.unclaimed_records:
                    del old.unclaimed_records[self._primary_key]
                    old.save()
                for permission in self.get_permissions(old):
                    self.add_permission(new, permission)
                self.permissions.pop(old._id)
                if old._id in self.visible_contributor_ids:
                    self.visible_contributor_ids[self.visible_contributor_ids.index(old._id)] = new._id
                return True
        return False

    def remove_contributor(self, contributor, auth, log=True):
        """Remove a contributor from this node.

        :param contributor: User object, the contributor to be removed
        :param auth: All the auth information including user, API key.
        """
        # remove unclaimed record if necessary
        if self._primary_key in contributor.unclaimed_records:
            del contributor.unclaimed_records[self._primary_key]

        self.contributors.remove(contributor._id)

        self.clear_permission(contributor)
        if contributor._id in self.visible_contributor_ids:
            self.visible_contributor_ids.remove(contributor._id)

        if not self.visible_contributor_ids:
            return False

        # Node must have at least one registered admin user
        # TODO: Move to validator or helper
        admins = [
            user for user in self.contributors
            if self.has_permission(user, 'admin')
            and user.is_registered
        ]
        if not admins:
            return False

        # Clear permissions for removed user
        self.permissions.pop(contributor._id, None)

        # After remove callback
        for addon in self.get_addons():
            message = addon.after_remove_contributor(self, contributor, auth)
            if message:
                status.push_status_message(message, kind='info', trust=True)

        if log:
            self.add_log(
                action=NodeLog.CONTRIB_REMOVED,
                params={
                    'project': self.parent_id,
                    'node': self._primary_key,
                    'contributor': contributor._id,
                },
                auth=auth,
                save=False,
            )

        self.save()

        #send signal to remove this user from project subscriptions
        auth_signals.contributor_removed.send(contributor, node=self)

        return True

    def remove_contributors(self, contributors, auth=None, log=True, save=False):

        results = []
        removed = []

        for contrib in contributors:
            outcome = self.remove_contributor(
                contributor=contrib, auth=auth, log=False,
            )
            results.append(outcome)
            removed.append(contrib._id)
        if log:
            self.add_log(
                action=NodeLog.CONTRIB_REMOVED,
                params={
                    'project': self.parent_id,
                    'node': self._primary_key,
                    'contributors': removed,
                },
                auth=auth,
                save=False,
            )

        if save:
            self.save()

        if False in results:
            return False

        return True

    def manage_contributors(self, user_dicts, auth, save=False):
        """Reorder and remove contributors.

        :param list user_dicts: Ordered list of contributors represented as
            dictionaries of the form:
            {'id': <id>, 'permission': <One of 'read', 'write', 'admin'>, 'visible': bool}
        :param Auth auth: Consolidated authentication information
        :param bool save: Save changes
        :raises: ValueError if any users in `users` not in contributors or if
            no admin contributors remaining
        """
        with TokuTransaction():
            users = []
            user_ids = []
            permissions_changed = {}
            to_retain = []
            to_remove = []
            for user_dict in user_dicts:
                user = User.load(user_dict['id'])
                if user is None:
                    raise ValueError('User not found')
                if user not in self.contributors:
                    raise ValueError(
                        'User {0} not in contributors'.format(user.fullname)
                    )
                permissions = expand_permissions(user_dict['permission'])
                if set(permissions) != set(self.get_permissions(user)):
                    self.set_permissions(user, permissions, save=False)
                    permissions_changed[user._id] = permissions
                self.set_visible(user, user_dict['visible'], auth=auth)
                users.append(user)
                user_ids.append(user_dict['id'])

            for user in self.contributors:
                if user._id in user_ids:
                    to_retain.append(user)
                else:
                    to_remove.append(user)

            # TODO: Move to validator or helper @jmcarp
            admins = [
                user for user in users
                if self.has_permission(user, 'admin')
                and user.is_registered
            ]
            if users is None or not admins:
                raise ValueError(
                    'Must have at least one registered admin contributor'
                )

            if to_retain != users:
                self.add_log(
                    action=NodeLog.CONTRIB_REORDERED,
                    params={
                        'project': self.parent_id,
                        'node': self._id,
                        'contributors': [
                            user._id
                            for user in users
                        ],
                    },
                    auth=auth,
                    save=False,
                )

            if to_remove:
                self.remove_contributors(to_remove, auth=auth, save=False)

            self.contributors = users

            if permissions_changed:
                self.add_log(
                    action=NodeLog.PERMISSIONS_UPDATED,
                    params={
                        'project': self.parent_id,
                        'node': self._id,
                        'contributors': permissions_changed,
                    },
                    auth=auth,
                    save=False,
                )
            # Update list of visible IDs
            self.update_visible_ids()
            if save:
                self.save()

        with TokuTransaction():
            if to_remove or permissions_changed and ['read'] in permissions_changed.values():
                project_signals.write_permissions_revoked.send(self)

    def add_contributor(self, contributor, permissions=None, visible=True,
                        auth=None, log=True, save=False):
        """Add a contributor to the project.

        :param User contributor: The contributor to be added
        :param list permissions: Permissions to grant to the contributor
        :param bool visible: Contributor is visible in project dashboard
        :param Auth auth: All the auth information including user, API key
        :param bool log: Add log to self
        :param bool save: Save after adding contributor
        :returns: Whether contributor was added
        """
        MAX_RECENT_LENGTH = 15

        # If user is merged into another account, use master account
        contrib_to_add = contributor.merged_by if contributor.is_merged else contributor
        if contrib_to_add not in self.contributors:

            self.contributors.append(contrib_to_add)
            if visible:
                self.set_visible(contrib_to_add, visible=True, log=False)

            # Add default contributor permissions
            permissions = permissions or DEFAULT_CONTRIBUTOR_PERMISSIONS
            for permission in permissions:
                self.add_permission(contrib_to_add, permission, save=False)

            # Add contributor to recently added list for user
            if auth is not None:
                user = auth.user
                if contrib_to_add in user.recently_added:
                    user.recently_added.remove(contrib_to_add)
                user.recently_added.insert(0, contrib_to_add)
                while len(user.recently_added) > MAX_RECENT_LENGTH:
                    user.recently_added.pop()

            if log:
                self.add_log(
                    action=NodeLog.CONTRIB_ADDED,
                    params={
                        'project': self.parent_id,
                        'node': self._primary_key,
                        'contributors': [contrib_to_add._primary_key],
                    },
                    auth=auth,
                    save=False,
                )
            if save:
                self.save()

            project_signals.contributor_added.send(self, contributor=contributor)

            return True

        #Permissions must be overridden if changed when contributor is added to parent he/she is already on a child of.
        elif contrib_to_add in self.contributors and permissions is not None:
            self.set_permissions(contrib_to_add, permissions)
            if save:
                self.save()

            return False
        else:
            return False

    def add_contributors(self, contributors, auth=None, log=True, save=False):
        """Add multiple contributors

        :param list contributors: A list of dictionaries of the form:
            {
                'user': <User object>,
                'permissions': <Permissions list, e.g. ['read', 'write']>,
                'visible': <Boolean indicating whether or not user is a bibliographic contributor>
            }
        :param auth: All the auth information including user, API key.
        :param log: Add log to self
        :param save: Save after adding contributor
        """
        for contrib in contributors:
            self.add_contributor(
                contributor=contrib['user'], permissions=contrib['permissions'],
                visible=contrib['visible'], auth=auth, log=False, save=False,
            )
        if log and contributors:
            self.add_log(
                action=NodeLog.CONTRIB_ADDED,
                params={
                    'project': self.parent_id,
                    'node': self._primary_key,
                    'contributors': [
                        contrib['user']._id
                        for contrib in contributors
                    ],
                },
                auth=auth,
                save=False,
            )
        if save:
            self.save()

    def add_unregistered_contributor(self, fullname, email, auth,
                                     permissions=None, save=False):
        """Add a non-registered contributor to the project.

        :param str fullname: The full name of the person.
        :param str email: The email address of the person.
        :param Auth auth: Auth object for the user adding the contributor.
        :returns: The added contributor
        :raises: DuplicateEmailError if user with given email is already in the database.
        """
        # Create a new user record
        contributor = User.create_unregistered(fullname=fullname, email=email)

        contributor.add_unclaimed_record(node=self, referrer=auth.user,
            given_name=fullname, email=email)
        try:
            contributor.save()
        except ValidationValueError:  # User with same email already exists
            contributor = get_user(email=email)
            # Unregistered users may have multiple unclaimed records, so
            # only raise error if user is registered.
            if contributor.is_registered or self.is_contributor(contributor):
                raise
            contributor.add_unclaimed_record(node=self, referrer=auth.user,
                given_name=fullname, email=email)
            contributor.save()

        self.add_contributor(
            contributor, permissions=permissions, auth=auth,
            log=True, save=False,
        )
        self.save()
        return contributor

    def set_privacy(self, permissions, auth=None, log=True, save=True):
        """Set the permissions for this node.

        :param permissions: A string, either 'public' or 'private'
        :param auth: All the auth information including user, API key.
        :param bool log: Whether to add a NodeLog for the privacy change.
        """
        if permissions == 'public' and not self.is_public:
            if self.is_registration:
                if self.pending_embargo:
                    raise NodeStateError("A registration with an unapproved embargo cannot be made public")
                if self.embargo_end_date and not self.pending_embargo:
                    self.embargo.state = Embargo.REJECTED
                    self.embargo.save()
            self.is_public = True
        elif permissions == 'private' and self.is_public:
            if self.is_registration and not self.pending_embargo:
                raise NodeStateError("Public registrations must be retracted, not made private.")
            else:
                self.is_public = False
        else:
            return False

        # After set permissions callback
        for addon in self.get_addons():
            message = addon.after_set_privacy(self, permissions)
            if message:
                status.push_status_message(message, kind='info', trust=False)

        if log:
            action = NodeLog.MADE_PUBLIC if permissions == 'public' else NodeLog.MADE_PRIVATE
            self.add_log(
                action=action,
                params={
                    'project': self.parent_id,
                    'node': self._primary_key,
                },
                auth=auth,
                save=False,
            )
        if save:
            self.save()
        return True

    # TODO: Move to wiki add-on
    def get_wiki_page(self, name=None, version=None, id=None):
        from website.addons.wiki.model import NodeWikiPage

        if name:
            name = (name or '').strip()
            key = to_mongo_key(name)
            try:
                if version and (isinstance(version, int) or version.isdigit()):
                    id = self.wiki_pages_versions[key][int(version) - 1]
                elif version == 'previous':
                    id = self.wiki_pages_versions[key][-2]
                elif version == 'current' or version is None:
                    id = self.wiki_pages_current[key]
                else:
                    return None
            except (KeyError, IndexError):
                return None
        return NodeWikiPage.load(id)

    # TODO: Move to wiki add-on
    def update_node_wiki(self, name, content, auth):
        """Update the node's wiki page with new content.

        :param page: A string, the page's name, e.g. ``"home"``.
        :param content: A string, the posted content.
        :param auth: All the auth information including user, API key.
        """
        from website.addons.wiki.model import NodeWikiPage

        name = (name or '').strip()
        key = to_mongo_key(name)

        if key not in self.wiki_pages_current:
            if key in self.wiki_pages_versions:
                version = len(self.wiki_pages_versions[key]) + 1
            else:
                version = 1
        else:
            current = NodeWikiPage.load(self.wiki_pages_current[key])
            current.is_current = False
            version = current.version + 1
            current.save()

        new_page = NodeWikiPage(
            page_name=name,
            version=version,
            user=auth.user,
            is_current=True,
            node=self,
            content=content
        )
        new_page.save()

        # check if the wiki page already exists in versions (existed once and is now deleted)
        if key not in self.wiki_pages_versions:
            self.wiki_pages_versions[key] = []
        self.wiki_pages_versions[key].append(new_page._primary_key)
        self.wiki_pages_current[key] = new_page._primary_key

        self.add_log(
            action=NodeLog.WIKI_UPDATED,
            params={
                'project': self.parent_id,
                'node': self._primary_key,
                'page': new_page.page_name,
                'page_id': new_page._primary_key,
                'version': new_page.version,
            },
            auth=auth,
            log_date=new_page.date,
            save=False,
        )
        self.save()

    # TODO: Move to wiki add-on
    def rename_node_wiki(self, name, new_name, auth):
        """Rename the node's wiki page with new name.

        :param name: A string, the page's name, e.g. ``"My Page"``.
        :param new_name: A string, the new page's name, e.g. ``"My Renamed Page"``.
        :param auth: All the auth information including user, API key.

        """
        # TODO: Fix circular imports
        from website.addons.wiki.exceptions import (
            PageCannotRenameError,
            PageConflictError,
            PageNotFoundError,
        )

        name = (name or '').strip()
        key = to_mongo_key(name)
        new_name = (new_name or '').strip()
        new_key = to_mongo_key(new_name)
        page = self.get_wiki_page(name)

        if key == 'home':
            raise PageCannotRenameError('Cannot rename wiki home page')
        if not page:
            raise PageNotFoundError('Wiki page not found')
        if (new_key in self.wiki_pages_current and key != new_key) or new_key == 'home':
            raise PageConflictError(
                'Page already exists with name {0}'.format(
                    new_name,
                )
            )

        # rename the page first in case we hit a validation exception.
        old_name = page.page_name
        page.rename(new_name)

        # TODO: merge historical records like update (prevents log breaks)
        # transfer the old page versions/current keys to the new name.
        if key != new_key:
            self.wiki_pages_versions[new_key] = self.wiki_pages_versions[key]
            del self.wiki_pages_versions[key]
            self.wiki_pages_current[new_key] = self.wiki_pages_current[key]
            del self.wiki_pages_current[key]
            if key in self.wiki_private_uuids:
                self.wiki_private_uuids[new_key] = self.wiki_private_uuids[key]
                del self.wiki_private_uuids[key]

        self.add_log(
            action=NodeLog.WIKI_RENAMED,
            params={
                'project': self.parent_id,
                'node': self._primary_key,
                'page': page.page_name,
                'page_id': page._primary_key,
                'old_page': old_name,
                'version': page.version,
            },
            auth=auth,
            save=False,
        )
        self.save()

    def delete_node_wiki(self, name, auth):
        name = (name or '').strip()
        key = to_mongo_key(name)
        page = self.get_wiki_page(key)

        del self.wiki_pages_current[key]

        self.add_log(
            action=NodeLog.WIKI_DELETED,
            params={
                'project': self.parent_id,
                'node': self._primary_key,
                'page': page.page_name,
                'page_id': page._primary_key,
            },
            auth=auth,
            save=False,
        )
        self.save()

    def get_stats(self, detailed=False):
        if detailed:
            raise NotImplementedError(
                'Detailed stats exist, but are not yet implemented.'
            )
        else:
            return get_basic_counters('node:%s' % self._primary_key)

    # TODO: Deprecate this; it duplicates much of what serialize_project already
    # does
    def serialize(self, auth=None):
        """Dictionary representation of node that is nested within a NodeLog's
        representation.
        """
        # TODO: incomplete implementation
        return {
            'id': str(self._primary_key),
            'category': self.category_display,
            'node_type': self.project_or_component,
            'url': self.url,
            # TODO: Titles shouldn't contain escaped HTML in the first place
            'title': sanitize.unescape_entities(self.title),
            'path': self.path_above(auth),
            'api_url': self.api_url,
            'is_public': self.is_public,
            'is_registration': self.is_registration,
        }

    def _initiate_retraction(self, user, justification=None, save=False):
        """Initiates the retraction process for a registration
        :param user: User who initiated the retraction
        :param justification: Justification, if given, for retraction
        """

        retraction = Retraction(
            initiated_by=user,
            justification=justification or None,  # make empty strings None
            state=Retraction.UNAPPROVED
        )
        retraction.save()
        self.retraction = retraction
        self.save()
        admins = [contrib for contrib in self.contributors if self.has_permission(contrib, 'admin') and contrib.is_active]
        for admin in admins:
            retraction.add_authorizer(admin)
        retraction.save()
        return retraction

    def retract_registration(self, user, justification=None, save=True):
        """Retract public registration. Instantiate new Retraction object
        and associate it with the respective registration.
        """

        if not self.is_registration or (not self.is_public and not (self.embargo_end_date or self.pending_embargo)):
            raise NodeStateError('Only public registrations or active embargoes may be retracted.')

        if self.root is not self:
            raise NodeStateError('Retraction of non-parent registrations is not permitted.')

        retraction = self._initiate_retraction(user, justification, save=True)
        self.registered_from.add_log(
            action=NodeLog.RETRACTION_INITIATED,
            params={
                'node': self._id,
                'retraction_id': retraction._id,
            },
            auth=Auth(user),
        )
        self.retraction = retraction
        if save:
            self.save()

    def _is_embargo_date_valid(self, end_date):
        today = datetime.datetime.utcnow()
        if (end_date - today) >= settings.EMBARGO_END_DATE_MIN:
            if (end_date - today) <= settings.EMBARGO_END_DATE_MAX:
                return True
        return False

    def _initiate_embargo(self, user, end_date, for_existing_registration=False, save=False):
        """Initiates the retraction process for a registration
        :param user: User who initiated the retraction
        :param end_date: Date when the registration should be made public
        """
        embargo = Embargo(
            initiated_by=user,
            end_date=datetime.datetime.combine(end_date, datetime.datetime.min.time()),
            for_existing_registration=for_existing_registration
        )
        embargo.save()
        self.embargo = embargo
        self.save()
        admins = [contrib for contrib in self.contributors if self.has_permission(contrib, 'admin') and contrib.is_active]
        for admin in admins:
            embargo.add_authorizer(admin)
        embargo.save()
        return embargo

    def embargo_registration(self, user, end_date, for_existing_registration=False):
        """Enter registration into an embargo period at end of which, it will
        be made public
        :param user: User initiating the embargo
        :param end_date: Date when the registration should be made public
        :raises: NodeStateError if Node is not a registration
        :raises: PermissionsError if user is not an admin for the Node
        :raises: ValidationValueError if end_date is not within time constraints
        """

        if not self.is_registration:
            raise NodeStateError('Only registrations may be embargoed')
        if not self.has_permission(user, 'admin'):
            raise PermissionsError('Only admins may embargo a registration')
        if not self._is_embargo_date_valid(end_date):
            raise ValidationValueError('Embargo end date must be more than one day in the future')

        embargo = self._initiate_embargo(user, end_date, for_existing_registration=for_existing_registration, save=True)

        self.registered_from.add_log(
            action=NodeLog.EMBARGO_INITIATED,
            params={
                'node': self._id,
                'embargo_id': embargo._id,
            },
            auth=Auth(user),
            save=True,
        )
        # Embargo record needs to be saved to ensure the forward reference Node->Embargo
        self.embargo = embargo
        if self.is_public:
            self.set_privacy('private', Auth(user))

    def _initiate_approval(self, user, save=False):
        end_date = datetime.datetime.now() + settings.REGISTRATION_APPROVAL_PERIOD
        approval = RegistrationApproval(
            initiated_by=user,
            end_date=end_date,
        )
        approval.save()
        self.registration_approval = approval
        self.save()
        admins = [contrib for contrib in self.contributors if self.has_permission(contrib, 'admin') and contrib.is_active]
        for admin in admins:
            approval.add_authorizer(admin)
        approval.save()
        return approval

    def require_approval(self, user):
        if not self.is_registration:
            raise NodeStateError('Only registrations may be embargoed')
        if not self.has_permission(user, 'admin'):
            raise PermissionsError('Only admins may embargo a registration')

        approval = self._initiate_approval(user, save=True)

        # TODO(hrybacki): Figureo ut why this is being called twice (only in tests maybe)
        self.registered_from.add_log(
            action=NodeLog.REGISTRATION_APPROVAL_INITIATED,
            params={
                'node': self._id,
                'registration_approval_id': approval._id,
            },
            auth=Auth(user),
            save=True,
        )
        # TODO make private?

@Node.subscribe('before_save')
def validate_permissions(schema, instance):
    """Ensure that user IDs in `contributors` and `permissions` match.

    """
    node = instance
    contributor_ids = set([user._id for user in node.contributors])
    permission_ids = set(node.permissions.keys())
    mismatched_contributors = contributor_ids.difference(permission_ids)
    if mismatched_contributors:
        raise ValidationValueError(
            'Contributors {0} missing from `permissions` on node {1}'.format(
                ', '.join(mismatched_contributors),
                node._id,
            )
        )
    mismatched_permissions = permission_ids.difference(contributor_ids)
    if mismatched_permissions:
        raise ValidationValueError(
            'Permission keys {0} missing from `contributors` on node {1}'.format(
                ', '.join(mismatched_contributors),
                node._id,
            )
        )


@Node.subscribe('before_save')
def validate_visible_contributors(schema, instance):
    """Ensure that user IDs in `contributors` and `visible_contributor_ids`
    match.

    """
    node = instance
    for user_id in node.visible_contributor_ids:
        if user_id not in node.contributors:
            raise ValidationValueError(
                ('User {0} is in `visible_contributor_ids` but not in '
                 '`contributors` on node {1}').format(
                    user_id,
                    node._id,
                )
            )


class WatchConfig(StoredObject):

    _id = fields.StringField(primary=True, default=lambda: str(ObjectId()))
    node = fields.ForeignField('Node', backref='watched')
    digest = fields.BooleanField(default=False)
    immediate = fields.BooleanField(default=False)

    def __repr__(self):
        return '<WatchConfig(node="{self.node}")>'.format(self=self)


class PrivateLink(StoredObject):

    _id = fields.StringField(primary=True, default=lambda: str(ObjectId()))
    date_created = fields.DateTimeField(auto_now_add=datetime.datetime.utcnow)
    key = fields.StringField(required=True)
    name = fields.StringField()
    is_deleted = fields.BooleanField(default=False)
    anonymous = fields.BooleanField(default=False)

    nodes = fields.ForeignField('node', list=True, backref='shared')
    creator = fields.ForeignField('user', backref='created')

    @property
    def node_ids(self):
        node_ids = [node._id for node in self.nodes]
        return node_ids

    def node_scale(self, node):
        # node may be None if previous node's parent is deleted
        if node is None or node.parent_id not in self.node_ids:
            return -40
        else:
            offset = 20 if node.parent_node is not None else 0
            return offset + self.node_scale(node.parent_node)

    def to_json(self):
        return {
            "id": self._id,
            "date_created": iso8601format(self.date_created),
            "key": self.key,
            "name": self.name,
            "creator": {'fullname': self.creator.fullname, 'url': self.creator.profile_url},
            "nodes": [{'title': x.title, 'url': x.url, 'scale': str(self.node_scale(x)) + 'px', 'category': x.category}
                      for x in self.nodes if not x.is_deleted],
            "anonymous": self.anonymous
        }

class Sanction(StoredObject):
    """Sanction object is a generic way to track approval states"""

    abstract = True

    _id = fields.StringField(primary=True, default=lambda: str(ObjectId()))

    # Neither approved not cancelled
    UNAPPROVED = 'unapproved'
    APPROVED = 'approved'
    REJECTED = 'rejected'

    DISPLAY_NAME = 'sanction'

    APPROVAL_NOT_AUTHORIZED_MESSAGE = 'This user is not authorized to approve this {0}'
    APPROVAL_INVALID_TOKEN_MESSAGE = 'Invalid approval token provided for this {0}.'
    REJECTION_NOT_AUTHORIZED_MESSAEGE = 'This user is not authorized to reject this {0}'
    REJECTION_INVALID_TOKEN_MESSAGE = 'Invalid rejection token provided for this {0}.'

    ANY = 'any'
    UNANIMOUS = 'unanimous'
    mode = 'unanimous'

    _id = fields.StringField(primary=True, default=lambda: str(ObjectId()))
    initiation_date = fields.DateTimeField(auto_now_add=datetime.datetime.utcnow)
    # Expiration date-- Sanctions in the UNAPPROVED state that are older than their end_date
    # are automatically made ACTIVE by a daily cron job
    end_date = fields.DateTimeField(default=None)

    # Sanction subclasses must have an initiated_by field
    # initiated_by = fields.ForeignField('user', backref='initiated')

    # Expanded: Dictionary field mapping admin IDs their approval status and relevant tokens:
    # {
    #   'b3k97': {
    #     'has_approved': False,
    #     'approval_token': 'Pew7wj1Puf7DENUPFPnXSwa1rf3xPN',
    #     'rejection_token': 'TwozClTFOic2PYxHDStby94bCQMwJy'}
    # }
    approval_state = fields.DictionaryField()
    # One of 'unapproved', 'approved', or 'rejected'
    state = fields.StringField(default='unapproved')

    def __repr__(self):
        return '<Sanction(end_date={1}) with _id {2}>'.format(
            self.end_date,
            self._id
        )

    @property
    def is_pending_approval(self):
        return self.state == Sanction.UNAPPROVED

    @property
    def is_approved(self):
        return self.state == Sanction.APPROVED

    @property
    def is_rejected(self):
        return self.state == Sanction.REJECTED

    def _validate_authorizer(self, user):
        """Subclasses may choose to provide extra restrictions on who can be an authorizer

        :return Boolean: True if user is allowed to be an authorizer else False
        """
        return True

    def add_authorizer(self, user, approved=False, save=False):
        valid = self._validate_authorizer(user)
        if valid and user._id not in self.approval_state:
            self.approval_state[user._id] = {
                'has_approved': approved,
                'approval_token': security.random_string(30),
                'rejection_token': security.random_string(30),
            }
            if save:
                self.save()
            return True
        return False

    def remove_authorizer(self, user):
        if user._id not in self.approval_state:
            return False

        del self.approval_state[user._id]
        self.save()
        return True

    def _on_approve(self, user, token):
        if self.mode == self.ANY or all(authorizer['has_approved'] for authorizer in self.approval_state.values()):
            self.state = Sanction.APPROVED
            self._on_complete(user)

    def _on_reject(self, user, token):
        """Early termination of a Sanction"""
        raise NotImplementedError('Sanction subclasses must implement an #_on_reject method')

    def _on_complete(self, user):
        """Callback for when a Sanction has approval and enters the ACTIVE state

        :param User user:
        """
        raise NotImplementedError('Sanction subclasses must implement an #_on_complete method')

    def approve(self, user, token):
        """Add user to approval list if user is admin and token verifies."""
        try:
            if self.approval_state[user._id]['approval_token'] != token:
                raise InvalidSanctionApprovalToken(self.APPROVAL_INVALID_TOKEN_MESSAGE.format(self.DISPLAY_NAME))
        except KeyError:
            raise PermissionsError(self.APPROVAL_NOT_AUTHORIZED_MESSAGE.format(self.DISPLAY_NAME))
        self.approval_state[user._id]['has_approved'] = True
        self._on_approve(user, token)

    def reject(self, user, token):
        """Cancels sanction if user is admin and token verifies."""
        try:
            if self.approval_state[user._id]['rejection_token'] != token:
                raise InvalidSanctionRejectionToken(self.REJECTION_INVALID_TOKEN_MESSAGE.format(self.DISPLAY_NAME))
        except KeyError:
            raise PermissionsError(self.REJECTION_NOT_AUTHORIZED_MESSAEGE.format(self.DISPLAY_NAME))
        self.state = Sanction.REJECTED
        self._on_reject(user, token)

    def _notify_authorizer(self, user):
        pass

    def _notify_non_authorizer(self, user):
        pass

    def ask(self, group):
        for contrib in group:
            if contrib._id in self.approval_state:
                self._notify_authorizer(contrib)
            else:
                self._notify_non_authorizer(contrib)

class EmailApprovableSanction(Sanction):

    AUTHORIZER_NOTIFY_TEMPLATE = None
    NON_AUTHORIZER_NOTIFY_TEMPLATE = None

    VIEW_URL_TEMPLATE = ''
    APPROVE_URL_TEMPLATE = ''
    REJECT_URL_TEMPLATE = ''

    # Store a persistant copy of urls for use when needed outside of a request context.
    # This field gets automagically updated whenever models approval_state is modified
    # and the model is saved
    # {
    #   'abcde': {
    #     'approve': [APPROVAL_URL],
    #     'reject': [REJECT_URL],
    #   }
    # }
    stashed_urls = fields.DictionaryField(default={})

    @staticmethod
    def _format_or_empty(template, context):
        if context:
            return template.format(**context)
        return ''

    def _view_url(self, user_id):
        return self._format_or_empty(self.VIEW_URL_TEMPLATE, self._view_url_context(user_id))

    def _view_url_context(self, user_id):
        return None

    def _approval_url(self, user_id):
        return self._format_or_empty(self.APPROVE_URL_TEMPLATE, self._approval_url_context(user_id))

    def _approval_url_context(self, user_id):
        return None

    def _rejection_url(self, user_id):
        return self._format_or_empty(self.REJECT_URL_TEMPLATE, self._rejection_url_context(user_id))

    def _rejection_url_context(self, user_id):
        return None

    def _send_approval_request_email(self, user, template, context):
        mails.send_mail(
            self.initiated_by,
            template,
            user=user,
            **context
        )

    def _email_template_context(self, is_authorizer=False):
        return {}

    def _notify_authorizer(self, authorizer):
        context = self._email_template_context(authorizer, True)
        if self.AUTHORIZER_NOTIFY_TEMPLATE:
            self._send_approval_request_email(authorizer, self.AUTHORIZER_NOTIFY_TEMPLATE, context)
        else:
            raise NotImplementedError

    def _notify_non_authorizer(self, user):
        context = self._email_template_context(user)
        if self.NON_AUTHORIZER_NOTIFY_TEMPLATE:
            self._send_approval_request_email(user, self.NON_AUTHORIZER_NOTIFY_TEMPLATE, context)
        else:
            raise NotImplementedError

    def add_authorizer(self, user, **kwargs):
        super(EmailApprovableSanction, self).add_authorizer(user, **kwargs)
        self.stashed_urls[user._id] = {
            'view': self._view_url(user._id),
            'approve': self._approval_url(user._id),
            'reject': self._rejection_url(user._id)
        }
        self.save()

class Embargo(EmailApprovableSanction):
    """Embargo object for registrations waiting to go public."""

    COMPLETED = 'completed'
    DISPLAY_NAME = 'embargo'

    AUTHORIZER_NOTIFY_TEMPLATE = mails.PENDING_EMBARGO_ADMIN
    NON_AUTHORIZER_NOTIFY_TEMPLATE = mails.PENDING_EMBARGO_NON_ADMIN

    VIEW_URL_TEMPLATE = VIEW_PROJECT_URL_TEMPLATE
    APPROVE_URL_TEMPLATE = '/project/{node_id}/embargo/approve/{token}/'
    REJECT_URL_TEMPLATE = '/project/{node_id}/embargo/disapprove/{token}/'

    initiated_by = fields.ForeignField('user', backref='embargoed')
    for_existing_registration = fields.BooleanField(default=False)

    @property
    def is_completed(self):
        return self.state == self.COMPLETED

    @property
    def embargo_end_date(self):
        if self.state == self.APPROVED:
            return self.end_date
        return False

    # NOTE(hrybacki): Old, private registrations are grandfathered and do not
    # require to be made public or embargoed. This field differentiates them
    # from new registrations entering into an embargo field which should not
    # show up in any search related fields.
    @property
    def pending_registration(self):
        return not self.for_existing_registration and self.pending_approval

    def __repr__(self):
        parent_registration = Node.find_one(Q('embargo', 'eq', self))
        return ('<Embargo(parent_registration={0}, initiated_by={1}, '
                'end_date={2}) with _id {3}>').format(
            parent_registration,
            self.initiated_by,
            self.end_date,
            self._id
        )

    def _view_url_context(self, user_id):
        registration = Node.find_one(Q('embargo', 'eq', self))
        return {
            'node_id': registration._id
        }

    def _approve_url_context(self, user_id):
        approval_token = self.approval_state.get(user_id, {}).get('approval_token')
        if approval_token:
            registration = Node.find_one(Q('embargo', 'eq', self))
            return {
                'node_id': registration._id,
                'token': approval_token,
            }

    def _rejection_url_context(self, user_id):
        rejection_token = self.approval_state.get(user_id, {}).get('rejection_token')
        if rejection_token:
            registration = Node.find_one(Q('embargo', 'eq', self))
            return {
                'node_id': registration._id,
                'token': rejection_token,
            }

    def _email_template_context(self, user, is_authorizer=False, urls=None):
        urls = urls or self.stashed_urls.get(user._id, {})
        registration_link = urls.get('view', self._view_url(user._id))
        if is_authorizer:
            approval_link = urls.get('approve', '')
            disapproval_link = urls.get('reject', '')
            approval_time_span = settings.RETRACTION_PENDING_TIME.days * 24

            return {
                'initiated_by': self.initiated_by.fullname,
                'registration_link': registration_link,
                'approval_link': approval_link,
                'disapproval_link': disapproval_link,
                'embargo_end_date': self.end_date,
                'approval_time_span': approval_time_span,
            }
        else:
            return {
                'initiated_by': self.initiated_by.fullname,
                'registration_link': registration_link,
                'embargo_end_date': self.end_date,
            }

    def _validate_authorizer(self, user):
        registration = Node.find_one(Q('embargo', 'eq', self))
        return registration.has_permission(user, ADMIN)

    def _on_reject(self, user, token):
        parent_registration = Node.find_one(Q('embargo', 'eq', self))
        parent_registration.registered_from.add_log(
            action=NodeLog.EMBARGO_CANCELLED,
            params={
                'node': parent_registration._id,
                'embargo_id': self._id,
            },
            auth=Auth(user),
        )
        # Remove backref to parent project if embargo was for a new registration
        if not self.for_existing_registration:
            parent_registration.registered_from = None
        # Delete parent registration if it was created at the time the embargo was initiated
        if not self.for_existing_registration:
            parent_registration.is_deleted = True
            parent_registration.save()

    def disapprove_embargo(self, user, token):
        """Cancels retraction if user is admin and token verifies."""
        self.reject(user, token)

    def _on_complete(self, user):
        parent_registration = Node.find_one(Q('embargo', 'eq', self))
        parent_registration.registered_from.add_log(
            action=NodeLog.EMBARGO_APPROVED,
            params={
                'node': parent_registration._id,
                'embargo_id': self._id,
            },
            auth=Auth(self.initiated_by),
        )
        self.state == self.COMPLETED
        self.save()

    def approve_embargo(self, user, token):
        """Add user to approval list if user is admin and token verifies."""
        self.approve(user, token)

class Retraction(EmailApprovableSanction):
    """Retraction object for public registrations."""

    DISPLAY_NAME = 'retraction'

    AUTHORIZER_NOTIFY_TEMPLATE = mails.PENDING_RETRACTION_ADMIN
    NON_AUTHORIZER_NOTIFY_TEMPLATE = mails.PENDING_RETRACTION_NON_ADMIN

    VIEW_URL_TEMPLATE = VIEW_PROJECT_URL_TEMPLATE
    APPROVE_URL_TEMPLATE = '/project/{node_id}/retraction/approve/{token}/'
    REJECT_URL_TEMPLATE = '/project/{node_id}/retraction/disapprove/{token}/'

    initiated_by = fields.ForeignField('user', backref='initiated')
    justification = fields.StringField(default=None, validate=MaxLengthValidator(2048))

    def __repr__(self):
        parent_registration = Node.find_one(Q('retraction', 'eq', self))
        return ('<Retraction(parent_registration={0}, initiated_by={1}) '
                'with _id {2}>').format(
            parent_registration,
            self.initiated_by,
            self._id
        )

    def _view_url_context(self, user_id):
        registration = Node.find_one(Q('retraction', 'eq', self))
        return {
            'node_id': registration._id
        }

    def _approve_url_context(self, user_id):
        approval_token = self.approval_state.get(user_id, {}).get('approval_token')
        if approval_token:
            registration = Node.find_one(Q('retraction', 'eq', self))
            return {
                'node_id': registration._id,
                'token': approval_token,
            }

    def _rejection_url_context(self, user_id):
        rejection_token = self.approval_state.get(user_id, {}).get('rejection_token')
        if rejection_token:
            registration = Node.find_one(Q('retraction', 'eq', self))
            return {
                'node_id': registration._id,
                'token': rejection_token,
            }

    def _email_template_context(self, user, is_authorizer=False, urls=None):
        urls = urls or self.stashed_urls.get(user._id, {})
        registration_link = urls.get('view', self._view_url(user._id))
        if is_authorizer:
            approval_link = urls.get('approve', '')
            disapproval_link = urls.get('reject', '')
            approval_time_span = settings.RETRACTION_PENDING_TIME.days * 24

            return {
                'initiated_by': self.initiated_by.fullname,
                'registration_link': registration_link,
                'approval_link': approval_link,
                'disapproval_link': disapproval_link,
                'approval_time_span': approval_time_span,
            }
        else:
            return {
                'initiated_by': self.initiated_by.fullname,
                'registration_link': registration_link,
            }

    def _on_reject(self, user, token):
        parent_registration = Node.find_one(Q('retraction', 'eq', self))
        parent_registration.registered_from.add_log(
            action=NodeLog.RETRACTION_CANCELLED,
            params={
                'node': parent_registration._id,
                'retraction_id': self._id,
            },
            auth=Auth(user),
            save=True,
        )

    def _on_complete(self, user):
        parent_registration = Node.find_one(Q('retraction', 'eq', self))
        parent_registration.registered_from.add_log(
            action=NodeLog.RETRACTION_APPROVED,
            params={
                'node': parent_registration._id,
                'retraction_id': self._id,
            },
            auth=Auth(self.initiated_by),
        )
        # Remove any embargoes associated with the registration
        if parent_registration.embargo_end_date or parent_registration.pending_embargo:
            parent_registration.embargo.state = self.REJECTED
            parent_registration.registered_from.add_log(
                action=NodeLog.EMBARGO_CANCELLED,
                params={
                    'node': parent_registration._id,
                    'embargo_id': parent_registration.embargo._id,
                },
                auth=Auth(self.initiated_by),
            )
            parent_registration.embargo.save()
        # Ensure retracted registration is public
        if not parent_registration.is_public:
            parent_registration.set_privacy('public')
        parent_registration.update_search()
        # Retraction status is inherited from the root project, so we
        # need to recursively update search for every descendant node
        # so that retracted subrojects/components don't appear in search
        for node in parent_registration.get_descendants_recursive():
            node.update_search()
        self.state == self.APPROVED
        self.save()

    def approve_retraction(self, user, token):
        self.approve(user, token)

    def disapprove_retraction(self, user, token):
        self.reject(user, token)

class RegistrationApproval(EmailApprovableSanction):

    DISPLAY_NAME = 'registration approval'

    AUTHORIZER_NOTIFY_TEMPLATE = mails.PENDING_REGISTRATION_ADMIN
    NON_AUTHORIZER_NOTIFY_TEMPLATE = mails.PENDING_REGISTRATION_NON_ADMIN

    VIEW_URL_TEMPLATE = VIEW_PROJECT_URL_TEMPLATE
    APPROVE_URL_TEMPLATE = '/project/{node_id}/registration/approve/{token}/'
    REJECT_URL_TEMPLATE = '/project/{node_id}/registration/disapprove/{token}/'

    initiated_by = fields.ForeignField('user', backref='registration_approved')

    def _view_url_context(self, user_id):
        registration = Node.find_one(Q('registration_approval', 'eq', self))
        return {
            'node_id': registration._id
        }

    def _approval_url_context(self, user_id):
        approval_token = self.approval_state.get(user_id, {}).get('approval_token')
        if approval_token:
            registration = Node.find_one(Q('registration_approval', 'eq', self))
            return {
                'node_id': registration._id,
                'token': approval_token,
            }

    def _rejection_url_context(self, user_id):
        rejection_token = self.approval_state.get(user_id, {}).get('rejection_token')
        if rejection_token:
            registration = Node.find_one(Q('registration_approval', 'eq', self))
            return {
                'node_id': registration._id,
                'token': rejection_token,
            }

    def _email_template_context(self, user, is_authorizer=False, urls=None):
        urls = urls or self.stashed_urls.get(user._id, {})
        registration_link = urls.get('view', self._view_url(user._id))
        if is_authorizer:
            approval_link = urls.get('approve', '')
            disapproval_link = urls.get('reject', '')
            approval_time_span = settings.REGISTRATION_APPROVAL_PERIOD

            return {
                'initiated_by': self.initiated_by.fullname,
                'registration_link': registration_link,
                'approval_link': approval_link,
                'disapproval_link': disapproval_link,
                'approval_time_span': approval_time_span,
            }
        else:
            return {
                'initiated_by': self.initiated_by.fullname,
                'registration_link': registration_link,
            }

    def _add_success_logs(self, node, user):
        src = node.registered_from
        src.add_log(
            action=NodeLog.PROJECT_REGISTERED,
            params={
                'parent_node': src.parent_id,
                'node': src._primary_key,
                'registration': node._primary_key,
            },
            auth=Auth(user),
            log_date=node.registered_date,
            save=False
        )
        src.save()

    def _on_complete(self, user):
        register = Node.find_one(Q('registration_approval', 'eq', self))
        registered_from = register.registered_from
        auth = Auth(self.initiated_by)
        for node in register.root.node_and_primary_descendants():
            node.set_privacy('public', auth, log=False)
        for node in registered_from.root.node_and_primary_descendants():
            self._add_success_logs(node, user)
            node.update_search()  # update search if public

    def _on_reject(self, user, token):
        register = Node.find_one(Q('registration_approval', 'eq', self))
        registered_from = register.registered_from
        register.delete_registration_tree(save=True)
        registered_from.add_log(
            action=NodeLog.REGISTRATION_APPROVAL_CANCELLED,
            params={
                'node': registered_from._id,
                'registration_approval_id': self._id,
            },
            auth=Auth(user),
        )

class DraftRegistrationApproval(Sanction):

    mode = Sanction.ANY

    def _on_complete(self, user, token):
        pass  # draft approval state gets loaded dynamically from this record

    def _on_reject(self, user, token):
        pass  # draft approval state gets loaded dynamically from this record

class DraftRegistration(AddonModelMixin, StoredObject):

    is_draft_registration = True

    _id = fields.StringField(primary=True, default=lambda: str(ObjectId()))

    datetime_initiated = fields.DateTimeField(auto_now_add=True)
    datetime_updated = fields.DateTimeField(auto_now=True)

    branched_from = fields.ForeignField('node')

    initiator = fields.ForeignField('user')

    # Dictionary field mapping question id to a question's comments and answer
    # {
    #   <qid>: {
    #     'comments': [{
    #       'user': {
    #         'id': <uid>,
    #         'name': <name>
    #       },
    #       value: <value>,
    #       lastModified: <datetime>
    #     }],
    #     'value': <value>
    #   }
    # }
    registration_metadata = fields.DictionaryField(default=dict)
    registration_schema = fields.ForeignField('metaschema')
    registered_node = fields.ForeignField('node')

    # TODO (samchrisinger): It would be better to run Archiver tasks when a new
    # DraftRegistration gets created. Files could be copied to a DraftRegistration
    # rather than a Node, which would be much much cleaner in the event of a
    # failure during archival.
    # Additionally, future registration schemas will require users to select files
    # that fulfill a certain requirement. Right now we will have to restrict those
    # choices to OsfStorage files, but this is a non-issue if the third-party files
    # have already been archived.
    # storage = fields.ForeignField('osfstoragenodesettings')

    approval = fields.ForeignField('draftregistrationapproval', default=None)

    # Dictionary field mapping extra fields defined in the MetaSchema.schema to their
    # values. Defaults should be provided in the schema (e.g. 'paymentSent': false),
    # and these values are added to the DraftRegistration
    extra = fields.DictionaryField()

    notes = fields.StringField()

    def __init__(self, *args, **kwargs):
        super(DraftRegistration, self).__init__(*args, **kwargs)
        meta_schema = self.registration_schema or kwargs.get('registration_schema')
        if meta_schema:
            schema = meta_schema.schema
            if not self.registration_schema:
                flags = schema.get('flags', {})
                for flag, value in flags.iteritems():
                    self.flags[flag] = value

    @property
    def requires_approval(self):
        return self.approval is not None

    @property
    def is_pending_review(self):
        return self.approval.is_pending_review if self.requires_approval else False

    @property
    def is_approved(self):
        return self.approval.is_approved if self.requires_approval else True

    def update_metadata(self, metadata, save=True):
        if self.is_pending_review or self.is_approved:
            raise NodeStateError('Cannot edit while this draft is being reviewed')
        changes = []
        for key, value in metadata.iteritems():
            old_value = self.registration_metadata.get(key)
            if not old_value or old_value.get('value') != value.get('value'):
                changes.append(key)
        self.registration_metadata.update(metadata)
        if save:
            self.save()
        project_signals.draft_edited.send(changes)
        self.after_edit(changes)
        return changes

    def before_edit(self, auth):
        messages = []
        if self.is_approved:
            messages.append('The draft registration you are editing is currently approved. Please note that if you make any changes (excluding comments) this approval status will be revoked and you will need to submit for approval again.')
        if self.requires_approval:
            messages.append('The draft registration you are editing is currently pending review. Please note that if you make any changes (excluding comments) this request will be cancelled and you will need to submit for approval again.')
        return messages

    def after_edit(self, changes):

        if changes:
            self.flags.update({
                'isPendingReview': False,
                'isApproved': False
            })
            self.save()

    def find_question(self, qid):
        for page in self.registration_schema.schema['pages']:
            for question_id, question in page['questions'].iteritems():
                if question_id == qid:
                    return question

    def get_comments(self):
        """ Returns a list of all comments made on a draft in the format of :
        [{
          [QUESTION_ID]: {
            'question': [QUESTION],
            'comments': [LIST_OF_COMMENTS]
           }
        },]
       """

        all_comments = []
        for question_id, value in self.registration_metadata.iteritems():
            all_comments.append({
                question_id: {
                    'question': self.find_question(question_id),
                    'comments': value['comments'] if 'comments' in value else ''
                }
            })
        return all_comments

    def register(self, auth):

        node = self.branched_from

        # Create the registration
        register = node.register_node(
            self.registration_schema, auth, self.registration_metadata
        )
        self.registered_node = register
        self.save()
        return register<|MERGE_RESOLUTION|>--- conflicted
+++ resolved
@@ -851,10 +851,7 @@
     def add_permission(self, user, permission, save=False):
         """Grant permission to a user.
 
-<<<<<<< HEAD
         :param User user: User to grant permission to
-=======
->>>>>>> c10f6bed
         :param str permission: Permission to grant
         :param bool save: Save changes
         :raises: ValueError if user already has permission
