# -*- coding: utf-8 -*-
import itertools
import functools
import os
import re
import logging
import pymongo
import datetime
from dateutil.parser import parse as parse_date
import urlparse
from collections import OrderedDict
import warnings

import pytz
from flask import request
from django.core.urlresolvers import reverse

from modularodm import Q
from modularodm import fields
from modularodm.validators import MaxLengthValidator
from modularodm.exceptions import NoResultsFound
from modularodm.exceptions import ValidationTypeError
from modularodm.exceptions import ValidationValueError

from api.base.utils import absolute_reverse
from framework import status


from framework.mongo import ObjectId
from framework.mongo import StoredObject
from framework.mongo import validators
from framework.addons import AddonModelMixin
from framework.auth import get_user, User, Auth
from framework.auth import signals as auth_signals
from framework.exceptions import PermissionsError
from framework.guid.model import GuidStoredObject
from framework.auth.utils import privacy_info_handle
from framework.analytics import tasks as piwik_tasks
from framework.mongo.utils import to_mongo_key, unique_on
from framework.analytics import (
    get_basic_counters, increment_user_activity_counters
)
from framework.sentry import log_exception
from framework.transactions.context import TokuTransaction
from framework.utils import iso8601format

from website import language, mails, settings, tokens
from website.util import web_url_for
from website.util import api_url_for
from website.util import sanitize
from website.exceptions import (
    NodeStateError,
    InvalidSanctionApprovalToken, InvalidSanctionRejectionToken,
)
from website.citations.utils import datetime_to_csl
from website.identifiers.model import IdentifierMixin
from website.util.permissions import expand_permissions
from website.util.permissions import CREATOR_PERMISSIONS, DEFAULT_CONTRIBUTOR_PERMISSIONS, ADMIN
from website.project.metadata.schemas import OSF_META_SCHEMAS
from website.project.metadata import authorizers
from website.project.licenses import (
    NodeLicense,
    NodeLicenseRecord,
)
from website.project import signals as project_signals

logger = logging.getLogger(__name__)

VIEW_PROJECT_URL_TEMPLATE = settings.DOMAIN + '{node_id}/'

def has_anonymous_link(node, auth):
    """check if the node is anonymous to the user

    :param Node node: Node which the user wants to visit
    :param str link: any view-only link in the current url
    :return bool anonymous: Whether the node is anonymous to the user or not
    """
    view_only_link = auth.private_key or request.args.get('view_only', '').strip('/')
    if not view_only_link:
        return False
    if node.is_public:
        return False
    return any(
        link.anonymous
        for link in node.private_links_active
        if link.key == view_only_link
    )

@unique_on(['name', 'schema_version', '_id'])
class MetaSchema(StoredObject):

    _id = fields.StringField(default=lambda: str(ObjectId()))
    name = fields.StringField()
    schema = fields.DictionaryField()
    category = fields.StringField()

    # Version of the schema to use (e.g. if questions, responses change)
    schema_version = fields.IntegerField()

    @property
    def _config(self):
        return self.schema.get('config', {})

    @property
    def requires_approval(self):
        return self._config.get('requiresApproval', False)

    @property
    def fulfills(self):
        return self._config.get('fulfills', [])

    @property
    def messages(self):
        return self._config.get('messages', {})

    @property
    def consent(self):
        return self._config.get('consent', '')

    @property
    def requires_consent(self):
        return self.consent != ''

def ensure_schema(schema, name, version=1):
    schema_obj = None
    try:
        schema_obj = MetaSchema.find_one(
            Q('name', 'eq', name) &
            Q('schema_version', 'eq', version)
        )
    except NoResultsFound:
        meta_schema = {
            'name': name,
            'schema_version': version,
            'schema': schema,
        }
        schema_obj = MetaSchema(**meta_schema)
    else:
        schema_obj.schema = schema
    schema_obj.save()
    return schema_obj


def ensure_schemas():
    """Import meta-data schemas from JSON to database if not already loaded
    """
    for schema in OSF_META_SCHEMAS:
        ensure_schema(schema, schema['name'], version=schema.get('version', 1))


class MetaData(GuidStoredObject):

    _id = fields.StringField(primary=True)

    target = fields.AbstractForeignField(backref='metadata')
    data = fields.DictionaryField()

    date_created = fields.DateTimeField(auto_now_add=datetime.datetime.utcnow)
    date_modified = fields.DateTimeField(auto_now=datetime.datetime.utcnow)


def validate_comment_reports(value, *args, **kwargs):
    for key, val in value.iteritems():
        if not User.load(key):
            raise ValidationValueError('Keys must be user IDs')
        if not isinstance(val, dict):
            raise ValidationTypeError('Values must be dictionaries')
        if 'category' not in val or 'text' not in val:
            raise ValidationValueError(
                'Values must include `category` and `text` keys'
            )


class Comment(GuidStoredObject):

    _id = fields.StringField(primary=True)

    user = fields.ForeignField('user', required=True, backref='commented')
    node = fields.ForeignField('node', required=True, backref='comment_owner')
    target = fields.AbstractForeignField(required=True, backref='commented')

    date_created = fields.DateTimeField(auto_now_add=datetime.datetime.utcnow)
    date_modified = fields.DateTimeField(auto_now=datetime.datetime.utcnow)
    modified = fields.BooleanField(default=False)

    is_deleted = fields.BooleanField(default=False)
    content = fields.StringField()

    # Dictionary field mapping user IDs to dictionaries of report details:
    # {
    #   'icpnw': {'category': 'hate', 'message': 'offensive'},
    #   'cdi38': {'category': 'spam', 'message': 'godwins law'},
    # }
    reports = fields.DictionaryField(validate=validate_comment_reports)

    # For Django compatibility
    @property
    def pk(self):
        return self._id

    @property
    def absolute_api_v2_url(self):
        return absolute_reverse('comments:comment-detail', kwargs={'comment_id': self._id})

    # used by django and DRF
    def get_absolute_url(self):
        return self.absolute_api_v2_url

    def get_content(self, auth):
        """ Returns the comment content if the user is allowed to see it. Deleted comments
        can only be viewed by the user who created the comment."""
        if (not auth or auth.user.is_anonymous()) and not self.node.is_public:
            raise PermissionsError

        if self.is_deleted and (((not auth or auth.user.is_anonymous()) and self.node.is_public)
                                or (auth and not auth.user.is_anonymous() and self.user._id != auth.user._id)):
            return None

        return self.content

    @classmethod
    def find_unread(cls, user, node):
        default_timestamp = datetime.datetime(1970, 1, 1, 12, 0, 0)
        n_unread = 0
        if node.is_contributor(user):
            view_timestamp = user.comments_viewed_timestamp.get(node._id, default_timestamp)
            n_unread = Comment.find(Q('node', 'eq', node) &
                                    Q('user', 'ne', user) &
                                    Q('date_created', 'gt', view_timestamp) &
                                    Q('date_modified', 'gt', view_timestamp)).count()
        return n_unread

    @classmethod
    def create(cls, auth, **kwargs):
        comment = cls(**kwargs)
        comment.save()

        comment.node.add_log(
            NodeLog.COMMENT_ADDED,
            {
                'project': comment.node.parent_id,
                'node': comment.node._id,
                'user': comment.user._id,
                'comment': comment._id,
            },
            auth=auth,
            save=False,
        )

        comment.node.save()

        return comment

    def edit(self, content, auth, save=False):
        self.content = content
        self.modified = True
        self.node.add_log(
            NodeLog.COMMENT_UPDATED,
            {
                'project': self.node.parent_id,
                'node': self.node._id,
                'user': self.user._id,
                'comment': self._id,
            },
            auth=auth,
            save=False,
        )
        if save:
            self.save()

    def delete(self, auth, save=False):
        self.is_deleted = True
        self.node.add_log(
            NodeLog.COMMENT_REMOVED,
            {
                'project': self.node.parent_id,
                'node': self.node._id,
                'user': self.user._id,
                'comment': self._id,
            },
            auth=auth,
            save=False,
        )
        if save:
            self.save()

    def undelete(self, auth, save=False):
        self.is_deleted = False
        self.node.add_log(
            NodeLog.COMMENT_ADDED,
            {
                'project': self.node.parent_id,
                'node': self.node._id,
                'user': self.user._id,
                'comment': self._id,
            },
            auth=auth,
            save=False,
        )
        if save:
            self.save()

    def report_abuse(self, user, save=False, **kwargs):
        """Report that a comment is abuse.

        :param User user: User submitting the report
        :param bool save: Save changes
        :param dict kwargs: Report details
        :raises: ValueError if the user submitting abuse is the same as the
            user who posted the comment
        """
        if user == self.user:
            raise ValueError
        self.reports[user._id] = kwargs
        if save:
            self.save()

    def unreport_abuse(self, user, save=False):
        """Revoke report of abuse.

        :param User user: User who submitted the report
        :param bool save: Save changes
        :raises: ValueError if user has not reported comment as abuse
        """
        try:
            self.reports.pop(user._id)
        except KeyError:
            raise ValueError('User has not reported comment as abuse')

        if save:
            self.save()


@unique_on(['params.node', '_id'])
class NodeLog(StoredObject):

    _id = fields.StringField(primary=True, default=lambda: str(ObjectId()))

    date = fields.DateTimeField(default=datetime.datetime.utcnow, index=True)
    action = fields.StringField(index=True)
    params = fields.DictionaryField()
    should_hide = fields.BooleanField(default=False)

    was_connected_to = fields.ForeignField('node', list=True)

    user = fields.ForeignField('user', index=True)
    foreign_user = fields.StringField()

    DATE_FORMAT = '%m/%d/%Y %H:%M UTC'

    # Log action constants -- NOTE: templates stored in log_templates.mako
    CREATED_FROM = 'created_from'

    PROJECT_CREATED = 'project_created'
    PROJECT_REGISTERED = 'project_registered'
    PROJECT_DELETED = 'project_deleted'

    NODE_CREATED = 'node_created'
    NODE_FORKED = 'node_forked'
    NODE_REMOVED = 'node_removed'

    POINTER_CREATED = 'pointer_created'
    POINTER_FORKED = 'pointer_forked'
    POINTER_REMOVED = 'pointer_removed'

    WIKI_UPDATED = 'wiki_updated'
    WIKI_DELETED = 'wiki_deleted'
    WIKI_RENAMED = 'wiki_renamed'

    MADE_WIKI_PUBLIC = 'made_wiki_public'
    MADE_WIKI_PRIVATE = 'made_wiki_private'

    CONTRIB_ADDED = 'contributor_added'
    CONTRIB_REMOVED = 'contributor_removed'
    CONTRIB_REORDERED = 'contributors_reordered'

    PERMISSIONS_UPDATED = 'permissions_updated'

    MADE_PRIVATE = 'made_private'
    MADE_PUBLIC = 'made_public'

    TAG_ADDED = 'tag_added'
    TAG_REMOVED = 'tag_removed'

    EDITED_TITLE = 'edit_title'
    EDITED_DESCRIPTION = 'edit_description'
    CHANGED_LICENSE = 'license_changed'

    UPDATED_FIELDS = 'updated_fields'

    FILE_MOVED = 'addon_file_moved'
    FILE_COPIED = 'addon_file_copied'
    FILE_RENAMED = 'addon_file_renamed'

    FOLDER_CREATED = 'folder_created'

    FILE_ADDED = 'file_added'
    FILE_UPDATED = 'file_updated'
    FILE_REMOVED = 'file_removed'
    FILE_RESTORED = 'file_restored'

    ADDON_ADDED = 'addon_added'
    ADDON_REMOVED = 'addon_removed'
    COMMENT_ADDED = 'comment_added'
    COMMENT_REMOVED = 'comment_removed'
    COMMENT_UPDATED = 'comment_updated'

    MADE_CONTRIBUTOR_VISIBLE = 'made_contributor_visible'
    MADE_CONTRIBUTOR_INVISIBLE = 'made_contributor_invisible'

    EXTERNAL_IDS_ADDED = 'external_ids_added'

    EMBARGO_APPROVED = 'embargo_approved'
    EMBARGO_CANCELLED = 'embargo_cancelled'
    EMBARGO_COMPLETED = 'embargo_completed'
    EMBARGO_INITIATED = 'embargo_initiated'
    RETRACTION_APPROVED = 'retraction_approved'
    RETRACTION_CANCELLED = 'retraction_cancelled'
    RETRACTION_INITIATED = 'retraction_initiated'

    REGISTRATION_APPROVAL_CANCELLED = 'registration_cancelled'
    REGISTRATION_APPROVAL_INITIATED = 'registration_initiated'
    REGISTRATION_APPROVAL_APPROVED = 'registration_approved'

    def __repr__(self):
        return ('<NodeLog({self.action!r}, params={self.params!r}) '
                'with id {self._id!r}>').format(self=self)

    @property
    def node(self):
        """Return the :class:`Node` associated with this log."""
        return (
            Node.load(self.params.get('node')) or
            Node.load(self.params.get('project'))
        )

    @property
    def tz_date(self):
        '''Return the timezone-aware date.
        '''
        # Date should always be defined, but a few logs in production are
        # missing dates; return None and log error if date missing
        if self.date:
            return self.date.replace(tzinfo=pytz.UTC)
        logger.error('Date missing on NodeLog {}'.format(self._primary_key))

    @property
    def formatted_date(self):
        '''Return the timezone-aware, ISO-formatted string representation of
        this log's date.
        '''
        if self.tz_date:
            return self.tz_date.isoformat()

    def resolve_node(self, node):
        """A single `NodeLog` record may be attached to multiple `Node` records
        (parents, forks, registrations, etc.), so the node that the log refers
        to may not be the same as the node the user is viewing. Use
        `resolve_node` to determine the relevant node to use for permission
        checks.

        :param Node node: Node being viewed
        """
        if self.node == node or self.node in node.nodes:
            return self.node
        if node.is_fork_of(self.node) or node.is_registration_of(self.node):
            return node
        for child in node.nodes:
            if child.is_fork_of(self.node) or node.is_registration_of(self.node):
                return child
        return False

    def can_view(self, node, auth):
        node_to_check = self.resolve_node(node)
        if node_to_check:
            return node_to_check.can_view(auth)
        return False

    def _render_log_contributor(self, contributor, anonymous=False):
        user = User.load(contributor)
        if not user:
            # Handle legacy non-registered users, which were
            # represented as a dict
            if isinstance(contributor, dict):
                if 'nr_name' in contributor:
                    return {
                        'fullname': contributor['nr_name'],
                        'registered': False,
                    }
            return None
        if self.node:
            fullname = user.display_full_name(node=self.node)
        else:
            fullname = user.fullname
        return {
            'id': privacy_info_handle(user._primary_key, anonymous),
            'fullname': privacy_info_handle(fullname, anonymous, name=True),
            'registered': user.is_registered,
        }


class Tag(StoredObject):

    _id = fields.StringField(primary=True, validate=MaxLengthValidator(128))

    def __repr__(self):
        return '<Tag() with id {self._id!r}>'.format(self=self)

    @property
    def url(self):
        return '/search/?tags={}'.format(self._id)


class Pointer(StoredObject):
    """A link to a Node. The Pointer delegates all but a few methods to its
    contained Node. Forking and registration are overridden such that the
    link is cloned, but its contained Node is not.
    """
    #: Whether this is a pointer or not
    primary = False

    _id = fields.StringField()
    node = fields.ForeignField('node', backref='_pointed')

    _meta = {'optimistic': True}

    def _clone(self):
        if self.node:
            clone = self.clone()
            clone.node = self.node
            clone.save()
            return clone

    def fork_node(self, *args, **kwargs):
        return self._clone()

    def register_node(self, *args, **kwargs):
        return self._clone()

    def use_as_template(self, *args, **kwargs):
        return self._clone()

    def resolve(self):
        return self.node

    def __getattr__(self, item):
        """Delegate attribute access to the node being pointed to."""
        # Prevent backref lookups from being overriden by proxied node
        try:
            return super(Pointer, self).__getattr__(item)
        except AttributeError:
            pass
        if self.node:
            return getattr(self.node, item)
        raise AttributeError(
            'Pointer object has no attribute {0}'.format(
                item
            )
        )


def get_pointer_parent(pointer):
    """Given a `Pointer` object, return its parent node.
    """
    # The `parent_node` property of the `Pointer` schema refers to the parents
    # of the pointed-at `Node`, not the parents of the `Pointer`; use the
    # back-reference syntax to find the parents of the `Pointer`.
    parent_refs = pointer.node__parent
    assert len(parent_refs) == 1, 'Pointer must have exactly one parent.'
    return parent_refs[0]


def validate_category(value):
    """Validator for Node#category. Makes sure that the value is one of the
    categories defined in CATEGORY_MAP.
    """
    if value not in Node.CATEGORY_MAP.keys():
        raise ValidationValueError('Invalid value for category.')
    return True


def validate_title(value):
    """Validator for Node#title. Makes sure that the value exists and is not
    above 200 characters.
    """
    if value is None or not value.strip():
        raise ValidationValueError('Title cannot be blank.')

    value = sanitize.strip_html(value)

    if value is None or not value.strip():
        raise ValidationValueError('Invalid title.')

    if len(value) > 200:
        raise ValidationValueError('Title cannot exceed 200 characters.')

    return True


def validate_user(value):
    if value != {}:
        user_id = value.iterkeys().next()
        if User.find(Q('_id', 'eq', user_id)).count() != 1:
            raise ValidationValueError('User does not exist.')
    return True


class NodeUpdateError(Exception):
    def __init__(self, reason, key, *args, **kwargs):
        super(NodeUpdateError, self).__init__(*args, **kwargs)
        self.key = key
        self.reason = reason


class Node(GuidStoredObject, AddonModelMixin, IdentifierMixin):

    #: Whether this is a pointer or not
    primary = True

    __indices__ = [{
        'unique': False,
        'key_or_list': [
            ('tags.$', pymongo.ASCENDING),
            ('is_public', pymongo.ASCENDING),
            ('is_deleted', pymongo.ASCENDING),
        ]
    }]

    # Node fields that trigger an update to Solr on save
    SOLR_UPDATE_FIELDS = {
        'title',
        'category',
        'description',
        'visible_contributor_ids',
        'tags',
        'is_fork',
        'is_registration',
        'retraction',
        'embargo',
        'is_public',
        'is_deleted',
        'wiki_pages_current',
        'is_retracted',
        'node_license',
    }

    # Maps category identifier => Human-readable representation for use in
    # titles, menus, etc.
    # Use an OrderedDict so that menu items show in the correct order
    CATEGORY_MAP = OrderedDict([
        ('', 'Uncategorized'),
        ('project', 'Project'),
        ('hypothesis', 'Hypothesis'),
        ('methods and measures', 'Methods and Measures'),
        ('procedure', 'Procedure'),
        ('instrumentation', 'Instrumentation'),
        ('data', 'Data'),
        ('analysis', 'Analysis'),
        ('communication', 'Communication'),
        ('other', 'Other'),
    ])

    # Fields that are writable by Node.update
    WRITABLE_WHITELIST = [
        'title',
        'description',
        'category',
        'is_public',
        'node_license',
    ]

    # Named constants
    PRIVATE = 'private'
    PUBLIC = 'public'

    _id = fields.StringField(primary=True)

    date_created = fields.DateTimeField(auto_now_add=datetime.datetime.utcnow, index=True)

    # Privacy
    is_public = fields.BooleanField(default=False, index=True)

    # User mappings
    permissions = fields.DictionaryField()
    visible_contributor_ids = fields.StringField(list=True)

    # Project Organization
    is_dashboard = fields.BooleanField(default=False, index=True)
    is_folder = fields.BooleanField(default=False, index=True)

    # Expanded: Dictionary field mapping user IDs to expand state of this node:
    # {
    #   'icpnw': True,
    #   'cdi38': False,
    # }
    expanded = fields.DictionaryField(default={}, validate=validate_user)

    is_deleted = fields.BooleanField(default=False, index=True)
    deleted_date = fields.DateTimeField(index=True)

    is_registration = fields.BooleanField(default=False, index=True)
    registered_date = fields.DateTimeField(index=True)
    registered_user = fields.ForeignField('user', backref='registered')

    # A list of all MetaSchemas for which this Node has registered_meta
    registered_schema = fields.ForeignField('metaschema', backref='registered', list=True, default=list)
    # A set of <metaschema._id>: <schema> pairs, where <schema> is a
    # flat set of <question_id>: <response> pairs-- these quesiton ids_above
    # map the the ids in the registrations MetaSchema (see registered_schema).
    # {
    #   <question_id>: {
    #     'value': <value>,
    #     'comments': [
    #       <comment>
    #     ]
    # }
    registered_meta = fields.DictionaryField()
    registration_approval = fields.ForeignField('registrationapproval')
    retraction = fields.ForeignField('retraction')
    embargo = fields.ForeignField('embargo')

    is_fork = fields.BooleanField(default=False, index=True)
    forked_date = fields.DateTimeField(index=True)

    title = fields.StringField(validate=validate_title)
    description = fields.StringField()
    category = fields.StringField(validate=validate_category, index=True)

    node_license = fields.ForeignField('nodelicenserecord')

    # One of 'public', 'private'
    # TODO: Add validator
    comment_level = fields.StringField(default='private')

    wiki_pages_current = fields.DictionaryField()
    wiki_pages_versions = fields.DictionaryField()
    # Dictionary field mapping node wiki page to sharejs private uuid.
    # {<page_name>: <sharejs_id>}
    wiki_private_uuids = fields.DictionaryField()
    file_guid_to_share_uuids = fields.DictionaryField()

    creator = fields.ForeignField('user', backref='created')
    contributors = fields.ForeignField('user', list=True, backref='contributed')
    users_watching_node = fields.ForeignField('user', list=True, backref='watched')

    logs = fields.ForeignField('nodelog', list=True, backref='logged')
    tags = fields.ForeignField('tag', list=True, backref='tagged')

    # Tags for internal use
    system_tags = fields.StringField(list=True)

    nodes = fields.AbstractForeignField(list=True, backref='parent')
    forked_from = fields.ForeignField('node', backref='forked', index=True)
    registered_from = fields.ForeignField('node', backref='registrations', index=True)

    # The node (if any) used as a template for this node's creation
    template_node = fields.ForeignField('node', backref='template_node', index=True)

    piwik_site_id = fields.StringField()

    # Dictionary field mapping user id to a list of nodes in node.nodes which the user has subscriptions for
    # {<User.id>: [<Node._id>, <Node2._id>, ...] }
    child_node_subscriptions = fields.DictionaryField(default=dict)

    _meta = {
        'optimistic': True,
    }

    def __init__(self, *args, **kwargs):

        tags = kwargs.pop('tags', [])

        super(Node, self).__init__(*args, **kwargs)

        # Ensure when Node is created with tags through API, tags are added to Tag
        if tags:
            for tag in tags:
                self.add_tag(tag, Auth(self.creator), save=False, log=False)

        if kwargs.get('_is_loaded', False):
            return

        if self.creator:
            self.contributors.append(self.creator)
            self.set_visible(self.creator, visible=True, log=False)

            # Add default creator permissions
            for permission in CREATOR_PERMISSIONS:
                self.add_permission(self.creator, permission, save=False)

    def __repr__(self):
        return ('<Node(title={self.title!r}, category={self.category!r}) '
                'with _id {self._id!r}>').format(self=self)

    # For Django compatibility
    @property
    def pk(self):
        return self._id

    @property
    def license(self):
        node_license = self.node_license
        if not node_license and self.parent_node:
            return self.parent_node.license
        return node_license

    @property
    def category_display(self):
        """The human-readable representation of this node's category."""
        return self.CATEGORY_MAP[self.category]

    # We need the following 2 properties in order to serialize related links in NodeRegistrationSerializer
    @property
    def registered_user_id(self):
        """The ID of the user who registered this node if this is a registration, else None.
        """
        if self.registered_user:
            return self.registered_user._id
        return None

    @property
    def registered_from_id(self):
        """The ID of the user who registered this node if this is a registration, else None.
        """
        if self.registered_from:
            return self.registered_from._id
        return None

    @property
    def sanction(self):
        sanction = self.registration_approval or self.embargo or self.retraction
        if sanction:
            return sanction
        elif self.parent_node:
            return self.parent_node.sanction
        else:
            return None

    @property
    def is_pending_registration(self):
        if not self.is_registration:
            return False
        if self.registration_approval is None:
            if self.parent_node:
                return self.parent_node.is_pending_registration
            return False
        return self.registration_approval.is_pending_approval

    @property
    def is_registration_approved(self):
        if self.registration_approval is None:
            if self.parent_node:
                return self.parent_node.is_registration_approved
            return False
        return self.registration_approval.is_approved

    @property
    def is_retracted(self):
        if self.retraction is None:
            if self.parent_node:
                return self.parent_node.is_retracted
            return False
        return self.retraction.is_approved

    @property
    def is_pending_retraction(self):
        if self.retraction is None:
            if self.parent_node:
                return self.parent_node.is_pending_retraction
            return False
        return self.retraction.is_pending_approval

    @property
    def embargo_end_date(self):
        if self.embargo is None:
            if self.parent_node:
                return self.parent_node.embargo_end_date
            return False
        return self.embargo.embargo_end_date

    @property
    def is_pending_embargo(self):
        if self.embargo is None:
            if self.parent_node:
                return self.parent_node.is_pending_embargo
            return False
        return self.embargo.is_pending_approval

    @property
    def is_pending_embargo_for_existing_registration(self):
        """ Returns True if Node has an Embargo pending approval for an
        existing registrations. This is used specifically to ensure
        registrations pre-dating the Embargo feature do not get deleted if
        their respective Embargo request is rejected.
        """
        if self.embargo is None:
            if self.parent_node:
                return self.parent_node.is_pending_embargo_for_existing_registration
            return False
        return self.embargo.pending_registration

    @property
    def private_links(self):
        return self.privatelink__shared

    @property
    def private_links_active(self):
        return [x for x in self.private_links if not x.is_deleted]

    @property
    def private_link_keys_active(self):
        return [x.key for x in self.private_links if not x.is_deleted]

    @property
    def private_link_keys_deleted(self):
        return [x.key for x in self.private_links if x.is_deleted]

    def path_above(self, auth):
        parents = self.parents
        return '/' + '/'.join([p.title if p.can_view(auth) else '-- private project --' for p in reversed(parents)])

    @property
    def ids_above(self):
        parents = self.parents
        return {p._id for p in parents}

    @property
    def nodes_active(self):
        return [x for x in self.nodes if not x.is_deleted]

    @property
    def draft_registrations_active(self):
        return DraftRegistration.find(
            Q('branched_from', 'eq', self) &
            Q('registered_node', 'eq', None)
        )

    def can_edit(self, auth=None, user=None):
        """Return if a user is authorized to edit this node.
        Must specify one of (`auth`, `user`).

        :param Auth auth: Auth object to check
        :param User user: User object to check
        :returns: Whether user has permission to edit this node.
        """
        if not auth and not user:
            raise ValueError('Must pass either `auth` or `user`')
        if auth and user:
            raise ValueError('Cannot pass both `auth` and `user`')
        user = user or auth.user
        if auth:
            is_api_node = auth.api_node == self
        else:
            is_api_node = False
        return (
            (user and self.has_permission(user, 'write'))
            or is_api_node
        )

    def active_contributors(self, include=lambda n: True):
        for contrib in self.contributors:
            if contrib.is_active and include(contrib):
                yield contrib

    def is_admin_parent(self, user):
        if self.has_permission(user, 'admin', check_parent=False):
            return True
        if self.parent_node:
            return self.parent_node.is_admin_parent(user)
        return False

    def can_view(self, auth):
        if not auth and not self.is_public:
            return False

        return (
            self.is_public or
            (auth.user and self.has_permission(auth.user, 'read')) or
            auth.private_key in self.private_link_keys_active or
            self.is_admin_parent(auth.user)
        )

    def is_expanded(self, user=None):
        """Return if a user is has expanded the folder in the dashboard view.
        Must specify one of (`auth`, `user`).

        :param User user: User object to check
        :returns: Boolean if the folder is expanded.
        """
        if user._id in self.expanded:
            return self.expanded[user._id]
        else:
            return False

    def expand(self, user=None):
        self.expanded[user._id] = True
        self.save()

    def collapse(self, user=None):
        self.expanded[user._id] = False
        self.save()

    def is_derived_from(self, other, attr):
        derived_from = getattr(self, attr)
        while True:
            if derived_from is None:
                return False
            if derived_from == other:
                return True
            derived_from = getattr(derived_from, attr)

    def is_fork_of(self, other):
        return self.is_derived_from(other, 'forked_from')

    def is_registration_of(self, other):
        return self.is_derived_from(other, 'registered_from')

    @property
    def forks(self):
        """List of forks of this node"""
        return list(self.node__forked.find(Q('is_deleted', 'eq', False) &
                                           Q('is_registration', 'ne', True)))

    def add_permission(self, user, permission, save=False):
        """Grant permission to a user.

        :param User user: User to grant permission to
        :param str permission: Permission to grant
        :param bool save: Save changes
        :raises: ValueError if user already has permission
        """
        if user._id not in self.permissions:
            self.permissions[user._id] = [permission]
        else:
            if permission in self.permissions[user._id]:
                raise ValueError('User already has permission {0}'.format(permission))
            self.permissions[user._id].append(permission)
        if save:
            self.save()

    def remove_permission(self, user, permission, save=False):
        """Revoke permission from a user.

        :param User user: User to revoke permission from
        :param str permission: Permission to revoke
        :param bool save: Save changes
        :raises: ValueError if user does not have permission
        """
        try:
            self.permissions[user._id].remove(permission)
        except (KeyError, ValueError):
            raise ValueError('User does not have permission {0}'.format(permission))
        if save:
            self.save()

    def clear_permission(self, user, save=False):
        """Clear all permissions for a user.

        :param User user: User to revoke permission from
        :param bool save: Save changes
        :raises: ValueError if user not in permissions
        """
        try:
            self.permissions.pop(user._id)
        except KeyError:
            raise ValueError(
                'User {0} not in permissions list for node {1}'.format(
                    user._id, self._id,
                )
            )
        if save:
            self.save()

    def set_permissions(self, user, permissions, save=False):
        self.permissions[user._id] = permissions
        if save:
            self.save()

    def has_permission(self, user, permission, check_parent=True):
        """Check whether user has permission.

        :param User user: User to test
        :param str permission: Required permission
        :returns: User has required permission
        """
        if user is None:
            logger.warn('User is ``None``.')
            return False
        if permission in self.permissions.get(user._id, []):
            return True
        if permission == 'read' and check_parent:
            return self.is_admin_parent(user)
        return False

    def has_permission_on_children(self, user, permission):
        """Checks if the given user has a given permission on any child nodes
            that are not registrations or deleted
        """
        if self.has_permission(user, permission):
            return True

        for node in self.nodes:
            if not node.primary or node.is_deleted:
                continue

            if node.has_permission_on_children(user, permission):
                return True

        return False

    def has_addon_on_children(self, addon):
        """Checks if a given node has a specific addon on child nodes
            that are not registrations or deleted
        """
        if self.has_addon(addon):
            return True

        for node in self.nodes:
            if not node.primary or node.is_deleted:
                continue

            if node.has_addon_on_children(addon):
                return True

        return False

    def get_permissions(self, user):
        """Get list of permissions for user.

        :param User user: User to check
        :returns: List of permissions
        :raises: ValueError if user not found in permissions
        """
        return self.permissions.get(user._id, [])

    def adjust_permissions(self):
        for key in self.permissions.keys():
            if key not in self.contributors:
                self.permissions.pop(key)

    @property
    def visible_contributors(self):
        return [
            User.load(_id)
            for _id in self.visible_contributor_ids
        ]

    @property
    def parents(self):
        if self.parent_node:
            return [self.parent_node] + self.parent_node.parents
        return []

    @property
    def admin_contributor_ids(self, contributors=None):
        contributor_ids = self.contributors._to_primary_keys()
        admin_ids = set()
        for parent in self.parents:
            admins = [
                user for user, perms in parent.permissions.iteritems()
                if 'admin' in perms
            ]
            admin_ids.update(set(admins).difference(contributor_ids))
        return admin_ids

    @property
    def admin_contributors(self):
        return sorted(
            [User.load(_id) for _id in self.admin_contributor_ids],
            key=lambda user: user.family_name,
        )

    def get_visible(self, user):
        if not self.is_contributor(user):
            raise ValueError(u'User {0} not in contributors'.format(user))
        return user._id in self.visible_contributor_ids

    def update_visible_ids(self, save=False):
        """Update the order of `visible_contributor_ids`. Updating on making
        a contributor visible is more efficient than recomputing order on
        accessing `visible_contributors`.
        """
        self.visible_contributor_ids = [
            contributor._id
            for contributor in self.contributors
            if contributor._id in self.visible_contributor_ids
        ]
        if save:
            self.save()

    def set_visible(self, user, visible, log=True, auth=None, save=False):
        if not self.is_contributor(user):
            raise ValueError(u'User {0} not in contributors'.format(user))
        if visible and user._id not in self.visible_contributor_ids:
            self.visible_contributor_ids.append(user._id)
            self.update_visible_ids(save=False)
        elif not visible and user._id in self.visible_contributor_ids:
            if len(self.visible_contributor_ids) == 1:
                raise ValueError('Must have at least one visible contributor')
            self.visible_contributor_ids.remove(user._id)
        else:
            return
        message = (
            NodeLog.MADE_CONTRIBUTOR_VISIBLE
            if visible
            else NodeLog.MADE_CONTRIBUTOR_INVISIBLE
        )
        if log:
            self.add_log(
                message,
                params={
                    'parent': self.parent_id,
                    'node': self._id,
                    'contributors': [user._id],
                },
                auth=auth,
                save=False,
            )
        if save:
            self.save()

    def can_comment(self, auth):
        if self.comment_level == 'public':
            return auth.logged_in and (
                self.is_public or
                (auth.user and self.has_permission(auth.user, 'read'))
            )
        return self.is_contributor(auth.user)

    def set_node_license(self, license_id, year, copyright_holders, auth, save=True):
        if not self.has_permission(auth.user, ADMIN):
            raise PermissionsError("Only admins can change a project's license.")
        try:
            node_license = NodeLicense.find_one(
                Q('id', 'eq', license_id)
            )
        except NoResultsFound:
            raise NodeStateError("Trying to update a Node with an invalid license.")
        record = self.node_license
        if record is None:
            record = NodeLicenseRecord(
                node_license=node_license
            )
        record.node_license = node_license
        record.year = year
        record.copyright_holders = copyright_holders or []
        record.save()
        self.node_license = record
        self.add_log(
            action=NodeLog.CHANGED_LICENSE,
            params={
                'parent_node': self.parent_id,
                'node': self._primary_key,
                'new_license': node_license.name
            },
            auth=auth,
            save=False,
        )
        if save:
            self.save()

    def update(self, fields, auth=None, save=True):
        """Update the node with the given fields.

        :param dict fields: Dictionary of field_name:value pairs.
        :param Auth auth: Auth object for the user making the update.
        :param bool save: Whether to save after updating the object.
        """
        if self.is_registration:
            raise NodeUpdateError(reason="Registered content cannot be updated")
        if not fields:  # Bail out early if there are no fields to update
            return False
        values = {}
        for key, value in fields.iteritems():
            if key not in self.WRITABLE_WHITELIST:
                continue
            # Title and description have special methods for logging purposes
            if key == 'title':
                self.set_title(title=value, auth=auth, save=False)
            elif key == 'description':
                self.set_description(description=value, auth=auth, save=False)
            elif key == 'is_public':
                self.set_privacy(
                    Node.PUBLIC if value else Node.PRIVATE,
                    auth=auth,
                    log=True,
                    save=False
                )
            elif key == 'node_license':
                self.set_node_license(
                    value.get('id'),
                    value.get('year'),
                    value.get('copyright_holders'),
                    auth,
                    save=False
                )
            else:
                with warnings.catch_warnings():
                    try:
                        # This is in place because historically projects and components
                        # live on different ElasticSearch indexes, and at the time of Node.save
                        # there is no reliable way to check what the old Node.category
                        # value was. When the cateogory changes it is possible to have duplicate/dead
                        # search entries, so always delete the ES doc on categoryt change
                        # TODO: consolidate Node indexes into a single index, refactor search
                        if key == 'category':
                            self.delete_search_entry()
                        ###############
                        old_value = getattr(self, key)
                        if old_value != value:
                            values[key] = {
                                'old': old_value,
                                'new': value,
                            }
                            setattr(self, key, value)
                    except AttributeError:
                        raise NodeUpdateError(reason="Invalid value for attribute '{0}'".format(key), key=key)
                    except warnings.Warning:
                        raise NodeUpdateError(reason="Attribute '{0}' doesn't exist on the Node class".format(key), key=key)
        if save:
            updated = self.save()
        else:
            updated = []
        for key in values:
            values[key]['new'] = getattr(self, key)
        if values:
            self.add_log(
                NodeLog.UPDATED_FIELDS,
                params={
                    'node': self._id,
                    'updated_fields': {
                        key: {
                            'old': values[key]['old'],
                            'new': values[key]['new']
                        }
                        for key in values
                    }
                },
                auth=auth)
        return updated

    def save(self, *args, **kwargs):
        update_piwik = kwargs.pop('update_piwik', True)
        self.adjust_permissions()

        first_save = not self._is_loaded

        if first_save and self.is_dashboard:
            existing_dashboards = self.creator.node__contributed.find(
                Q('is_dashboard', 'eq', True)
            )
            if existing_dashboards.count() > 0:
                raise NodeStateError("Only one dashboard allowed per user.")

        is_original = not self.is_registration and not self.is_fork
        if 'suppress_log' in kwargs.keys():
            suppress_log = kwargs['suppress_log']
            del kwargs['suppress_log']
        else:
            suppress_log = False

        saved_fields = super(Node, self).save(*args, **kwargs)

        if first_save and is_original and not suppress_log:
            # TODO: This logic also exists in self.use_as_template()
            for addon in settings.ADDONS_AVAILABLE:
                if 'node' in addon.added_default:
                    self.add_addon(addon.short_name, auth=None, log=False)

            # Define log fields for non-component project
            log_action = NodeLog.PROJECT_CREATED
            log_params = {
                'node': self._primary_key,
            }

            if getattr(self, 'parent', None):
                # Append log to parent
                self.parent.nodes.append(self)
                self.parent.save()
                log_params.update({'parent_node': self.parent._primary_key})

            # Add log with appropriate fields
            self.add_log(
                log_action,
                params=log_params,
                auth=Auth(user=self.creator),
                log_date=self.date_created,
                save=True,
            )

        # Only update Solr if at least one stored field has changed, and if
        # public or privacy setting has changed
        need_update = bool(self.SOLR_UPDATE_FIELDS.intersection(saved_fields))
        if not self.is_public:
            if first_save or 'is_public' not in saved_fields:
                need_update = False
        if self.is_folder or self.archiving:
            need_update = False
        if need_update:
            self.update_search()

        if 'node_license' in saved_fields:
            children = [c for c in self.get_descendants_recursive(
                include=lambda n: n.node_license is None
            )]
            # this returns generator, that would get unspooled anyways
            if children:
                Node.bulk_update_search(children)

        # This method checks what has changed.
        if settings.PIWIK_HOST and update_piwik:
            piwik_tasks.update_node(self._id, saved_fields)

        # Return expected value for StoredObject::save
        return saved_fields

    ######################################
    # Methods that return a new instance #
    ######################################

    def use_as_template(self, auth, changes=None, top_level=True):
        """Create a new project, using an existing project as a template.

        :param auth: The user to be assigned as creator
        :param changes: A dictionary of changes, keyed by node id, which
                        override the attributes of the template project or its
                        children.
        :return: The `Node` instance created.
        """
        changes = changes or dict()

        # build the dict of attributes to change for the new node
        try:
            attributes = changes[self._id]
            # TODO: explicitly define attributes which may be changed.
        except (AttributeError, KeyError):
            attributes = dict()

        new = self.clone()

        # clear permissions, which are not cleared by the clone method
        new.permissions = {}
        new.visible_contributor_ids = []

        # Clear quasi-foreign fields
        new.wiki_pages_current = {}
        new.wiki_pages_versions = {}
        new.wiki_private_uuids = {}
        new.file_guid_to_share_uuids = {}

        # set attributes which may be overridden by `changes`
        new.is_public = False
        new.description = None

        # apply `changes`
        for attr, val in attributes.iteritems():
            setattr(new, attr, val)

        # set attributes which may NOT be overridden by `changes`
        new.creator = auth.user
        new.template_node = self
        new.add_contributor(contributor=auth.user, permissions=CREATOR_PERMISSIONS, log=False, save=False)
        new.is_fork = False
        new.is_registration = False
        new.piwik_site_id = None
        new.node_license = self.license.copy() if self.license else None

        # If that title hasn't been changed, apply the default prefix (once)
        if (new.title == self.title
                and top_level
                and language.TEMPLATED_FROM_PREFIX not in new.title):
            new.title = ''.join((language.TEMPLATED_FROM_PREFIX, new.title, ))

        # Slight hack - date_created is a read-only field.
        new._fields['date_created'].__set__(
            new,
            datetime.datetime.utcnow(),
            safe=True
        )

        new.save(suppress_log=True)

        # Log the creation
        new.add_log(
            NodeLog.CREATED_FROM,
            params={
                'node': new._primary_key,
                'template_node': {
                    'id': self._primary_key,
                    'url': self.url,
                    'title': self.title,
                },
            },
            auth=auth,
            log_date=new.date_created,
            save=False,
        )

        # add mandatory addons
        # TODO: This logic also exists in self.save()
        for addon in settings.ADDONS_AVAILABLE:
            if 'node' in addon.added_default:
                new.add_addon(addon.short_name, auth=None, log=False)

        # deal with the children of the node, if any
        new.nodes = [
            x.use_as_template(auth, changes, top_level=False)
            for x in self.nodes
            if x.can_view(auth)
        ]

        new.save()
        return new

    ############
    # Pointers #
    ############

    def add_pointer(self, node, auth, save=True):
        """Add a pointer to a node.

        :param Node node: Node to add
        :param Auth auth: Consolidated authorization
        :param bool save: Save changes
        :return: Created pointer
        """
        # Fail if node already in nodes / pointers. Note: cast node and node
        # to primary keys to test for conflicts with both nodes and pointers
        # contained in `self.nodes`.
        if node._id in self.node_ids:
            raise ValueError(
                'Pointer to node {0} already in list'.format(node._id)
            )

        if self.is_registration:
            raise NodeStateError('Cannot add a pointer to a registration')

        # If a folder, prevent more than one pointer to that folder. This will prevent infinite loops on the Dashboard.
        # Also, no pointers to the dashboard project, which could cause loops as well.
        already_pointed = node.pointed
        if node.is_folder and len(already_pointed) > 0:
            raise ValueError(
                'Pointer to folder {0} already exists. Only one pointer to any given folder allowed'.format(node._id)
            )
        if node.is_dashboard:
            raise ValueError(
                'Pointer to dashboard ({0}) not allowed.'.format(node._id)
            )

        # Append pointer
        pointer = Pointer(node=node)
        pointer.save()
        self.nodes.append(pointer)

        # Add log
        self.add_log(
            action=NodeLog.POINTER_CREATED,
            params={
                'parent_node': self.parent_id,
                'node': self._primary_key,
                'pointer': {
                    'id': pointer.node._id,
                    'url': pointer.node.url,
                    'title': pointer.node.title,
                    'category': pointer.node.category,
                },
            },
            auth=auth,
            save=False,
        )

        # Optionally save changes
        if save:
            self.save()

        return pointer

    def rm_pointer(self, pointer, auth):
        """Remove a pointer.

        :param Pointer pointer: Pointer to remove
        :param Auth auth: Consolidated authorization
        """
        if pointer not in self.nodes:
            raise ValueError('Node link does not belong to the requested node.')

        # Remove `Pointer` object; will also remove self from `nodes` list of
        # parent node
        Pointer.remove_one(pointer)

        # Add log
        self.add_log(
            action=NodeLog.POINTER_REMOVED,
            params={
                'parent_node': self.parent_id,
                'node': self._primary_key,
                'pointer': {
                    'id': pointer.node._id,
                    'url': pointer.node.url,
                    'title': pointer.node.title,
                    'category': pointer.node.category,
                },
            },
            auth=auth,
            save=False,
        )

    @property
    def node_ids(self):
        return [
            node._id if node.primary else node.node._id
            for node in self.nodes
        ]

    @property
    def nodes_primary(self):
        return [
            node
            for node in self.nodes
            if node.primary
        ]

    def node_and_primary_descendants(self):
        """Return an iterator for a node and all of its primary (non-pointer) descendants.

        :param node Node: target Node
        """
        return itertools.chain([self], self.get_descendants_recursive(lambda n: n.primary))

    @property
    def depth(self):
        return len(self.parents)

    def next_descendants(self, auth, condition=lambda auth, node: True):
        """
        Recursively find the first set of descedants under a given node that meet a given condition

        returns a list of [(node, [children]), ...]
        """
        ret = []
        for node in self.nodes:
            if condition(auth, node):
                # base case
                ret.append((node, []))
            else:
                ret.append((node, node.next_descendants(auth, condition)))
        ret = [item for item in ret if item[1] or condition(auth, item[0])]  # prune empty branches
        return ret

    def get_descendants_recursive(self, include=lambda n: True):
        for node in self.nodes:
            if include(node):
                yield node
            if node.primary:
                for descendant in node.get_descendants_recursive(include):
                    if include(descendant):
                        yield descendant

    def get_aggregate_logs_queryset(self, auth):
        ids = [self._id] + [n._id
                            for n in self.get_descendants_recursive()
                            if n.can_view(auth)]
        query = Q('__backrefs.logged.node.logs', 'in', ids) & Q('should_hide', 'ne', True)
        return NodeLog.find(query).sort('-_id')

    @property
    def nodes_pointer(self):
        return [
            node
            for node in self.nodes
            if not node.primary
        ]

    @property
    def has_pointers_recursive(self):
        """Recursively checks whether the current node or any of its nodes
        contains a pointer.
        """
        if self.nodes_pointer:
            return True
        for node in self.nodes_primary:
            if node.has_pointers_recursive:
                return True
        return False

    @property
    def pointed(self):
        return getattr(self, '_pointed', [])

    def pointing_at(self, pointed_node_id):
        """This node is pointed at another node.

        :param Node pointed_node_id: The node id of the node being pointed at.
        :return: pointer_id
        """
        for pointer in self.nodes_pointer:
            node_id = pointer.node._id
            if node_id == pointed_node_id:
                return pointer._id
        return None

    def get_points(self, folders=False, deleted=False, resolve=True):
        ret = []
        for each in self.pointed:
            pointer_node = get_pointer_parent(each)
            if not folders and pointer_node.is_folder:
                continue
            if not deleted and pointer_node.is_deleted:
                continue
            if resolve:
                ret.append(pointer_node)
            else:
                ret.append(each)
        return ret

    def resolve(self):
        return self

    def fork_pointer(self, pointer, auth, save=True):
        """Replace a pointer with a fork. If the pointer points to a project,
        fork the project and replace the pointer with a new pointer pointing
        to the fork. If the pointer points to a component, fork the component
        and add it to the current node.

        :param Pointer pointer:
        :param Auth auth:
        :param bool save:
        :return: Forked node
        """
        # Fail if pointer not contained in `nodes`
        try:
            index = self.nodes.index(pointer)
        except ValueError:
            raise ValueError('Pointer {0} not in list'.format(pointer._id))

        # Get pointed node
        node = pointer.node

        # Fork into current node and replace pointer with forked component
        forked = node.fork_node(auth)
        if forked is None:
            raise ValueError('Could not fork node')

        self.nodes[index] = forked

        # Add log
        self.add_log(
            NodeLog.POINTER_FORKED,
            params={
                'parent_node': self.parent_id,
                'node': self._primary_key,
                'pointer': {
                    'id': pointer.node._id,
                    'url': pointer.node.url,
                    'title': pointer.node.title,
                    'category': pointer.node.category,
                },
            },
            auth=auth,
            save=False,
        )

        # Optionally save changes
        if save:
            self.save()
            # Garbage-collect pointer. Note: Must save current node before
            # removing pointer, else remove will fail when trying to remove
            # backref from self to pointer.
            Pointer.remove_one(pointer)

        # Return forked content
        return forked

    def get_recent_logs(self, n=10):
        """Return a list of the n most recent logs, in reverse chronological
        order.

        :param int n: Number of logs to retrieve
        """
        return list(reversed(self.logs)[:n])

    @property
    def date_modified(self):
        '''The most recent datetime when this node was modified, based on
        the logs.
        '''
        try:
            return self.logs[-1].date
        except IndexError:
            return self.date_created

    def set_title(self, title, auth, save=False):
        """Set the title of this Node and log it.

        :param str title: The new title.
        :param auth: All the auth information including user, API key.
        """
        #Called so validation does not have to wait until save.
        validate_title(title)

        original_title = self.title
        new_title = sanitize.strip_html(title)
        # Title hasn't changed after sanitzation, bail out
        if original_title == new_title:
            return False
        self.title = new_title
        self.add_log(
            action=NodeLog.EDITED_TITLE,
            params={
                'parent_node': self.parent_id,
                'node': self._primary_key,
                'title_new': self.title,
                'title_original': original_title,
            },
            auth=auth,
            save=False,
        )
        if save:
            self.save()
        return None

    def set_description(self, description, auth, save=False):
        """Set the description and log the event.

        :param str description: The new description
        :param auth: All the auth informtion including user, API key.
        :param bool save: Save self after updating.
        """
        original = self.description
        new_description = sanitize.strip_html(description)
        if original == new_description:
            return False
        self.description = new_description
        self.add_log(
            action=NodeLog.EDITED_DESCRIPTION,
            params={
                'parent_node': self.parent_id,
                'node': self._primary_key,
                'description_new': self.description,
                'description_original': original
            },
            auth=auth,
            save=False,
        )
        if save:
            self.save()
        return None

    def update_search(self):
        from website import search
        try:
            search.search.update_node(self, bulk=False, async=True)
        except search.exceptions.SearchUnavailableError as e:
            logger.exception(e)
            log_exception()

    @classmethod
    def bulk_update_search(cls, nodes):
        from website import search
        try:
            serialize = functools.partial(search.search.update_node, bulk=True, async=False)
            search.search.bulk_update_nodes(serialize, nodes)
        except search.exceptions.SearchUnavailableError as e:
            logger.exception(e)
            log_exception()

    def delete_search_entry(self):
        from website import search
        try:
            search.search.delete_node(self)
        except search.exceptions.SearchUnavailableError as e:
            logger.exception(e)
            log_exception()

    def delete_registration_tree(self, save=False):
        self.is_deleted = True
        if not getattr(self.embargo, 'for_existing_registration', False):
            self.registered_from = None
        if save:
            self.save()
        self.update_search()
        for child in self.nodes_primary:
            child.delete_registration_tree(save=save)

    def remove_node(self, auth, date=None):
        """Marks a node as deleted.

        TODO: Call a hook on addons
        Adds a log to the parent node if applicable

        :param auth: an instance of :class:`Auth`.
        :param date: Date node was removed
        :type date: `datetime.datetime` or `None`
        """
        # TODO: rename "date" param - it's shadowing a global

        if self.is_dashboard:
            raise NodeStateError("Dashboards may not be deleted.")

        if not self.can_edit(auth):
            raise PermissionsError('{0!r} does not have permission to modify this {1}'.format(auth.user, self.category or 'node'))

        #if this is a folder, remove all the folders that this is pointing at.
        if self.is_folder:
            for pointed in self.nodes_pointer:
                if pointed.node.is_folder:
                    pointed.node.remove_node(auth=auth)

        if [x for x in self.nodes_primary if not x.is_deleted]:
            raise NodeStateError("Any child components must be deleted prior to deleting this project.")

        # After delete callback
        for addon in self.get_addons():
            message = addon.after_delete(self, auth.user)
            if message:
                status.push_status_message(message, kind='info', trust=False)

        log_date = date or datetime.datetime.utcnow()

        # Add log to parent
        if self.node__parent:
            self.node__parent[0].add_log(
                NodeLog.NODE_REMOVED,
                params={
                    'project': self._primary_key,
                },
                auth=auth,
                log_date=log_date,
                save=True,
            )
        else:
            self.add_log(
                NodeLog.PROJECT_DELETED,
                params={
                    'project': self._primary_key,
                },
                auth=auth,
                log_date=log_date,
                save=True,
            )

        self.is_deleted = True
        self.deleted_date = date
        self.save()

        auth_signals.node_deleted.send(self)

        return True

    def fork_node(self, auth, title='Fork of '):
        """Recursively fork a node.

        :param Auth auth: Consolidated authorization
        :param str title: Optional text to prepend to forked title
        :return: Forked node
        """
        user = auth.user

        # Non-contributors can't fork private nodes
        if not (self.is_public or self.has_permission(user, 'read')):
            raise PermissionsError('{0!r} does not have permission to fork node {1!r}'.format(user, self._id))

        when = datetime.datetime.utcnow()

        original = self.load(self._primary_key)

        if original.is_deleted:
            raise NodeStateError('Cannot fork deleted node.')

        # Note: Cloning a node copies its `wiki_pages_current` and
        # `wiki_pages_versions` fields, but does not clone the underlying
        # database objects to which these dictionaries refer. This means that
        # the cloned node must pass itself to its wiki objects to build the
        # correct URLs to that content.
        forked = original.clone()

        forked.logs = self.logs
        forked.tags = self.tags

        # Recursively fork child nodes
        for node_contained in original.nodes:
            if not node_contained.is_deleted:
                forked_node = None
                try:  # Catch the potential PermissionsError above
                    forked_node = node_contained.fork_node(auth=auth, title='')
                except PermissionsError:
                    pass  # If this exception is thrown omit the node from the result set
                if forked_node is not None:
                    forked.nodes.append(forked_node)

        forked.title = title + forked.title
        forked.is_fork = True
        forked.is_registration = False
        forked.forked_date = when
        forked.forked_from = original
        forked.creator = user
        forked.piwik_site_id = None
        forked.node_license = original.license.copy() if original.license else None

        # Forks default to private status
        forked.is_public = False

        # Clear permissions before adding users
        forked.permissions = {}
        forked.visible_contributor_ids = []

        forked.add_contributor(
            contributor=user,
            permissions=CREATOR_PERMISSIONS,
            log=False,
            save=False
        )

        forked.add_log(
            action=NodeLog.NODE_FORKED,
            params={
                'parent_node': original.parent_id,
                'node': original._primary_key,
                'registration': forked._primary_key,
            },
            auth=auth,
            log_date=when,
            save=False,
        )

        forked.save()
        # After fork callback
        for addon in original.get_addons():
            _, message = addon.after_fork(original, forked, user)
            if message:
                status.push_status_message(message, kind='info', trust=True)

        return forked

<<<<<<< HEAD
    def create_draft_registration(self, user, schema, data=None, save=False):
        draft = DraftRegistration(
            initiator=user,
            registration_schema=schema,
            registration_metadata=data or {},
        )
        draft.save()
        self.draft_registrations.append(draft)
        if save:
            self.save()
        return draft

=======
>>>>>>> b936c928
    def register_node(self, schema, auth, data, parent=None):
        """Make a frozen copy of a node.

        :param schema: Schema object
        :param auth: All the auth information including user, API key.
        :param template: Template name
        :param data: Form data
        :param parent Node: parent registration of registration to be created
        """
        # TODO(lyndsysimon): "template" param is not necessary - use schema.name?
        # NOTE: Admins can register child nodes even if they don't have write access them
        if not self.can_edit(auth=auth) and not self.is_admin_parent(user=auth.user):
            raise PermissionsError(
                'User {} does not have permission '
                'to register this node'.format(auth.user._id)
            )
        if self.is_folder:
            raise NodeStateError("Folders may not be registered")

        when = datetime.datetime.utcnow()

        original = self.load(self._primary_key)

        # Note: Cloning a node copies its `wiki_pages_current` and
        # `wiki_pages_versions` fields, but does not clone the underlying
        # database objects to which these dictionaries refer. This means that
        # the cloned node must pass itself to its wiki objects to build the
        # correct URLs to that content.
        if original.is_deleted:
            raise NodeStateError('Cannot register deleted node.')

        registered = original.clone()

        registered.is_registration = True
        registered.registered_date = when
        registered.registered_user = auth.user
        registered.registered_schema.append(schema)
        registered.registered_from = original
        if not registered.registered_meta:
            registered.registered_meta = {}
        registered.registered_meta[schema._id] = data

        registered.contributors = self.contributors
        registered.forked_from = self.forked_from
        registered.creator = self.creator
        registered.logs = self.logs
        registered.tags = self.tags
        registered.piwik_site_id = None
        registered.node_license = original.license.copy() if original.license else None

        registered.save()
        registered.is_public = False
        for node in registered.get_descendants_recursive():
            node.is_public = False
            node.save()

        if parent:
            registered.parent_node = parent

        # After register callback
        for addon in original.get_addons():
            _, message = addon.after_register(original, registered, auth.user)
            if message:
                status.push_status_message(message, kind='info', trust=False)

        for node_contained in original.nodes:
            if not node_contained.is_deleted:
                child_registration = node_contained.register_node(
                    schema=schema,
                    auth=auth,
                    data=data,
                    parent=registered,
                )
                if child_registration and not child_registration.primary:
                    registered.nodes.append(child_registration)

        registered.save()

        if settings.ENABLE_ARCHIVER:
            project_signals.after_create_registration.send(self, dst=registered, user=auth.user)

        return registered

    def remove_tag(self, tag, auth, save=True):
        if tag in self.tags:
            self.tags.remove(tag)
            self.add_log(
                action=NodeLog.TAG_REMOVED,
                params={
                    'parent_node': self.parent_id,
                    'node': self._primary_key,
                    'tag': tag,
                },
                auth=auth,
                save=False,
            )
            if save:
                self.save()

    def add_tag(self, tag, auth, save=True, log=True):
        if tag not in self.tags:
            new_tag = Tag.load(tag)
            if not new_tag:
                new_tag = Tag(_id=tag)
            new_tag.save()
            self.tags.append(new_tag)
            if log:
                self.add_log(
                    action=NodeLog.TAG_ADDED,
                    params={
                        'parent_node': self.parent_id,
                        'node': self._primary_key,
                        'tag': tag,
                    },
                    auth=auth,
                    save=False,
                )
            if save:
                self.save()

    def add_log(self, action, params, auth, foreign_user=None, log_date=None, save=True):
        user = auth.user if auth else None
        params['node'] = params.get('node') or params.get('project')
        log = NodeLog(
            action=action,
            user=user,
            foreign_user=foreign_user,
            params=params,
        )
        if log_date:
            log.date = log_date
        log.save()
        self.logs.append(log)
        if save:
            self.save()
        if user:
            increment_user_activity_counters(user._primary_key, action, log.date)
        return log

    @property
    def url(self):
        return '/{}/'.format(self._primary_key)

    def web_url_for(self, view_name, _absolute=False, _guid=False, *args, **kwargs):
        return web_url_for(view_name, pid=self._primary_key, _absolute=_absolute, _guid=_guid, *args, **kwargs)

    def api_url_for(self, view_name, _absolute=False, *args, **kwargs):
        return api_url_for(view_name, pid=self._primary_key, _absolute=_absolute, *args, **kwargs)

    @property
    def absolute_url(self):
        if not self.url:
            logger.error('Node {0} has a parent that is not a project'.format(self._id))
            return None
        return urlparse.urljoin(settings.DOMAIN, self.url)

    @property
    def display_absolute_url(self):
        url = self.absolute_url
        if url is not None:
            return re.sub(r'https?:', '', url).strip('/')

    @property
    def api_v2_url(self):
        return reverse('nodes:node-detail', kwargs={'node_id': self._id})

    @property
    def absolute_api_v2_url(self):
        if self.is_registration:
            return absolute_reverse('registrations:registration-detail', kwargs={'registration_id': self._id})
        if self.is_folder:
            return absolute_reverse('collections:collection-detail', kwargs={'collection_id': self._id})
        return absolute_reverse('nodes:node-detail', kwargs={'node_id': self._id})

    # used by django and DRF
    def get_absolute_url(self):
        return self.absolute_api_v2_url

    @property
    def api_url(self):
        if not self.url:
            logger.error('Node {0} has a parent that is not a project'.format(self._id))
            return None
        return '/api/v1{0}'.format(self.deep_url)

    @property
    def deep_url(self):
        return '/project/{}/'.format(self._primary_key)

    @property
    def csl(self):  # formats node information into CSL format for citation parsing
        """a dict in CSL-JSON schema

        For details on this schema, see:
            https://github.com/citation-style-language/schema#csl-json-schema
        """
        csl = {
            'id': self._id,
            'title': sanitize.unescape_entities(self.title),
            'author': [
                contributor.csl_name  # method in auth/model.py which parses the names of authors
                for contributor in self.visible_contributors
            ],
            'publisher': 'Open Science Framework',
            'type': 'webpage',
            'URL': self.display_absolute_url,
        }

        doi = self.get_identifier_value('doi')
        if doi:
            csl['DOI'] = doi

        if self.logs:
            csl['issued'] = datetime_to_csl(self.logs[-1].date)

        return csl

    def author_list(self, and_delim='&'):
        author_names = [
            author.biblio_name
            for author in self.visible_contributors
            if author
        ]
        if len(author_names) < 2:
            return ' {0} '.format(and_delim).join(author_names)
        if len(author_names) > 7:
            author_names = author_names[:7]
            author_names.append('et al.')
            return ', '.join(author_names)
        return u'{0}, {1} {2}'.format(
            ', '.join(author_names[:-1]),
            and_delim,
            author_names[-1]
        )

    @property
    def templated_list(self):
        return [
            x
            for x in self.node__template_node
            if not x.is_deleted
        ]

    @property
    def parent_node(self):
        """The parent node, if it exists, otherwise ``None``. Note: this
        property is named `parent_node` rather than `parent` to avoid a
        conflict with the `parent` back-reference created by the `nodes`
        field on this schema.
        """
        try:
            if not self.node__parent[0].is_deleted:
                return self.node__parent[0]
        except IndexError:
            pass
        return None

    @parent_node.setter
    def parent_node(self, parent):
        parent.nodes.append(self)
        parent.save()

    @property
    def root(self):
        if self.parent_node:
            return self.parent_node.root
        else:
            return self

    @property
    def archiving(self):
        job = self.archive_job
        return job and not job.done and not job.archive_tree_finished()

    @property
    def archive_job(self):
        return self.archivejob__active[0] if self.archivejob__active else None

    @property
    def registrations(self):
        return self.node__registrations.find(Q('archiving', 'eq', False))

    @property
    def watch_url(self):
        return os.path.join(self.api_url, "watch/")

    @property
    def parent_id(self):
        if self.node__parent:
            return self.node__parent[0]._primary_key
        return None

    @property
    def forked_from_id(self):
        if self.forked_from:
            return self.forked_from._id
        return None

    @property
    def project_or_component(self):
        return 'project' if self.category == 'project' else 'component'

    def is_contributor(self, user):
        return (
            user is not None
            and (
                user._id in self.contributors
            )
        )

    def add_addon(self, addon_name, auth, log=True, *args, **kwargs):
        """Add an add-on to the node. Do nothing if the addon is already
        enabled.

        :param str addon_name: Name of add-on
        :param Auth auth: Consolidated authorization object
        :param bool log: Add a log after adding the add-on
        :return: A boolean, whether the addon was added
        """
        ret = AddonModelMixin.add_addon(self, addon_name, auth=auth,
                                        *args, **kwargs)
        if ret and log:
            config = settings.ADDONS_AVAILABLE_DICT[addon_name]
            self.add_log(
                action=NodeLog.ADDON_ADDED,
                params={
                    'project': self.parent_id,
                    'node': self._primary_key,
                    'addon': config.full_name,
                },
                auth=auth,
                save=False,
            )
            self.save()  # TODO: here, or outside the conditional? @mambocab
        return ret

    def delete_addon(self, addon_name, auth, _force=False):
        """Delete an add-on from the node.

        :param str addon_name: Name of add-on
        :param Auth auth: Consolidated authorization object
        :param bool _force: For migration testing ONLY. Do not set to True
            in the application, or else projects will be allowed to delete
            mandatory add-ons!
        :return bool: Add-on was deleted
        """
        ret = super(Node, self).delete_addon(addon_name, auth, _force)
        if ret:
            config = settings.ADDONS_AVAILABLE_DICT[addon_name]
            self.add_log(
                action=NodeLog.ADDON_REMOVED,
                params={
                    'project': self.parent_id,
                    'node': self._primary_key,
                    'addon': config.full_name,
                },
                auth=auth,
                save=False,
            )
            self.save()
            # TODO: save here or outside the conditional? @mambocab
        return ret

    def callback(self, callback, recursive=False, *args, **kwargs):
        """Invoke callbacks of attached add-ons and collect messages.

        :param str callback: Name of callback method to invoke
        :param bool recursive: Apply callback recursively over nodes
        :return list: List of callback messages
        """
        messages = []

        for addon in self.get_addons():
            method = getattr(addon, callback)
            message = method(self, *args, **kwargs)
            if message:
                messages.append(message)

        if recursive:
            for child in self.nodes:
                if not child.is_deleted:
                    messages.extend(
                        child.callback(
                            callback, recursive, *args, **kwargs
                        )
                    )

        return messages

    def replace_contributor(self, old, new):
        for i, contrib in enumerate(self.contributors):
            if contrib._primary_key == old._primary_key:
                self.contributors[i] = new
                # Remove unclaimed record for the project
                if self._primary_key in old.unclaimed_records:
                    del old.unclaimed_records[self._primary_key]
                    old.save()
                for permission in self.get_permissions(old):
                    self.add_permission(new, permission)
                self.permissions.pop(old._id)
                if old._id in self.visible_contributor_ids:
                    self.visible_contributor_ids[self.visible_contributor_ids.index(old._id)] = new._id
                return True
        return False

    def remove_contributor(self, contributor, auth, log=True):
        """Remove a contributor from this node.

        :param contributor: User object, the contributor to be removed
        :param auth: All the auth information including user, API key.
        """
        # remove unclaimed record if necessary
        if self._primary_key in contributor.unclaimed_records:
            del contributor.unclaimed_records[self._primary_key]

        self.contributors.remove(contributor._id)

        self.clear_permission(contributor)
        if contributor._id in self.visible_contributor_ids:
            self.visible_contributor_ids.remove(contributor._id)

        if not self.visible_contributor_ids:
            return False

        # Node must have at least one registered admin user
        # TODO: Move to validator or helper
        admins = [
            user for user in self.contributors
            if self.has_permission(user, 'admin')
            and user.is_registered
        ]
        if not admins:
            return False

        # Clear permissions for removed user
        self.permissions.pop(contributor._id, None)

        # After remove callback
        for addon in self.get_addons():
            message = addon.after_remove_contributor(self, contributor, auth)
            if message:
                status.push_status_message(message, kind='info', trust=True)

        if log:
            self.add_log(
                action=NodeLog.CONTRIB_REMOVED,
                params={
                    'project': self.parent_id,
                    'node': self._primary_key,
                    'contributors': [contributor._id],
                },
                auth=auth,
                save=False,
            )

        self.save()

        #send signal to remove this user from project subscriptions
        auth_signals.contributor_removed.send(contributor, node=self)

        return True

    def remove_contributors(self, contributors, auth=None, log=True, save=False):

        results = []
        removed = []

        for contrib in contributors:
            outcome = self.remove_contributor(
                contributor=contrib, auth=auth, log=False,
            )
            results.append(outcome)
            if outcome:
                project_signals.contributor_removed.send(self, user=contrib)
            removed.append(contrib._id)
        if log:
            self.add_log(
                action=NodeLog.CONTRIB_REMOVED,
                params={
                    'project': self.parent_id,
                    'node': self._primary_key,
                    'contributors': removed,
                },
                auth=auth,
                save=False,
            )

        if save:
            self.save()

        if False in results:
            return False

        return True

    def update_contributor(self, user, permission, visible, auth, save=False):
        """ TODO: this method should be updated as a replacement for the main loop of
        Node#manage_contributors. Right now there are redundancies, but to avoid major
        feature creep this will not be included as this time.

        Also checks to make sure unique admin is not removing own admin privilege.
        """
        if not self.has_permission(auth.user, ADMIN):
            raise PermissionsError("Only admins can modify contributor permissions")
        permissions = expand_permissions(permission) or DEFAULT_CONTRIBUTOR_PERMISSIONS
        admins = [contrib for contrib in self.contributors if self.has_permission(contrib, 'admin') and contrib.is_active]
        if not len(admins) > 1:
            # has only one admin
            admin = admins[0]
            if admin == user and ADMIN not in permissions:
                raise NodeStateError('{} is the only admin.'.format(user.fullname))
        if user not in self.contributors:
            raise ValueError(
                'User {0} not in contributors'.format(user.fullname)
            )
        if permission:
            permissions = expand_permissions(permission)
            if set(permissions) != set(self.get_permissions(user)):
                self.set_permissions(user, permissions, save=save)
                permissions_changed = {
                    user._id: permissions
                }
                self.add_log(
                    action=NodeLog.PERMISSIONS_UPDATED,
                    params={
                        'project': self.parent_id,
                        'node': self._id,
                        'contributors': permissions_changed,
                    },
                    auth=auth,
                    save=save
                )
                with TokuTransaction():
                    if ['read'] in permissions_changed.values():
                        project_signals.write_permissions_revoked.send(self)
        if visible is not None:
            self.set_visible(user, visible, auth=auth, save=save)
            self.update_visible_ids()

    def manage_contributors(self, user_dicts, auth, save=False):
        """Reorder and remove contributors.

        :param list user_dicts: Ordered list of contributors represented as
            dictionaries of the form:
            {'id': <id>, 'permission': <One of 'read', 'write', 'admin'>, 'visible': bool}
        :param Auth auth: Consolidated authentication information
        :param bool save: Save changes
        :raises: ValueError if any users in `users` not in contributors or if
            no admin contributors remaining
        """
        with TokuTransaction():
            users = []
            user_ids = []
            permissions_changed = {}
            visibility_removed = []
            to_retain = []
            to_remove = []
            for user_dict in user_dicts:
                user = User.load(user_dict['id'])
                if user is None:
                    raise ValueError('User not found')
                if user not in self.contributors:
                    raise ValueError(
                        'User {0} not in contributors'.format(user.fullname)
                    )
                permissions = expand_permissions(user_dict['permission'])
                if set(permissions) != set(self.get_permissions(user)):
                    self.set_permissions(user, permissions, save=False)
                    permissions_changed[user._id] = permissions
                # visible must be added before removed to ensure they are validated properly
                if user_dict['visible']:
                    self.set_visible(user,
                                     visible=True,
                                     auth=auth)
                else:
                    visibility_removed.append(user)
                users.append(user)
                user_ids.append(user_dict['id'])

            for user in visibility_removed:
                self.set_visible(user,
                                 visible=False,
                                 auth=auth)

            for user in self.contributors:
                if user._id in user_ids:
                    to_retain.append(user)
                else:
                    to_remove.append(user)

            # TODO: Move to validator or helper @jmcarp
            admins = [
                user for user in users
                if self.has_permission(user, 'admin')
                and user.is_registered
            ]
            if users is None or not admins:
                raise ValueError(
                    'Must have at least one registered admin contributor'
                )

            if to_retain != users:
                self.add_log(
                    action=NodeLog.CONTRIB_REORDERED,
                    params={
                        'project': self.parent_id,
                        'node': self._id,
                        'contributors': [
                            user._id
                            for user in users
                        ],
                    },
                    auth=auth,
                    save=False,
                )

            if to_remove:
                self.remove_contributors(to_remove, auth=auth, save=False)

            self.contributors = users

            if permissions_changed:
                self.add_log(
                    action=NodeLog.PERMISSIONS_UPDATED,
                    params={
                        'project': self.parent_id,
                        'node': self._id,
                        'contributors': permissions_changed,
                    },
                    auth=auth,
                    save=False,
                )
            # Update list of visible IDs
            self.update_visible_ids()
            if save:
                self.save()

        with TokuTransaction():
            if to_remove or permissions_changed and ['read'] in permissions_changed.values():
                project_signals.write_permissions_revoked.send(self)

    def add_contributor(self, contributor, permissions=None, visible=True,
                        auth=None, log=True, save=False):
        """Add a contributor to the project.

        :param User contributor: The contributor to be added
        :param list permissions: Permissions to grant to the contributor
        :param bool visible: Contributor is visible in project dashboard
        :param Auth auth: All the auth information including user, API key
        :param bool log: Add log to self
        :param bool save: Save after adding contributor
        :returns: Whether contributor was added
        """
        MAX_RECENT_LENGTH = 15

        # If user is merged into another account, use master account
        contrib_to_add = contributor.merged_by if contributor.is_merged else contributor
        if contrib_to_add not in self.contributors:

            self.contributors.append(contrib_to_add)
            if visible:
                self.set_visible(contrib_to_add, visible=True, log=False)

            # Add default contributor permissions
            permissions = permissions or DEFAULT_CONTRIBUTOR_PERMISSIONS
            for permission in permissions:
                self.add_permission(contrib_to_add, permission, save=False)

            # Add contributor to recently added list for user
            if auth is not None:
                user = auth.user
                if contrib_to_add in user.recently_added:
                    user.recently_added.remove(contrib_to_add)
                user.recently_added.insert(0, contrib_to_add)
                while len(user.recently_added) > MAX_RECENT_LENGTH:
                    user.recently_added.pop()

            if log:
                self.add_log(
                    action=NodeLog.CONTRIB_ADDED,
                    params={
                        'project': self.parent_id,
                        'node': self._primary_key,
                        'contributors': [contrib_to_add._primary_key],
                    },
                    auth=auth,
                    save=False,
                )
            if save:
                self.save()

            project_signals.contributor_added.send(self, contributor=contributor)

            return True

        # Permissions must be overridden if changed when contributor is added to parent he/she is already on a child of.
        elif contrib_to_add in self.contributors and permissions is not None:
            self.set_permissions(contrib_to_add, permissions)
            if save:
                self.save()

            return False
        else:
            return False

    def add_contributors(self, contributors, auth=None, log=True, save=False):
        """Add multiple contributors

        :param list contributors: A list of dictionaries of the form:
            {
                'user': <User object>,
                'permissions': <Permissions list, e.g. ['read', 'write']>,
                'visible': <Boolean indicating whether or not user is a bibliographic contributor>
            }
        :param auth: All the auth information including user, API key.
        :param log: Add log to self
        :param save: Save after adding contributor
        """
        for contrib in contributors:
            self.add_contributor(
                contributor=contrib['user'], permissions=contrib['permissions'],
                visible=contrib['visible'], auth=auth, log=False, save=False,
            )
        if log and contributors:
            self.add_log(
                action=NodeLog.CONTRIB_ADDED,
                params={
                    'project': self.parent_id,
                    'node': self._primary_key,
                    'contributors': [
                        contrib['user']._id
                        for contrib in contributors
                    ],
                },
                auth=auth,
                save=False,
            )
        if save:
            self.save()

    def add_unregistered_contributor(self, fullname, email, auth,
                                     permissions=None, save=False):
        """Add a non-registered contributor to the project.

        :param str fullname: The full name of the person.
        :param str email: The email address of the person.
        :param Auth auth: Auth object for the user adding the contributor.
        :returns: The added contributor
        :raises: DuplicateEmailError if user with given email is already in the database.
        """
        # Create a new user record
        contributor = User.create_unregistered(fullname=fullname, email=email)

        contributor.add_unclaimed_record(node=self, referrer=auth.user,
            given_name=fullname, email=email)
        try:
            contributor.save()
        except ValidationValueError:  # User with same email already exists
            contributor = get_user(email=email)
            # Unregistered users may have multiple unclaimed records, so
            # only raise error if user is registered.
            if contributor.is_registered or self.is_contributor(contributor):
                raise
            contributor.add_unclaimed_record(node=self, referrer=auth.user,
                given_name=fullname, email=email)
            contributor.save()

        self.add_contributor(
            contributor, permissions=permissions, auth=auth,
            log=True, save=False,
        )
        self.save()
        return contributor

    def set_privacy(self, permissions, auth=None, log=True, save=True, meeting_creation=False):
        """Set the permissions for this node. Also, based on meeting_creation, queues an email to user about abilities of
            public projects.

        :param permissions: A string, either 'public' or 'private'
        :param auth: All the auth information including user, API key.
        :param bool log: Whether to add a NodeLog for the privacy change.
        :param bool meeting_creation: Whther this was creayed due to a meetings email.
        """
        if auth and not self.has_permission(auth.user, ADMIN):
            raise PermissionsError('Must be an admin to change privacy settings.')
        if permissions == 'public' and not self.is_public:
            if self.is_registration:
                if self.is_pending_embargo:
                    raise NodeStateError("A registration with an unapproved embargo cannot be made public.")
                if self.embargo_end_date and not self.is_pending_embargo:
                    self.embargo.state = Embargo.REJECTED
                    self.embargo.save()
            self.is_public = True
        elif permissions == 'private' and self.is_public:
            if self.is_registration and not self.is_pending_embargo:
                raise NodeStateError("Public registrations must be retracted, not made private.")
            else:
                self.is_public = False
        else:
            return False

        # After set permissions callback
        for addon in self.get_addons():
            message = addon.after_set_privacy(self, permissions)
            if message:
                status.push_status_message(message, kind='info', trust=False)

        if log:
            action = NodeLog.MADE_PUBLIC if permissions == 'public' else NodeLog.MADE_PRIVATE
            self.add_log(
                action=action,
                params={
                    'project': self.parent_id,
                    'node': self._primary_key,
                },
                auth=auth,
                save=False,
            )
        if save:
            self.save()
        if auth and permissions == 'public':
            project_signals.privacy_set_public.send(auth.user, node=self, meeting_creation=meeting_creation)
        return True

    def admin_public_wiki(self, user):
        return (
            self.has_addon('wiki') and
            self.has_permission(user, 'admin') and
            self.is_public
        )

    def include_wiki_settings(self, user):
        """Check if node meets requirements to make publicly editable."""
        return (
            self.admin_public_wiki(user) or
            any(
                each.admin_public_wiki(user)
                for each in self.get_descendants_recursive()
            )
        )

    # TODO: Move to wiki add-on
    def get_wiki_page(self, name=None, version=None, id=None):
        from website.addons.wiki.model import NodeWikiPage

        if name:
            name = (name or '').strip()
            key = to_mongo_key(name)
            try:
                if version and (isinstance(version, int) or version.isdigit()):
                    id = self.wiki_pages_versions[key][int(version) - 1]
                elif version == 'previous':
                    id = self.wiki_pages_versions[key][-2]
                elif version == 'current' or version is None:
                    id = self.wiki_pages_current[key]
                else:
                    return None
            except (KeyError, IndexError):
                return None
        return NodeWikiPage.load(id)

    # TODO: Move to wiki add-on
    def update_node_wiki(self, name, content, auth):
        """Update the node's wiki page with new content.

        :param page: A string, the page's name, e.g. ``"home"``.
        :param content: A string, the posted content.
        :param auth: All the auth information including user, API key.
        """
        from website.addons.wiki.model import NodeWikiPage

        name = (name or '').strip()
        key = to_mongo_key(name)

        if key not in self.wiki_pages_current:
            if key in self.wiki_pages_versions:
                version = len(self.wiki_pages_versions[key]) + 1
            else:
                version = 1
        else:
            current = NodeWikiPage.load(self.wiki_pages_current[key])
            current.is_current = False
            version = current.version + 1
            current.save()

        new_page = NodeWikiPage(
            page_name=name,
            version=version,
            user=auth.user,
            is_current=True,
            node=self,
            content=content
        )
        new_page.save()

        # check if the wiki page already exists in versions (existed once and is now deleted)
        if key not in self.wiki_pages_versions:
            self.wiki_pages_versions[key] = []
        self.wiki_pages_versions[key].append(new_page._primary_key)
        self.wiki_pages_current[key] = new_page._primary_key

        self.add_log(
            action=NodeLog.WIKI_UPDATED,
            params={
                'project': self.parent_id,
                'node': self._primary_key,
                'page': new_page.page_name,
                'page_id': new_page._primary_key,
                'version': new_page.version,
            },
            auth=auth,
            log_date=new_page.date,
            save=False,
        )
        self.save()

    # TODO: Move to wiki add-on
    def rename_node_wiki(self, name, new_name, auth):
        """Rename the node's wiki page with new name.

        :param name: A string, the page's name, e.g. ``"My Page"``.
        :param new_name: A string, the new page's name, e.g. ``"My Renamed Page"``.
        :param auth: All the auth information including user, API key.

        """
        # TODO: Fix circular imports
        from website.addons.wiki.exceptions import (
            PageCannotRenameError,
            PageConflictError,
            PageNotFoundError,
        )

        name = (name or '').strip()
        key = to_mongo_key(name)
        new_name = (new_name or '').strip()
        new_key = to_mongo_key(new_name)
        page = self.get_wiki_page(name)

        if key == 'home':
            raise PageCannotRenameError('Cannot rename wiki home page')
        if not page:
            raise PageNotFoundError('Wiki page not found')
        if (new_key in self.wiki_pages_current and key != new_key) or new_key == 'home':
            raise PageConflictError(
                'Page already exists with name {0}'.format(
                    new_name,
                )
            )

        # rename the page first in case we hit a validation exception.
        old_name = page.page_name
        page.rename(new_name)

        # TODO: merge historical records like update (prevents log breaks)
        # transfer the old page versions/current keys to the new name.
        if key != new_key:
            self.wiki_pages_versions[new_key] = self.wiki_pages_versions[key]
            del self.wiki_pages_versions[key]
            self.wiki_pages_current[new_key] = self.wiki_pages_current[key]
            del self.wiki_pages_current[key]
            if key in self.wiki_private_uuids:
                self.wiki_private_uuids[new_key] = self.wiki_private_uuids[key]
                del self.wiki_private_uuids[key]

        self.add_log(
            action=NodeLog.WIKI_RENAMED,
            params={
                'project': self.parent_id,
                'node': self._primary_key,
                'page': page.page_name,
                'page_id': page._primary_key,
                'old_page': old_name,
                'version': page.version,
            },
            auth=auth,
            save=False,
        )
        self.save()

    def delete_node_wiki(self, name, auth):
        name = (name or '').strip()
        key = to_mongo_key(name)
        page = self.get_wiki_page(key)

        del self.wiki_pages_current[key]

        self.add_log(
            action=NodeLog.WIKI_DELETED,
            params={
                'project': self.parent_id,
                'node': self._primary_key,
                'page': page.page_name,
                'page_id': page._primary_key,
            },
            auth=auth,
            save=False,
        )
        self.save()

    def get_stats(self, detailed=False):
        if detailed:
            raise NotImplementedError(
                'Detailed stats exist, but are not yet implemented.'
            )
        else:
            return get_basic_counters('node:%s' % self._primary_key)

    # TODO: Deprecate this; it duplicates much of what serialize_project already
    # does
    def serialize(self, auth=None):
        """Dictionary representation of node that is nested within a NodeLog's
        representation.
        """
        # TODO: incomplete implementation
        return {
            'id': str(self._primary_key),
            'category': self.category_display,
            'node_type': self.project_or_component,
            'url': self.url,
            # TODO: Titles shouldn't contain escaped HTML in the first place
            'title': sanitize.unescape_entities(self.title),
            'path': self.path_above(auth),
            'api_url': self.api_url,
            'is_public': self.is_public,
            'is_registration': self.is_registration,
        }

    def _initiate_retraction(self, user, justification=None):
        """Initiates the retraction process for a registration
        :param user: User who initiated the retraction
        :param justification: Justification, if given, for retraction
        """

        retraction = Retraction(
            initiated_by=user,
            justification=justification or None,  # make empty strings None
            state=Retraction.UNAPPROVED
        )
        retraction.save()  # Save retraction so it has a primary key
        self.retraction = retraction
        self.save()  # Set foreign field reference Node.retraction
        admins = [contrib for contrib in self.contributors if self.has_permission(contrib, 'admin') and contrib.is_active]
        for admin in admins:
            retraction.add_authorizer(admin)
        retraction.save()  # Save retraction approval state
        return retraction

    def retract_registration(self, user, justification=None, save=True):
        """Retract public registration. Instantiate new Retraction object
        and associate it with the respective registration.
        """

        if not self.is_registration or (not self.is_public and not (self.embargo_end_date or self.is_pending_embargo)):
            raise NodeStateError('Only public or embargoed registrations may be retracted.')

        if self.root is not self:
            raise NodeStateError('Retraction of non-parent registrations is not permitted.')

        retraction = self._initiate_retraction(user, justification)
        self.registered_from.add_log(
            action=NodeLog.RETRACTION_INITIATED,
            params={
                'node': self._id,
                'retraction_id': retraction._id,
            },
            auth=Auth(user),
        )
        self.retraction = retraction
        if save:
            self.save()

    def _is_embargo_date_valid(self, end_date):
        today = datetime.datetime.utcnow()
        if (end_date - today) >= settings.EMBARGO_END_DATE_MIN:
            if (end_date - today) <= settings.EMBARGO_END_DATE_MAX:
                return True
        return False

    def _initiate_embargo(self, user, end_date, for_existing_registration=False, notify_initiator_on_complete=False):
        """Initiates the retraction process for a registration
        :param user: User who initiated the retraction
        :param end_date: Date when the registration should be made public
        """
        embargo = Embargo(
            initiated_by=user,
            end_date=datetime.datetime.combine(end_date, datetime.datetime.min.time()),
            for_existing_registration=for_existing_registration,
            notify_initiator_on_complete=notify_initiator_on_complete
        )
        embargo.save()  # Save embargo so it has a primary key
        self.embargo = embargo
        self.save()  # Set foreign field reference Node.embargo
        admins = [contrib for contrib in self.contributors if self.has_permission(contrib, 'admin') and contrib.is_active]
        for admin in admins:
            embargo.add_authorizer(admin)
        embargo.save()  # Save embargo's approval_state
        return embargo

    def embargo_registration(self, user, end_date, for_existing_registration=False, notify_initiator_on_complete=False):
        """Enter registration into an embargo period at end of which, it will
        be made public
        :param user: User initiating the embargo
        :param end_date: Date when the registration should be made public
        :raises: NodeStateError if Node is not a registration
        :raises: PermissionsError if user is not an admin for the Node
        :raises: ValidationValueError if end_date is not within time constraints
        """

        if not self.is_registration:
            raise NodeStateError('Only registrations may be embargoed')
        if not self.has_permission(user, 'admin'):
            raise PermissionsError('Only admins may embargo a registration')
        if not self._is_embargo_date_valid(end_date):
            raise ValidationValueError('Embargo end date must be more than one day in the future')

        embargo = self._initiate_embargo(user, end_date, for_existing_registration=for_existing_registration, notify_initiator_on_complete=notify_initiator_on_complete)

        self.registered_from.add_log(
            action=NodeLog.EMBARGO_INITIATED,
            params={
                'node': self._id,
                'embargo_id': embargo._id,
            },
            auth=Auth(user),
            save=True,
        )
        if self.is_public:
            self.set_privacy('private', Auth(user))

    def _initiate_approval(self, user, notify_initiator_on_complete=False):
        end_date = datetime.datetime.now() + settings.REGISTRATION_APPROVAL_TIME
        approval = RegistrationApproval(
            initiated_by=user,
            end_date=end_date,
            notify_initiator_on_complete=notify_initiator_on_complete
        )
        approval.save()  # Save approval so it has a primary key
        self.registration_approval = approval
        self.save()  # Set foreign field reference Node.registration_approval
        admins = [contrib for contrib in self.contributors if self.has_permission(contrib, 'admin') and contrib.is_active]
        for admin in admins:
            approval.add_authorizer(admin)
        approval.save()  # Save approval's approval_state
        return approval

    def require_approval(self, user, notify_initiator_on_complete=False):
        if not self.is_registration:
            raise NodeStateError('Only registrations can require registration approval')
        if not self.has_permission(user, 'admin'):
            raise PermissionsError('Only admins can initiate a registration approval')

        approval = self._initiate_approval(user, notify_initiator_on_complete)

        self.registered_from.add_log(
            action=NodeLog.REGISTRATION_APPROVAL_INITIATED,
            params={
                'node': self._id,
                'registration_approval_id': approval._id,
            },
            auth=Auth(user),
            save=True,
        )
        # TODO make private?

@Node.subscribe('before_save')
def validate_permissions(schema, instance):
    """Ensure that user IDs in `contributors` and `permissions` match.

    """
    node = instance
    contributor_ids = set([user._id for user in node.contributors])
    permission_ids = set(node.permissions.keys())
    mismatched_contributors = contributor_ids.difference(permission_ids)
    if mismatched_contributors:
        raise ValidationValueError(
            'Contributors {0} missing from `permissions` on node {1}'.format(
                ', '.join(mismatched_contributors),
                node._id,
            )
        )
    mismatched_permissions = permission_ids.difference(contributor_ids)
    if mismatched_permissions:
        raise ValidationValueError(
            'Permission keys {0} missing from `contributors` on node {1}'.format(
                ', '.join(mismatched_contributors),
                node._id,
            )
        )


@Node.subscribe('before_save')
def validate_visible_contributors(schema, instance):
    """Ensure that user IDs in `contributors` and `visible_contributor_ids`
    match.

    """
    node = instance
    for user_id in node.visible_contributor_ids:
        if user_id not in node.contributors:
            raise ValidationValueError(
                ('User {0} is in `visible_contributor_ids` but not in '
                 '`contributors` on node {1}').format(
                    user_id,
                    node._id,
                )
            )


class WatchConfig(StoredObject):

    _id = fields.StringField(primary=True, default=lambda: str(ObjectId()))
    node = fields.ForeignField('Node', backref='watched')
    digest = fields.BooleanField(default=False)
    immediate = fields.BooleanField(default=False)

    def __repr__(self):
        return '<WatchConfig(node="{self.node}")>'.format(self=self)


class PrivateLink(StoredObject):

    _id = fields.StringField(primary=True, default=lambda: str(ObjectId()))
    date_created = fields.DateTimeField(auto_now_add=datetime.datetime.utcnow)
    key = fields.StringField(required=True)
    name = fields.StringField()
    is_deleted = fields.BooleanField(default=False)
    anonymous = fields.BooleanField(default=False)

    nodes = fields.ForeignField('node', list=True, backref='shared')
    creator = fields.ForeignField('user', backref='created')

    @property
    def node_ids(self):
        node_ids = [node._id for node in self.nodes]
        return node_ids

    def node_scale(self, node):
        # node may be None if previous node's parent is deleted
        if node is None or node.parent_id not in self.node_ids:
            return -40
        else:
            offset = 20 if node.parent_node is not None else 0
            return offset + self.node_scale(node.parent_node)

    def to_json(self):
        return {
            "id": self._id,
            "date_created": iso8601format(self.date_created),
            "key": self.key,
            "name": sanitize.unescape_entities(self.name),
            "creator": {'fullname': self.creator.fullname, 'url': self.creator.profile_url},
            "nodes": [{'title': x.title, 'url': x.url, 'scale': str(self.node_scale(x)) + 'px', 'category': x.category}
                      for x in self.nodes if not x.is_deleted],
            "anonymous": self.anonymous
        }


class Sanction(StoredObject):
    """Sanction class is a generic way to track approval states"""
    # Tell modularodm not to attach backends
    abstract = True

    _id = fields.StringField(primary=True, default=lambda: str(ObjectId()))

    # Neither approved not cancelled
    UNAPPROVED = 'unapproved'
    # Has approval
    APPROVED = 'approved'
    # Rejected by at least one person
    REJECTED = 'rejected'

    state = fields.StringField(
        default=UNAPPROVED,
        validate=validators.choice_in((
            # Allowed values according to source code comment
            'unapproved',
            'approved',
            'rejected',
            # Possible values, origin unclear. May be required, incl for unit tests TODO: review later
            'active',
            'cancelled',
            'completed',
        ))
    )

    DISPLAY_NAME = 'Sanction'
    # SHORT_NAME must correspond with the associated foreign field to query against,
    # e.g. Node.find_one(Q(sanction.SHORT_NAME, 'eq', sanction))
    SHORT_NAME = 'sanction'

    APPROVAL_NOT_AUTHORIZED_MESSAGE = 'This user is not authorized to approve this {DISPLAY_NAME}'
    APPROVAL_INVALID_TOKEN_MESSAGE = 'Invalid approval token provided for this {DISPLAY_NAME}.'
    REJECTION_NOT_AUTHORIZED_MESSAEGE = 'This user is not authorized to reject this {DISPLAY_NAME}'
    REJECTION_INVALID_TOKEN_MESSAGE = 'Invalid rejection token provided for this {DISPLAY_NAME}.'

    # Controls whether or not the Sanction needs unanimous approval or just a single approval
    ANY = 'any'
    UNANIMOUS = 'unanimous'
    mode = UNANIMOUS

    initiation_date = fields.DateTimeField(auto_now_add=datetime.datetime.utcnow)
    # Expiration date-- Sanctions in the UNAPPROVED state that are older than their end_date
    # are automatically made ACTIVE by a daily cron job
    # Use end_date=None for a non-expiring Sanction
    end_date = fields.DateTimeField(default=None)

    # Sanction subclasses must have an initiated_by field
    # initiated_by = fields.ForeignField('user', backref='initiated')

    # Expanded: Dictionary field mapping admin IDs their approval status and relevant tokens:
    # {
    #   'b3k97': {
    #     'has_approved': False,
    #     'approval_token': 'Pew7wj1Puf7DENUPFPnXSwa1rf3xPN',
    #     'rejection_token': 'TwozClTFOic2PYxHDStby94bCQMwJy'}
    # }
    approval_state = fields.DictionaryField()

    def __repr__(self):
        return '<Sanction(end_date={self.end_date!r}) with _id {self._id!r}>'.format(self=self)

    @property
    def is_pending_approval(self):
        return self.state == Sanction.UNAPPROVED

    @property
    def is_approved(self):
        return self.state == Sanction.APPROVED

    @property
    def is_rejected(self):
        return self.state == Sanction.REJECTED

    def _validate_authorizer(self, user):
        """Subclasses may choose to provide extra restrictions on who can be an authorizer

        :return Boolean: True if user is allowed to be an authorizer else False
        """
        return True

    def add_authorizer(self, user, approved=False, save=False):
        valid = self._validate_authorizer(user)
        if valid and user._id not in self.approval_state:
            self.approval_state[user._id] = {
                'has_approved': approved,
                'approval_token': tokens.encode(
                    {
                        'user_id': user._id,
                        'sanction_id': self._id,
                        'action': 'approve_{}'.format(self.SHORT_NAME)
                    }
                ),
                'rejection_token': tokens.encode(
                    {
                        'user_id': user._id,
                        'sanction_id': self._id,
                        'action': 'reject_{}'.format(self.SHORT_NAME)
                    }
                ),
            }
            if save:
                self.save()
            return True
        return False

    def remove_authorizer(self, user, save=False):
        """Remove a user as an authorizer

        :param User user:
        :return Boolean: True if user is removed else False
        """
        if user._id not in self.approval_state:
            return False

        del self.approval_state[user._id]
        if save:
            self.save()
        return True

    def _on_approve(self, user, token):
        """Callback for when a single user approves a Sanction. Calls #_on_complete under two conditions:
        - mode is ANY and the Sanction has not already been cancelled
        - mode is UNANIMOUS and all users have given approval

        :param User user:
        :param str token: user's approval token
        """
        if self.mode == self.ANY or all(authorizer['has_approved'] for authorizer in self.approval_state.values()):
            self.state = Sanction.APPROVED
            self._on_complete(user)

    def _on_reject(self, user, token):
        """Callback for rejection of a Sanction

        :param User user:
        :param str token: user's approval token
        """
        raise NotImplementedError('Sanction subclasses must implement an #_on_reject method')

    def _on_complete(self, user):
        """Callback for when a Sanction has approval and enters the ACTIVE state

        :param User user:
        """
        raise NotImplementedError('Sanction subclasses must implement an #_on_complete method')

    def approve(self, user, token):
        """Add user to approval list if user is admin and token verifies."""
        try:
            if self.approval_state[user._id]['approval_token'] != token:
                raise InvalidSanctionApprovalToken(self.APPROVAL_INVALID_TOKEN_MESSAGE.format(DISPLAY_NAME=self.DISPLAY_NAME))
        except KeyError:
            raise PermissionsError(self.APPROVAL_NOT_AUTHORIZED_MESSAGE.format(DISPLAY_NAME=self.DISPLAY_NAME))
        self.approval_state[user._id]['has_approved'] = True
        self._on_approve(user, token)

    def reject(self, user, token):
        """Cancels sanction if user is admin and token verifies."""
        try:
            if self.approval_state[user._id]['rejection_token'] != token:
                raise InvalidSanctionRejectionToken(self.REJECTION_INVALID_TOKEN_MESSAGE.format(DISPLAY_NAME=self.DISPLAY_NAME))
        except KeyError:
            raise PermissionsError(self.REJECTION_NOT_AUTHORIZED_MESSAEGE.format(DISPLAY_NAME=self.DISPLAY_NAME))
        self.state = Sanction.REJECTED
        self._on_reject(user, token)

    def forcibly_reject(self):
        self.state = Sanction.REJECTED

    def _notify_authorizer(self, user):
        pass

    def _notify_non_authorizer(self, user):
        pass

    def ask(self, group):
        for contrib in group:
            if contrib._id in self.approval_state:
                self._notify_authorizer(contrib)
            else:
                self._notify_non_authorizer(contrib)


class EmailApprovableSanction(Sanction):

    AUTHORIZER_NOTIFY_EMAIL_TEMPLATE = None
    NON_AUTHORIZER_NOTIFY_EMAIL_TEMPLATE = None

    VIEW_URL_TEMPLATE = ''
    APPROVE_URL_TEMPLATE = ''
    REJECT_URL_TEMPLATE = ''

    # A flag to conditionally run a callback on complete
    notify_initiator_on_complete = fields.BooleanField(default=False)
    # Store a persistant copy of urls for use when needed outside of a request context.
    # This field gets automagically updated whenever models approval_state is modified
    # and the model is saved
    # {
    #   'abcde': {
    #     'approve': [APPROVAL_URL],
    #     'reject': [REJECT_URL],
    #   }
    # }
    stashed_urls = fields.DictionaryField(default=dict)

    @staticmethod
    def _format_or_empty(template, context):
        if context:
            return template.format(**context)
        return ''

    def _view_url(self, user_id):
        return self._format_or_empty(self.VIEW_URL_TEMPLATE, self._view_url_context(user_id))

    def _view_url_context(self, user_id):
        return None

    def _approval_url(self, user_id):
        return self._format_or_empty(self.APPROVE_URL_TEMPLATE, self._approval_url_context(user_id))

    def _approval_url_context(self, user_id):
        return None

    def _rejection_url(self, user_id):
        return self._format_or_empty(self.REJECT_URL_TEMPLATE, self._rejection_url_context(user_id))

    def _rejection_url_context(self, user_id):
        return None

    def _send_approval_request_email(self, user, template, context):
        mails.send_mail(
            user.username,
            template,
            user=user,
            **context
        )

    def _email_template_context(self, user, is_authorizer=False):
        return {}

    def _notify_authorizer(self, authorizer):
        context = self._email_template_context(authorizer, is_authorizer=True)
        if self.AUTHORIZER_NOTIFY_EMAIL_TEMPLATE:
            self._send_approval_request_email(authorizer, self.AUTHORIZER_NOTIFY_EMAIL_TEMPLATE, context)
        else:
            raise NotImplementedError

    def _notify_non_authorizer(self, user):
        context = self._email_template_context(user)
        if self.NON_AUTHORIZER_NOTIFY_EMAIL_TEMPLATE:
            self._send_approval_request_email(user, self.NON_AUTHORIZER_NOTIFY_EMAIL_TEMPLATE, context)
        else:
            raise NotImplementedError

    def add_authorizer(self, user, **kwargs):
        super(EmailApprovableSanction, self).add_authorizer(user, **kwargs)
        self.stashed_urls[user._id] = {
            'view': self._view_url(user._id),
            'approve': self._approval_url(user._id),
            'reject': self._rejection_url(user._id)
        }
        self.save()

    def _notify_initiator(self):
        raise NotImplementedError

    def _on_complete(self, *args):
        super(EmailApprovableSanction, self).on_complete(*args)
        if self.notify_initiator_on_complete:
            self._notify_initiator()


class PreregCallbackMixin(object):

    def _notify_initiator(self):
        registration = self._get_registration()
        if registration.registered_schema.name == 'Prereg Challenge':
            mails.send_mail(
                self.initiator.username,
                template=mails.PREREG_CHALLENGE_ACCEPTED,
                user=self.initiator,
                registration_url=registration.url
            )

class Embargo(EmailApprovableSanction, PreregCallbackMixin):
    """Embargo object for registrations waiting to go public."""

    COMPLETED = 'completed'
    DISPLAY_NAME = 'Embargo'
    SHORT_NAME = 'embargo'

    AUTHORIZER_NOTIFY_EMAIL_TEMPLATE = mails.PENDING_EMBARGO_ADMIN
    NON_AUTHORIZER_NOTIFY_EMAIL_TEMPLATE = mails.PENDING_EMBARGO_NON_ADMIN

    VIEW_URL_TEMPLATE = VIEW_PROJECT_URL_TEMPLATE
    APPROVE_URL_TEMPLATE = settings.DOMAIN + 'project/{node_id}/?token={token}'
    REJECT_URL_TEMPLATE = settings.DOMAIN + 'project/{node_id}/?token={token}'

    initiated_by = fields.ForeignField('user', backref='embargoed')
    for_existing_registration = fields.BooleanField(default=False)

    @property
    def is_completed(self):
        return self.state == self.COMPLETED

    @property
    def embargo_end_date(self):
        if self.state == self.APPROVED:
            return self.end_date
        return False

    # NOTE(hrybacki): Old, private registrations are grandfathered and do not
    # require to be made public or embargoed. This field differentiates them
    # from new registrations entering into an embargo field which should not
    # show up in any search related fields.
    @property
    def pending_registration(self):
        return not self.for_existing_registration and self.is_pending_approval

    def __repr__(self):
        parent_registration = None
        try:
            parent_registration = Node.find_one(Q('embargo', 'eq', self))
        except NoResultsFound:
            pass
        return ('<Embargo(parent_registration={0}, initiated_by={1}, '
                'end_date={2}) with _id {3}>').format(
            parent_registration,
            self.initiated_by,
            self.end_date,
            self._id
        )

    def _get_registration(self):
        return Node.find_one(Q('embargo', 'eq', self))

    def _view_url_context(self, user_id):
        registration = self._get_registration()
        return {
            'node_id': registration._id
        }

    def _approval_url_context(self, user_id):
        approval_token = self.approval_state.get(user_id, {}).get('approval_token')
        if approval_token:
            registration = self._get_registration()
            return {
                'node_id': registration._id,
                'token': approval_token,
            }

    def _rejection_url_context(self, user_id):
        rejection_token = self.approval_state.get(user_id, {}).get('rejection_token')
        if rejection_token:
            registration = self._get_registration()
            return {
                'node_id': registration._id,
                'token': rejection_token,
            }

    def _email_template_context(self, user, is_authorizer=False, urls=None):
        urls = urls or self.stashed_urls.get(user._id, {})
        registration_link = urls.get('view', self._view_url(user._id))
        if is_authorizer:
            approval_link = urls.get('approve', '')
            disapproval_link = urls.get('reject', '')
            approval_time_span = settings.EMBARGO_PENDING_TIME.days * 24

            registration = self._get_registration()

            return {
                'is_initiator': self.initiated_by == user,
                'initiated_by': self.initiated_by.fullname,
                'approval_link': approval_link,
                'project_name': registration.title,
                'disapproval_link': disapproval_link,
                'registration_link': registration_link,
                'embargo_end_date': self.end_date,
                'approval_time_span': approval_time_span,
            }
        else:
            return {
                'initiated_by': self.initiated_by.fullname,
                'registration_link': registration_link,
                'embargo_end_date': self.end_date,
            }

    def _validate_authorizer(self, user):
        registration = self._get_registration()
        return registration.has_permission(user, ADMIN)

    def _on_reject(self, user, token):
        parent_registration = self._get_registration()
        parent_registration.registered_from.add_log(
            action=NodeLog.EMBARGO_CANCELLED,
            params={
                'node': parent_registration._id,
                'embargo_id': self._id,
            },
            auth=Auth(user),
        )
        # Remove backref to parent project if embargo was for a new registration
        if not self.for_existing_registration:
            parent_registration.delete_registration_tree(save=True)
            parent_registration.registered_from = None
        # Delete parent registration if it was created at the time the embargo was initiated
        if not self.for_existing_registration:
            parent_registration.is_deleted = True
            parent_registration.save()

    def disapprove_embargo(self, user, token):
        """Cancels retraction if user is admin and token verifies."""
        self.reject(user, token)

    def _on_complete(self, user):
        parent_registration = self._get_registration()
        parent_registration.registered_from.add_log(
            action=NodeLog.EMBARGO_APPROVED,
            params={
                'node': parent_registration._id,
                'embargo_id': self._id,
            },
            auth=Auth(self.initiated_by),
        )
        self.save()

    def approve_embargo(self, user, token):
        """Add user to approval list if user is admin and token verifies."""
        self.approve(user, token)


class Retraction(EmailApprovableSanction):
    """Retraction object for public registrations."""

    DISPLAY_NAME = 'Retraction'
    SHORT_NAME = 'retraction'

    AUTHORIZER_NOTIFY_EMAIL_TEMPLATE = mails.PENDING_RETRACTION_ADMIN
    NON_AUTHORIZER_NOTIFY_EMAIL_TEMPLATE = mails.PENDING_RETRACTION_NON_ADMIN

    VIEW_URL_TEMPLATE = VIEW_PROJECT_URL_TEMPLATE
    APPROVE_URL_TEMPLATE = settings.DOMAIN + 'project/{node_id}/?token={token}'
    REJECT_URL_TEMPLATE = settings.DOMAIN + 'project/{node_id}/?token={token}'

    initiated_by = fields.ForeignField('user', backref='initiated')
    justification = fields.StringField(default=None, validate=MaxLengthValidator(2048))

    def __repr__(self):
        parent_registration = None
        try:
            parent_registration = Node.find_one(Q('retraction', 'eq', self))
        except NoResultsFound:
            pass
        return ('<Retraction(parent_registration={0}, initiated_by={1}) '
                'with _id {2}>').format(
            parent_registration,
            self.initiated_by,
            self._id
        )

    def _view_url_context(self, user_id):
        registration = Node.find_one(Q('retraction', 'eq', self))
        return {
            'node_id': registration._id
        }

    def _approval_url_context(self, user_id):
        approval_token = self.approval_state.get(user_id, {}).get('approval_token')
        if approval_token:
            registration = Node.find_one(Q('retraction', 'eq', self))
            return {
                'node_id': registration._id,
                'token': approval_token,
            }

    def _rejection_url_context(self, user_id):
        rejection_token = self.approval_state.get(user_id, {}).get('rejection_token')
        if rejection_token:
            registration = Node.find_one(Q('retraction', 'eq', self))
            return {
                'node_id': registration._id,
                'token': rejection_token,
            }

    def _email_template_context(self, user, is_authorizer=False, urls=None):
        urls = urls or self.stashed_urls.get(user._id, {})
        registration_link = urls.get('view', self._view_url(user._id))
        if is_authorizer:
            approval_link = urls.get('approve', '')
            disapproval_link = urls.get('reject', '')
            approval_time_span = settings.RETRACTION_PENDING_TIME.days * 24

            registration = Node.find_one(Q('retraction', 'eq', self))

            return {
                'is_initiator': self.initiated_by == user,
                'initiated_by': self.initiated_by.fullname,
                'project_name': registration.title,
                'registration_link': registration_link,
                'approval_link': approval_link,
                'disapproval_link': disapproval_link,
                'approval_time_span': approval_time_span,
            }
        else:
            return {
                'initiated_by': self.initiated_by.fullname,
                'registration_link': registration_link,
            }

    def _on_reject(self, user, token):
        parent_registration = Node.find_one(Q('retraction', 'eq', self))
        parent_registration.registered_from.add_log(
            action=NodeLog.RETRACTION_CANCELLED,
            params={
                'node': parent_registration._id,
                'retraction_id': self._id,
            },
            auth=Auth(user),
            save=True,
        )

    def _on_complete(self, user):
        parent_registration = Node.find_one(Q('retraction', 'eq', self))
        parent_registration.registered_from.add_log(
            action=NodeLog.RETRACTION_APPROVED,
            params={
                'node': parent_registration._id,
                'retraction_id': self._id,
            },
            auth=Auth(self.initiated_by),
        )
        # Remove any embargoes associated with the registration
        if parent_registration.embargo_end_date or parent_registration.is_pending_embargo:
            parent_registration.embargo.state = self.REJECTED
            parent_registration.registered_from.add_log(
                action=NodeLog.EMBARGO_CANCELLED,
                params={
                    'node': parent_registration._id,
                    'embargo_id': parent_registration.embargo._id,
                },
                auth=Auth(self.initiated_by),
            )
            parent_registration.embargo.save()
        # Ensure retracted registration is public
        auth = Auth(self.initiated_by)
        for node in parent_registration.node_and_primary_descendants():
            node.set_privacy('public', auth=auth, save=True)
            node.update_search()

    def approve_retraction(self, user, token):
        self.approve(user, token)

    def disapprove_retraction(self, user, token):
        self.reject(user, token)


class RegistrationApproval(EmailApprovableSanction, PreregCallbackMixin):

    DISPLAY_NAME = 'Approval'
    SHORT_NAME = 'registration_approval'

    AUTHORIZER_NOTIFY_EMAIL_TEMPLATE = mails.PENDING_REGISTRATION_ADMIN
    NON_AUTHORIZER_NOTIFY_EMAIL_TEMPLATE = mails.PENDING_REGISTRATION_NON_ADMIN

    VIEW_URL_TEMPLATE = VIEW_PROJECT_URL_TEMPLATE
    APPROVE_URL_TEMPLATE = settings.DOMAIN + 'project/{node_id}/?token={token}'
    REJECT_URL_TEMPLATE = settings.DOMAIN + 'project/{node_id}/?token={token}'

    initiated_by = fields.ForeignField('user', backref='registration_approved')

    def _get_registration(self):
        return Node.find_one(Q('registration_approval', 'eq', self))

    def _view_url_context(self, user_id):
        registration = self._get_registration()
        return {
            'node_id': registration._id
        }

    def _approval_url_context(self, user_id):
        approval_token = self.approval_state.get(user_id, {}).get('approval_token')
        if approval_token:
            registration = self._get_registration()
            return {
                'node_id': registration._id,
                'token': approval_token,
            }

    def _rejection_url_context(self, user_id):
        rejection_token = self.approval_state.get(user_id, {}).get('rejection_token')
        if rejection_token:
            registration = self._get_registration()
            return {
                'node_id': registration._id,
                'token': rejection_token,
            }

    def _email_template_context(self, user, is_authorizer=False, urls=None):
        urls = urls or self.stashed_urls.get(user._id, {})
        registration_link = urls.get('view', self._view_url(user._id))
        if is_authorizer:
            approval_link = urls.get('approve', '')
            disapproval_link = urls.get('reject', '')

            approval_time_span = settings.REGISTRATION_APPROVAL_TIME.days * 24

            registration = self._get_registration()

            return {
                'is_initiator': self.initiated_by == user,
                'initiated_by': self.initiated_by.fullname,
                'registration_link': registration_link,
                'approval_link': approval_link,
                'disapproval_link': disapproval_link,
                'approval_time_span': approval_time_span,
                'project_name': registration.title,
            }
        else:
            return {
                'initiated_by': self.initiated_by.fullname,
                'registration_link': registration_link,
            }

    def _add_success_logs(self, node, user):
        src = node.registered_from
        src.add_log(
            action=NodeLog.PROJECT_REGISTERED,
            params={
                'parent_node': src.parent_id,
                'node': src._primary_key,
                'registration': node._primary_key,
            },
            auth=Auth(user),
            save=False
        )
        src.save()

    def _on_complete(self, user):
        self.state = Sanction.APPROVED
        register = self._get_registration()
        registered_from = register.registered_from
        auth = Auth(self.initiated_by)
        register.set_privacy('public', auth, log=False)
        for child in register.get_descendants_recursive(lambda n: n.primary):
            child.set_privacy('public', auth, log=False)
        # Accounts for system actions where no `User` performs the final approval
        auth = Auth(user) if user else None
        registered_from.add_log(
            action=NodeLog.REGISTRATION_APPROVAL_APPROVED,
            params={
                'node': registered_from._id,
                'registration_approval_id': self._id,
            },
            auth=auth,
        )
        for node in register.root.node_and_primary_descendants():
            self._add_success_logs(node, user)
            node.update_search()  # update search if public

        self.save()

    def _on_reject(self, user, token):
        register = self._get_registration()
        registered_from = register.registered_from
        register.delete_registration_tree(save=True)
        registered_from.add_log(
            action=NodeLog.REGISTRATION_APPROVAL_CANCELLED,
            params={
                'node': register._id,
                'registration_approval_id': self._id,
            },
            auth=Auth(user),
        )


class DraftRegistrationApproval(Sanction):

    mode = Sanction.ANY

    # Since draft registrations that require approval are not immediately registered,
    # meta stores registration_choice and embargo_end_date (when applicable)
    meta = fields.DictionaryField(default=dict)

    def _send_rejection_email(self, user, draft):
        schema = draft.registration_schema
        if schema.name == 'Prereg Challenge':
            mails.send_mail(
                user.username,
                mails.PREREG_CHALLENGE_REJECTED,
                user=user,
                draft_url=draft.branched_from.web_url_for(
                    'edit_draft_registration_page',
                    draft_id=draft._id
                )
            )
        else:
            raise NotImplementedError(
                'TODO: add a generic email template for registration approvals'
            )

    def _on_complete(self, user):
        draft = DraftRegistration.find_one(
            Q('approval', 'eq', self)
        )
        auth = Auth(draft.initiator)
        registration = draft.register(
            auth=auth,
            save=True
        )
        registration_choice = self.meta['registration_choice']
        sanction = None
        if registration_choice == 'immediate':
            sanction = functools.partial(registration.require_approval, draft.initiator)
        elif registration_choice == 'embargo':
            sanction = functools.partial(
                registration.embargo_registration,
                draft.initiator,
                parse_date(self.meta.get('embargo_end_date'), ignoretz=True)
            )
        else:
            raise ValueError("'registration_choice' must be either 'embargo' or 'immediate'")
        try:
            sanction(notify_initiator_on_complete=True)
        except NodeStateError as e:
            raise e
            # TODO(samchrisinger)
            #  raise HTTPError(http.BAD_REQUEST, data=dict(message_long=err.message))
        except ValidationValueError as e:
            raise e
            # TODO(samchrisinger):
            # raise HTTPError(http.BAD_REQUEST, data=dict(message_long=err.message))

    def _on_reject(self, user, *args, **kwargs):
        # clear out previous registration options
        self.meta = {}
        self.save()
        # remove reference to approval from draft
        draft = DraftRegistration.find_one(
            Q('approval', 'eq', self)
        )
        draft.approval = None
        draft.save()
        self._send_rejection_email(user, draft)


class DraftRegistration(StoredObject):

    _id = fields.StringField(primary=True, default=lambda: str(ObjectId()))

    datetime_initiated = fields.DateTimeField(auto_now_add=True)
    datetime_updated = fields.DateTimeField(auto_now=True)
<<<<<<< HEAD
=======
    # Original Node a draft registration is associated with
    branched_from = fields.ForeignField('node', index=True)
>>>>>>> b936c928

    initiator = fields.ForeignField('user', index=True)

    # Dictionary field mapping question id to a question's comments and answer
    # {
    #   <qid>: {
    #     'comments': [{
    #       'user': {
    #         'id': <uid>,
    #         'name': <name>
    #       },
    #       value: <value>,
    #       lastModified: <datetime>
    #     }],
    #     'value': <value>
    #   }
    # }
    registration_metadata = fields.DictionaryField(default=dict)
    registration_schema = fields.ForeignField('metaschema')
    registered_node = fields.ForeignField('node', index=True)

    approval = fields.ForeignField('draftregistrationapproval', default=None)

    # Dictionary field mapping extra fields defined in the MetaSchema.schema to their
    # values. Defaults should be provided in the schema (e.g. 'paymentSent': false),
    # and these values are added to the DraftRegistration
    _metaschema_flags = fields.DictionaryField(default=None)
    # lazily set flags
    @property
    def flags(self):
        if not self._metaschema_flags:
            self._metaschema_flags = {}
            meta_schema = self.registration_schema
            if meta_schema:
                schema = meta_schema.schema
                flags = schema.get('flags', {})
                for flag, value in flags.iteritems():
                    self._metaschema_flags[flag] = value
            self.save()
        return self._metaschema_flags

    notes = fields.StringField()

    @property
    def requires_approval(self):
        return self.registration_schema.requires_approval

    @property
    def is_pending_review(self):
        return self.approval.is_pending_approval if (self.requires_approval and self.approval) else False

    @property
    def is_approved(self):
        if self.requires_approval:
            if not self.approval:
                return False
            else:
                return self.approval.is_approved
        else:
            return True

<<<<<<< HEAD
    def get_authorizers(self):
        return authorizers.members_for(self.registration_schema.name)
=======
    @classmethod
    def create_from_node(cls, node, user, schema, data=None):
        draft = cls(
            initiator=user,
            branched_from=node,
            registration_schema=schema,
            registration_metadata=data or {},
        )
        draft.save()
        return draft
>>>>>>> b936c928

    def update_metadata(self, metadata):
        changes = []
        for question_id, value in metadata.iteritems():
            old_value = self.registration_metadata.get(question_id)
            if old_value:
                old_comments = {
                    comment['created']: comment
                    for comment in old_value.get('comments', [])
                }
                new_comments = {
                    comment['created']: comment
                    for comment in value.get('comments', [])
                }
                old_comments.update(new_comments)
                metadata[question_id]['comments'] = sorted(
                    old_comments.values(),
                    key=lambda c: c['created']
                )
                if old_value.get('value') != value.get('value'):
                    changes.append(question_id)
            else:
                changes.append(question_id)
        self.registration_metadata.update(metadata)
        return changes

    def find_question(self, qid):
        for page in self.registration_schema.schema['pages']:
            for question_id, question in page['questions'].iteritems():
                if question_id == qid:
                    return question

    def get_comments(self):
        """ Returns a list of all comments made on a draft in the format of :
        [{
          [QUESTION_ID]: {
            'question': [QUESTION],
            'comments': [LIST_OF_COMMENTS]
           }
        },]
       """

        all_comments = []
        for question_id, value in self.registration_metadata.iteritems():
            all_comments.append({
                question_id: {
                    'question': self.find_question(question_id),
                    'comments': value['comments'] if 'comments' in value else ''
                }
            })
        return all_comments

    def register(self, auth, save=False):
        node = self.node__branched[0]

        # Create the registration
        register = node.register_node(
            schema=self.registration_schema,
            auth=auth,
            data=self.registration_metadata
        )
        self.registered_node = register
        if save:
            self.save()
        return register<|MERGE_RESOLUTION|>--- conflicted
+++ resolved
@@ -2032,21 +2032,6 @@
 
         return forked
 
-<<<<<<< HEAD
-    def create_draft_registration(self, user, schema, data=None, save=False):
-        draft = DraftRegistration(
-            initiator=user,
-            registration_schema=schema,
-            registration_metadata=data or {},
-        )
-        draft.save()
-        self.draft_registrations.append(draft)
-        if save:
-            self.save()
-        return draft
-
-=======
->>>>>>> b936c928
     def register_node(self, schema, auth, data, parent=None):
         """Make a frozen copy of a node.
 
@@ -4058,11 +4043,8 @@
 
     datetime_initiated = fields.DateTimeField(auto_now_add=True)
     datetime_updated = fields.DateTimeField(auto_now=True)
-<<<<<<< HEAD
-=======
     # Original Node a draft registration is associated with
     branched_from = fields.ForeignField('node', index=True)
->>>>>>> b936c928
 
     initiator = fields.ForeignField('user', index=True)
 
@@ -4124,10 +4106,6 @@
         else:
             return True
 
-<<<<<<< HEAD
-    def get_authorizers(self):
-        return authorizers.members_for(self.registration_schema.name)
-=======
     @classmethod
     def create_from_node(cls, node, user, schema, data=None):
         draft = cls(
@@ -4138,7 +4116,6 @@
         )
         draft.save()
         return draft
->>>>>>> b936c928
 
     def update_metadata(self, metadata):
         changes = []
@@ -4165,34 +4142,8 @@
         self.registration_metadata.update(metadata)
         return changes
 
-    def find_question(self, qid):
-        for page in self.registration_schema.schema['pages']:
-            for question_id, question in page['questions'].iteritems():
-                if question_id == qid:
-                    return question
-
-    def get_comments(self):
-        """ Returns a list of all comments made on a draft in the format of :
-        [{
-          [QUESTION_ID]: {
-            'question': [QUESTION],
-            'comments': [LIST_OF_COMMENTS]
-           }
-        },]
-       """
-
-        all_comments = []
-        for question_id, value in self.registration_metadata.iteritems():
-            all_comments.append({
-                question_id: {
-                    'question': self.find_question(question_id),
-                    'comments': value['comments'] if 'comments' in value else ''
-                }
-            })
-        return all_comments
-
     def register(self, auth, save=False):
-        node = self.node__branched[0]
+        node = self.branched_from
 
         # Create the registration
         register = node.register_node(
