# -*- coding: utf-8 -*-
import subprocess
import uuid
import hashlib
import calendar
import datetime
import os
import unicodedata
import urllib
import urlparse
import logging

import markdown
import pytz
from markdown.extensions import wikilinks
from dulwich.repo import Repo
from dulwich.object_store import tree_lookup_path

from framework.mongo import ObjectId
from framework.mongo.utils import to_mongo
from framework.auth import get_user, User
from framework.analytics import get_basic_counters, increment_user_activity_counters
from framework.git.exceptions import FileNotModified
from framework.forms.utils import sanitize
from framework import StoredObject, fields, utils
from framework.search.solr import update_solr, delete_solr_doc
from framework import GuidStoredObject, Q

from website.project.metadata.schemas import OSF_META_SCHEMAS
from website import settings


def utc_datetime_to_timestamp(dt):
    return float(
        str(calendar.timegm(dt.utcnow().utctimetuple())) + '.' + str(dt.microsecond)
    )


def normalize_unicode(ustr):
    return unicodedata.normalize('NFKD', ustr)\
        .encode('ascii', 'ignore')


class MetaSchema(StoredObject):

    _id = fields.StringField(default=lambda: str(ObjectId()))
    name = fields.StringField()
    schema = fields.DictionaryField()
    category = fields.StringField()

    # Version of the Knockout metadata renderer to use (e.g. if data binds
    # change)
    metadata_version = fields.IntegerField()
    # Version of the schema to use (e.g. if questions, responses change)
    schema_version = fields.IntegerField()


def ensure_schemas(clear=True):
    """Import meta-data schemas from JSON to database, optionally clearing
    database first.

    :param clear: Clear schema database before import

    """
    if clear:
        MetaSchema.remove()
    for schema in OSF_META_SCHEMAS:
        try:
            MetaSchema.find_one(
                Q('name', 'eq', schema['name']) &
                Q('schema_version', 'eq', schema['schema_version'])
            )
        except:
            schema['name'] = schema['name'].replace(' ', '_')
            schema_obj = MetaSchema(**schema)
            schema_obj.save()


class MetaData(GuidStoredObject):

    _id = fields.StringField()
    target = fields.AbstractForeignField(backref='annotated')

    # Annotation category: Comment, review, registration, etc.
    category = fields.StringField()

    # Annotation data
    schema = fields.ForeignField('MetaSchema')
    payload = fields.DictionaryField()

    # Annotation provenance
    user = fields.ForeignField('User', backref='annotated')
    date = fields.DateTimeField(auto_now_add=True)

    def __init__(self, *args, **kwargs):
        super(MetaData, self).__init__(*args, **kwargs)
        if self.category and not self.schema:
            if self.category in OSF_META_SCHEMAS:
                self.schema = self.category


class ApiKey(StoredObject):

    # The key is also its primary key
    _id = fields.StringField(
        primary=True,
        default=lambda: str(ObjectId()) + str(uuid.uuid4())
    )
    # A display name
    label = fields.StringField()

    @property
    def user(self):
        return self.user__keyed[0] if self.user__keyed else None

    @property
    def node(self):
        return self.node__keyed[0] if self.node__keyed else None


class NodeLog(StoredObject):

    _id = fields.StringField(primary=True, default=lambda: str(ObjectId()))

    date = fields.DateTimeField(default=datetime.datetime.utcnow)
    action = fields.StringField()
    params = fields.DictionaryField()

    user = fields.ForeignField('user', backref='created')
    api_key = fields.ForeignField('apikey', backref='created')

    DATE_FORMAT = '%m/%d/%Y %H:%M UTC'

    # Log action constants
    PROJECT_CREATED = 'project_created'
    NODE_CREATED = 'node_created'
    NODE_REMOVED = 'node_removed'
    WIKI_UPDATED = 'wiki_updated'
    CONTRIB_ADDED = 'contributor_added'
    CONTRIB_REMOVED = 'contributor_removed'
    MADE_PUBLIC = 'made_public'
    MADE_PRIVATE = 'made_private'
    TAG_ADDED = 'tag_added'
    TAG_REMOVED = 'tag_removed'
    EDITED_TITLE = 'edit_title'
    EDITED_DESCRIPTION = 'edit_description'
    PROJECT_REGISTERED = 'project_registered'
    FILE_ADDED = 'file_added'
    FILE_REMOVED = 'file_removed'
    FILE_UPDATED = 'file_updated'
    NODE_FORKED = 'node_forked'

    @property
    def node(self):
        return Node.load(self.params.get('node')) or \
            Node.load(self.params.get('project'))

    @property
    def tz_date(self):
        '''Return the timezone-aware date.
        '''
        # Date should always be defined, but a few logs in production are
        # missing dates; return None and log error if date missing
        if self.date:
            return self.date.replace(tzinfo=pytz.UTC)
        logging.error('Date missing on NodeLog {}'.format(self._primary_key))

    @property
    def formatted_date(self):
        '''Return the timezone-aware, ISO-formatted string representation of
        this log's date.
        '''
        if self.tz_date:
            return self.tz_date.isoformat()

    def _render_log_contributor(self, contributor):
        if isinstance(contributor, dict):
            rv = contributor.copy()
            rv.update({'registered' : False})
            return rv
        user = User.load(contributor)
        return {
            'id' : user._primary_key,
            'fullname' : user.fullname,
            'registered' : True,
        }

    # TODO: Move to separate utility function
    def serialize(self):
        '''Return a dictionary representation of the log.'''
        return {
            'id': str(self._primary_key),
            'user': self.user.serialize() if self.user else None,
            'contributors': [self._render_log_contributor(c) for c in self.params.get("contributors", [])],
            'contributor': self._render_log_contributor(self.params.get("contributor", {})),
            'api_key': self.api_key.label if self.api_key else '',
            'action': self.action,
            'params': self.params,
            'date': utils.rfcformat(self.date),
            'node': self.node.serialize() if self.node else None
        }


class NodeFile(GuidStoredObject):

    redirect_mode = 'redirect'

    _id = fields.StringField(primary=True)

    path = fields.StringField()
    filename = fields.StringField()
    md5 = fields.StringField()
    sha = fields.StringField()
    size = fields.IntegerField()
    content_type = fields.StringField()
    is_public = fields.BooleanField()
    git_commit = fields.StringField()
    is_deleted = fields.BooleanField()

    date_created = fields.DateTimeField(auto_now_add=datetime.datetime.utcnow)
    date_uploaded = fields.DateTimeField(auto_now_add=datetime.datetime.utcnow)
    date_modified = fields.DateTimeField(auto_now=datetime.datetime.utcnow)

    node = fields.ForeignField('node', backref='uploads')
    uploader = fields.ForeignField('user', backref='uploads')

    @property
    def url(self):
        return '{0}files/{1}/'.format(self.node.url, self.filename)

    @property
    def deep_url(self):
        return '{0}files/{1}/'.format(self.node.deep_url, self.filename)

    @property
    def api_url(self):
        return '{0}files/{1}/'.format(self.node.api_url, self.filename)

    @property
    def clean_filename(self):
        return self.filename.replace('.', '_')

    @property
    def latest_version_number(self):
        return len(self.node.files_versions[self.clean_filename])

    @property
    def download_url(self):
        return '{}files/download/{}/version/{}/'.format(
            self.node.api_url, self.filename, self.latest_version_number)


class Tag(StoredObject):

    _id = fields.StringField(primary=True)
    count_public = fields.IntegerField(default=0)
    count_total = fields.IntegerField(default=0)

    @property
    def url(self):
        return '/search/?q=tags:{}'.format(self._id)


class Node(GuidStoredObject):

    redirect_mode = 'proxy'

    # Node fields that trigger an update to Solr on save
    SOLR_UPDATE_FIELDS = {
        'title',
        'category',
        'description',
        'contributors',
        'tags',
        'is_fork',
        'is_registration',
        'is_public',
        'is_deleted',
        'wiki_pages_current',
    }

    _id = fields.StringField(primary=True)

    date_created = fields.DateTimeField(auto_now_add=datetime.datetime.utcnow)

    # Permissions
    is_public = fields.BooleanField()

    is_deleted = fields.BooleanField(default=False)
    deleted_date = fields.DateTimeField()

    is_registration = fields.BooleanField(default=False)
    registered_date = fields.DateTimeField()
    registered_user = fields.ForeignField('user', backref='registered')
    registered_schema = fields.ForeignField('metaschema', backref='registered')
    registered_meta = fields.DictionaryField()

    is_fork = fields.BooleanField(default=False)
    forked_date = fields.DateTimeField()

    title = fields.StringField(versioned=True)
    description = fields.StringField()
    category = fields.StringField()

    registration_list = fields.StringField(list=True)
    fork_list = fields.StringField(list=True)

    # TODO: move these to NodeFile
    files_current = fields.DictionaryField()
    files_versions = fields.DictionaryField()
    wiki_pages_current = fields.DictionaryField()
    wiki_pages_versions = fields.DictionaryField()

    creator = fields.ForeignField('user', backref='created')
    contributors = fields.ForeignField('user', list=True, backref='contributed')
    # Dict list that includes registered AND unregsitered users
    # Example: [{u'id': u've4nx'}, {u'nr_name': u'Joe Dirt', u'nr_email': u'joe@example.com'}]
    contributor_list = fields.DictionaryField(list=True)
    users_watching_node = fields.ForeignField('user', list=True, backref='watched')

    logs = fields.ForeignField('nodelog', list=True, backref='logged')
    tags = fields.ForeignField('tag', list=True, backref='tagged')

    nodes = fields.ForeignField('node', list=True, backref='parent')
    forked_from = fields.ForeignField('node', backref='forked')
    registered_from = fields.ForeignField('node', backref='registrations')

    api_keys = fields.ForeignField('apikey', list=True, backref='keyed')

    ## Meta-data
    #comment_schema = OSF_META_SCHEMAS['osf_comment']

    _meta = {'optimistic': True}

    def can_edit(self, user, api_key=None):
        return (
            self.is_contributor(user)
            or (api_key is not None and self is api_key.node)
            or (bool(user) and user == self.creator)
        )

    def can_view(self, user, api_key=None):
        return self.is_public or self.can_edit(user, api_key)

    def save(self, *args, **kwargs):
        rv = super(Node, self).save(*args, **kwargs)
        # Only update Solr if at least one watched field has changed
        if self.SOLR_UPDATE_FIELDS.intersection(rv['saved_fields']):
            self.update_solr()
        return rv

    def get_recent_logs(self, n=10):
        '''Return a list of the n most recent logs, in reverse chronological
        order.
        '''
        return list(reversed(self.logs)[:n])

    @property
    def date_modified(self):
        '''The most recent datetime when this node was modified, based on
        the logs.
        '''
        try:
            return self.logs[-1].date
        except IndexError:
            return None

    def set_title(self, title, user, api_key=None, save=False):
        '''Set the title of this Node and log it.

        :param str title: The new title.
        :param User user: User who made the action.
        :param ApiKey api_key: Optional API key.
        '''
        original_title = self.title
        self.title = title
        self.add_log(
            action=NodeLog.EDITED_TITLE,
            params={
                'project': self.node__parent[0]._primary_key if self.node__parent else None,
                'node': self._primary_key,
                'title_new': self.title,
                'title_original': original_title,
            },
            user=user,
            api_key=api_key,
        )
        if save:
            self.save()
        return None

    def set_description(self, description, user, api_key=None, save=False):
        '''Set the description and log the event.

        :param str description: The new description
        :param User user: The user who changed the description.
        :param ApiKey api_key: Optional API key.
        '''
        original = self.description
        self.description = description
        if save:
            self.save()
        self.add_log(
            action=NodeLog.EDITED_DESCRIPTION,
            params={
                'project': self.parent,  # None if no parent
                'node': self._primary_key,
                'description_new': self.description,
                'description_original': original
            },
            user=user,
            api_key=api_key
        )
        return None

    def update_solr(self):
        """Send the current state of the object to Solr, or delete it from Solr
        as appropriate

        """
        if not settings.USE_SOLR:
            return

        if self.category == 'project':
            # All projects use their own IDs.
            solr_document_id = self._id
        else:
            try:
                # Components must have a project for a parent; use it's ID.
                solr_document_id = self.node__parent[0]._id
            except IndexError:
                # Skip orphaned components. There are some in the DB...
                return

        if self.is_deleted or not self.is_public:
            # If the Node is deleted *or made private*
            # Delete or otherwise ensure the Solr document doesn't exist.
            delete_solr_doc({
                'doc_id': solr_document_id,
                '_id': self._id,
            })
        else:
            # Insert/Update the Solr document
            solr_document = {
                'id': solr_document_id,
                #'public': self.is_public,
                '{}_contributors'.format(self._id): [
                    x.fullname for x in self.contributors
                ],
                '{}_contributors_url'.format(self._id): [
                    x.profile_url for x in self.contributors
                ],
                '{}_title'.format(self._id): self.title,
                '{}_category'.format(self._id): self.category,
                '{}_public'.format(self._id): self.is_public,
                '{}_tags'.format(self._id): [x._id for x in self.tags],
                '{}_description'.format(self._id): self.description,
                '{}_url'.format(self._id): self.url,
                }

            for wiki in [
                NodeWikiPage.load(x)
                for x in self.wiki_pages_current.values()
            ]:
                solr_document.update({
                    '__'.join((self._id, wiki.page_name, 'wiki')): wiki.raw_text
                })

            update_solr(solr_document)

    def remove_node(self, user, api_key=None, date=None, top=True):
        """Remove node and recursively remove its children. Does not remove
        nodes from database; instead, removed nodes are flagged as deleted.
        Git repos are also not deleted. Adds a log to the parent node if top
        is True.

        :param user: User removing the node
        :param api_key: API key used to remove the node
        :param date: Date node was removed
        :param top: Is this the first node being removed?

        """
        if not self.can_edit(user, api_key):
            return False

        date = date or datetime.datetime.utcnow()

        # Remove child nodes
        for node in self.nodes:
            if not node.category == 'project':
                if not node.remove_node(user, api_key, date=date, top=False):
                    return False

        # Add log to parent
        if top and self.node__parent:
            self.node__parent[0].add_log(
                NodeLog.NODE_REMOVED,
                params={
                    'project': self._primary_key,
                },
                user=user,
                log_date=datetime.datetime.utcnow(),
            )

        # Remove self from parent registration list
        if self.is_registration:
            try:
                self.registered_from.registration_list.remove(self._primary_key)
                self.registered_from.save()
            except ValueError:
                pass

        # Remove self from parent fork list
        if self.is_fork:
            try:
                self.forked_from.fork_list.remove(self._primary_key)
                self.forked_from.save()
            except ValueError:
                pass

        self.is_deleted = True
        self.deleted_date = date
        self.save()

        return True

    def fork_node(self, user, api_key=None, title='Fork of '):

        # todo: should this raise an error?
        if not self.can_view(user, api_key):
            return

        folder_old = os.path.join(settings.UPLOADS_PATH, self._primary_key)

        when = datetime.datetime.utcnow()

        original = self.load(self._primary_key)
        forked = original.clone()

        forked.logs = self.logs
        forked.tags = self.tags

        for node_contained in original.nodes:
            forked_node = node_contained.fork_node(user, api_key=api_key, title='')
            if forked_node is not None:
                forked.nodes.append(forked_node)

        forked.title = title + forked.title
        forked.is_fork = True
        forked.forked_date = when
        forked.forked_from = original
        forked.is_public = False
        forked.creator = user
        forked.contributor_list = []

        forked.add_contributor(user, log=False, save=False)

        forked.add_log(
            action=NodeLog.NODE_FORKED,
            params={
                'project': original.parent_id,
                'node': original._primary_key,
                'registration': forked._primary_key,
            },
            user=user,
            api_key=api_key,
            log_date=when,
            save=False,
        )

        forked.save()

        if os.path.exists(folder_old):
            folder_new = os.path.join(settings.UPLOADS_PATH, forked._primary_key)
            Repo(folder_old).clone(folder_new)

        original.fork_list.append(forked._primary_key)
        original.save()

        return forked

    def register_node(self, schema, user, api_key, template, data):
        """Make a frozen copy of a node.

        :param schema: Schema object
        :param user: User registering the node
        :param api_key: API key registering the node
        :template: Template name
        :data: Form data

        """
        folder_old = os.path.join(settings.UPLOADS_PATH, self._primary_key)
        template = urllib.unquote_plus(template)
        template = to_mongo(template)

        when = datetime.datetime.utcnow()

        original = self.load(self._primary_key)
        registered = original.clone()

        registered.contributors = self.contributors
        registered.forked_from = self.forked_from
        registered.creator = self.creator
        registered.logs = self.logs
        registered.tags = self.tags

        registered.save()

        if os.path.exists(folder_old):
            folder_new = os.path.join(settings.UPLOADS_PATH, registered._primary_key)
            Repo(folder_old).clone(folder_new)

        registered.nodes = []

        # todo: should be recursive; see Node.fork_node()
        for original_node_contained in original.nodes:

            node_contained = original_node_contained.clone()
            node_contained.save()

            folder_old = os.path.join(settings.UPLOADS_PATH, original_node_contained._primary_key)

            if os.path.exists(folder_old):
                folder_new = os.path.join(settings.UPLOADS_PATH, node_contained._primary_key)
                Repo(folder_old).clone(folder_new)

            node_contained.contributors = original_node_contained.contributors
            node_contained.forked_from = original_node_contained.forked_from
            node_contained.creator = original_node_contained.creator
            node_contained.logs = original_node_contained.logs
            node_contained.tags = original_node_contained.tags

            node_contained.is_registration = True
            node_contained.registered_date = when
            node_contained.registered_user = user
            node_contained.registered_schema = schema
            node_contained.registered_from = original_node_contained
            if not node_contained.registered_meta:
                node_contained.registered_meta = {}
            node_contained.registered_meta[template] = data
            node_contained.save()

            registered.nodes.append(node_contained)

        registered.is_registration = True
        registered.registered_date = when
        registered.registered_user = user
        registered.registered_schema = schema
        registered.registered_from = original
        if not registered.registered_meta:
            registered.registered_meta = {}
        registered.registered_meta[template] = data
        registered.save()

        original.add_log(
            action=NodeLog.PROJECT_REGISTERED,
            params={
                'project':original.parent_id,
                'node':original._primary_key,
                'registration':registered._primary_key,
            },
            user=user,
            api_key=api_key,
            log_date=when
        )
        original.registration_list.append(registered._id)
        original.save()

        return registered

    def remove_tag(self, tag, user, api_key, save=True):
        if tag in self.tags:
            self.tags.remove(tag)
            self.add_log(
                action=NodeLog.TAG_REMOVED,
                params={
                    'project':self.parent_id,
                    'node':self._primary_key,
                    'tag':tag,
                },
                user=user,
                api_key=api_key
            )
            if save:
                self.save()

    def add_tag(self, tag, user, api_key, save=True):
        if tag not in self.tags:
            new_tag = Tag.load(tag)
            if not new_tag:
                new_tag = Tag(_id=tag)
            new_tag.count_total += 1
            if self.is_public:
                new_tag.count_public += 1
            new_tag.save()
            self.tags.append(new_tag)
            self.add_log(
                action=NodeLog.TAG_ADDED,
                params={
                    'project': self.parent_id,
                    'node': self._primary_key,
                    'tag': tag,
                },
                user=user,
                api_key=api_key
            )
            if save:
                self.save()

    def get_file(self, path, version=None):
        if version is not None:
            folder_name = os.path.join(settings.UPLOADS_PATH, self._primary_key)
            if os.path.exists(os.path.join(folder_name, ".git")):
                file_object = NodeFile.load(self.files_versions[path.replace('.', '_')][version])
                repo = Repo(folder_name)
                tree = repo.commit(file_object.git_commit).tree
                (mode, sha) = tree_lookup_path(repo.get_object, tree, path)
                return repo[sha].data, file_object.content_type
        return None, None

    def get_file_object(self, path, version=None):
        if version is not None:
            directory = os.path.join(settings.UPLOADS_PATH, self._primary_key)
            if os.path.exists(os.path.join(directory, '.git')):
                return NodeFile.load(self.files_versions[path.replace('.', '_')][version])
            # TODO: Raise exception here
        return None, None # TODO: Raise exception here

    def remove_file(self, user, api_key, path):
        '''Removes a file from the filesystem, NodeFile collection, and does a git delete ('git rm <file>')

        :param user:
        :param path:

        :return: True on success, False on failure
        '''

        #FIXME: encoding the filename this way is flawed. For instance - foo.bar resolves to the same string as foo_bar.
        file_name_key = path.replace('.', '_')

        repo_path = os.path.join(settings.UPLOADS_PATH, self._primary_key)

        # TODO make sure it all works, otherwise rollback as needed
        # Do a git delete, which also removes from working filesystem.
        try:
            subprocess.check_output(
                ['git', 'rm', path],
                cwd=repo_path,
                shell=False
            )

            repo = Repo(repo_path)

            message = '{path} deleted'.format(path=path)
            committer = self._get_committer(user, api_key)

            commit_id = repo.do_commit(message, committer)

        except subprocess.CalledProcessError:
            return False

        # date_modified = datetime.datetime.now()

        if file_name_key in self.files_current:
            nf = NodeFile.load(self.files_current[file_name_key])
            nf.is_deleted = True
            # nf.date_modified = date_modified
            nf.save()
            self.files_current.pop(file_name_key, None)

        if file_name_key in self.files_versions:
            for i in self.files_versions[file_name_key]:
                nf = NodeFile.load(i)
                nf.is_deleted = True
                # nf.date_modified = date_modified
                nf.save()
            self.files_versions.pop(file_name_key)

        # Updates self.date_modified
        self.save()

        self.add_log(
            action=NodeLog.FILE_REMOVED,
            params={
                'project':self.parent_id,
                'node':self._primary_key,
                'path':path
            },
            user=user,
            api_key=api_key,
            log_date=nf.date_modified
        )

        # self.save()
        return True

    @staticmethod
    def _get_committer(user, api_key):

        if api_key:
            commit_key_msg = ':{}'.format(api_key.label)
            if api_key.user:
                commit_name = api_key.user.fullname
                commit_id = api_key.user._primary_key
                commit_category = 'user'
            if api_key.node:
                commit_name = api_key.node.title
                commit_id = api_key.node._primary_key
                commit_category = 'node'

        elif user:
            commit_key_msg = ''
            commit_name = user.fullname
            commit_id = user._primary_key
            commit_category = 'user'

        else:
            raise Exception('Must provide either user or api_key.')

        committer = u'{name}{key_msg} <{category}-{id}@openscienceframework.org>'.format(
            name=commit_name,
            key_msg=commit_key_msg,
            category=commit_category,
            id=commit_id,
        )

        committer = normalize_unicode(committer)

        return committer


    def add_file(self, user, api_key, file_name, content, size, content_type):
        """
        Instantiates a new NodeFile object, and adds it to the current Node as
        necessary.
        """
        # TODO: Reading the whole file into memory is not scalable. Fix this.

        # This node's folder
        folder_name = os.path.join(settings.UPLOADS_PATH, self._primary_key)

        # TODO: This should be part of the build phase, not here.
        # verify the upload root exists
        if not os.path.isdir(settings.UPLOADS_PATH):
            os.mkdir(settings.UPLOADS_PATH)

        # Make sure the upload directory contains a git repo.
        if os.path.exists(folder_name):
            if os.path.exists(os.path.join(folder_name, ".git")):
                repo = Repo(folder_name)
            else:
                # ... or create one
                repo = Repo.init(folder_name)
        else:
            # if the Node's folder isn't there, create it.
            os.mkdir(folder_name)
            repo = Repo.init(folder_name)

        # Is this a new file, or are we updating an existing one?
        file_is_new = not os.path.exists(os.path.join(folder_name, file_name))

        if not file_is_new:
            # Get the hash of the old file
            old_file_hash = hashlib.md5()
            with open(os.path.join(folder_name, file_name), 'rb') as f:
                for chunk in iter(
                        lambda: f.read(128 * old_file_hash.block_size),
                        b''
                ):
                    old_file_hash.update(chunk)

            # If the file hasn't changed
            if old_file_hash.digest() == hashlib.md5(content).digest():
                raise FileNotModified()

        # Write the content of the temp file into a new file
        with open(os.path.join(folder_name, file_name), 'wb') as f:
            f.write(content)

        # Deal with git
        repo.stage([file_name])

        committer = self._get_committer(user, api_key)

        commit_id = repo.do_commit(
            message=unicode(file_name +
                            (' added' if file_is_new else ' updated')),
            committer=committer,
        )

        # Deal with creating a NodeFile in the database
        node_file = NodeFile(
            path=file_name,
            filename=file_name,
            size=size,
            is_public=self.is_public,
            node=self,
            uploader=user,
            git_commit=commit_id,
            content_type=content_type,
            is_deleted=False,
        )
        node_file.save()

        # Add references to the NodeFile to the Node object
        file_name_key = node_file.clean_filename

        # Reference the current file version
        self.files_current[file_name_key] = node_file._primary_key

        # Create a version history if necessary
        if not file_name_key in self.files_versions:
            self.files_versions[file_name_key] = []

        # Add reference to the version history
        self.files_versions[file_name_key].append(node_file._primary_key)

        self.add_log(
            action=NodeLog.FILE_ADDED if file_is_new else NodeLog.FILE_UPDATED,
            params={
                'project': self.parent_id,
                'node': self._primary_key,
                'path': node_file.path,
                'version': len(self.files_versions)
            },
            user=user,
            api_key=api_key,
            log_date=node_file.date_uploaded
        )

        return node_file

    def add_log(self, action, params, user, api_key=None, log_date=None, save=True):
        log = NodeLog()
        log.action=action
        log.user=user
        log.api_key = api_key
        if log_date:
            log.date=log_date
        log.params=params
        log.save()
        self.logs.append(log)
        if save:
            self.save()
        if user:
            increment_user_activity_counters(user._primary_key, action, log.date)
        if self.node__parent:
            parent = self.node__parent[0]
            parent.logs.append(log)
            parent.save()
        return log

    @property
    def url(self):
        return '/{}/'.format(self._primary_key)

    @property
    def abs_url(self):
        return urlparse.urljoin(settings.DOMAIN, self.url)

    @property
    def deep_url(self):
        if self.category == 'project':
            return '/project/{}/'.format(self._primary_key)
        else:
            if self.node__parent and self.node__parent[0].category == 'project':
                return '/project/{}/node/{}/'.format(
                    self.node__parent[0]._primary_key,
                    self._primary_key
                )
        logging.error("Node {0} has a parent that is not a project".format(self._id))

    def author_list(self, and_delim='&'):
        author_names = [
            author.biblio_name
            for author in self.contributors
        ]
        if len(author_names) < 2:
            return ' {0} '.format(and_delim).join(author_names)
        if len(author_names) > 7:
            author_names = author_names[:7]
            author_names.append('et al.')
            return ', '.join(author_names)
        return u'{0}, {1} {2}'.format(
            ', '.join(author_names[:-1]),
            and_delim,
            author_names[-1]
        )

    @property
    def citation_apa(self):
        return u'{authors}, ({year}). {title}. Retrieved from Open Science Framework, {url}'.format(
            authors=self.author_list(and_delim='&'),
            year=self.logs[-1].date.year,
            title=self.title,
            url=self.abs_url,
        )

    @property
    def citation_mla(self):
        return u'{authors}. "{title}". Open Science Framework, {year}. {url}'.format(
            authors=self.author_list(and_delim='and'),
            year=self.logs[-1].date.year,
            title=self.title,
            url=self.abs_url,
        )

    @property
    def citation_chicago(self):
        return u'{authors}. "{title}". Open Science Framework ({year}). {url}'.format(
            authors=self.author_list(and_delim='and'),
            year=self.logs[-1].date.year,
            title=self.title,
            url=self.abs_url,
        )

    @property
    def parent(self):
        '''The parent node, if it exists, otherwise ``None``.'''
        try:
            if not self.node__parent[0].is_deleted:
                return self.node__parent[0]
        except IndexError:
            pass
        return None

    @property
    def api_url(self):
<<<<<<< HEAD
        return '/api/v1' + self.deep_url
=======
        if not self.url:
            logging.error("Node {0} has a parent that is not a project".format(self._id))
            return None
        return '/api/v1{0}'.format(self.url)
>>>>>>> f9b94825

    @property
    def watch_url(self):
        return os.path.join(self.api_url, "watch/")

    @property
    def parent_id(self):
        if self.node__parent:
            return self.node__parent[0]._id
        return None

    @property
    def project_or_component(self):
        return 'project' if self.category == 'project' else 'component'

    def is_contributor(self, user):
        return (user is not None) and ((user in self.contributors) or user == self.creator)

    def remove_nonregistered_contributor(self, user, api_key, name, hash_id):
        for d in self.contributor_list:
            if d.get('nr_name') == name and hashlib.md5(d.get('nr_email')).hexdigest() == hash_id:
                email = d.get('nr_email')
        self.contributor_list[:] = [d for d in self.contributor_list if not (d.get('nr_email') == email)]
        self.save()
        self.add_log(
            action=NodeLog.CONTRIB_REMOVED,
            params={
                'project':self.parent_id,
                'node':self._primary_key,
                'contributor':{"nr_name":name, "nr_email":email},
            },
            user=user,
            api_key=api_key,
        )
        return True

    def remove_contributor(self, contributor, user=None, api_key=None, log=True):
        '''Remove a contributor from this project.

        :param contributor: User object, the contributor to be removed
        :param user: User object, the user who is removing the contributor.
        :param api_key: ApiKey object
        '''
        if not user._primary_key == contributor._id:
            self.contributors.remove(contributor._id)
            self.contributor_list[:] = [d for d in self.contributor_list if d.get('id') != contributor._id]
            self.save()
            removed_user = get_user(contributor._id)
            if log:
                self.add_log(
                    action=NodeLog.CONTRIB_REMOVED,
                    params={
                        'project':self.parent_id,
                        'node':self._primary_key,
                        'contributor':removed_user._primary_key,
                    },
                    user=user,
                    api_key=api_key,
                )
            return True
        else:
            return False

    def add_contributor(self, contributor, user=None, log=True, api_key=None, save=False):
        """Add a contributor to the project.

        :param contributor: A User object, the contributor to be added
        :param user: A User object, the user who added the contributor or None.
        :param log: Add log to self
        :param api_key: API key used to add contributors
        :param save: Save after adding contributor
        :return: Boolean--whether contributor was added
        """
        # If user is merged into another account, use master account
        contrib_to_add = contributor.merged_by if contributor.is_merged else contributor
        if contrib_to_add._primary_key not in self.contributors:
            self.contributors.append(contrib_to_add)
            self.contributor_list.append({'id': contrib_to_add._primary_key})
            if log:
                self.add_log(
                    action=NodeLog.CONTRIB_ADDED,
                    params={
                        'project': self.node__parent[0]._primary_key if self.node__parent else None,
                        'node': self._primary_key,
                        'contributors': [contrib_to_add._primary_key],
                    },
                    user=user,
                    api_key=api_key,
                    save=save,
                )
            if save:
                self.save()
            return True
        else:
            return False

    def add_contributors(self, contributors, user=None, log=True, api_key=None, save=False):
        """Add multiple contributors

        :param contributors: A list of User objects to add as contributors.
        :param user: A User object, the user who added the contributors.
        :param log: Add log to self
        :param api_key: API key used to add contributors
        :param save: Save after adding contributor
        """
        for contrib in contributors:
            self.add_contributor(contributor=contrib, user=user, log=False, save=False)
        if log:
            self.add_log(
                action=NodeLog.CONTRIB_ADDED,
                params={
                    'project': self.parent_id,
                    'node': self._primary_key,
                    'contributors': [c._id for c in contributors],
                },
                user=user,
                api_key=api_key,
                save=save,
            )
        if save:
            self.save()

    def add_nonregistered_contributor(self, name, email, user, api_key=None, save=False):
        '''Add a non-registered contributor to the project.

        :param name: A string, the full name of the person.
        :param email: A string, the email address of the person.
        :param user: A User object, the user who added the person.
        '''
        self.contributor_list.append({'nr_name': name, 'nr_email':email})
        self.add_log(
            action=NodeLog.CONTRIB_ADDED,
            params={
                'project':self.node__parent[0]._primary_key if self.node__parent else None,
                'node':self._primary_key,
                'contributors':[{"nr_name": name, "nr_email":email}],
            },
            user=user,
            api_key=api_key
        )
        if save:
            self.save()

    def set_permissions(self, permissions, user=None, api_key=None):
        """Set the permissions for this node.

        :param permissions: A string, either 'public' or 'private'
        :param user: A User object, the user who set the permissions
        :param api_key: API key used to change permissions

        """
        if permissions == 'public' and not self.is_public:
            self.is_public = True
        elif permissions == 'private' and self.is_public:
            self.is_public = False
        else:
            return False
        action = NodeLog.MADE_PUBLIC if permissions == 'public' else NodeLog.MADE_PRIVATE
        self.add_log(
            action=action,
            params={
                'project':self.parent_id,
                'node':self._primary_key,
            },
            user=user,
            api_key=api_key
        )
        return True

    def get_wiki_page(self, page, version=None):
        # len(wiki_pages_versions) == 1, version 1
        # len() == 2, version 1, 2

        page = urllib.unquote_plus(page)
        page = to_mongo(page)

        page = str(page).lower()
        if version:
            try:
                version = int(version)
            except:
                return None

            if not page in self.wiki_pages_versions:
                return None

            if version > len(self.wiki_pages_versions[page]):
                return None
            else:
                return NodeWikiPage.load(self.wiki_pages_versions[page][version-1])

        if page in self.wiki_pages_current:
            pw = NodeWikiPage.load(self.wiki_pages_current[page])
        else:
            pw = None

        return pw

    def update_node_wiki(self, page, content, user, api_key):
        """Update the node's wiki page with new content.

        :param page: A string, the page's name, e.g. ``"home"``.
        :param content: A string, the posted content.
        :param user: A `User` object.
        :param api_key: A string, the api key. Can be ``None``.

        """
        temp_page = page

        page = urllib.unquote_plus(page)
        page = to_mongo(page)
        page = str(page).lower()

        if page not in self.wiki_pages_current:
            version = 1
        else:
            current = NodeWikiPage.load(self.wiki_pages_current[page])
            current.is_current = False
            version = current.version + 1
            current.save()

        v = NodeWikiPage(
            page_name=temp_page,
            version=version,
            user=user,
            is_current=True,
            node=self,
            content=content
        )
        v.save()

        if page not in self.wiki_pages_versions:
            self.wiki_pages_versions[page] = []
        self.wiki_pages_versions[page].append(v._primary_key)
        self.wiki_pages_current[page] = v._primary_key

        self.add_log(
            action=NodeLog.WIKI_UPDATED,
            params={
                'project': self.parent_id,
                'node': self._primary_key,
                'page': v.page_name,
                'version': v.version,
            },
            user=user,
            api_key=api_key,
            log_date=v.date
        )


    def get_stats(self, detailed=False):
        if detailed:
            raise NotImplementedError(
                'Detailed stats exist, but are not yet implemented.'
            )
        else:
            return get_basic_counters('node:%s' % self._primary_key)

    def serialize(self):
        # TODO: incomplete implementation
        return {
            'id': str(self._primary_key),
            'category': self.project_or_component,
            'url': self.url,
            'title': self.title,
            'api_url': self.api_url,
            'is_public': self.is_public
        }


class NodeWikiPage(GuidStoredObject):

    redirect_mode = 'redirect'

    _id = fields.StringField(primary=True)

    page_name = fields.StringField()
    version = fields.IntegerField()
    date = fields.DateTimeField(auto_now_add=datetime.datetime.utcnow)
    is_current = fields.BooleanField()
    content = fields.StringField()

    user = fields.ForeignField('user')
    node = fields.ForeignField('node')

    @property
    def deep_url(self):
        return '{}wiki/{}/'.format(self.node.deep_url, self.page_name)

    @property
    def url(self):
        return '{}wiki/{}/'.format(self.node.url, self.page_name)

    @property
    def html(self):
        """The cleaned HTML of the page"""

        html_output = markdown.markdown(
            self.content,
            extensions=[
                wikilinks.WikiLinkExtension(
                    configs=[('base_url', ''), ('end_url', '')]
                )
            ]
        )

        return sanitize(html_output, **settings.WIKI_WHITELIST)

    @property
    def raw_text(self):
        """ The raw text of the page, suitable for using in a test search"""

        return sanitize(self.html, tags=[], strip=True)

    def save(self, *args, **kwargs):
        rv = super(NodeWikiPage, self).save(*args, **kwargs)
        if self.node:
            self.node.update_solr()
        return rv



class WatchConfig(StoredObject):

    _id = fields.StringField(primary=True, default=lambda: str(ObjectId()))
    node = fields.ForeignField('Node', backref='watched')
    digest = fields.BooleanField(default=False)
    immediate = fields.BooleanField(default=False)<|MERGE_RESOLUTION|>--- conflicted
+++ resolved
@@ -955,8 +955,18 @@
         return '/{}/'.format(self._primary_key)
 
     @property
-    def abs_url(self):
+    def absolute_url(self):
+        if not self.url:
+            logging.error("Node {0} has a parent that is not a project".format(self._id))
+            return None
         return urlparse.urljoin(settings.DOMAIN, self.url)
+
+    @property
+    def api_url(self):
+        if not self.url:
+            logging.error("Node {0} has a parent that is not a project".format(self._id))
+            return None
+        return '/api/v1{0}'.format(self.deep_url)
 
     @property
     def deep_url(self):
@@ -993,7 +1003,7 @@
             authors=self.author_list(and_delim='&'),
             year=self.logs[-1].date.year,
             title=self.title,
-            url=self.abs_url,
+            url=self.absolute_url,
         )
 
     @property
@@ -1002,7 +1012,7 @@
             authors=self.author_list(and_delim='and'),
             year=self.logs[-1].date.year,
             title=self.title,
-            url=self.abs_url,
+            url=self.absolute_url,
         )
 
     @property
@@ -1011,7 +1021,7 @@
             authors=self.author_list(and_delim='and'),
             year=self.logs[-1].date.year,
             title=self.title,
-            url=self.abs_url,
+            url=self.absolute_url,
         )
 
     @property
@@ -1023,17 +1033,6 @@
         except IndexError:
             pass
         return None
-
-    @property
-    def api_url(self):
-<<<<<<< HEAD
-        return '/api/v1' + self.deep_url
-=======
-        if not self.url:
-            logging.error("Node {0} has a parent that is not a project".format(self._id))
-            return None
-        return '/api/v1{0}'.format(self.url)
->>>>>>> f9b94825
 
     @property
     def watch_url(self):
