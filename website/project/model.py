--- conflicted
+++ resolved
@@ -923,11 +923,6 @@
     def belongs_to_node(self, node_id):
         """Check whether this node matches the specified node."""
         return self._id == node_id
-
-    @property
-    def logs(self):
-        """ List of logs associated with this node"""
-        return NodeLog.find(Q('node', 'eq', self._id)).sort('date')
 
     @property
     def logs(self):
@@ -2155,10 +2150,7 @@
             save=False
         )
 
-<<<<<<< HEAD
-=======
         # Need this save in order to access _primary_key
->>>>>>> b612bf96
         forked.save()
 
         forked.add_log(
@@ -3353,10 +3345,7 @@
             action=NodeLog.RETRACTION_INITIATED,
             params={
                 'node': self.registered_from_id,
-<<<<<<< HEAD
-=======
                 'registration': self._id,
->>>>>>> b612bf96
                 'retraction_id': retraction._id,
             },
             auth=Auth(user),
@@ -3415,10 +3404,7 @@
             action=NodeLog.EMBARGO_INITIATED,
             params={
                 'node': self.registered_from_id,
-<<<<<<< HEAD
-=======
                 'registration': self._id,
->>>>>>> b612bf96
                 'embargo_id': embargo._id,
             },
             auth=Auth(user),
@@ -3499,10 +3485,7 @@
             action=NodeLog.REGISTRATION_APPROVAL_INITIATED,
             params={
                 'node': self.registered_from_id,
-<<<<<<< HEAD
-=======
                 'registration': self._id,
->>>>>>> b612bf96
                 'registration_approval_id': approval._id,
             },
             auth=Auth(user),
@@ -4189,10 +4172,7 @@
             action=NodeLog.EMBARGO_APPROVED,
             params={
                 'node': parent_registration.registered_from_id,
-<<<<<<< HEAD
-=======
                 'registration': parent_registration._id,
->>>>>>> b612bf96
                 'embargo_id': self._id,
             },
             auth=Auth(self.initiated_by),
