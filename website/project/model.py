# -*- coding: utf-8 -*-
import os
import re
import uuid
import urllib
import logging
import hashlib
import calendar
import datetime
import urlparse
import subprocess
import unicodedata
from HTMLParser import HTMLParser
from collections import OrderedDict

import pytz
import blinker
from flask import request
from dulwich.repo import Repo
from dulwich.object_store import tree_lookup_path

from modularodm import Q
from modularodm import fields
from modularodm.validators import MaxLengthValidator
from modularodm.exceptions import ValidationTypeError
from modularodm.exceptions import ValidationValueError

from framework import status
from framework.mongo import ObjectId
from framework.mongo import StoredObject
from framework.addons import AddonModelMixin
from framework.auth import get_user, User, Auth
<<<<<<< HEAD
from framework.auth.signals import contributor_removed
=======
from framework.auth import signals as auth_signals
>>>>>>> d0b9ad1d
from framework.exceptions import PermissionsError
from framework.guid.model import GuidStoredObject
from framework.auth.utils import privacy_info_handle
from framework.auth.signals import node_deleted
from framework.analytics import tasks as piwik_tasks
from framework.mongo.utils import to_mongo, to_mongo_key
from framework.analytics import (
    get_basic_counters, increment_user_activity_counters
)
from framework.sentry import log_exception
from framework.transactions.context import TokuTransaction

from website import language
from website import settings
from website.util import web_url_for
from website.util import api_url_for
from website.exceptions import NodeStateError
from website.citations.utils import datetime_to_csl
from website.util.permissions import expand_permissions
from website.util.permissions import CREATOR_PERMISSIONS
from website.project.metadata.schemas import OSF_META_SCHEMAS
from website.util.permissions import DEFAULT_CONTRIBUTOR_PERMISSIONS

html_parser = HTMLParser()

logger = logging.getLogger(__name__)


def utc_datetime_to_timestamp(dt):
    return float(
        str(calendar.timegm(dt.utcnow().utctimetuple())) + '.' + str(dt.microsecond)
    )


def normalize_unicode(ustr):
    return unicodedata.normalize('NFKD', ustr)\
        .encode('ascii', 'ignore')


def has_anonymous_link(node, auth):
    """check if the node is anonymous to the user

    :param Node node: Node which the user wants to visit
    :param str link: any view-only link in the current url
    :return bool anonymous: Whether the node is anonymous to the user or not

    """
    view_only_link = auth.private_key or request.args.get('view_only', '').strip('/')
    if not view_only_link:
        return False
    if node.is_public:
        return False
    return any(
        link.anonymous
        for link in node.private_links_active
        if link.key == view_only_link
    )


signals = blinker.Namespace()
contributor_added = signals.signal('contributor-added')
unreg_contributor_added = signals.signal('unreg-contributor-added')
write_permissions_revoked = signals.signal('write-permissions-revoked')


class MetaSchema(StoredObject):

    _id = fields.StringField(default=lambda: str(ObjectId()))
    name = fields.StringField()
    schema = fields.DictionaryField()
    category = fields.StringField()

    # Version of the Knockout metadata renderer to use (e.g. if data binds
    # change)
    metadata_version = fields.IntegerField()
    # Version of the schema to use (e.g. if questions, responses change)
    schema_version = fields.IntegerField()


def ensure_schemas(clear=True):
    """Import meta-data schemas from JSON to database, optionally clearing
    database first.

    :param clear: Clear schema database before import

    """
    if clear:
        try:
            MetaSchema.remove()
        except AttributeError:
            if not settings.DEBUG_MODE:
                raise
    for schema in OSF_META_SCHEMAS:
        try:
            MetaSchema.find_one(
                Q('name', 'eq', schema['name']) &
                Q('schema_version', 'eq', schema['schema_version'])
            )
        except:
            schema['name'] = schema['name'].replace(' ', '_')
            schema_obj = MetaSchema(**schema)
            schema_obj.save()


class MetaData(GuidStoredObject):

    _id = fields.StringField(primary=True)

    target = fields.AbstractForeignField(backref='metadata')
    data = fields.DictionaryField()

    date_created = fields.DateTimeField(auto_now_add=datetime.datetime.utcnow)
    date_modified = fields.DateTimeField(auto_now=datetime.datetime.utcnow)


def validate_comment_reports(value, *args, **kwargs):
    for key, val in value.iteritems():
        if not User.load(key):
            raise ValidationValueError('Keys must be user IDs')
        if not isinstance(val, dict):
            raise ValidationTypeError('Values must be dictionaries')
        if 'category' not in val or 'text' not in val:
            raise ValidationValueError(
                'Values must include `category` and `text` keys'
            )


class Comment(GuidStoredObject):

    _id = fields.StringField(primary=True)

    user = fields.ForeignField('user', required=True, backref='commented')
    node = fields.ForeignField('node', required=True, backref='comment_owner')
    target = fields.AbstractForeignField(required=True, backref='commented')

    date_created = fields.DateTimeField(auto_now_add=datetime.datetime.utcnow)
    date_modified = fields.DateTimeField(auto_now=datetime.datetime.utcnow)
    modified = fields.BooleanField()

    is_deleted = fields.BooleanField(default=False)
    content = fields.StringField()

    # Dictionary field mapping user IDs to dictionaries of report details:
    # {
    #   'icpnw': {'category': 'hate', 'message': 'offensive'},
    #   'cdi38': {'category': 'spam', 'message': 'godwins law'},
    # }
    reports = fields.DictionaryField(validate=validate_comment_reports)

    @classmethod
    def create(cls, auth, **kwargs):

        comment = cls(**kwargs)
        comment.save()

        comment.node.add_log(
            NodeLog.COMMENT_ADDED,
            {
                'project': comment.node.parent_id,
                'node': comment.node._id,
                'user': comment.user._id,
                'comment': comment._id,
            },
            auth=auth,
            save=False,
        )

        comment.node.save()

        return comment

    def edit(self, content, auth, save=False):
        self.content = content
        self.modified = True
        self.node.add_log(
            NodeLog.COMMENT_UPDATED,
            {
                'project': self.node.parent_id,
                'node': self.node._id,
                'user': self.user._id,
                'comment': self._id,
            },
            auth=auth,
            save=False,
        )
        if save:
            self.save()

    def delete(self, auth, save=False):
        self.is_deleted = True
        self.node.add_log(
            NodeLog.COMMENT_REMOVED,
            {
                'project': self.node.parent_id,
                'node': self.node._id,
                'user': self.user._id,
                'comment': self._id,
            },
            auth=auth,
            save=False,
        )
        if save:
            self.save()

    def undelete(self, auth, save=False):
        self.is_deleted = False
        self.node.add_log(
            NodeLog.COMMENT_ADDED,
            {
                'project': self.node.parent_id,
                'node': self.node._id,
                'user': self.user._id,
                'comment': self._id,
            },
            auth=auth,
            save=False,
        )
        if save:
            self.save()

    def report_abuse(self, user, save=False, **kwargs):
        """Report that a comment is abuse.

        :param User user: User submitting the report
        :param bool save: Save changes
        :param dict kwargs: Report details
        :raises: ValueError if the user submitting abuse is the same as the
            user who posted the comment

        """
        if user == self.user:
            raise ValueError
        self.reports[user._id] = kwargs
        if save:
            self.save()

    def unreport_abuse(self, user, save=False):
        """Revoke report of abuse.

        :param User user: User who submitted the report
        :param bool save: Save changes
        :raises: ValueError if user has not reported comment as abuse

        """
        try:
            self.reports.pop(user._id)
        except KeyError:
            raise ValueError('User has not reported comment as abuse')

        if save:
            self.save()


class ApiKey(StoredObject):

    # The key is also its primary key
    _id = fields.StringField(
        primary=True,
        default=lambda: str(ObjectId()) + str(uuid.uuid4())
    )
    # A display name
    label = fields.StringField()

    @property
    def user(self):
        return self.user__keyed[0] if self.user__keyed else None

    @property
    def node(self):
        return self.node__keyed[0] if self.node__keyed else None


class NodeLog(StoredObject):

    _id = fields.StringField(primary=True, default=lambda: str(ObjectId()))

    date = fields.DateTimeField(default=datetime.datetime.utcnow)
    action = fields.StringField()
    params = fields.DictionaryField()

    user = fields.ForeignField('user', backref='created')
    api_key = fields.ForeignField('apikey', backref='created')
    foreign_user = fields.StringField()

    DATE_FORMAT = '%m/%d/%Y %H:%M UTC'

    # Log action constants
    CREATED_FROM = 'created_from'

    PROJECT_CREATED = 'project_created'
    PROJECT_REGISTERED = 'project_registered'
    PROJECT_DELETED = 'project_deleted'

    NODE_CREATED = 'node_created'
    NODE_FORKED = 'node_forked'
    NODE_REMOVED = 'node_removed'

    POINTER_CREATED = 'pointer_created'
    POINTER_FORKED = 'pointer_forked'
    POINTER_REMOVED = 'pointer_removed'

    WIKI_UPDATED = 'wiki_updated'
    WIKI_DELETED = 'wiki_deleted'
    WIKI_RENAMED = 'wiki_renamed'

    CONTRIB_ADDED = 'contributor_added'
    CONTRIB_REMOVED = 'contributor_removed'
    CONTRIB_REORDERED = 'contributors_reordered'

    PERMISSIONS_UPDATED = 'permissions_updated'

    MADE_PRIVATE = 'made_private'
    MADE_PUBLIC = 'made_public'

    TAG_ADDED = 'tag_added'
    TAG_REMOVED = 'tag_removed'

    EDITED_TITLE = 'edit_title'
    EDITED_DESCRIPTION = 'edit_description'

    FILE_ADDED = 'file_added'
    FILE_UPDATED = 'file_updated'
    FILE_REMOVED = 'file_removed'
    FILE_RESTORED = 'file_restored'

    ADDON_ADDED = 'addon_added'
    ADDON_REMOVED = 'addon_removed'
    COMMENT_ADDED = 'comment_added'
    COMMENT_REMOVED = 'comment_removed'
    COMMENT_UPDATED = 'comment_updated'

    MADE_CONTRIBUTOR_VISIBLE = 'made_contributor_visible'
    MADE_CONTRIBUTOR_INVISIBLE = 'made_contributor_invisible'

    def __repr__(self):
        return ('<NodeLog({self.action!r}, params={self.params!r}) '
                'with id {self._id!r}>').format(self=self)

    @property
    def node(self):
        """Return the :class:`Node` associated with this log."""
        return (
            Node.load(self.params.get('node')) or
            Node.load(self.params.get('project'))
        )

    @property
    def tz_date(self):
        '''Return the timezone-aware date.
        '''
        # Date should always be defined, but a few logs in production are
        # missing dates; return None and log error if date missing
        if self.date:
            return self.date.replace(tzinfo=pytz.UTC)
        logger.error('Date missing on NodeLog {}'.format(self._primary_key))

    @property
    def formatted_date(self):
        '''Return the timezone-aware, ISO-formatted string representation of
        this log's date.
        '''
        if self.tz_date:
            return self.tz_date.isoformat()

    def resolve_node(self, node):
        """A single `NodeLog` record may be attached to multiple `Node` records
        (parents, forks, registrations, etc.), so the node that the log refers
        to may not be the same as the node the user is viewing. Use
        `resolve_node` to determine the relevant node to use for permission
        checks.

        :param Node node: Node being viewed
        """
        if self.node == node or self.node in node.nodes:
            return self.node
        if node.is_fork_of(self.node) or node.is_registration_of(self.node):
            return node
        for child in node.nodes:
            if child.is_fork_of(self.node) or node.is_registration_of(self.node):
                return child
        return False

    def can_view(self, node, auth):
        node_to_check = self.resolve_node(node)
        if node_to_check:
            return node_to_check.can_view(auth)
        return False

    def _render_log_contributor(self, contributor, anonymous=False):
        user = User.load(contributor)
        if not user:
            return None
        if self.node:
            fullname = user.display_full_name(node=self.node)
        else:
            fullname = user.fullname
        return {
            'id': privacy_info_handle(user._primary_key, anonymous),
            'fullname': privacy_info_handle(fullname, anonymous, name=True),
            'registered': user.is_registered,
        }


class Tag(StoredObject):

    _id = fields.StringField(primary=True, validate=MaxLengthValidator(128))

    def __repr__(self):
        return '<Tag() with id {self._id!r}>'.format(self=self)

    @property
    def url(self):
        return '/search/?tags={}'.format(self._id)


class Pointer(StoredObject):
    """A link to a Node. The Pointer delegates all but a few methods to its
    contained Node. Forking and registration are overridden such that the
    link is cloned, but its contained Node is not.
    """
    #: Whether this is a pointer or not
    primary = False

    _id = fields.StringField()
    node = fields.ForeignField('node', backref='_pointed')

    _meta = {'optimistic': True}

    def _clone(self):
        if self.node:
            clone = self.clone()
            clone.node = self.node
            clone.save()
            return clone

    def fork_node(self, *args, **kwargs):
        return self._clone()

    def register_node(self, *args, **kwargs):
        return self._clone()

    def use_as_template(self, *args, **kwargs):
        return self._clone()

    def resolve(self):
        return self.node

    def __getattr__(self, item):
        """Delegate attribute access to the node being pointed to.
        """
        # Prevent backref lookups from being overriden by proxied node
        try:
            return super(Pointer, self).__getattr__(item)
        except AttributeError:
            pass
        if self.node:
            return getattr(self.node, item)
        raise AttributeError(
            'Pointer object has no attribute {0}'.format(
                item
            )
        )

def get_pointer_parent(pointer):
    """Given a `Pointer` object, return its parent node.
    """
    # The `parent_node` property of the `Pointer` schema refers to the parents
    # of the pointed-at `Node`, not the parents of the `Pointer`; use the
    # back-reference syntax to find the parents of the `Pointer`.
    parent_refs = pointer.node__parent
    assert len(parent_refs) == 1, 'Pointer must have exactly one parent'
    return parent_refs[0]

def validate_category(value):
    """Validator for Node#category. Makes sure that the value is one of the
    categories defined in CATEGORY_MAP.
    """
    if value not in Node.CATEGORY_MAP.keys():
        raise ValidationValueError('Invalid value for category.')
    return True


def validate_title(value):
    """Validator for Node#title. Makes sure that the value exists.
    """
    if value is None or not value.strip():
        raise ValidationValueError('Title cannot be blank.')
    return True


def validate_user(value):
    if value != {}:
        user_id = value.iterkeys().next()
        if User.find(Q('_id', 'eq', user_id)).count() != 1:
            raise ValidationValueError('User does not exist.')
    return True


class Node(GuidStoredObject, AddonModelMixin):

    redirect_mode = 'proxy'
    #: Whether this is a pointer or not
    primary = True

    # Node fields that trigger an update to Solr on save
    SOLR_UPDATE_FIELDS = {
        'title',
        'category',
        'description',
        'visible_contributor_ids',
        'tags',
        'is_fork',
        'is_registration',
        'is_public',
        'is_deleted',
        'wiki_pages_current',
    }

    # Maps category identifier => Human-readable representation for use in
    # titles, menus, etc.
    # Use an OrderedDict so that menu items show in the correct order
    CATEGORY_MAP = OrderedDict([
        ('', 'Uncategorized'),
        ('project', 'Project'),
        ('hypothesis', 'Hypothesis'),
        ('methods and measures', 'Methods and Measures'),
        ('procedure', 'Procedure'),
        ('instrumentation', 'Instrumentation'),
        ('data', 'Data'),
        ('analysis', 'Analysis'),
        ('communication', 'Communication'),
        ('other', 'Other')
    ])

    _id = fields.StringField(primary=True)

    date_created = fields.DateTimeField(auto_now_add=datetime.datetime.utcnow)

    # Privacy
    is_public = fields.BooleanField(default=False)

    # User mappings
    permissions = fields.DictionaryField()
    visible_contributor_ids = fields.StringField(list=True)

    # Project Organization
    is_dashboard = fields.BooleanField(default=False)
    is_folder = fields.BooleanField(default=False)

    # Expanded: Dictionary field mapping user IDs to expand state of this node:
    # {
    #   'icpnw': True,
    #   'cdi38': False,
    # }
    expanded = fields.DictionaryField(default={}, validate=validate_user)

    is_deleted = fields.BooleanField(default=False)
    deleted_date = fields.DateTimeField()

    is_registration = fields.BooleanField(default=False)
    registered_date = fields.DateTimeField()
    registered_user = fields.ForeignField('user', backref='registered')
    registered_schema = fields.ForeignField('metaschema', backref='registered')
    registered_meta = fields.DictionaryField()

    is_fork = fields.BooleanField(default=False)
    forked_date = fields.DateTimeField()

    title = fields.StringField(validate=validate_title)
    description = fields.StringField()
    category = fields.StringField(validate=validate_category)

    # One of 'public', 'private'
    # TODO: Add validator
    comment_level = fields.StringField(default='private')

    files_current = fields.DictionaryField()
    files_versions = fields.DictionaryField()
    wiki_pages_current = fields.DictionaryField()
    wiki_pages_versions = fields.DictionaryField()
    # Dictionary field mapping node wiki page to sharejs private uuid.
    # {<page_name>: <sharejs_id>}
    wiki_private_uuids = fields.DictionaryField()

    creator = fields.ForeignField('user', backref='created')
    contributors = fields.ForeignField('user', list=True, backref='contributed')
    users_watching_node = fields.ForeignField('user', list=True, backref='watched')

    logs = fields.ForeignField('nodelog', list=True, backref='logged')
    tags = fields.ForeignField('tag', list=True, backref='tagged')

    # Tags for internal use
    system_tags = fields.StringField(list=True)

    nodes = fields.AbstractForeignField(list=True, backref='parent')
    forked_from = fields.ForeignField('node', backref='forked')
    registered_from = fields.ForeignField('node', backref='registrations')

    # The node (if any) used as a template for this node's creation
    template_node = fields.ForeignField('node', backref='template_node')

    api_keys = fields.ForeignField('apikey', list=True, backref='keyed')

    piwik_site_id = fields.StringField()

<<<<<<< HEAD
    children_subscriptions = fields.ForeignField('subscription', list=True)
=======
    # Dictionary field mapping user id to a list of nodes in node.nodes which the user has subscriptions for
    # {<User.id>: [<Node._id>, <Node2._id>, ...] }
    child_node_subscriptions = fields.DictionaryField()
>>>>>>> d0b9ad1d

    _meta = {
        'optimistic': True,
    }

    def __init__(self, *args, **kwargs):
        super(Node, self).__init__(*args, **kwargs)

        # Crash if parent provided and not project
        project = kwargs.get('project')
        if project and project.category != 'project':
            raise ValueError('Parent must be a project.')

        if kwargs.get('_is_loaded', False):
            return

        if self.creator:
            self.contributors.append(self.creator)
            self.set_visible(self.creator, visible=True, log=False)

            # Add default creator permissions
            for permission in CREATOR_PERMISSIONS:
                self.add_permission(self.creator, permission, save=False)

    def __repr__(self):
        return ('<Node(title={self.title!r}, category={self.category!r}) '
                'with _id {self._id!r}>').format(self=self)

    @property
    def category_display(self):
        """The human-readable representation of this node's category."""
        return self.CATEGORY_MAP[self.category]

    @property
    def private_links(self):
        return self.privatelink__shared

    @property
    def private_links_active(self):
        return [x for x in self.private_links if not x.is_deleted]

    @property
    def private_link_keys_active(self):
        return [x.key for x in self.private_links if not x.is_deleted]

    @property
    def private_link_keys_deleted(self):
        return [x.key for x in self.private_links if x.is_deleted]

    def can_edit(self, auth=None, user=None):
        """Return if a user is authorized to edit this node.
        Must specify one of (`auth`, `user`).

        :param Auth auth: Auth object to check
        :param User user: User object to check
        :returns: Whether user has permission to edit this node.

        """
        if not auth and not user:
            raise ValueError('Must pass either `auth` or `user`')
        if auth and user:
            raise ValueError('Cannot pass both `auth` and `user`')
        user = user or auth.user
        if auth:
            is_api_node = auth.api_node == self
        else:
            is_api_node = False
        return (
            (user and self.has_permission(user, 'write'))
            or is_api_node
        )

    def is_admin_parent(self, user):
        if self.has_permission(user, 'admin', check_parent=False):
            return True
        if self.parent_node:
            return self.parent_node.is_admin_parent(user)
        return False

    def can_view(self, auth):
        if not auth and not self.is_public:
            return False

        return (
            self.is_public or
            (auth.user and self.has_permission(auth.user, 'read')) or
            auth.private_key in self.private_link_keys_active
        )

    def is_expanded(self, user=None):
        """Return if a user is has expanded the folder in the dashboard view.
        Must specify one of (`auth`, `user`).

        :param User user: User object to check
        :returns: Boolean if the folder is expanded.

        """
        if user._id in self.expanded:
            return self.expanded[user._id]
        else:
            return False

    def expand(self, user=None):
        self.expanded[user._id] = True
        self.save()

    def collapse(self, user=None):
        self.expanded[user._id] = False
        self.save()

    def is_derived_from(self, other, attr):
        derived_from = getattr(self, attr)
        while True:
            if derived_from is None:
                return False
            if derived_from == other:
                return True
            derived_from = getattr(derived_from, attr)

    def is_fork_of(self, other):
        return self.is_derived_from(other, 'forked_from')

    def is_registration_of(self, other):
        return self.is_derived_from(other, 'registered_from')

    def add_permission(self, user, permission, save=False):
        """Grant permission to a user.

        :param User user: User to grant permission to
        :param str permission: Permission to grant
        :param bool save: Save changes
        :raises: ValueError if user already has permission

        """
        if user._id not in self.permissions:
            self.permissions[user._id] = [permission]
        else:
            if permission in self.permissions[user._id]:
                raise ValueError('User already has permission {0}'.format(permission))
            self.permissions[user._id].append(permission)
        if save:
            self.save()

    def remove_permission(self, user, permission, save=False):
        """Revoke permission from a user.

        :param User user: User to revoke permission from
        :param str permission: Permission to revoke
        :param bool save: Save changes
        :raises: ValueError if user does not have permission

        """
        try:
            self.permissions[user._id].remove(permission)
        except (KeyError, ValueError):
            raise ValueError('User does not have permission {0}'.format(permission))
        if save:
            self.save()

    def clear_permission(self, user, save=False):
        """Clear all permissions for a user.

        :param User user: User to revoke permission from
        :param bool save: Save changes
        :raises: ValueError if user not in permissions

        """
        try:
            self.permissions.pop(user._id)
        except KeyError:
            raise ValueError(
                'User {0} not in permissions list for node {1}'.format(
                    user._id, self._id,
                )
            )
        if save:
            self.save()

    def set_permissions(self, user, permissions, save=False):
        self.permissions[user._id] = permissions
        if save:
            self.save()

    def has_permission(self, user, permission, check_parent=True):
        """Check whether user has permission.

        :param User user: User to test
        :param str permission: Required permission
        :returns: User has required permission
        """
        if user is None:
            logger.warn('User is ``None``.')
            return False
        if permission in self.permissions.get(user._id, []):
            return True
        if permission == 'read' and check_parent:
            return self.is_admin_parent(user)
        return False

<<<<<<< HEAD
    def can_read_children(self, user):
        """Checks if the given user has read permissions on any child nodes
            that are not registrations or deleted
        """
        if self.has_permission(user, 'read'):
            return True

        for node in self.nodes:
            if not node.primary or node.is_deleted:
                continue

            if node.can_read_children(user):
                return True

        return False
=======
    def check_user_has_permission_on_private_node_child(self, user):
        """ Checks whether the user is a contributor or admin viewer on any components
            of a private project that are not deleted.
        """
        if not self.has_permission(user, 'read'):
            nodes = [n for n in self.nodes if n.primary and not n.is_deleted]
            for node in nodes:
                return node.check_user_has_permission_on_private_node_child(user)
            else:
                return False
        return True
>>>>>>> d0b9ad1d

    def get_permissions(self, user):
        """Get list of permissions for user.

        :param User user: User to check
        :returns: List of permissions
        :raises: ValueError if user not found in permissions
        """
        return self.permissions.get(user._id, [])

    def adjust_permissions(self):
        for key in self.permissions.keys():
            if key not in self.contributors:
                self.permissions.pop(key)

    @property
    def visible_contributors(self):
        return [
            User.load(_id)
            for _id in self.visible_contributor_ids
        ]

    @property
    def parents(self):
        if self.parent_node:
            return [self.parent_node] + self.parent_node.parents
        return []

    @property
    def admin_contributor_ids(self, contributors=None):
        contributor_ids = self.contributors._to_primary_keys()
        admin_ids = set()
        for parent in self.parents:
            admins = [
                user for user, perms in parent.permissions.iteritems()
                if 'admin' in perms
            ]
            admin_ids.update(set(admins).difference(contributor_ids))
        return admin_ids

    @property
    def admin_contributors(self):
        return sorted(
            [User.load(_id) for _id in self.admin_contributor_ids],
            key=lambda user: user.family_name,
        )

    def get_visible(self, user):
        if not self.is_contributor(user):
            raise ValueError(u'User {0} not in contributors'.format(user))
        return user._id in self.visible_contributor_ids

    def update_visible_ids(self, save=False):
        """Update the order of `visible_contributor_ids`. Updating on making
        a contributor visible is more efficient than recomputing order on
        accessing `visible_contributors`.

        """
        self.visible_contributor_ids = [
            contributor._id
            for contributor in self.contributors
            if contributor._id in self.visible_contributor_ids
        ]
        if save:
            self.save()

    def set_visible(self, user, visible, log=True, auth=None, save=False):
        if not self.is_contributor(user):
            raise ValueError(u'User {0} not in contributors'.format(user))
        if visible and user._id not in self.visible_contributor_ids:
            self.visible_contributor_ids.append(user._id)
            self.update_visible_ids(save=False)
        elif not visible and user._id in self.visible_contributor_ids:
            self.visible_contributor_ids.remove(user._id)
        else:
            return
        message = (
            NodeLog.MADE_CONTRIBUTOR_VISIBLE
            if visible
            else NodeLog.MADE_CONTRIBUTOR_INVISIBLE
        )
        if log:
            self.add_log(
                message,
                params={
                    'project': self.parent_id,
                    'node': self._id,
                    'contributors': [user._id],
                },
                auth=auth,
                save=False,
            )
        if save:
            self.save()

    def can_comment(self, auth):
        if self.comment_level == 'public':
            return auth.logged_in and (
                self.is_public or
                (auth.user and self.has_permission(auth.user, 'read'))
            )
        return self.can_edit(auth)

    def save(self, *args, **kwargs):

        update_piwik = kwargs.pop('update_piwik', True)

        self.adjust_permissions()

        first_save = not self._is_loaded
        if first_save and self.is_dashboard:
            existing_dashboards = self.creator.node__contributed.find(
                Q('is_dashboard', 'eq', True)
            )
            if existing_dashboards.count() > 0:
                raise NodeStateError("Only one dashboard allowed per user.")

        is_original = not self.is_registration and not self.is_fork
        if 'suppress_log' in kwargs.keys():
            suppress_log = kwargs['suppress_log']
            del kwargs['suppress_log']
        else:
            suppress_log = False

        saved_fields = super(Node, self).save(*args, **kwargs)

        if first_save and is_original and not suppress_log:

            #
            # TODO: This logic also exists in self.use_as_template()
            for addon in settings.ADDONS_AVAILABLE:
                if 'node' in addon.added_default:
                    self.add_addon(addon.short_name, auth=None, log=False)

            #
            if getattr(self, 'project', None):

                # Append log to parent
                self.project.nodes.append(self)
                self.project.save()

                # Define log fields for component
                log_action = NodeLog.NODE_CREATED
                log_params = {
                    'node': self._primary_key,
                    'project': self.project._primary_key,
                }

            else:

                # Define log fields for non-component project
                log_action = NodeLog.PROJECT_CREATED
                log_params = {
                    'project': self._primary_key,
                }

            # Add log with appropriate fields
            self.add_log(
                log_action,
                params=log_params,
                auth=Auth(user=self.creator),
                log_date=self.date_created,
                save=True,
            )

        # Only update Solr if at least one stored field has changed, and if
        # public or privacy setting has changed
        need_update = bool(self.SOLR_UPDATE_FIELDS.intersection(saved_fields))
        if not self.is_public:
            if first_save or 'is_public' not in saved_fields:
                need_update = False
        if self.is_folder:
            need_update = False
        if need_update:
            self.update_search()

        # This method checks what has changed.
        if settings.PIWIK_HOST and update_piwik:
            piwik_tasks.update_node(self._id, saved_fields)

        # Return expected value for StoredObject::save
        return saved_fields

    ######################################
    # Methods that return a new instance #
    ######################################

    def use_as_template(self, auth, changes=None, top_level=True):
        """Create a new project, using an existing project as a template.

        :param auth: The user to be assigned as creator
        :param changes: A dictionary of changes, keyed by node id, which
                        override the attributes of the template project or its
                        children.
        :return: The `Node` instance created.
        """

        changes = changes or dict()

        # build the dict of attributes to change for the new node
        try:
            attributes = changes[self._id]
            # TODO: explicitly define attributes which may be changed.
        except (AttributeError, KeyError):
            attributes = dict()

        new = self.clone()

        # clear permissions, which are not cleared by the clone method
        new.permissions = {}
        new.visible_contributor_ids = []

        # Clear quasi-foreign fields
        new.files_current = {}
        new.files_versions = {}
        new.wiki_pages_current = {}
        new.wiki_pages_versions = {}
        new.wiki_private_uuids = {}

        # set attributes which may be overridden by `changes`
        new.is_public = False
        new.description = None

        # apply `changes`
        for attr, val in attributes.iteritems():
            setattr(new, attr, val)

        # set attributes which may NOT be overridden by `changes`
        new.creator = auth.user
        new.add_contributor(contributor=auth.user, log=False, save=False)
        new.template_node = self
        new.is_fork = False
        new.is_registration = False
        new.piwik_site_id = None

        # If that title hasn't been changed, apply the default prefix (once)
        if (new.title == self.title
                and top_level
                and language.TEMPLATED_FROM_PREFIX not in new.title):
            new.title = ''.join((language.TEMPLATED_FROM_PREFIX, new.title, ))

        # Slight hack - date_created is a read-only field.
        new._fields['date_created'].__set__(
            new,
            datetime.datetime.utcnow(),
            safe=True
        )

        new.save(suppress_log=True)

        # Log the creation
        new.add_log(
            NodeLog.CREATED_FROM,
            params={
                'node': new._primary_key,
                'template_node': {
                    'id': self._primary_key,
                    'url': self.url,
                },
            },
            auth=auth,
            log_date=new.date_created,
            save=False,
        )

        # add mandatory addons
        # TODO: This logic also exists in self.save()
        for addon in settings.ADDONS_AVAILABLE:
            if 'node' in addon.added_default:
                new.add_addon(addon.short_name, auth=None, log=False)

        # deal with the children of the node, if any
        new.nodes = [
            x.use_as_template(auth, changes, top_level=False)
            for x in self.nodes
            if x.can_view(auth)
        ]

        new.save()
        return new

    ############
    # Pointers #
    ############

    def add_pointer(self, node, auth, save=True):
        """Add a pointer to a node.

        :param Node node: Node to add
        :param Auth auth: Consolidated authorization
        :param bool save: Save changes
        :return: Created pointer

        """
        # Fail if node already in nodes / pointers. Note: cast node and node
        # to primary keys to test for conflicts with both nodes and pointers
        # contained in `self.nodes`.
        if node._id in self.node_ids:
            raise ValueError(
                'Pointer to node {0} already in list'.format(node._id)
            )

        # If a folder, prevent more than one pointer to that folder. This will prevent infinite loops on the Dashboard.
        # Also, no pointers to the dashboard project, which could cause loops as well.
        already_pointed = node.pointed
        if node.is_folder and len(already_pointed) > 0:
            raise ValueError(
                'Pointer to folder {0} already exists. Only one pointer to any given folder allowed'.format(node._id)
            )
        if node.is_dashboard:
            raise ValueError(
                'Pointer to dashboard ({0}) not allowed.'.format(node._id)
            )

        # Append pointer
        pointer = Pointer(node=node)
        pointer.save()
        self.nodes.append(pointer)

        # Add log
        self.add_log(
            action=NodeLog.POINTER_CREATED,
            params={
                'project': self.parent_id,
                'node': self._primary_key,
                'pointer': {
                    'id': pointer.node._id,
                    'url': pointer.node.url,
                    'title': pointer.node.title,
                    'category': pointer.node.category,
                },
            },
            auth=auth,
            save=False,
        )

        # Optionally save changes
        if save:
            self.save()

        return pointer

    def rm_pointer(self, pointer, auth):
        """Remove a pointer.

        :param Pointer pointer: Pointer to remove
        :param Auth auth: Consolidated authorization
        """
        if pointer not in self.nodes:
            raise ValueError

        # Remove `Pointer` object; will also remove self from `nodes` list of
        # parent node
        Pointer.remove_one(pointer)

        # Add log
        self.add_log(
            action=NodeLog.POINTER_REMOVED,
            params={
                'project': self.parent_id,
                'node': self._primary_key,
                'pointer': {
                    'id': pointer.node._id,
                    'url': pointer.node.url,
                    'title': pointer.node.title,
                    'category': pointer.node.category,
                },
            },
            auth=auth,
            save=False,
        )

    @property
    def node_ids(self):
        return [
            node._id if node.primary else node.node._id
            for node in self.nodes
        ]

    @property
    def nodes_primary(self):
        return [
            node
            for node in self.nodes
            if node.primary
        ]

    @property
    def nodes_pointer(self):
        return [
            node
            for node in self.nodes
            if not node.primary
        ]

    @property
    def has_pointers_recursive(self):
        """Recursively checks whether the current node or any of its nodes
        contains a pointer.

        """
        if self.nodes_pointer:
            return True
        for node in self.nodes_primary:
            if node.has_pointers_recursive:
                return True
        return False

    @property
    def pointed(self):
        return getattr(self, '_pointed', [])

    def pointing_at(self, pointed_node_id):
        """This node is pointed at another node.

        :param Node pointed_node_id: The node id of the node being pointed at.
        :return: pointer_id

        """
        for pointer in self.nodes_pointer:
            node_id = pointer.node._id
            if node_id == pointed_node_id:
                return pointer._id
        return None

    def get_points(self, folders=False, deleted=False, resolve=True):
        ret = []
        for each in self.pointed:
            pointer_node = get_pointer_parent(each)
            if not folders and pointer_node.is_folder:
                continue
            if not deleted and pointer_node.is_deleted:
                continue
            if resolve:
                ret.append(pointer_node)
            else:
                ret.append(each)
        return ret

    def resolve(self):
        return self

    def fork_pointer(self, pointer, auth, save=True):
        """Replace a pointer with a fork. If the pointer points to a project,
        fork the project and replace the pointer with a new pointer pointing
        to the fork. If the pointer points to a component, fork the component
        and add it to the current node.

        :param Pointer pointer:
        :param Auth auth:
        :param bool save:
        :return: Forked node

        """
        # Fail if pointer not contained in `nodes`
        try:
            index = self.nodes.index(pointer)
        except ValueError:
            raise ValueError('Pointer {0} not in list'.format(pointer._id))

        # Get pointed node
        node = pointer.node

        # Fork into current node and replace pointer with forked component
        forked = node.fork_node(auth)
        if forked is None:
            raise ValueError('Could not fork node')

        self.nodes[index] = forked

        # Add log
        self.add_log(
            NodeLog.POINTER_FORKED,
            params={
                'project': self.parent_id,
                'node': self._primary_key,
                'pointer': {
                    'id': pointer.node._id,
                    'url': pointer.node.url,
                    'title': pointer.node.title,
                    'category': pointer.node.category,
                },
            },
            auth=auth,
            save=False,
        )

        # Optionally save changes
        if save:
            self.save()
            # Garbage-collect pointer. Note: Must save current node before
            # removing pointer, else remove will fail when trying to remove
            # backref from self to pointer.
            Pointer.remove_one(pointer)

        # Return forked content
        return forked

    def get_recent_logs(self, n=10):
        """Return a list of the n most recent logs, in reverse chronological
        order.

        :param int n: Number of logs to retrieve

        """
        return list(reversed(self.logs)[:n])

    @property
    def date_modified(self):
        '''The most recent datetime when this node was modified, based on
        the logs.
        '''
        try:
            return self.logs[-1].date
        except IndexError:
            return None

    def set_title(self, title, auth, save=False):
        """Set the title of this Node and log it.

        :param str title: The new title.
        :param auth: All the auth information including user, API key.

        """
        if title is None or not title.strip():
            raise ValidationValueError('Title cannot be blank.')
        original_title = self.title
        self.title = title
        self.add_log(
            action=NodeLog.EDITED_TITLE,
            params={
                'project': self.parent_id,
                'node': self._primary_key,
                'title_new': self.title,
                'title_original': original_title,
            },
            auth=auth,
            save=False,
        )
        if save:
            self.save()
        return None

    def set_description(self, description, auth, save=False):
        """Set the description and log the event.

        :param str description: The new description
        :param auth: All the auth informtion including user, API key.
        :param bool save: Save self after updating.

        """
        original = self.description
        self.description = description
        self.add_log(
            action=NodeLog.EDITED_DESCRIPTION,
            params={
                'project': self.parent_node,  # None if no parent
                'node': self._primary_key,
                'description_new': self.description,
                'description_original': original
            },
            auth=auth,
            save=False,
        )
        if save:
            self.save()
        return None

    def update_search(self):
        from website import search
        try:
            search.search.update_node(self)
        except search.exceptions.SearchUnavailableError as e:
            logger.exception(e)
            log_exception()

    def remove_node(self, auth, date=None):
        """Marks a node as deleted.

        TODO: Call a hook on addons
        Adds a log to the parent node if applicable

        :param auth: an instance of :class:`Auth`.
        :param date: Date node was removed
        :type date: `datetime.datetime` or `None`

        """
        # TODO: rename "date" param - it's shadowing a global

        if self.is_dashboard:
            raise NodeStateError("Dashboards may not be deleted.")

        if not self.can_edit(auth):
            raise PermissionsError('{0!r} does not have permission to modify this {1}'.format(auth.user, self.category or 'node'))

        #if this is a folder, remove all the folders that this is pointing at.
        if self.is_folder:
            for pointed in self.nodes_pointer:
                if pointed.node.is_folder:
                    pointed.node.remove_node(auth=auth)

        if [x for x in self.nodes_primary if not x.is_deleted]:
            raise NodeStateError("Any child components must be deleted prior to deleting this project.")

        # After delete callback
        for addon in self.get_addons():
            message = addon.after_delete(self, auth.user)
            if message:
                status.push_status_message(message)

        log_date = date or datetime.datetime.utcnow()

        # Add log to parent
        if self.node__parent:
            self.node__parent[0].add_log(
                NodeLog.NODE_REMOVED,
                params={
                    'project': self._primary_key,
                },
                auth=auth,
                log_date=log_date,
                save=True,
            )
        else:
            self.add_log(
                NodeLog.PROJECT_DELETED,
                params={
                    'project': self._primary_key,
                },
                auth=auth,
                log_date=log_date,
                save=True,
            )

        self.is_deleted = True
        self.deleted_date = date
        self.save()

<<<<<<< HEAD
        node_deleted.send(self)
=======
        auth_signals.node_deleted.send(self)
>>>>>>> d0b9ad1d

        return True

    def fork_node(self, auth, title='Fork of '):
        """Recursively fork a node.

        :param Auth auth: Consolidated authorization
        :param str title: Optional text to prepend to forked title
        :return: Forked node

        """
        user = auth.user

        # Non-contributors can't fork private nodes
        if not (self.is_public or self.has_permission(user, 'read')):
            raise PermissionsError('{0!r} does not have permission to fork node {1!r}'.format(user, self._id))

        folder_old = os.path.join(settings.UPLOADS_PATH, self._primary_key)

        when = datetime.datetime.utcnow()

        original = self.load(self._primary_key)

        # Note: Cloning a node copies its `files_current` and
        # `wiki_pages_current` fields, but does not clone the underlying
        # database objects to which these dictionaries refer. This means that
        # the cloned node must pass itself to its file and wiki objects to
        # build the correct URLs to that content.
        forked = original.clone()

        forked.logs = self.logs
        forked.tags = self.tags

        # Recursively fork child nodes
        for node_contained in original.nodes:
            forked_node = None
            try:  # Catch the potential PermissionsError above
                forked_node = node_contained.fork_node(auth=auth, title='')
            except PermissionsError:
                pass  # If this exception is thrown omit the node from the result set
            if forked_node is not None:
                forked.nodes.append(forked_node)

        forked.title = title + forked.title
        forked.is_fork = True
        forked.is_registration = False
        forked.forked_date = when
        forked.forked_from = original
        forked.creator = user
        forked.piwik_site_id = None

        # Forks default to private status
        forked.is_public = False

        # Clear permissions before adding users
        forked.permissions = {}
        forked.visible_contributor_ids = []

        forked.add_contributor(contributor=user, log=False, save=False)

        forked.add_log(
            action=NodeLog.NODE_FORKED,
            params={
                'project': original.parent_id,
                'node': original._primary_key,
                'registration': forked._primary_key,
            },
            auth=auth,
            log_date=when,
            save=False,
        )

        forked.save()

        # After fork callback
        for addon in original.get_addons():
            _, message = addon.after_fork(original, forked, user)
            if message:
                status.push_status_message(message)

        # TODO: Remove after migration to OSF Storage
        if settings.COPY_GIT_REPOS and os.path.exists(folder_old):
            folder_new = os.path.join(settings.UPLOADS_PATH, forked._primary_key)
            Repo(folder_old).clone(folder_new)

        return forked

    def register_node(self, schema, auth, template, data):
        """Make a frozen copy of a node.

        :param schema: Schema object
        :param auth: All the auth information including user, API key.
        :template: Template name
        :data: Form data
        """
        # NOTE: Admins can register child nodes even if they don't have write access them
        if not self.can_edit(auth=auth) and not self.is_admin_parent(user=auth.user):
            raise PermissionsError(
                'User {} does not have permission '
                'to register this node'.format(auth.user._id)
            )
        if self.is_folder:
            raise NodeStateError("Folders may not be registered")

        folder_old = os.path.join(settings.UPLOADS_PATH, self._primary_key)
        template = urllib.unquote_plus(template)
        template = to_mongo(template)

        when = datetime.datetime.utcnow()

        original = self.load(self._primary_key)

        # Note: Cloning a node copies its `files_current` and
        # `wiki_pages_current` fields, but does not clone the underlying
        # database objects to which these dictionaries refer. This means that
        # the cloned node must pass itself to its file and wiki objects to
        # build the correct URLs to that content.
        registered = original.clone()

        registered.is_registration = True
        registered.registered_date = when
        registered.registered_user = auth.user
        registered.registered_schema = schema
        registered.registered_from = original
        if not registered.registered_meta:
            registered.registered_meta = {}
        registered.registered_meta[template] = data

        registered.contributors = self.contributors
        registered.forked_from = self.forked_from
        registered.creator = self.creator
        registered.logs = self.logs
        registered.tags = self.tags
        registered.piwik_site_id = None

        registered.save()

        # After register callback
        for addon in original.get_addons():
            _, message = addon.after_register(original, registered, auth.user)
            if message:
                status.push_status_message(message)

        # TODO: Remove after migration to OSF Storage
        if settings.COPY_GIT_REPOS and os.path.exists(folder_old):
            folder_new = os.path.join(settings.UPLOADS_PATH, registered._primary_key)
            Repo(folder_old).clone(folder_new)

        registered.nodes = []

        for node_contained in original.nodes:
            registered_node = node_contained.register_node(
                schema, auth, template, data
            )
            if registered_node is not None:
                registered.nodes.append(registered_node)

        original.add_log(
            action=NodeLog.PROJECT_REGISTERED,
            params={
                'project': original.parent_id,
                'node': original._primary_key,
                'registration': registered._primary_key,
            },
            auth=auth,
            log_date=when,
            save=False,
        )
        original.save()

        registered.save()
        for node in registered.nodes:
            node.update_search()

        return registered

    def remove_tag(self, tag, auth, save=True):
        if tag in self.tags:
            self.tags.remove(tag)
            self.add_log(
                action=NodeLog.TAG_REMOVED,
                params={
                    'project': self.parent_id,
                    'node': self._primary_key,
                    'tag': tag,
                },
                auth=auth,
                save=False,
            )
            if save:
                self.save()

    def add_tag(self, tag, auth, save=True):
        if tag not in self.tags:
            new_tag = Tag.load(tag)
            if not new_tag:
                new_tag = Tag(_id=tag)
            new_tag.save()
            self.tags.append(new_tag)
            self.add_log(
                action=NodeLog.TAG_ADDED,
                params={
                    'project': self.parent_id,
                    'node': self._primary_key,
                    'tag': tag,
                },
                auth=auth,
                save=False,
            )
            if save:
                self.save()

    # TODO: Move to NodeFile
    def read_file_object(self, file_object):
        folder_name = os.path.join(settings.UPLOADS_PATH, self._primary_key)
        repo = Repo(folder_name)
        tree = repo.commit(file_object.git_commit).tree
        mode, sha = tree_lookup_path(repo.get_object, tree, file_object.path)
        return repo[sha].data, file_object.content_type

    def get_file(self, path, version):
        #folder_name = os.path.join(settings.UPLOADS_PATH, self._primary_key)
        file_object = self.get_file_object(path, version)
        return self.read_file_object(file_object)

    def get_file_object(self, path, version=None):
        """Return the :class:`NodeFile` object at the given path.

        :param str path: Path to the file.
        :param int version: Version number, 0-indexed.
        """
        # TODO: Fix circular imports
        from website.addons.osffiles.model import NodeFile
        from website.addons.osffiles.exceptions import (
            InvalidVersionError,
            VersionNotFoundError,
        )
        folder_name = os.path.join(settings.UPLOADS_PATH, self._primary_key)
        err_msg = 'Upload directory is not a git repo'
        assert os.path.exists(os.path.join(folder_name, ".git")), err_msg
        try:
            file_versions = self.files_versions[path.replace('.', '_')]
            # Default to latest version
            version = version if version is not None else len(file_versions) - 1
        except (AttributeError, KeyError):
            raise ValueError('Invalid path: {}'.format(path))
        if version < 0:
            raise InvalidVersionError('Version number must be >= 0.')
        try:
            file_id = file_versions[version]
        except IndexError:
            raise VersionNotFoundError('Invalid version number: {}'.format(version))
        except TypeError:
            raise InvalidVersionError('Invalid version type. Version number'
                    'must be an integer >= 0.')
        return NodeFile.load(file_id)

    def remove_file(self, auth, path):
        '''Removes a file from the filesystem, NodeFile collection, and does a git delete ('git rm <file>')

        :param auth: All the auth informtion including user, API key.
        :param path:

        :raises: website.osffiles.exceptions.FileNotFoundError if file is not found.
        '''
        from website.addons.osffiles.model import NodeFile
        from website.addons.osffiles.exceptions import FileNotFoundError
        from website.addons.osffiles.utils import urlsafe_filename

        file_name_key = urlsafe_filename(path)

        repo_path = os.path.join(settings.UPLOADS_PATH, self._primary_key)

        # TODO make sure it all works, otherwise rollback as needed
        # Do a git delete, which also removes from working filesystem.
        try:
            subprocess.check_output(
                ['git', 'rm', path],
                cwd=repo_path,
                shell=False
            )

            repo = Repo(repo_path)

            message = '{path} deleted'.format(path=path)
            committer = self._get_committer(auth)

            repo.do_commit(message, committer)
        except subprocess.CalledProcessError as error:
            if error.returncode == 128:
                raise FileNotFoundError('File {0!r} was not found'.format(path))
            raise

        if file_name_key in self.files_current:
            nf = NodeFile.load(self.files_current[file_name_key])
            nf.is_deleted = True
            nf.save()
            self.files_current.pop(file_name_key, None)

        if file_name_key in self.files_versions:
            for i in self.files_versions[file_name_key]:
                nf = NodeFile.load(i)
                nf.is_deleted = True
                nf.save()
            self.files_versions.pop(file_name_key)

        self.add_log(
            action=NodeLog.FILE_REMOVED,
            params={
                'project': self.parent_id,
                'node': self._primary_key,
                'path': path
            },
            auth=auth,
            log_date=nf.date_modified,
            save=False,
        )

        # Updates self.date_modified
        self.save()

    @staticmethod
    def _get_committer(auth):

        user = auth.user
        api_key = auth.api_key

        if api_key:
            commit_key_msg = ':{}'.format(api_key.label)
            if api_key.user:
                commit_name = api_key.user.fullname
                commit_id = api_key.user._primary_key
                commit_category = 'user'
            if api_key.node:
                commit_name = api_key.node.title
                commit_id = api_key.node._primary_key
                commit_category = 'node'

        elif user:
            commit_key_msg = ''
            commit_name = user.fullname
            commit_id = user._primary_key
            commit_category = 'user'

        else:
            raise Exception('Must provide either user or api_key.')

        committer = u'{name}{key_msg} <{category}-{id}@osf.io>'.format(
            name=commit_name,
            key_msg=commit_key_msg,
            category=commit_category,
            id=commit_id,
        )

        committer = normalize_unicode(committer)

        return committer

    def add_file(self, auth, file_name, content, size, content_type):
        """
        Instantiates a new NodeFile object, and adds it to the current Node as
        necessary.
        """
        from website.addons.osffiles.model import NodeFile
        from website.addons.osffiles.exceptions import FileNotModified
        # TODO: Reading the whole file into memory is not scalable. Fix this.

        # This node's folder
        folder_name = os.path.join(settings.UPLOADS_PATH, self._primary_key)

        # TODO: This should be part of the build phase, not here.
        # verify the upload root exists
        if not os.path.isdir(settings.UPLOADS_PATH):
            os.mkdir(settings.UPLOADS_PATH)

        # Make sure the upload directory contains a git repo.
        if os.path.exists(folder_name):
            if os.path.exists(os.path.join(folder_name, ".git")):
                repo = Repo(folder_name)
            else:
                # ... or create one
                repo = Repo.init(folder_name)
        else:
            # if the Node's folder isn't there, create it.
            os.mkdir(folder_name)
            repo = Repo.init(folder_name)

        # Is this a new file, or are we updating an existing one?
        file_is_new = not os.path.exists(os.path.join(folder_name, file_name))

        if not file_is_new:
            # Get the hash of the old file
            old_file_hash = hashlib.md5()
            with open(os.path.join(folder_name, file_name), 'rb') as f:
                for chunk in iter(
                        lambda: f.read(128 * old_file_hash.block_size),
                        b''
                ):
                    old_file_hash.update(chunk)

            # If the file hasn't changed
            if old_file_hash.digest() == hashlib.md5(content).digest():
                raise FileNotModified()

        # Write the content of the temp file into a new file
        with open(os.path.join(folder_name, file_name), 'wb') as f:
            f.write(content)

        # Deal with git
        repo.stage([str(file_name)])

        committer = self._get_committer(auth)

        commit_id = repo.do_commit(
            message=unicode(file_name +
                            (' added' if file_is_new else ' updated')),
            committer=committer,
        )

        # Deal with creating a NodeFile in the database
        node_file = NodeFile(
            path=file_name,
            filename=file_name,
            size=size,
            node=self,
            uploader=auth.user,
            git_commit=commit_id,
            content_type=content_type,
        )
        node_file.save()

        # Add references to the NodeFile to the Node object
        file_name_key = node_file.clean_filename

        # Reference the current file version
        self.files_current[file_name_key] = node_file._primary_key

        # Create a version history if necessary
        if file_name_key not in self.files_versions:
            self.files_versions[file_name_key] = []

        # Add reference to the version history
        self.files_versions[file_name_key].append(node_file._primary_key)

        self.add_log(
            action=NodeLog.FILE_ADDED if file_is_new else NodeLog.FILE_UPDATED,
            params={
                'project': self.parent_id,
                'node': self._primary_key,
                'path': node_file.path,
                'version': len(self.files_versions),
                'urls': {
                    'view': node_file.url(self),
                    'download': node_file.download_url(self),
                },
            },
            auth=auth,
            log_date=node_file.date_uploaded,
            save=False,
        )
        self.save()

        return node_file

    def add_log(self, action, params, auth, foreign_user=None, log_date=None, save=True):
        user = auth.user if auth else None
        api_key = auth.api_key if auth else None
        log = NodeLog(
            action=action,
            user=user,
            foreign_user=foreign_user,
            api_key=api_key,
            params=params,
        )
        if log_date:
            log.date = log_date
        log.save()
        self.logs.append(log)
        if save:
            self.save()
        if user:
            increment_user_activity_counters(user._primary_key, action, log.date)
        if self.node__parent:
            parent = self.node__parent[0]
            parent.logs.append(log)
            parent.save()
        return log

    @property
    def url(self):
        return '/{}/'.format(self._primary_key)

    def web_url_for(self, view_name, _absolute=False, _guid=False, *args, **kwargs):
        # Note: Check `parent_node` rather than `category` to avoid database
        # inconsistencies [jmcarp]
        if self.parent_node is None:
            return web_url_for(view_name, pid=self._primary_key, _absolute=_absolute,
                _guid=_guid, *args, **kwargs)
        else:
            return web_url_for(view_name, pid=self.parent_node._primary_key,
                nid=self._primary_key, _absolute=_absolute, _guid=_guid, *args, **kwargs)

    def api_url_for(self, view_name, _absolute=False, *args, **kwargs):
        # Note: Check `parent_node` rather than `category` to avoid database
        # inconsistencies [jmcarp]
        if self.parent_node is None:
            return api_url_for(view_name, pid=self._primary_key, _absolute=_absolute,
                *args, **kwargs)
        else:
            return api_url_for(view_name, pid=self.parent_node._primary_key,
                nid=self._primary_key, _absolute=_absolute, *args, **kwargs)

    @property
    def absolute_url(self):
        if not self.url:
            logger.error("Node {0} has a parent that is not a project".format(self._id))
            return None
        return urlparse.urljoin(settings.DOMAIN, self.url)

    @property
    def display_absolute_url(self):
        url = self.absolute_url
        if url is not None:
            return re.sub(r'https?:', '', url).strip('/')

    @property
    def api_url(self):
        if not self.url:
            logger.error('Node {0} has a parent that is not a project'.format(self._id))
            return None
        return '/api/v1{0}'.format(self.deep_url)

    @property
    def deep_url(self):
        if self.category == 'project':
            return '/project/{}/'.format(self._primary_key)
        else:
            if self.node__parent and self.node__parent[0].category == 'project':
                return '/project/{}/node/{}/'.format(
                    self.parent_id,
                    self._primary_key
                )
        logger.error("Node {0} has a parent that is not a project".format(self._id))

    @property
    def csl(self):  # formats node information into CSL format for citation parsing
        """a dict in CSL-JSON schema

        For details on this schema, see:
            https://github.com/citation-style-language/schema#csl-json-schema
        """
        csl = {
            'id': self._id,
            'title': html_parser.unescape(self.title),
            'author': [
                contributor.csl_name  # method in auth/model.py which parses the names of authors
                for contributor in self.visible_contributors
            ],
            'publisher': 'Open Science Framework',
            'type': 'webpage',
            'URL': self.display_absolute_url,
        }

        if self.logs:
            csl['issued'] = datetime_to_csl(self.logs[-1].date)

        return csl

    def author_list(self, and_delim='&'):
        author_names = [
            author.biblio_name
            for author in self.visible_contributors
            if author
        ]
        if len(author_names) < 2:
            return ' {0} '.format(and_delim).join(author_names)
        if len(author_names) > 7:
            author_names = author_names[:7]
            author_names.append('et al.')
            return ', '.join(author_names)
        return u'{0}, {1} {2}'.format(
            ', '.join(author_names[:-1]),
            and_delim,
            author_names[-1]
        )

    @property
    def templated_list(self):
        return [
            x
            for x in self.node__template_node
            if not x.is_deleted
        ]

    @property
    def parent_node(self):
        """The parent node, if it exists, otherwise ``None``. Note: this
        property is named `parent_node` rather than `parent` to avoid a
        conflict with the `parent` back-reference created by the `nodes`
        field on this schema.

        """
        try:
            if not self.node__parent[0].is_deleted:
                return self.node__parent[0]
        except IndexError:
            pass
        return None

    @property
    def watch_url(self):
        return os.path.join(self.api_url, "watch/")

    @property
    def parent_id(self):
        if self.node__parent:
            return self.node__parent[0]._primary_key
        return None

    @property
    def project_or_component(self):
        return 'project' if self.category == 'project' else 'component'

    def is_contributor(self, user):
        return (
            user is not None
            and (
                user._id in self.contributors
            )
        )

    def add_addon(self, addon_name, auth, log=True, *args, **kwargs):
        """Add an add-on to the node. Do nothing if the addon is already
        enabled.

        :param str addon_name: Name of add-on
        :param Auth auth: Consolidated authorization object
        :param bool log: Add a log after adding the add-on
        :return: A boolean, whether the addon was added

        """
        ret = AddonModelMixin.add_addon(self, addon_name, auth=auth,
                                        *args, **kwargs)
        if ret and log:
            config = settings.ADDONS_AVAILABLE_DICT[addon_name]
            self.add_log(
                action=NodeLog.ADDON_ADDED,
                params={
                    'project': self.parent_id,
                    'node': self._primary_key,
                    'addon': config.full_name,
                },
                auth=auth,
                save=False,
            )
            self.save()  # TODO: here, or outside the conditional? @mambocab
        return ret

    def delete_addon(self, addon_name, auth, _force=False):
        """Delete an add-on from the node.

        :param str addon_name: Name of add-on
        :param Auth auth: Consolidated authorization object
        :param bool _force: For migration testing ONLY. Do not set to True
            in the application, or else projects will be allowed to delete
            mandatory add-ons!
        :return bool: Add-on was deleted

        """
        rv = super(Node, self).delete_addon(addon_name, auth, _force)
        if rv:
            config = settings.ADDONS_AVAILABLE_DICT[addon_name]
            self.add_log(
                action=NodeLog.ADDON_REMOVED,
                params={
                    'project': self.parent_id,
                    'node': self._primary_key,
                    'addon': config.full_name,
                },
                auth=auth,
                save=False,
            )
            self.save()
            # TODO: save here or outside the conditional? @mambocab
        return rv

    def callback(self, callback, recursive=False, *args, **kwargs):
        """Invoke callbacks of attached add-ons and collect messages.

        :param str callback: Name of callback method to invoke
        :param bool recursive: Apply callback recursively over nodes
        :return list: List of callback messages

        """
        messages = []

        for addon in self.get_addons():
            method = getattr(addon, callback)
            message = method(self, *args, **kwargs)
            if message:
                messages.append(message)

        if recursive:
            for child in self.nodes:
                if not child.is_deleted:
                    messages.extend(
                        child.callback(
                            callback, recursive, *args, **kwargs
                        )
                    )

        return messages

    def replace_contributor(self, old, new):
        for i, contrib in enumerate(self.contributors):
            if contrib._primary_key == old._primary_key:
                self.contributors[i] = new
                # Remove unclaimed record for the project
                if self._primary_key in old.unclaimed_records:
                    del old.unclaimed_records[self._primary_key]
                    old.save()
                for permission in self.get_permissions(old):
                    self.add_permission(new, permission)
                self.permissions.pop(old._id)
                if old._id in self.visible_contributor_ids:
                    self.visible_contributor_ids.remove(old._id)
                return True
        return False

    def remove_contributor(self, contributor, auth, log=True):
        """Remove a contributor from this node.

        :param contributor: User object, the contributor to be removed
        :param auth: All the auth information including user, API key.

        """
        # remove unclaimed record if necessary
        if self._primary_key in contributor.unclaimed_records:
            del contributor.unclaimed_records[self._primary_key]

        self.contributors.remove(contributor._id)

        self.clear_permission(contributor)
        if contributor._id in self.visible_contributor_ids:
            self.visible_contributor_ids.remove(contributor._id)

        # Node must have at least one registered admin user
        # TODO: Move to validator or helper
        admins = [
            user for user in self.contributors
            if self.has_permission(user, 'admin')
            and user.is_registered
        ]
        if not admins:
            return False

        # Clear permissions for removed user
        self.permissions.pop(contributor._id, None)

        # After remove callback
        for addon in self.get_addons():
            message = addon.after_remove_contributor(self, contributor)
            if message:
                status.push_status_message(message)

        if log:
            self.add_log(
                action=NodeLog.CONTRIB_REMOVED,
                params={
                    'project': self.parent_id,
                    'node': self._primary_key,
                    'contributor': contributor._id,
                },
                auth=auth,
                save=False,
            )

        self.save()

        #send signal to remove this user from project subscriptions
<<<<<<< HEAD
        contributor_removed.send(contributor, node=self)
=======
        auth_signals.contributor_removed.send(contributor, node=self)
>>>>>>> d0b9ad1d

        return True

    def remove_contributors(self, contributors, auth=None, log=True, save=False):

        results = []
        removed = []

        for contrib in contributors:
            outcome = self.remove_contributor(
                contributor=contrib, auth=auth, log=False,
            )
            results.append(outcome)
            removed.append(contrib._id)
        if log:
            self.add_log(
                action=NodeLog.CONTRIB_REMOVED,
                params={
                    'project': self.parent_id,
                    'node': self._primary_key,
                    'contributors': removed,
                },
                auth=auth,
                save=False,
            )

        if save:
            self.save()

        if False in results:
            return False

        return True

    def manage_contributors(self, user_dicts, auth, save=False):
        """Reorder and remove contributors.

        :param list user_dicts: Ordered list of contributors represented as
            dictionaries of the form:
            {'id': <id>, 'permission': <One of 'read', 'write', 'admin'>, 'visible': bool}
        :param Auth auth: Consolidated authentication information
        :param bool save: Save changes
        :raises: ValueError if any users in `users` not in contributors or if
            no admin contributors remaining

        """
        with TokuTransaction():
            users = []
            user_ids = []
            permissions_changed = {}
            to_retain = []
            to_remove = []
            for user_dict in user_dicts:
                user = User.load(user_dict['id'])
                if user is None:
                    raise ValueError('User not found')
                if user not in self.contributors:
                    raise ValueError(
                        'User {0} not in contributors'.format(user.fullname)
                    )
                permissions = expand_permissions(user_dict['permission'])
                if set(permissions) != set(self.get_permissions(user)):
                    self.set_permissions(user, permissions, save=False)
                    permissions_changed[user._id] = permissions
                self.set_visible(user, user_dict['visible'], auth=auth)
                users.append(user)
                user_ids.append(user_dict['id'])

            for user in self.contributors:
                if user._id in user_ids:
                    to_retain.append(user)
                else:
                    to_remove.append(user)

            # TODO: Move to validator or helper @jmcarp
            admins = [
                user for user in users
                if self.has_permission(user, 'admin')
                and user.is_registered
            ]
            if users is None or not admins:
                raise ValueError(
                    'Must have at least one registered admin contributor'
                )

            if to_retain != users:
                self.add_log(
                    action=NodeLog.CONTRIB_REORDERED,
                    params={
                        'project': self.parent_id,
                        'node': self._id,
                        'contributors': [
                            user._id
                            for user in users
                        ],
                    },
                    auth=auth,
                    save=False,
                )

            if to_remove:
                self.remove_contributors(to_remove, auth=auth, save=False)

            self.contributors = users

            if permissions_changed:
                self.add_log(
                    action=NodeLog.PERMISSIONS_UPDATED,
                    params={
                        'project': self.parent_id,
                        'node': self._id,
                        'contributors': permissions_changed,
                    },
                    auth=auth,
                    save=False,
                )
            # Update list of visible IDs
            self.update_visible_ids()
            if save:
                self.save()

        with TokuTransaction():
            if to_remove or permissions_changed and ['read'] in permissions_changed.values():
                write_permissions_revoked.send(self)

    def add_contributor(self, contributor, permissions=None, visible=True,
                        auth=None, log=True, save=False):
        """Add a contributor to the project.

        :param User contributor: The contributor to be added
        :param list permissions: Permissions to grant to the contributor
        :param bool visible: Contributor is visible in project dashboard
        :param Auth auth: All the auth information including user, API key
        :param bool log: Add log to self
        :param bool save: Save after adding contributor
        :returns: Whether contributor was added

        """
        MAX_RECENT_LENGTH = 15

        # If user is merged into another account, use master account
        contrib_to_add = contributor.merged_by if contributor.is_merged else contributor
        if contrib_to_add not in self.contributors:

            self.contributors.append(contrib_to_add)
            if visible:
                self.set_visible(contrib_to_add, visible=True, log=False)

            # Add default contributor permissions
            permissions = permissions or DEFAULT_CONTRIBUTOR_PERMISSIONS
            for permission in permissions:
                self.add_permission(contrib_to_add, permission, save=False)

            # Add contributor to recently added list for user
            if auth is not None:
                user = auth.user
                if contrib_to_add in user.recently_added:
                    user.recently_added.remove(contrib_to_add)
                user.recently_added.insert(0, contrib_to_add)
                while len(user.recently_added) > MAX_RECENT_LENGTH:
                    user.recently_added.pop()

            if log:
                self.add_log(
                    action=NodeLog.CONTRIB_ADDED,
                    params={
                        'project': self.parent_id,
                        'node': self._primary_key,
                        'contributors': [contrib_to_add._primary_key],
                    },
                    auth=auth,
                    save=False,
                )
            if save:
                self.save()

            contributor_added.send(self, contributor=contributor, auth=auth)
            return True
        else:
            return False

    def add_contributors(self, contributors, auth=None, log=True, save=False):
        """Add multiple contributors

        :param contributors: A list of User objects to add as contributors.
        :param auth: All the auth information including user, API key.
        :param log: Add log to self
        :param save: Save after adding contributor

        """
        for contrib in contributors:
            self.add_contributor(
                contributor=contrib['user'], permissions=contrib['permissions'],
                visible=contrib['visible'], auth=auth, log=False, save=False,
            )
        if log and contributors:
            self.add_log(
                action=NodeLog.CONTRIB_ADDED,
                params={
                    'project': self.parent_id,
                    'node': self._primary_key,
                    'contributors': [
                        contrib['user']._id
                        for contrib in contributors
                    ],
                },
                auth=auth,
                save=False,
            )
        if save:
            self.save()

    def add_unregistered_contributor(self, fullname, email, auth,
                                     permissions=None, save=False):
        """Add a non-registered contributor to the project.

        :param str fullname: The full name of the person.
        :param str email: The email address of the person.
        :param Auth auth: Auth object for the user adding the contributor.
        :returns: The added contributor

        :raises: DuplicateEmailError if user with given email is already in the database.

        """
        # Create a new user record
        contributor = User.create_unregistered(fullname=fullname, email=email)

        contributor.add_unclaimed_record(node=self, referrer=auth.user,
            given_name=fullname, email=email)
        try:
            contributor.save()
        except ValidationValueError:  # User with same email already exists
            contributor = get_user(username=email)
            # Unregistered users may have multiple unclaimed records, so
            # only raise error if user is registered.
            if contributor.is_registered or self.is_contributor(contributor):
                raise
            contributor.add_unclaimed_record(node=self, referrer=auth.user,
                given_name=fullname, email=email)
            contributor.save()

        self.add_contributor(
            contributor, permissions=permissions, auth=auth,
            log=True, save=False,
        )
        self.save()
        return contributor

    def set_privacy(self, permissions, auth=None):
        """Set the permissions for this node.

        :param permissions: A string, either 'public' or 'private'
        :param auth: All the auth informtion including user, API key.

        """
        if permissions == 'public' and not self.is_public:
            self.is_public = True
        elif permissions == 'private' and self.is_public:
            self.is_public = False
        else:
            return False

        # After set permissions callback
        for addon in self.get_addons():
            message = addon.after_set_privacy(self, permissions)
            if message:
                status.push_status_message(message)

        action = NodeLog.MADE_PUBLIC if permissions == 'public' else NodeLog.MADE_PRIVATE
        self.add_log(
            action=action,
            params={
                'project': self.parent_id,
                'node': self._primary_key,
            },
            auth=auth,
            save=False,
        )
        self.save()
        return True

    # TODO: Move to wiki add-on
    def get_wiki_page(self, name=None, version=None, id=None):
        from website.addons.wiki.model import NodeWikiPage

        if name:
            name = (name or '').strip()
            key = to_mongo_key(name)
            try:
                if version and (isinstance(version, int) or version.isdigit()):
                    id = self.wiki_pages_versions[key][int(version) - 1]
                elif version == 'previous':
                    id = self.wiki_pages_versions[key][-2]
                elif version == 'current' or version is None:
                    id = self.wiki_pages_current[key]
                else:
                    return None
            except (KeyError, IndexError):
                return None
        return NodeWikiPage.load(id)

    # TODO: Move to wiki add-on
    def update_node_wiki(self, name, content, auth):
        """Update the node's wiki page with new content.

        :param page: A string, the page's name, e.g. ``"home"``.
        :param content: A string, the posted content.
        :param auth: All the auth information including user, API key.

        """
        from website.addons.wiki.model import NodeWikiPage

        name = (name or '').strip()
        key = to_mongo_key(name)

        if key not in self.wiki_pages_current:
            if key in self.wiki_pages_versions:
                version = len(self.wiki_pages_versions[key]) + 1
            else:
                version = 1
        else:
            current = NodeWikiPage.load(self.wiki_pages_current[key])
            current.is_current = False
            version = current.version + 1
            current.save()

        new_page = NodeWikiPage(
            page_name=name,
            version=version,
            user=auth.user,
            is_current=True,
            node=self,
            content=content
        )
        new_page.save()

        # check if the wiki page already exists in versions (existed once and is now deleted)
        if key not in self.wiki_pages_versions:
            self.wiki_pages_versions[key] = []
        self.wiki_pages_versions[key].append(new_page._primary_key)
        self.wiki_pages_current[key] = new_page._primary_key

        self.add_log(
            action=NodeLog.WIKI_UPDATED,
            params={
                'project': self.parent_id,
                'node': self._primary_key,
                'page': new_page.page_name,
                'page_id': new_page._primary_key,
                'version': new_page.version,
            },
            auth=auth,
            log_date=new_page.date,
            save=False,
        )
        self.save()

    # TODO: Move to wiki add-on
    def rename_node_wiki(self, name, new_name, auth):
        """Rename the node's wiki page with new name.

        :param name: A string, the page's name, e.g. ``"My Page"``.
        :param new_name: A string, the new page's name, e.g. ``"My Renamed Page"``.
        :param auth: All the auth information including user, API key.

        """
        # TODO: Fix circular imports
        from website.addons.wiki.exceptions import (
            PageCannotRenameError,
            PageConflictError,
            PageNotFoundError,
        )

        name = (name or '').strip()
        key = to_mongo_key(name)
        new_name = (new_name or '').strip()
        new_key = to_mongo_key(new_name)
        page = self.get_wiki_page(name)

        if key == 'home':
            raise PageCannotRenameError('Cannot rename wiki home page')
        if not page:
            raise PageNotFoundError('Wiki page not found')
        if (new_key in self.wiki_pages_current and key != new_key) or new_key == 'home':
            raise PageConflictError(
                'Page already exists with name {0}'.format(
                    new_name,
                )
            )

        # rename the page first in case we hit a validation exception.
        old_name = page.page_name
        page.rename(new_name)

        # TODO: merge historical records like update (prevents log breaks)
        # transfer the old page versions/current keys to the new name.
        if key != new_key:
            self.wiki_pages_versions[new_key] = self.wiki_pages_versions[key]
            del self.wiki_pages_versions[key]
            self.wiki_pages_current[new_key] = self.wiki_pages_current[key]
            del self.wiki_pages_current[key]
            if key in self.wiki_private_uuids:
                self.wiki_private_uuids[new_key] = self.wiki_private_uuids[key]
                del self.wiki_private_uuids[key]

        self.add_log(
            action=NodeLog.WIKI_RENAMED,
            params={
                'project': self.parent_id,
                'node': self._primary_key,
                'page': page.page_name,
                'page_id': page._primary_key,
                'old_page': old_name,
                'version': page.version,
            },
            auth=auth,
            save=False,
        )
        self.save()

    def delete_node_wiki(self, name, auth):
        name = (name or '').strip()
        key = to_mongo_key(name)
        page = self.get_wiki_page(key)

        del self.wiki_pages_current[key]

        self.add_log(
            action=NodeLog.WIKI_DELETED,
            params={
                'project': self.parent_id,
                'node': self._primary_key,
                'page': page.page_name,
                'page_id': page._primary_key,
            },
            auth=auth,
            save=False,
        )
        self.save()

    def get_stats(self, detailed=False):
        if detailed:
            raise NotImplementedError(
                'Detailed stats exist, but are not yet implemented.'
            )
        else:
            return get_basic_counters('node:%s' % self._primary_key)

    # TODO: Deprecate this; it duplicates much of what serialize_project already
    # does
    def serialize(self):
        """Dictionary representation of node that is nested within a NodeLog's
        representation.
        """
        # TODO: incomplete implementation
        return {
            'id': str(self._primary_key),
            'category': self.category_display,
            'node_type': self.project_or_component,
            'url': self.url,
            # TODO: Titles shouldn't contain escaped HTML in the first place
            'title': html_parser.unescape(self.title),
            'api_url': self.api_url,
            'is_public': self.is_public,
            'is_registration': self.is_registration
        }


@Node.subscribe('before_save')
def validate_permissions(schema, instance):
    """Ensure that user IDs in `contributors` and `permissions` match.

    """
    node = instance
    contributor_ids = set([user._id for user in node.contributors])
    permission_ids = set(node.permissions.keys())
    mismatched_contributors = contributor_ids.difference(permission_ids)
    if mismatched_contributors:
        raise ValidationValueError(
            'Contributors {0} missing from `permissions` on node {1}'.format(
                ', '.join(mismatched_contributors),
                node._id,
            )
        )
    mismatched_permissions = permission_ids.difference(contributor_ids)
    if mismatched_permissions:
        raise ValidationValueError(
            'Permission keys {0} missing from `contributors` on node {1}'.format(
                ', '.join(mismatched_contributors),
                node._id,
            )
        )


@Node.subscribe('before_save')
def validate_visible_contributors(schema, instance):
    """Ensure that user IDs in `contributors` and `visible_contributor_ids`
    match.

    """
    node = instance
    for user_id in node.visible_contributor_ids:
        if user_id not in node.contributors:
            raise ValidationValueError(
                ('User {0} is in `visible_contributor_ids` but not in '
                 '`contributors` on node {1}').format(
                    user_id,
                    node._id,
                )
            )


class WatchConfig(StoredObject):

    _id = fields.StringField(primary=True, default=lambda: str(ObjectId()))
    node = fields.ForeignField('Node', backref='watched')
    digest = fields.BooleanField(default=False)
    immediate = fields.BooleanField(default=False)

    def __repr__(self):
        return '<WatchConfig(node="{self.node}")>'.format(self=self)


class PrivateLink(StoredObject):

    _id = fields.StringField(primary=True, default=lambda: str(ObjectId()))
    date_created = fields.DateTimeField(auto_now_add=datetime.datetime.utcnow)
    key = fields.StringField(required=True)
    name = fields.StringField()
    is_deleted = fields.BooleanField(default=False)
    anonymous = fields.BooleanField(default=False)

    nodes = fields.ForeignField('node', list=True, backref='shared')
    creator = fields.ForeignField('user', backref='created')

    @property
    def node_ids(self):
        node_ids = [node._id for node in self.nodes]
        return node_ids

    def node_scale(self, node):
        # node may be None if previous node's parent is deleted
        if node is None or node.parent_id not in self.node_ids:
            return -40
        else:
            offset = 20 if node.parent_node is not None else 0
            return offset + self.node_scale(node.parent_node)

    def node_icon(self, node):
        if node.category == 'project':
            node_type = "reg-project" if node.is_registration else "project"
        else:
            node_type = "reg-component" if node.is_registration else "component"
        return "/static/img/hgrid/{0}.png".format(node_type)

    def to_json(self):
        return {
            "id": self._id,
            "date_created": self.date_created.strftime('%m/%d/%Y %I:%M %p UTC'),
            "key": self.key,
            "name": self.name,
            "creator": {'fullname': self.creator.fullname, 'url': self.creator.profile_url},
            "nodes": [{'title': x.title, 'url': x.url, 'scale': str(self.node_scale(x)) + 'px', 'imgUrl': self.node_icon(x)}
                      for x in self.nodes if not x.is_deleted],
            "anonymous": self.anonymous
        }<|MERGE_RESOLUTION|>--- conflicted
+++ resolved
@@ -30,15 +30,10 @@
 from framework.mongo import StoredObject
 from framework.addons import AddonModelMixin
 from framework.auth import get_user, User, Auth
-<<<<<<< HEAD
-from framework.auth.signals import contributor_removed
-=======
 from framework.auth import signals as auth_signals
->>>>>>> d0b9ad1d
 from framework.exceptions import PermissionsError
 from framework.guid.model import GuidStoredObject
 from framework.auth.utils import privacy_info_handle
-from framework.auth.signals import node_deleted
 from framework.analytics import tasks as piwik_tasks
 from framework.mongo.utils import to_mongo, to_mongo_key
 from framework.analytics import (
@@ -640,13 +635,9 @@
 
     piwik_site_id = fields.StringField()
 
-<<<<<<< HEAD
-    children_subscriptions = fields.ForeignField('subscription', list=True)
-=======
     # Dictionary field mapping user id to a list of nodes in node.nodes which the user has subscriptions for
     # {<User.id>: [<Node._id>, <Node2._id>, ...] }
     child_node_subscriptions = fields.DictionaryField()
->>>>>>> d0b9ad1d
 
     _meta = {
         'optimistic': True,
@@ -846,7 +837,6 @@
             return self.is_admin_parent(user)
         return False
 
-<<<<<<< HEAD
     def can_read_children(self, user):
         """Checks if the given user has read permissions on any child nodes
             that are not registrations or deleted
@@ -862,19 +852,6 @@
                 return True
 
         return False
-=======
-    def check_user_has_permission_on_private_node_child(self, user):
-        """ Checks whether the user is a contributor or admin viewer on any components
-            of a private project that are not deleted.
-        """
-        if not self.has_permission(user, 'read'):
-            nodes = [n for n in self.nodes if n.primary and not n.is_deleted]
-            for node in nodes:
-                return node.check_user_has_permission_on_private_node_child(user)
-            else:
-                return False
-        return True
->>>>>>> d0b9ad1d
 
     def get_permissions(self, user):
         """Get list of permissions for user.
@@ -1513,11 +1490,7 @@
         self.deleted_date = date
         self.save()
 
-<<<<<<< HEAD
-        node_deleted.send(self)
-=======
         auth_signals.node_deleted.send(self)
->>>>>>> d0b9ad1d
 
         return True
 
@@ -2298,11 +2271,7 @@
         self.save()
 
         #send signal to remove this user from project subscriptions
-<<<<<<< HEAD
-        contributor_removed.send(contributor, node=self)
-=======
         auth_signals.contributor_removed.send(contributor, node=self)
->>>>>>> d0b9ad1d
 
         return True
 
