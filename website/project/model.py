--- conflicted
+++ resolved
@@ -181,7 +181,11 @@
     # }
     reports = fields.DictionaryField(validate=validate_comment_reports)
 
-<<<<<<< HEAD
+    # For Django compatibility
+    @property
+    def pk(self):
+        return self._id
+    
     @property
     def url(self):
         return '/{}/'.format(self._id)
@@ -189,12 +193,7 @@
     @property
     def deep_url(self):
         return '/{0}discussions/{1}/'.format(self.node.deep_url, self._id)
-=======
-    # For Django compatibility
-    @property
-    def pk(self):
-        return self._id
-
+    
     @property
     def absolute_api_v2_url(self):
         return absolute_reverse('comments:comment-detail', kwargs={'comment_id': self._id})
@@ -226,7 +225,6 @@
                                     Q('date_created', 'gt', view_timestamp) &
                                     Q('date_modified', 'gt', view_timestamp)).count()
         return n_unread
->>>>>>> ed059253
 
     @classmethod
     def create(cls, auth, **kwargs):
