--- conflicted
+++ resolved
@@ -606,12 +606,9 @@
 
         return forked
 
-    def register_node(self, schema, user, api_key, template, data):
+    def register_node(self, schema, user, template, data, api_key=None):
         """Make a frozen copy of a node.
 
-<<<<<<< HEAD
-    def register_node(self, user, template, data, api_key=None):
-=======
         :param schema: Schema object
         :param user: User registering the node
         :param api_key: API key registering the node
@@ -619,7 +616,6 @@
         :data: Form data
 
         """
->>>>>>> d665a69f
         folder_old = os.path.join(settings.UPLOADS_PATH, self._primary_key)
         template = urllib.unquote_plus(template)
         template = to_mongo(template)
