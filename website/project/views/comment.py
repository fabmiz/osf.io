--- conflicted
+++ resolved
@@ -10,10 +10,6 @@
 from framework.postcommit_tasks.handlers import enqueue_postcommit_task
 from modularodm import Q
 
-<<<<<<< HEAD
-from framework.auth.decorators import must_be_logged_in
-=======
->>>>>>> 3ee579b4
 from framework.guid.model import Guid
 
 from website.addons.base.signals import file_updated
@@ -51,16 +47,11 @@
                 update_comment_node(guid, source_node, destination_node)
 
             if source['provider'] != destination['provider'] or source['provider'] != 'osfstorage':
-<<<<<<< HEAD
-                obj.referent = create_new_file(obj, source, destination, destination_node)
-                obj.save()
-=======
                 old_file = FileNode.load(obj.referent._id)
                 obj.referent = create_new_file(obj, source, destination, destination_node)
                 obj.save()
                 if old_file and not TrashedFileNode.load(old_file._id):
                     old_file.delete()
->>>>>>> 3ee579b4
 
 
 def create_new_file(obj, source, destination, destination_node):
