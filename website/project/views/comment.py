# -*- coding: utf-8 -*-
import pytz
from datetime import datetime
from flask import request
from modularodm import Q

from framework.auth.decorators import must_be_logged_in
from framework.guid.model import Guid

from website.addons.base.signals import file_updated
from website.files.models import FileNode
from website.notifications.constants import PROVIDERS
from website.notifications.emails import notify
from website.models import Comment
from website.project.decorators import must_be_contributor_or_public
from website.project.model import Node
from website.project.signals import comment_added
<<<<<<< HEAD
import markdown
=======
from website import settings
>>>>>>> 4abe99a2


@file_updated.connect
def update_file_guid_referent(self, node, event_type, payload, user=None):
    if event_type == 'addon_file_moved' or event_type == 'addon_file_renamed':
        source = payload['source']
        destination = payload['destination']
        source_node = Node.load(source['node']['_id'])
        destination_node = node
        file_guids = FileNode.resolve_class(source['provider'], FileNode.ANY).get_file_guids(
            materialized_path=source['materialized'] if source['provider'] != 'osfstorage' else source['path'],
            provider=source['provider'],
            node=source_node)

        if event_type == 'addon_file_renamed' and source['provider'] in settings.ADDONS_BASED_ON_IDS:
            return
        if event_type == 'addon_file_moved' and (source['provider'] == destination['provider'] and
                                                 source['provider'] in settings.ADDONS_BASED_ON_IDS) and source_node == destination_node:
            return

        for guid in file_guids:
            obj = Guid.load(guid)
            if source_node != destination_node and Comment.find(Q('root_target', 'eq', guid)).count() != 0:
                update_comment_node(guid, source_node, destination_node)

            if source['provider'] != destination['provider'] or source['provider'] != 'osfstorage':
                obj.referent = create_new_file(obj, source, destination, destination_node)
                obj.save()


def create_new_file(obj, source, destination, destination_node):
    if not source['path'].endswith('/'):
        data = dict(destination)
        new_file = FileNode.resolve_class(destination['provider'], FileNode.FILE).get_or_create(destination_node, destination['path'])
        if destination['provider'] != 'osfstorage':
            new_file.update(revision=None, data=data)
    else:
        new_file = find_and_create_file_from_metadata(destination.get('children', []), source, destination, destination_node, obj)
        if not new_file:
            if source['provider'] == 'box':
                new_path = obj.referent.path
            else:
                new_path = obj.referent.materialized_path.replace(source['materialized'], destination['materialized'])
            new_file = FileNode.resolve_class(destination['provider'], FileNode.FILE).get_or_create(destination_node, new_path)
            new_file.name = new_path.split('/')[-1]
            new_file.materialized_path = new_path
            new_file.save()
    return new_file


def find_and_create_file_from_metadata(children, source, destination, destination_node, obj):
    """ Given a Guid obj, recursively search for the metadata of its referent (a file obj)
    in the waterbutler response. If found, create a new addon FileNode with that metadata
    and return the new file.
    """
    for item in children:
        if item['kind'] == 'folder':
            return find_and_create_file_from_metadata(item.get('children', []), source, destination, destination_node, obj)
        elif item['kind'] == 'file' and item['materialized'].replace(destination['materialized'], source['materialized']) == obj.referent.materialized_path:
            data = dict(item)
            new_file = FileNode.resolve_class(destination['provider'], FileNode.FILE).get_or_create(destination_node, item['path'])
            if destination['provider'] != 'osfstorage':
                new_file.update(revision=None, data=data)
            return new_file


def update_comment_node(root_target_id, source_node, destination_node):
    Comment.update(Q('root_target', 'eq', root_target_id), data={'node': destination_node})
    source_node.save()
    destination_node.save()


@comment_added.connect
def send_comment_added_notification(comment, auth):
    node = comment.node
    target = comment.target

    context = dict(
        gravatar_url=auth.user.profile_image_url(),
        content=markdown.markdown(comment.content, ['del_ins', 'markdown.extensions.tables', 'markdown.extensions.fenced_code']),
        page_type='file' if comment.page == Comment.FILES else node.project_or_component,
        page_title=comment.root_target.referent.name if comment.page == Comment.FILES else '',
        provider=PROVIDERS[comment.root_target.referent.provider] if comment.page == Comment.FILES else '',
        target_user=target.referent.user if is_reply(target) else None,
        parent_comment=target.referent.content if is_reply(target) else "",
        url=comment.get_comment_page_url()
    )
    time_now = datetime.utcnow().replace(tzinfo=pytz.utc)
    sent_subscribers = notify(
        event="comments",
        user=auth.user,
        node=node,
        timestamp=time_now,
        **context
    )

    if is_reply(target):
        if target.referent.user and target.referent.user not in sent_subscribers:
            notify(
                event='comment_replies',
                user=auth.user,
                node=node,
                timestamp=time_now,
                **context
            )


def is_reply(target):
    return isinstance(target.referent, Comment)


def _update_comments_timestamp(auth, node, page=Comment.OVERVIEW, root_id=None):
    if node.is_contributor(auth.user):
        user_timestamp = auth.user.comments_viewed_timestamp
        node_timestamp = user_timestamp.get(node._id, None)
        if not node_timestamp:
            user_timestamp[node._id] = dict()
        timestamps = auth.user.comments_viewed_timestamp[node._id]

        # update node timestamp
        if page == Comment.OVERVIEW:
            timestamps[Comment.OVERVIEW] = datetime.utcnow()
            auth.user.save()
            return {node._id: auth.user.comments_viewed_timestamp[node._id][Comment.OVERVIEW].isoformat()}

        # set up timestamp dictionary for files page
        if not timestamps.get(page, None):
            timestamps[page] = dict()

        # if updating timestamp on a specific file page
        timestamps[page][root_id] = datetime.utcnow()
        auth.user.save()
        return {node._id: auth.user.comments_viewed_timestamp[node._id][page][root_id].isoformat()}
    else:
        return {}

@must_be_logged_in
@must_be_contributor_or_public
def update_comments_timestamp(auth, node, **kwargs):
    timestamp_info = request.get_json()
    page = timestamp_info.get('page')
    root_id = timestamp_info.get('rootId')
    return _update_comments_timestamp(auth, node, page, root_id)<|MERGE_RESOLUTION|>--- conflicted
+++ resolved
@@ -1,5 +1,6 @@
 # -*- coding: utf-8 -*-
 import pytz
+import markdown
 from datetime import datetime
 from flask import request
 from modularodm import Q
@@ -15,11 +16,7 @@
 from website.project.decorators import must_be_contributor_or_public
 from website.project.model import Node
 from website.project.signals import comment_added
-<<<<<<< HEAD
-import markdown
-=======
 from website import settings
->>>>>>> 4abe99a2
 
 
 @file_updated.connect
