--- conflicted
+++ resolved
@@ -20,16 +20,13 @@
 from website.filters import gravatar
 from website.models import Node
 from website.profile import utils
-<<<<<<< HEAD
 from website.util import web_url_for
-=======
 from website.util.permissions import expand_permissions
 
 from website.project.decorators import (
     must_not_be_registration, must_be_valid_project, must_be_contributor,
     must_have_permission,
 )
->>>>>>> bdc338d7
 
 
 logger = logging.getLogger(__name__)
