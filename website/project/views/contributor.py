# -*- coding: utf-8 -*-

import httplib as http

from flask import request
from django.core.exceptions import ValidationError
from django.utils import timezone

from framework import forms, status
from framework.auth import cas
from framework.auth.core import get_user, generate_verification_key
from framework.auth.decorators import block_bing_preview, collect_auth, must_be_logged_in
from framework.auth.forms import PasswordForm, SetEmailAndPasswordForm
from framework.auth.signals import user_registered
from framework.auth.utils import validate_email, validate_recaptcha
from framework.exceptions import HTTPError
from framework.flask import redirect  # VOL-aware redirect
from framework.sessions import session
from framework.transactions.handlers import no_auto_transaction
from framework.utils import get_timestamp, throttle_period_expired
from osf.models import AbstractNode, OSFGroup, OSFUser, Preprint, PreprintProvider, RecentlyAddedContributor
from osf.utils import sanitize
from osf.utils.permissions import ADMIN
from website import mails, language, settings
from website.notifications.utils import check_if_all_global_subscriptions_are_none
from website.profile import utils as profile_utils
from website.project.decorators import (must_have_permission, must_be_valid_project, must_not_be_registration,
                                        must_be_contributor_or_public, must_be_contributor)
from website.project.views.node import serialize_preprints
from website.project.model import has_anonymous_link
from website.project.signals import unreg_contributor_added, contributor_added
from website.util import web_url_for, is_json_request
from website.exceptions import NodeStateError


@collect_auth
@must_be_valid_project(retractions_valid=True)
def get_node_contributors_abbrev(auth, node, **kwargs):
    anonymous = has_anonymous_link(node, auth)
    formatter = 'surname'
    max_count = kwargs.get('max_count', 3)
    if 'user_ids' in kwargs:
        users = [
            OSFUser.load(user_id) for user_id in kwargs['user_ids']
            if node.contributor_set.filter(user__guid__guid=user_id).exists()
        ]
    else:
        users = node.visible_contributors

    if anonymous or not node.can_view(auth):
        raise HTTPError(http.FORBIDDEN)

    contributors = []

    n_contributors = len(users)
    others_count = ''

    for index, user in enumerate(users[:max_count]):

        if index == max_count - 1 and len(users) > max_count:
            separator = ' &'
            others_count = str(n_contributors - 3)
        elif index == len(users) - 1:
            separator = ''
        elif index == len(users) - 2:
            separator = ' &'
        else:
            separator = ','
        contributor = user.get_summary(formatter)
        contributor['user_id'] = user._primary_key
        contributor['separator'] = separator

        contributors.append(contributor)

    return {
        'contributors': contributors,
        'others_count': others_count,
    }


@collect_auth
@must_be_valid_project(retractions_valid=True)
def get_contributors(auth, node, **kwargs):

    # Can set limit to only receive a specified number of contributors in a call to this route
    if request.args.get('limit'):
        try:
            limit = int(request.args['limit'])
        except ValueError:
            raise HTTPError(http.BAD_REQUEST, data=dict(
                message_long='Invalid value for "limit": {}'.format(request.args['limit'])
            ))
    else:
        limit = None

    anonymous = has_anonymous_link(node, auth)

    if anonymous or not node.can_view(auth):
        raise HTTPError(http.FORBIDDEN)

    # Limit is either an int or None:
    # if int, contribs list is sliced to specified length
    # if None, contribs list is not sliced
    contribs = profile_utils.serialize_contributors(
        node.visible_contributors[0:limit],
        node=node,
    )

    # Will either return just contributor list or contributor list + 'more' element
    if limit:
        return {
            'contributors': contribs,
            'more': max(0, len(node.visible_contributors) - limit)
        }
    else:
        return {'contributors': contribs}


@must_be_logged_in
@must_be_valid_project
def get_contributors_from_parent(auth, node, **kwargs):

    parent = node.parent_node

    if not parent:
        raise HTTPError(http.BAD_REQUEST)

    if not node.can_view(auth):
        raise HTTPError(http.FORBIDDEN)

    contribs = [
        profile_utils.add_contributor_json(contrib, node=node)
        for contrib in parent.contributors if contrib not in node.contributors
    ]

    return {'contributors': contribs}


def deserialize_contributors(node, user_dicts, auth, validate=False):
    """View helper that returns a list of User objects from a list of
    serialized users (dicts). The users in the list may be registered or
    unregistered users.

    e.g. ``[{'id': 'abc123', 'registered': True, 'fullname': ..},
            {'id': None, 'registered': False, 'fullname'...},
            {'id': '123ab', 'registered': False, 'fullname': ...}]

    If a dict represents an unregistered user without an ID, creates a new
    unregistered User record.

    :param Node node: The node to add contributors to
    :param list(dict) user_dicts: List of serialized users in the format above.
    :param Auth auth:
    :param bool validate: Whether to validate and sanitize fields (if necessary)
    """

    # Add the registered contributors
    contribs = []
    for contrib_dict in user_dicts:
        fullname = contrib_dict['fullname']
        visible = contrib_dict['visible']
        email = contrib_dict.get('email')

        if validate is True:
            # Validate and sanitize inputs as needed. Email will raise error if invalid.
            # TODO Edge case bug: validation and saving are performed in same loop, so all in list
            # up to the invalid entry will be saved. (communicate to the user what needs to be retried)
            fullname = sanitize.strip_html(fullname)
            if not fullname:
                raise ValidationError('Full name field cannot be empty')
            if email:
                validate_email(email)  # Will raise a ValidationError if email invalid

        if contrib_dict['id']:
            contributor = OSFUser.load(contrib_dict['id'])
        else:
            try:
                contributor = OSFUser.create_unregistered(
                    fullname=fullname,
                    email=email)
                contributor.save()
            except ValidationError:
                ## FIXME: This suppresses an exception if ID not found & new validation fails; get_user will return None
                contributor = get_user(email=email)

        # Add unclaimed record if necessary
        if not contributor.is_registered:
            contributor.add_unclaimed_record(node, referrer=auth.user,
                given_name=fullname,
                email=email)
            contributor.save()

        contribs.append({
            'user': contributor,
            'visible': visible,
            'permissions': contrib_dict.get('permission')
        })
    return contribs


@unreg_contributor_added.connect
def finalize_invitation(node, contributor, auth, email_template='default'):
    try:
        record = contributor.get_unclaimed_record(node._primary_key)
    except ValueError:
        pass
    else:
        if record['email']:
            send_claim_email(record['email'], contributor, node, notify=True, email_template=email_template)


@must_be_valid_project
@must_have_permission(ADMIN)
@must_not_be_registration
def project_contributors_post(auth, node, **kwargs):
    """ Add contributors to a node. """
    user_dicts = request.json.get('users')
    node_ids = request.json.get('node_ids')
    if node._id in node_ids:
        node_ids.remove(node._id)

    if user_dicts is None or node_ids is None:
        raise HTTPError(http.BAD_REQUEST)

    # Prepare input data for `Node::add_contributors`
    try:
        contribs = deserialize_contributors(node, user_dicts, auth=auth, validate=True)
    except ValidationError as e:
        return {'status': 400, 'message': e.message}, 400

    try:
        node.add_contributors(contributors=contribs, auth=auth)
    except NodeStateError as e:
        return {'status': 400, 'message': e.args[0]}, 400

    node.save()

    # Disconnect listener to avoid multiple invite emails
    unreg_contributor_added.disconnect(finalize_invitation)

    for child_id in node_ids:
        child = AbstractNode.load(child_id)
        # Only email unreg users once
        try:
            child_contribs = deserialize_contributors(
                child, user_dicts, auth=auth, validate=True
            )
        except ValidationError as e:
            return {'status': 400, 'message': e.message}, 400

        child.add_contributors(contributors=child_contribs, auth=auth)
        child.save()
    # Reconnect listeners
    unreg_contributor_added.connect(finalize_invitation)

    return {
        'status': 'success',
        'contributors': profile_utils.serialize_contributors(
            node.visible_contributors,
            node=node,
        )
    }, 201


@no_auto_transaction
@must_be_valid_project  # injects project
@must_have_permission(ADMIN)
@must_not_be_registration
def project_manage_contributors(auth, node, **kwargs):
    """Reorder and remove contributors.

    :param Auth auth: Consolidated authorization
    :param-json list contributors: Ordered list of contributors represented as
        dictionaries of the form:
        {'id': <id>, 'permission': <One of 'read', 'write', 'admin'>}
    :raises: HTTPError(400) if contributors to be removed are not in list
        or if no admin users would remain after changes were applied

    """
    contributors = request.json.get('contributors')

    # Update permissions and order
    try:
        node.manage_contributors(contributors, auth=auth, save=True)
    except (ValueError, NodeStateError) as error:
        raise HTTPError(http.BAD_REQUEST, data={'message_long': error.args[0]})

    # If user has removed herself from project, alert; redirect to
    # node summary if node is public, else to user's dashboard page
    if not node.is_contributor_or_group_member(auth.user):
        status.push_status_message(
            'You have removed yourself as a contributor from this project',
            kind='success',
            trust=False
        )
        if node.is_public:
            return {'redirectUrl': node.url}
        return {'redirectUrl': web_url_for('dashboard')}
    # Else if user has revoked her admin permissions, alert and stay on
    # current page
    if not node.has_permission(auth.user, ADMIN):
        status.push_status_message(
            'You have removed your administrative privileges for this project',
            kind='success',
            trust=False
        )
    # Else stay on current page
    return {}


@must_be_valid_project  # returns project
@must_be_contributor
@must_not_be_registration
def project_remove_contributor(auth, **kwargs):
    """Remove a contributor from a list of nodes.

    :param Auth auth: Consolidated authorization
    :raises: HTTPError(400) if contributors to be removed are not in list
        or if no admin users would remain after changes were applied

    """
    contributor_id = request.get_json()['contributorID']
    node_ids = request.get_json()['nodeIDs']
    contributor = OSFUser.load(contributor_id)
    if contributor is None:
        raise HTTPError(http.BAD_REQUEST, data={'message_long': 'Contributor not found.'})
    redirect_url = {}
    parent_id = node_ids[0]
    for node_id in node_ids:
        # Update permissions and order
        node = AbstractNode.load(node_id)

        # Forbidden unless user is removing herself
        if not node.has_permission(auth.user, 'admin'):
            if auth.user != contributor:
                raise HTTPError(http.FORBIDDEN)

        if node.visible_contributors.count() == 1 \
                and node.visible_contributors[0] == contributor:
            raise HTTPError(http.FORBIDDEN, data={
                'message_long': 'Must have at least one bibliographic contributor'
            })

        nodes_removed = node.remove_contributor(contributor, auth=auth)
        # remove_contributor returns false if there is not one admin or visible contributor left after the move.
        if not nodes_removed:
            raise HTTPError(http.BAD_REQUEST, data={
                'message_long': 'Could not remove contributor.'})

        # On parent node, if user has removed herself from project, alert; redirect to
        # node summary if node is public, else to user's dashboard page
        if not node.is_contributor_or_group_member(auth.user) and node_id == parent_id:
            status.push_status_message(
                'You have removed yourself as a contributor from this project',
                kind='success',
                trust=False,
                id='remove_self_contrib'
            )
            if node.is_public:
                redirect_url = {'redirectUrl': node.url}
            else:
                redirect_url = {'redirectUrl': web_url_for('dashboard')}
    return redirect_url


# TODO: consider moving this into utils
def send_claim_registered_email(claimer, unclaimed_user, node, throttle=24 * 3600):
    """
    A registered user claiming the unclaimed user account as an contributor to a project.
    Send an email for claiming the account to the referrer and notify the claimer.

    :param claimer: the claimer
    :param unclaimed_user: the user account to claim
    :param node: the project node where the user account is claimed
    :param throttle: the time period in seconds before another claim for the account can be made
    :return:
    :raise: http.BAD_REQUEST
    """

    unclaimed_record = unclaimed_user.get_unclaimed_record(node._primary_key)

    # check throttle
    timestamp = unclaimed_record.get('last_sent')
    if not throttle_period_expired(timestamp, throttle):
        raise HTTPError(http.BAD_REQUEST, data=dict(
            message_long='User account can only be claimed with an existing user once every 24 hours'
        ))

    # roll the valid token for each email, thus user cannot change email and approve a different email address
    verification_key = generate_verification_key(verification_type='claim')
    unclaimed_record['token'] = verification_key['token']
    unclaimed_record['expires'] = verification_key['expires']
    unclaimed_record['claimer_email'] = claimer.username
    unclaimed_user.save()

    referrer = OSFUser.load(unclaimed_record['referrer_id'])
    claim_url = web_url_for(
        'claim_user_registered',
        uid=unclaimed_user._primary_key,
        pid=node._primary_key,
        token=unclaimed_record['token'],
        _external=True,
    )

    # Send mail to referrer, telling them to forward verification link to claimer
    mails.send_mail(
        referrer.username,
        mails.FORWARD_INVITE_REGISTERED,
        user=unclaimed_user,
        referrer=referrer,
        node=node,
        claim_url=claim_url,
        fullname=unclaimed_record['name'],
        can_change_preferences=False,
        osf_contact_email=settings.OSF_CONTACT_EMAIL,
    )
    unclaimed_record['last_sent'] = get_timestamp()
    unclaimed_user.save()

    # Send mail to claimer, telling them to wait for referrer
    mails.send_mail(
        claimer.username,
        mails.PENDING_VERIFICATION_REGISTERED,
        fullname=claimer.fullname,
        referrer=referrer,
        node=node,
        can_change_preferences=False,
        osf_contact_email=settings.OSF_CONTACT_EMAIL,
    )


# TODO: consider moving this into utils
def send_claim_email(email, unclaimed_user, node, notify=True, throttle=24 * 3600, email_template='default'):
    """
    Unregistered user claiming a user account as an contributor to a project. Send an email for claiming the account.
    Either sends to the given email or the referrer's email, depending on the email address provided.

    :param str email: The address given in the claim user form
    :param User unclaimed_user: The User record to claim.
    :param Node node: The node where the user claimed their account.
    :param bool notify: If True and an email is sent to the referrer, an email
        will also be sent to the invited user about their pending verification.
    :param int throttle: Time period (in seconds) after the referrer is
        emailed during which the referrer will not be emailed again.
    :param str email_template: the email template to use
    :return
    :raise http.BAD_REQUEST

    """

    claimer_email = email.lower().strip()
    unclaimed_record = unclaimed_user.get_unclaimed_record(node._primary_key)
    referrer = OSFUser.load(unclaimed_record['referrer_id'])
    claim_url = unclaimed_user.get_claim_url(node._primary_key, external=True)

    # Option 1:
    #   When adding the contributor, the referrer provides both name and email.
    #   The given email is the same provided by user, just send to that email.
    preprint_provider = None
    logo = None
    if unclaimed_record.get('email') == claimer_email:
        # check email template for branded preprints
        if email_template == 'preprint':
            email_template, preprint_provider = find_preprint_provider(node)
            if not email_template or not preprint_provider:
                return
            mail_tpl = getattr(mails, 'INVITE_PREPRINT')(email_template, preprint_provider)
            if preprint_provider._id == 'osf':
                logo = settings.OSF_PREPRINTS_LOGO
            else:
                logo = preprint_provider._id
        else:
            mail_tpl = getattr(mails, 'INVITE_DEFAULT'.format(email_template.upper()))

        to_addr = claimer_email
        unclaimed_record['claimer_email'] = claimer_email
        unclaimed_user.save()
    # Option 2:
    # TODO: [new improvement ticket] this option is disabled from preprint but still available on the project page
    #   When adding the contributor, the referred only provides the name.
    #   The account is later claimed by some one who provides the email.
    #   Send email to the referrer and ask her/him to forward the email to the user.
    else:
        # check throttle
        timestamp = unclaimed_record.get('last_sent')
        if not throttle_period_expired(timestamp, throttle):
            raise HTTPError(http.BAD_REQUEST, data=dict(
                message_long='User account can only be claimed with an existing user once every 24 hours'
            ))
        # roll the valid token for each email, thus user cannot change email and approve a different email address
        verification_key = generate_verification_key(verification_type='claim')
        unclaimed_record['last_sent'] = get_timestamp()
        unclaimed_record['token'] = verification_key['token']
        unclaimed_record['expires'] = verification_key['expires']
        unclaimed_record['claimer_email'] = claimer_email
        unclaimed_user.save()

        claim_url = unclaimed_user.get_claim_url(node._primary_key, external=True)
        # send an email to the invited user without `claim_url`
        if notify:
            pending_mail = mails.PENDING_VERIFICATION
            mails.send_mail(
                claimer_email,
                pending_mail,
                user=unclaimed_user,
                referrer=referrer,
                fullname=unclaimed_record['name'],
                node=node,
                can_change_preferences=False,
                osf_contact_email=settings.OSF_CONTACT_EMAIL,
            )
        mail_tpl = mails.FORWARD_INVITE
        to_addr = referrer.username

    # Send an email to the claimer (Option 1) or to the referrer (Option 2) with `claim_url`
    mails.send_mail(
        to_addr,
        mail_tpl,
        user=unclaimed_user,
        referrer=referrer,
        node=node,
        claim_url=claim_url,
        email=claimer_email,
        fullname=unclaimed_record['name'],
        branded_service=preprint_provider,
        can_change_preferences=False,
        logo=logo if logo else settings.OSF_LOGO,
        osf_contact_email=settings.OSF_CONTACT_EMAIL,
    )

    return to_addr


@contributor_added.connect
def notify_added_contributor(node, contributor, auth=None, throttle=None, email_template='default', *args, **kwargs):
    if email_template == 'false':
        return

    if hasattr(node, 'is_published') and not getattr(node, 'is_published'):
        return

    throttle = throttle or settings.CONTRIBUTOR_ADDED_EMAIL_THROTTLE
    # Email users for projects, or for components where they are not contributors on the parent node.
    if contributor.is_registered and (isinstance(node, Preprint) or
            (not node.parent_node or (node.parent_node and not node.parent_node.is_contributor(contributor)))):
        mimetype = 'html'
        preprint_provider = None
        logo = None
        if email_template == 'preprint':
            email_template, preprint_provider = find_preprint_provider(node)
            if not email_template or not preprint_provider:
                return
            email_template = getattr(mails, 'CONTRIBUTOR_ADDED_PREPRINT')(email_template, preprint_provider)
            if preprint_provider._id == 'osf':
                logo = settings.OSF_PREPRINTS_LOGO
            else:
                logo = preprint_provider._id
        elif email_template == 'access_request':
            mimetype = 'html'
            email_template = getattr(mails, 'CONTRIBUTOR_ADDED_ACCESS_REQUEST'.format(email_template.upper()))
        elif node.has_linked_published_preprints:
            # Project holds supplemental materials for a published preprint
            email_template = getattr(mails, 'CONTRIBUTOR_ADDED_PREPRINT_NODE_FROM_OSF'.format(email_template.upper()))
            logo = settings.OSF_PREPRINTS_LOGO
        else:
            email_template = getattr(mails, 'CONTRIBUTOR_ADDED_DEFAULT'.format(email_template.upper()))

        contributor_record = contributor.contributor_added_email_records.get(node._id, {})
        if contributor_record:
            timestamp = contributor_record.get('last_sent', None)
            if timestamp:
                if not throttle_period_expired(timestamp, throttle):
                    return
        else:
            contributor.contributor_added_email_records[node._id] = {}

        mails.send_mail(
            contributor.username,
            email_template,
            mimetype=mimetype,
            user=contributor,
            node=node,
            referrer_name=auth.user.fullname if auth else '',
            all_global_subscriptions_none=check_if_all_global_subscriptions_are_none(contributor),
            branded_service=preprint_provider,
            can_change_preferences=False,
            logo=logo if logo else settings.OSF_LOGO,
            osf_contact_email=settings.OSF_CONTACT_EMAIL,
            published_preprints=[] if isinstance(node, Preprint) else serialize_preprints(node, user=None)
        )

        contributor.contributor_added_email_records[node._id]['last_sent'] = get_timestamp()
        contributor.save()

    elif not contributor.is_registered:
        unreg_contributor_added.send(node, contributor=contributor, auth=auth, email_template=email_template)

@contributor_added.connect
def add_recently_added_contributor(node, contributor, auth=None, *args, **kwargs):
    if isinstance(node, Preprint):
        return
    MAX_RECENT_LENGTH = 15
    # Add contributor to recently added list for user
    if auth is not None:
        user = auth.user
        recently_added_contributor_obj, created = RecentlyAddedContributor.objects.get_or_create(
            user=user,
            contributor=contributor
        )
        recently_added_contributor_obj.date_added = timezone.now()
        recently_added_contributor_obj.save()
        count = user.recently_added.count()
        if count > MAX_RECENT_LENGTH:
            difference = count - MAX_RECENT_LENGTH
            for each in user.recentlyaddedcontributor_set.order_by('date_added')[:difference]:
                each.delete()

    # If there are pending access requests for this user, mark them as accepted
    pending_access_requests_for_user = node.requests.filter(creator=contributor, machine_state='pending')
    if pending_access_requests_for_user.exists():
        permissions = kwargs.get('permissions') or node.DEFAULT_CONTRIBUTOR_PERMISSIONS
        pending_access_requests_for_user.get().run_accept(contributor, comment='', permissions=permissions)


def find_preprint_provider(node):
    """
    Given a node, find the preprint and the service provider.

    :param node: the node to which a contributer or preprint author is added
    :return: tuple containing the type of email template (osf or branded) and the preprint provider
    """

    try:
        preprint = node if isinstance(node, Preprint) else Preprint.objects.get(node=node)
        provider = preprint.provider
        email_template = 'osf' if provider._id == 'osf' else 'branded'
        return email_template, provider
    except Preprint.DoesNotExist:
        return None, None


def verify_claim_token(user, token, pid):
    """View helper that checks that a claim token for a given user and node ID
    is valid. If not valid, throws an error with custom error messages.
    """
    # if token is invalid, throw an error
    if not user.verify_claim_token(token=token, project_id=pid):
        if user.is_registered:
            error_data = {
                'message_short': 'User has already been claimed.',
                'message_long': 'Please <a href="/login/">log in</a> to continue.'}
            raise HTTPError(400, data=error_data)
        else:
            return False
    return True


def check_external_auth(user):
    if user:
        return not user.has_usable_password() and (
            'VERIFIED' in sum([each.values() for each in user.external_identity.values()], [])
        )
    return False


@block_bing_preview
@collect_auth
<<<<<<< HEAD
@must_be_valid_project(groups_valid=True)
=======
@must_be_valid_project(preprints_valid=True)
>>>>>>> 0f3240f9
def claim_user_registered(auth, node, **kwargs):
    """
    View that prompts user to enter their password in order to claim being a contributor on a project.
    A user must be logged in.
    """

    current_user = auth.user

    sign_out_url = cas.get_logout_url(service_url=cas.get_login_url(service_url=request.url))
    if not current_user:
        return redirect(sign_out_url)

    # Logged in user should not be a contributor the project
    if hasattr(node, 'is_contributor') and node.is_contributor(current_user):
        data = {
            'message_short': 'Already a contributor',
            'message_long': ('The logged-in user is already a contributor to this '
                'project. Would you like to <a href="{}">log out</a>?').format(sign_out_url)
        }
        raise HTTPError(http.BAD_REQUEST, data=data)

    # Logged in user is already a member of the OSF Group
    if hasattr(node, 'is_member') and node.is_member(current_user):
        data = {
            'message_short': 'Already a member',
            'message_long': ('The logged-in user is already a member of this OSF Group. '
                'Would you like to <a href="{}">log out</a>?').format(sign_out_url)
        }
        raise HTTPError(http.BAD_REQUEST, data=data)

    uid, pid, token = kwargs['uid'], kwargs['pid'], kwargs['token']
    unreg_user = OSFUser.load(uid)
    if not verify_claim_token(unreg_user, token, pid=node._primary_key):
        error_data = {
            'message_short': 'Invalid url.',
            'message_long': 'The token in the URL is invalid or has expired.'
        }
        raise HTTPError(http.BAD_REQUEST, data=error_data)

    # Store the unreg_user data on the session in case the user registers
    # a new account
    session.data['unreg_user'] = {
        'uid': uid, 'pid': pid, 'token': token
    }
    session.save()

    # If a user is already validated though external auth, it is OK to claim
    should_claim = check_external_auth(auth.user)
    form = PasswordForm(request.form)
    if request.method == 'POST':
        if form.validate():
            if current_user.check_password(form.password.data):
                should_claim = True
            else:
                status.push_status_message(language.LOGIN_FAILED, kind='warning', trust=False)
        else:
            forms.push_errors_to_status(form.errors)
    if should_claim:
        node.replace_contributor(old=unreg_user, new=current_user)
        node.save()
        if isinstance(node, OSFGroup):
            status.push_status_message(
                'You are now a member of this OSFGroup.',
                kind='success',
                trust=False
            )
        else:
            status.push_status_message(
                'You are now a contributor to this project.',
                kind='success',
                trust=False
            )
        return redirect(node.url)
    if is_json_request():
        form_ret = forms.utils.jsonify(form)
        user_ret = profile_utils.serialize_user(current_user, full=False)
    else:
        form_ret = form
        user_ret = current_user
    return {
        'form': form_ret,
        'user': user_ret,
        'signOutUrl': sign_out_url
    }


@user_registered.connect
def replace_unclaimed_user_with_registered(user):
    """Listens for the user_registered signal. If unreg_user is stored in the
    session, then the current user is trying to claim themselves as a contributor.
    Replaces the old, unregistered contributor with the newly registered
    account.

    """
    unreg_user_info = session.data.get('unreg_user')
    if unreg_user_info:
        unreg_user = OSFUser.load(unreg_user_info['uid'])
        pid = unreg_user_info['pid']
        node = AbstractNode.load(pid)
        node.replace_contributor(old=unreg_user, new=user)
        node.save()
        status.push_status_message(
            'Successfully claimed contributor.', kind='success', trust=False)


@block_bing_preview
@collect_auth
def claim_user_form(auth, **kwargs):
    """
    View for rendering the set password page for a claimed user.
    Must have ``token`` as a querystring argument.
    Renders the set password form, validates it, and sets the user's password.
    HTTP Method: GET, POST
    """

    uid, pid = kwargs['uid'], kwargs['pid']
    token = request.form.get('token') or request.args.get('token')
    user = OSFUser.load(uid)

    # If unregistered user is not in database, or url bears an invalid token raise HTTP 400 error
    if not user or not verify_claim_token(user, token, pid):
        error_data = {
            'message_short': 'Invalid url.',
            'message_long': 'Claim user does not exists, the token in the URL is invalid or has expired.'
        }
        raise HTTPError(http.BAD_REQUEST, data=error_data)

    # If user is logged in, redirect to 're-enter password' page
    if auth.logged_in:
        return redirect(web_url_for('claim_user_registered',
            uid=uid, pid=pid, token=token))

    unclaimed_record = user.unclaimed_records[pid]
    user.fullname = unclaimed_record['name']
    user.update_guessed_names()
    # The email can be the original referrer email if no claimer email has been specified.
    claimer_email = unclaimed_record.get('claimer_email') or unclaimed_record.get('email')
    # If there is a registered user with this email, redirect to 're-enter password' page
    try:
        user_from_email = OSFUser.objects.get(emails__address=claimer_email.lower().strip()) if claimer_email else None
    except OSFUser.DoesNotExist:
        user_from_email = None
    if user_from_email and user_from_email.is_registered:
        return redirect(web_url_for('claim_user_registered', uid=uid, pid=pid, token=token))

    form = SetEmailAndPasswordForm(request.form, token=token)
    if request.method == 'POST':
        if not form.validate():
            forms.push_errors_to_status(form.errors)
        elif settings.RECAPTCHA_SITE_KEY and not validate_recaptcha(request.form.get('g-recaptcha-response'), remote_ip=request.remote_addr):
            status.push_status_message('Invalid captcha supplied.', kind='error')
        else:
            username, password = claimer_email, form.password.data
            if not username:
                raise HTTPError(http.BAD_REQUEST, data=dict(
                    message_long='No email associated with this account. Please claim this '
                    'account on the project to which you were invited.'
                ))

            user.register(username=username, password=password, accepted_terms_of_service=form.accepted_terms_of_service.data)
            # Clear unclaimed records
            user.unclaimed_records = {}
            user.verification_key = generate_verification_key()
            user.save()
            # Authenticate user and redirect to project page
            status.push_status_message(language.CLAIMED_CONTRIBUTOR, kind='success', trust=True)
            # Redirect to CAS and authenticate the user with a verification key.
            provider = PreprintProvider.load(pid)
            redirect_url = None
            if provider:
                redirect_url = web_url_for('auth_login', next=provider.landing_url, _absolute=True)
            else:
                redirect_url = web_url_for('resolve_guid', guid=pid, _absolute=True)

            return redirect(cas.get_login_url(
                redirect_url,
                username=user.username,
                verification_key=user.verification_key
            ))

    return {
        'firstname': user.given_name,
        'email': claimer_email if claimer_email else '',
        'fullname': user.fullname,
        'form': forms.utils.jsonify(form) if is_json_request() else form,
        'osf_contact_email': settings.OSF_CONTACT_EMAIL,
    }


@must_be_valid_project
@must_have_permission(ADMIN)
@must_not_be_registration
def invite_contributor_post(node, **kwargs):
    """API view for inviting an unregistered user. Performs validation, but does not actually invite the user.

    Expects JSON arguments with 'fullname' (required) and email (not required).
    """
    fullname = request.json.get('fullname').strip()
    email = request.json.get('email')
    # Validate and sanitize inputs as needed. Email will raise error if invalid.
    fullname = sanitize.strip_html(fullname)
    if email:
        email = email.lower().strip()
        try:
            validate_email(email)
        except ValidationError as e:
            return {'status': 400, 'message': e.message}, 400

    if not fullname:
        return {'status': 400, 'message': 'Full name field cannot be empty'}, 400

    # Check if email is in the database
    user = get_user(email=email)
    if user:
        if node.is_contributor(user):
            msg = 'User with this email address is already a contributor to this project.'
            return {'status': 400, 'message': msg}, 400
        elif not user.is_confirmed:
            serialized = profile_utils.serialize_unregistered(fullname, email)
        else:
            serialized = profile_utils.add_contributor_json(user)
            # use correct display name
            serialized['fullname'] = fullname
            serialized['email'] = email
    else:
        # Create a placeholder
        serialized = profile_utils.serialize_unregistered(fullname, email)
    return {'status': 'success', 'contributor': serialized}


@must_be_contributor_or_public
def claim_user_post(node, **kwargs):
    """
    View for claiming a user from the X-editable form on a project page.

    :param node: the project node
    :return:
    """

    request_data = request.json

    # The unclaimed user
    unclaimed_user = OSFUser.load(request_data['pk'])
    unclaimed_data = unclaimed_user.get_unclaimed_record(node._primary_key)

    # Claimer is not logged in and submit her/his email through X-editable, stored in `request_data['value']`
    if 'value' in request_data:
        email = request_data['value'].lower().strip()
        claimer = get_user(email=email)
        # registered user
        if claimer and claimer.is_registered:
            send_claim_registered_email(claimer, unclaimed_user, node)
        # unregistered user
        else:
            send_claim_email(email, unclaimed_user, node, notify=True)
    # Claimer is logged in with confirmed identity stored in `request_data['claimerId']`
    elif 'claimerId' in request_data:
        claimer_id = request_data['claimerId']
        claimer = OSFUser.load(claimer_id)
        send_claim_registered_email(claimer, unclaimed_user, node)
        email = claimer.username
    else:
        raise HTTPError(http.BAD_REQUEST)

    return {
        'status': 'success',
        'email': email,
        'fullname': unclaimed_data['name']
    }<|MERGE_RESOLUTION|>--- conflicted
+++ resolved
@@ -665,11 +665,7 @@
 
 @block_bing_preview
 @collect_auth
-<<<<<<< HEAD
-@must_be_valid_project(groups_valid=True)
-=======
-@must_be_valid_project(preprints_valid=True)
->>>>>>> 0f3240f9
+@must_be_valid_project(preprints_valid=True, groups_valid=True)
 def claim_user_registered(auth, node, **kwargs):
     """
     View that prompts user to enter their password in order to claim being a contributor on a project.
