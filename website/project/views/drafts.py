import functools
import httplib as http
import itertools

import waffle
from operator import itemgetter

from dateutil.parser import parse as parse_date
<<<<<<< HEAD
from django.core.exceptions import ValidationError
=======
from django.db.models import Q
>>>>>>> be902614
from django.utils import timezone
from flask import request, redirect
import pytz

from framework.database import autoload
from framework.exceptions import HTTPError
from framework.status import push_status_message

from osf import features
from osf.utils.sanitize import strip_html
from osf.utils.permissions import ADMIN
from osf.utils.functional import rapply
from osf.models import NodeLog, RegistrationSchema, DraftRegistration, Sanction

from website.project.decorators import (
    must_be_valid_project,
    must_be_contributor_and_not_group_member,
    must_have_permission,
)
from website import language, settings
from website.ember_osf_web.decorators import ember_flag_is_active
from website.prereg import utils as prereg_utils
from website.project import utils as project_utils
from website.project.metadata.schemas import LATEST_SCHEMA_VERSION, METASCHEMA_ORDERING
from website.project.metadata.utils import serialize_meta_schema, serialize_draft_registration
from website.project.utils import serialize_node

autoload_draft = functools.partial(autoload, DraftRegistration, 'draft_id', 'draft')

def get_schema_or_fail(schema_name, schema_version):
    try:
        meta_schema = RegistrationSchema.objects.get(name=schema_name, schema_version=schema_version)
    except RegistrationSchema.DoesNotExist:
        raise HTTPError(http.NOT_FOUND, data=dict(
            message_long='No RegistrationSchema record matching that query could be found'
        ))
    return meta_schema

def must_be_branched_from_node(func):
    @autoload_draft
    @must_be_valid_project
    @functools.wraps(func)
    def wrapper(*args, **kwargs):
        node = kwargs['node']
        draft = kwargs['draft']
        if draft.deleted:
            raise HTTPError(http.GONE)
        if not draft.branched_from._id == node._id:
            raise HTTPError(
                http.BAD_REQUEST,
                data={
                    'message_short': 'Not a draft of this node',
                    'message_long': 'This draft registration is not created from the given node.'
                }
            )
        return func(*args, **kwargs)
    return wrapper

def validate_embargo_end_date(end_date_string, node):
    """
    Our reviewers have a window of time in which to review a draft reg. submission.
    If an embargo end_date that is within that window is at risk of causing
    validation errors down the line if the draft is approved and registered.

    The draft registration approval window is always greater than the time span
    for disallowed embargo end dates.

    :raises: HTTPError if end_date is less than the approval window or greater than the
    max embargo end date
    """
    end_date = parse_date(end_date_string, ignoretz=True).replace(tzinfo=pytz.utc)
    today = timezone.now()
    if (end_date - today) <= settings.DRAFT_REGISTRATION_APPROVAL_PERIOD:
        raise HTTPError(http.BAD_REQUEST, data={
            'message_short': 'Invalid embargo end date',
            'message_long': 'Embargo end date for this submission must be at least {0} days in the future.'.format(settings.DRAFT_REGISTRATION_APPROVAL_PERIOD)
        })
    elif not node._is_embargo_date_valid(end_date):
        max_end_date = today + settings.DRAFT_REGISTRATION_APPROVAL_PERIOD
        raise HTTPError(http.BAD_REQUEST, data={
            'message_short': 'Invalid embargo end date',
            'message_long': 'Embargo end date must on or before {0}.'.format(max_end_date.isoformat())
        })

def validate_registration_choice(registration_choice):
    if registration_choice not in ('embargo', 'immediate'):
        raise HTTPError(
            http.BAD_REQUEST,
            data={
                'message_short': "Invalid 'registrationChoice'",
                'message_long': "Values for 'registrationChoice' must be either 'embargo' or 'immediate'."
            }
        )

def check_draft_state(draft):
    registered_and_deleted = draft.registered_node and draft.registered_node.is_deleted
    if draft.registered_node and not registered_and_deleted:
        raise HTTPError(http.FORBIDDEN, data={
            'message_short': 'This draft has already been registered',
            'message_long': 'This draft has already been registered and cannot be modified.'
        })
    if draft.is_pending_review:
        raise HTTPError(http.FORBIDDEN, data={
            'message_short': 'This draft is pending review',
            'message_long': 'This draft is pending review and cannot be modified.'
        })
    if draft.requires_approval and draft.is_approved and (not registered_and_deleted):
        raise HTTPError(http.FORBIDDEN, data={
            'message_short': 'This draft has already been approved',
            'message_long': 'This draft has already been approved and cannot be modified.'
        })

@must_have_permission(ADMIN)
@must_be_contributor_and_not_group_member
@must_be_branched_from_node
def submit_draft_for_review(auth, node, draft, *args, **kwargs):
    """Submit for approvals and/or notifications

    :return: serialized registration
    :rtype: dict
    :raises: HTTPError if embargo end date is invalid
    """
    if waffle.switch_is_active(features.OSF_PREREGISTRATION):
        raise HTTPError(http.GONE, data={
            'message_short': 'The Prereg Challenge has ended',
            'message_long': 'The Prereg Challenge has ended. No new submissions are accepted at this time.'
        })

    json_data = request.get_json()
    if 'data' not in json_data:
        raise HTTPError(http.BAD_REQUEST, data=dict(message_long='Payload must include "data".'))
    data = json_data['data']
    if 'attributes' not in data:
        raise HTTPError(http.BAD_REQUEST, data=dict(message_long='Payload must include "data/attributes".'))
    attributes = data['attributes']
    meta = {}
    registration_choice = attributes['registration_choice']
    validate_registration_choice(registration_choice)
    if registration_choice == 'embargo':
        # Initiate embargo
        end_date_string = attributes['lift_embargo']
        validate_embargo_end_date(end_date_string, node)
        meta['embargo_end_date'] = end_date_string
    meta['registration_choice'] = registration_choice

    if draft.registered_node and not draft.registered_node.is_deleted:
        raise HTTPError(http.BAD_REQUEST, data=dict(message_long='This draft has already been registered, if you wish to '
                                                              'register it again or submit it for review please create '
                                                              'a new draft.'))

    # Don't allow resubmission unless submission was rejected
    if draft.approval and draft.approval.state != Sanction.REJECTED:
        raise HTTPError(http.CONFLICT, data=dict(message_long='Cannot resubmit previously submitted draft.'))

    draft.submit_for_review(
        initiated_by=auth.user,
        meta=meta,
        save=True
    )

    if prereg_utils.get_prereg_schema() == draft.registration_schema:

        node.add_log(
            action=NodeLog.PREREG_REGISTRATION_INITIATED,
            params={'node': node._primary_key},
            auth=auth,
            save=False
        )
        node.save()

    push_status_message(language.AFTER_SUBMIT_FOR_REVIEW,
                        kind='info',
                        trust=False,
                        id='registration_submitted')
    return {
        'data': {
            'links': {
                'html': node.web_url_for('node_registrations', _guid=True)
            }
        },
        'status': 'initiated',
    }, http.ACCEPTED

@must_have_permission(ADMIN)
@must_be_contributor_and_not_group_member
@must_be_branched_from_node
def draft_before_register_page(auth, node, draft, *args, **kwargs):
    """Allow the user to select an embargo period and confirm registration

    :return: serialized Node + DraftRegistration
    :rtype: dict
    """
    ret = serialize_node(node, auth, primary=True)

    ret['draft'] = serialize_draft_registration(draft, auth)
    return ret


@must_have_permission(ADMIN)
@must_be_branched_from_node
def get_draft_registration(auth, node, draft, *args, **kwargs):
    """Return a single draft registration

    :return: serialized draft registration
    :rtype: dict
    """
    return serialize_draft_registration(draft, auth), http.OK

@must_have_permission(ADMIN)
@must_be_valid_project
def get_draft_registrations(auth, node, *args, **kwargs):
    """List draft registrations for a node

    :return: serialized draft registrations
    :rtype: dict
    """
    #'updated': '2016-08-03T14:24:12Z'
    count = request.args.get('count', 100)
    drafts = itertools.islice(node.draft_registrations_active, 0, count)
    serialized_drafts = [serialize_draft_registration(d, auth) for d in drafts]
    sorted_serialized_drafts = sorted(serialized_drafts, key=itemgetter('updated'), reverse=True)
    return {
        'drafts': sorted_serialized_drafts
    }, http.OK

@must_have_permission(ADMIN)
@must_be_valid_project
@must_be_contributor_and_not_group_member
@ember_flag_is_active(features.EMBER_CREATE_DRAFT_REGISTRATION)
def new_draft_registration(auth, node, *args, **kwargs):
    """Create a new draft registration for the node

    :return: Redirect to the new draft's edit page
    :rtype: flask.redirect
    :raises: HTTPError
    """
    if node.is_registration:
        raise HTTPError(http.FORBIDDEN, data={
            'message_short': "Can't create draft",
            'message_long': 'Creating draft registrations on registered projects is not allowed.'
        })
    data = request.values

    schema_name = data.get('schema_name')
    if not schema_name:
        raise HTTPError(
            http.BAD_REQUEST,
            data={
                'message_short': 'Must specify a schema_name',
                'message_long': 'Please specify a schema_name'
            }
        )

    schema_version = data.get('schema_version', 2)

    meta_schema = get_schema_or_fail(schema_name, int(schema_version))
    draft = DraftRegistration.create_from_node(
        node,
        user=auth.user,
        schema=meta_schema,
        data={}
    )
    return redirect(node.web_url_for('edit_draft_registration_page', draft_id=draft._id, _guid=True))


@must_have_permission(ADMIN)
@must_be_contributor_and_not_group_member
@ember_flag_is_active(features.EMBER_EDIT_DRAFT_REGISTRATION)
@must_be_branched_from_node
def edit_draft_registration_page(auth, node, draft, **kwargs):
    """Draft registration editor

    :return: serialized DraftRegistration
    :rtype: dict
    """
    check_draft_state(draft)
    ret = project_utils.serialize_node(node, auth, primary=True)
    ret['draft'] = serialize_draft_registration(draft, auth)
    return ret

@must_have_permission(ADMIN)
@must_be_contributor_and_not_group_member
@must_be_branched_from_node
def update_draft_registration(auth, node, draft, *args, **kwargs):
    """Update an existing draft registration

    :return: serialized draft registration
    :rtype: dict
    :raises: HTTPError
    """
    check_draft_state(draft)
    data = request.get_json()

    schema_data = data.get('schema_data', {})
    schema_data = rapply(schema_data, strip_html)

    schema_name = data.get('schema_name')
    schema_version = data.get('schema_version', 1)
    if schema_name:
        meta_schema = get_schema_or_fail(schema_name, schema_version)
        existing_schema = draft.registration_schema
        if (existing_schema.name, existing_schema.schema_version) != (meta_schema.name, meta_schema.schema_version):
            draft.registration_schema = meta_schema

    draft.update_metadata(schema_data)
    draft.save()
    return serialize_draft_registration(draft, auth), http.OK

@must_have_permission(ADMIN)
@must_be_contributor_and_not_group_member
@must_be_branched_from_node
def delete_draft_registration(auth, node, draft, *args, **kwargs):
    """Permanently delete a draft registration

    :return: None
    :rtype: NoneType
    """
    if draft.registered_node and not draft.registered_node.is_deleted:
        raise HTTPError(
            http.FORBIDDEN,
            data={
                'message_short': 'Can\'t delete draft',
                'message_long': 'This draft has already been registered and cannot be deleted.'
            }
        )
    draft.deleted = timezone.now()
    draft.save(update_fields=['deleted'])
    return None, http.NO_CONTENT

def get_metaschemas(*args, **kwargs):
    """
    List metaschemas with which a draft registration may be created. Only fetch the newest version for each schema.

    :return: serialized metaschemas
    :rtype: dict
    """
    count = request.args.get('count', 100)
    include = request.args.get('include', 'latest')

    meta_schemas = RegistrationSchema.objects.filter(active=True)
    if include == 'latest':
        meta_schemas.filter(schema_version=LATEST_SCHEMA_VERSION)

    meta_schemas = sorted(meta_schemas, key=lambda x: METASCHEMA_ORDERING.index(x.name))

    return {
        'meta_schemas': [
            serialize_meta_schema(ms) for ms in meta_schemas[:count]
        ]
    }, http.OK<|MERGE_RESOLUTION|>--- conflicted
+++ resolved
@@ -6,11 +6,6 @@
 from operator import itemgetter
 
 from dateutil.parser import parse as parse_date
-<<<<<<< HEAD
-from django.core.exceptions import ValidationError
-=======
-from django.db.models import Q
->>>>>>> be902614
 from django.utils import timezone
 from flask import request, redirect
 import pytz
