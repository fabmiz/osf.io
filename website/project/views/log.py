--- conflicted
+++ resolved
@@ -43,13 +43,9 @@
         'params': log.params,
         # params['project'] contains node's parent ID or None; node is a
         # project if params['project'] is None
-<<<<<<< HEAD
-        'category': 'component' if log.params['project'] else 'project',
-=======
         'category': 'project'
             if node_to_use.category == 'project'
             else 'component',
->>>>>>> ecbfc937
         'date': log.date.strftime('%m/%d/%y %I:%M %p'),
         'contributors': [_render_log_contributor(contributor) for contributor in log.params.get('contributors', [])],
         'contributor': _render_log_contributor(log.params.get('contributor', {})),
