--- conflicted
+++ resolved
@@ -584,18 +584,10 @@
     push_status_message('Files are being copied to the newly created registration, and you will receive an email notification containing a link to the registration when the copying is finished.')
 
     return {
-<<<<<<< HEAD
-        'status': 'initiated',
-        'urls': {
-            'registrations': node.web_url_for('node_registrations')
-        }
-    }, http.CREATED
-=======
                'status': 'success',
                'result': register.url,
            }, http.CREATED
 
->>>>>>> a85f07a5
 
 @must_be_valid_project
 @must_have_permission(ADMIN)
