--- conflicted
+++ resolved
@@ -701,14 +701,10 @@
         for addon in node.get_addons():
             messages = addon.before_page_load(node, user) or []
             for message in messages:
-<<<<<<< HEAD
-                status.push_status_message(message, dismissible=False)
+                status.push_status_message(message, 'info', dismissible=False)
     n_unread_node = n_unread_comments(node, user, 'node')
     n_unread_files = n_unread_comments(node, user, 'files', check=check_files)
     n_unread_wiki = n_unread_comments(node, user, 'wiki')
-=======
-                status.push_status_message(message, 'info', dismissible=False)
->>>>>>> 9fd27cd1
     data = {
         'node': {
             'id': node._primary_key,
