# -*- coding: utf-8 -*-
import os
import logging
import httplib as http
import math
from collections import defaultdict
from itertools import islice

from flask import request
from django.apps import apps
from django.core.exceptions import ValidationError
from django.db.models import Q, OuterRef, Exists, Subquery

from framework import status
from framework.utils import iso8601format
from framework.auth.decorators import must_be_logged_in, collect_auth
from website.ember_osf_web.decorators import ember_flag_is_active
from framework.exceptions import HTTPError
from osf.models.nodelog import NodeLog
from api.base.utils import rapply

from website import language

from website.util import rubeus
from website.exceptions import NodeStateError
from website.project import new_node, new_private_link
from website.project.decorators import (
    must_be_contributor_or_public_but_not_anonymized,
    must_be_contributor_or_public,
    must_be_valid_project,
    must_have_permission,
    must_not_be_registration,
    must_not_be_retracted_registration,
)
from website.tokens import process_token_or_pass
from website.util.rubeus import collect_addon_js
from website.project.model import has_anonymous_link, NodeUpdateError, validate_title
from website.project.forms import NewNodeForm
from website.project.metadata.utils import serialize_meta_schemas
from osf.models import AbstractNode, Collection, Guid, PrivateLink, Contributor, Node, NodeRelation
from osf.models.contributor import get_contributor_permissions
from osf.models.licenses import serialize_node_license_record
from osf.utils.sanitize import strip_html
from osf.utils.permissions import ADMIN, READ, WRITE, CREATOR_PERMISSIONS
from website import settings
from website.views import find_bookmark_collection, validate_page_num
from website.views import serialize_node_summary
from website.profile import utils
from addons.mendeley.provider import MendeleyCitationsProvider
from addons.zotero.provider import ZoteroCitationsProvider
from addons.wiki.utils import serialize_wiki_widget
from addons.dataverse.utils import serialize_dataverse_widget
from addons.forward.utils import serialize_forward_widget

r_strip_html = lambda collection: rapply(collection, strip_html)
logger = logging.getLogger(__name__)

@must_be_valid_project
@must_have_permission(WRITE)
@must_not_be_registration
def edit_node(auth, node, **kwargs):
    post_data = request.json
    edited_field = post_data.get('name')
    value = post_data.get('value', '')

    new_val = None
    if edited_field == 'title':
        try:
            node.set_title(value, auth=auth)
        except ValidationError as e:
            raise HTTPError(
                http.BAD_REQUEST,
                data=dict(message_long=e.message)
            )
        new_val = node.title
    elif edited_field == 'description':
        node.set_description(value, auth=auth)
        new_val = node.description
    elif edited_field == 'category':
        node.category = new_val = value

    try:
        node.save()
    except ValidationError as e:
        raise HTTPError(
            http.BAD_REQUEST,
            data=dict(message_long=e.message)
        )
    return {
        'status': 'success',
        'newValue': new_val  # Used by x-editable  widget to reflect changes made by sanitizer
    }


##############################################################################
# New Project
##############################################################################


@must_be_logged_in
def project_new(**kwargs):
    return {}

@must_be_logged_in
def project_new_post(auth, **kwargs):
    user = auth.user

    data = request.get_json()
    title = strip_html(data.get('title'))
    title = title.strip()
    category = data.get('category', 'project')
    template = data.get('template')
    description = strip_html(data.get('description'))
    new_project = {}

    if template:
        original_node = AbstractNode.load(template)
        changes = {
            'title': title,
            'category': category,
            'template_node': original_node,
        }

        if description:
            changes['description'] = description

        project = original_node.use_as_template(
            auth=auth,
            changes={
                template: changes,
            }
        )

    else:
        try:
            project = new_node(category, title, user, description)
        except ValidationError as e:
            raise HTTPError(
                http.BAD_REQUEST,
                data=dict(message_long=e.message)
            )
        new_project = _view_project(project, auth)
    return {
        'projectUrl': project.url,
        'newNode': new_project['node'] if new_project else None
    }, http.CREATED


@must_be_logged_in
@must_be_valid_project
def project_new_from_template(auth, node, **kwargs):
    new_node = node.use_as_template(
        auth=auth,
        changes=dict(),
    )
    return {'url': new_node.url}, http.CREATED, None


##############################################################################
# New Node
##############################################################################

@must_be_valid_project
@must_have_permission(WRITE)
@must_not_be_registration
def project_new_node(auth, node, **kwargs):
    form = NewNodeForm(request.form)
    user = auth.user
    if form.validate():
        try:
            new_component = new_node(
                title=strip_html(form.title.data),
                user=user,
                category=form.category.data,
                parent=node,
            )
        except ValidationError as e:
            raise HTTPError(
                http.BAD_REQUEST,
                data=dict(message_long=e.message)
            )
        redirect_url = node.url
        message = (
            'Your component was created successfully. You can keep working on the project page below, '
            'or go to the new <u><a href={component_url}>component</a></u>.'
        ).format(component_url=new_component.url)
        if form.inherit_contributors.data and node.has_permission(user, WRITE):
            for contributor in node.contributors:
                perm = CREATOR_PERMISSIONS if contributor._id == user._id else node.get_permissions(contributor)
                if contributor._id == user._id and not contributor.is_registered:
                    new_component.add_unregistered_contributor(
                        fullname=contributor.fullname, email=contributor.email,
                        permissions=perm, auth=auth, existing_user=contributor
                    )
                else:
                    new_component.add_contributor(contributor, permissions=perm, auth=auth)

            new_component.save()
            redirect_url = new_component.url + 'contributors/'
            message = (
                'Your component was created successfully. You can edit the contributor permissions below, '
                'work on your <u><a href={component_url}>component</a></u> or return to the <u> '
                '<a href="{project_url}">project page</a></u>.'
            ).format(component_url=new_component.url, project_url=node.url)
        status.push_status_message(message, kind='info', trust=True)

        return {
            'status': 'success',
        }, 201, None, redirect_url
    else:
        # TODO: This function doesn't seem to exist anymore?
        status.push_errors_to_status(form.errors)
    raise HTTPError(http.BAD_REQUEST, redirect_url=node.url)


@must_be_logged_in
@must_be_valid_project
def project_before_fork(auth, node, **kwargs):
    user = auth.user

    prompts = node.callback('before_fork', user=user)

    if node.has_pointers_recursive:
        prompts.append(
            language.BEFORE_FORK_HAS_POINTERS.format(
                category=node.project_or_component
            )
        )

    return {'prompts': prompts}


@must_be_logged_in
@must_be_valid_project
def project_before_template(auth, node, **kwargs):
    prompts = []

    for addon in node.get_addons():
        if 'node' in addon.config.configs:
            if addon.to_json(auth.user)['addon_full_name']:
                prompts.append(addon.to_json(auth.user)['addon_full_name'])

    return {'prompts': prompts, 'isRegistration': node.is_registration}


@must_be_valid_project
@must_be_contributor_or_public_but_not_anonymized
@must_not_be_registration
@ember_flag_is_active('ember_project_registrations_page')
def node_registrations(auth, node, **kwargs):
    return _view_project(node, auth, primary=True, embed_registrations=True)


@must_be_valid_project
@must_be_contributor_or_public_but_not_anonymized
@must_not_be_retracted_registration
@ember_flag_is_active('ember_project_forks_page')
def node_forks(auth, node, **kwargs):
    return _view_project(node, auth, primary=True, embed_forks=True)


@must_be_valid_project
@must_not_be_retracted_registration
@must_be_logged_in
@must_have_permission(READ)
@ember_flag_is_active('ember_project_settings_page')
def node_setting(auth, node, **kwargs):

    auth.user.update_affiliated_institutions_by_email_domain()
    auth.user.save()
    ret = _view_project(node, auth, primary=True)

    ret['include_wiki_settings'] = node.include_wiki_settings(auth.user)
    ret['wiki_enabled'] = 'wiki' in node.get_addon_names()

    ret['comments'] = {
        'level': node.comment_level,
    }

    ret['categories'] = settings.NODE_CATEGORY_MAP
    ret['categories'].update({
        'project': 'Project'
    })

    return ret

@must_be_valid_project
@must_not_be_registration
@must_be_logged_in
@must_have_permission(WRITE)
def node_addons(auth, node, **kwargs):

    ret = _view_project(node, auth, primary=True)

    addon_settings = serialize_addons(node, auth)

    ret['addon_capabilities'] = settings.ADDON_CAPABILITIES

    # If an addon is default you cannot connect/disconnect so we don't have to load it.
    ret['addon_settings'] = [addon for addon in addon_settings]

    # Addons can have multiple categories, but we only want a set of unique ones being used.
    ret['addon_categories'] = set([item for addon in addon_settings for item in addon['categories']])

    # The page only needs to load enabled addons and it refreshes when a new addon is being enabled.
    ret['addon_js'] = collect_node_config_js([addon for addon in addon_settings if addon['enabled']])

    return ret


def serialize_addons(node, auth):

    addon_settings = []
    addons_available = [addon for addon in settings.ADDONS_AVAILABLE
                        if addon not in settings.SYSTEM_ADDED_ADDONS['node']
                        and addon.short_name not in ('wiki', 'forward', 'twofactor')]

    for addon in addons_available:
        addon_config = apps.get_app_config('addons_{}'.format(addon.short_name))
        config = addon_config.to_json()
        config['template_lookup'] = addon_config.template_lookup
        config['addon_icon_url'] = addon_config.icon_url
        config['node_settings_template'] = os.path.basename(addon_config.node_settings_template)
        config['addon_short_name'] = addon.short_name
        config['addon_full_name'] = addon.full_name
        config['categories'] = addon.categories
        config['enabled'] = node.has_addon(addon.short_name)
        config['default'] = addon.short_name in settings.ADDONS_DEFAULT

        if node.has_addon(addon.short_name):
            node_json = node.get_addon(addon.short_name).to_json(auth.user)
            config.update(node_json)

        addon_settings.append(config)

    addon_settings = sorted(addon_settings, key=lambda addon: addon['full_name'].lower())

    return addon_settings

def collect_node_config_js(addons):
    """Collect webpack bundles for each of the addons' node-cfg.js modules. Return
    the URLs for each of the JS modules to be included on the node addons config page.

    :param list addons: List of node's addon config records.
    """
    js_modules = []
    for addon in addons:
        source_path = os.path.join(
            settings.ADDON_PATH,
            addon['short_name'],
            'static',
            'node-cfg.js',
        )
        if os.path.exists(source_path):
            asset_path = os.path.join(
                '/',
                'static',
                'public',
                'js',
                addon['short_name'],
                'node-cfg.js',
            )
            js_modules.append(asset_path)

    return js_modules


@must_have_permission(WRITE)
@must_not_be_registration
def node_choose_addons(auth, node, **kwargs):
    node.config_addons(request.json, auth)


@must_be_valid_project
@must_not_be_retracted_registration
@must_have_permission(READ)
@ember_flag_is_active('ember_project_contributors_page')
def node_contributors(auth, node, **kwargs):
    ret = _view_project(node, auth, primary=True)
    ret['contributors'] = utils.serialize_contributors(node.contributors, node)
    ret['access_requests'] = utils.serialize_access_requests(node)
    ret['adminContributors'] = utils.serialize_contributors(node.parent_admin_contributors, node, admin=True)
    return ret


@must_have_permission(ADMIN)
def configure_comments(node, **kwargs):
    comment_level = request.json.get('commentLevel')
    if not comment_level:
        node.comment_level = None
    elif comment_level in ['public', 'private']:
        node.comment_level = comment_level
    else:
        raise HTTPError(http.BAD_REQUEST)
    node.save()

@must_have_permission(ADMIN)
@must_not_be_registration
def configure_requests(node, **kwargs):
    access_requests_enabled = request.get_json().get('accessRequestsEnabled')
    node.access_requests_enabled = access_requests_enabled
<<<<<<< HEAD
=======
    if node.access_requests_enabled:
        node.add_log(
            NodeLog.NODE_ACCESS_REQUESTS_ENABLED,
            {
                'project': node.parent_id,
                'node': node._id,
                'user': kwargs.get('auth').user._id,
            },
            auth=kwargs.get('auth', None)
        )
    else:
        node.add_log(
            NodeLog.NODE_ACCESS_REQUESTS_DISABLED,
            {
                'project': node.parent_id,
                'node': node._id,
                'user': kwargs.get('auth').user._id,
            },
            auth=kwargs.get('auth', None)
        )
>>>>>>> 1979ed6a
    node.save()
    return {'access_requests_enabled': access_requests_enabled}, 200


##############################################################################
# View Project
##############################################################################

@process_token_or_pass
@must_be_valid_project(retractions_valid=True)
@must_be_contributor_or_public
@ember_flag_is_active('ember_project_detail_page')
def view_project(auth, node, **kwargs):
    primary = '/api/v1' not in request.path
    ret = _view_project(node, auth,
                        primary=primary,
                        embed_contributors=True,
                        embed_descendants=True
                        )

    ret['addon_capabilities'] = settings.ADDON_CAPABILITIES
    # Collect the URIs to the static assets for addons that have widgets
    ret['addon_widget_js'] = list(collect_addon_js(
        node,
        filename='widget-cfg.js',
        config_entry='widget'
    ))
    ret.update(rubeus.collect_addon_assets(node))

    access_request = node.requests.filter(creator=auth.user).exclude(machine_state='accepted')
    ret['user']['access_request_state'] = access_request.get().machine_state if access_request else None

    addons_widget_data = {
        'wiki': None,
        'mendeley': None,
        'zotero': None,
        'forward': None,
        'dataverse': None
    }

    if 'wiki' in ret['addons']:
        addons_widget_data['wiki'] = serialize_wiki_widget(node)

    if 'dataverse' in ret['addons']:
        addons_widget_data['dataverse'] = serialize_dataverse_widget(node)

    if 'forward' in ret['addons']:
        addons_widget_data['forward'] = serialize_forward_widget(node)

    if 'zotero' in ret['addons']:
        node_addon = node.get_addon('zotero')
        zotero_widget_data = ZoteroCitationsProvider().widget(node_addon)
        addons_widget_data['zotero'] = zotero_widget_data

    if 'mendeley' in ret['addons']:
        node_addon = node.get_addon('mendeley')
        mendeley_widget_data = MendeleyCitationsProvider().widget(node_addon)
        addons_widget_data['mendeley'] = mendeley_widget_data

    ret.update({'addons_widget_data': addons_widget_data})
    return ret

# Reorder components
@must_be_valid_project
@must_not_be_registration
@must_have_permission(WRITE)
def project_reorder_components(node, **kwargs):
    """Reorders the components in a project's component list.

    :param-json list new_list: List of strings that include node GUIDs.
    """
    ordered_guids = request.get_json().get('new_list', [])
    node_relations = (
        node.node_relations
            .select_related('child')
            .filter(child__is_deleted=False)
    )
    deleted_node_relation_ids = list(
        node.node_relations.select_related('child')
        .filter(child__is_deleted=True)
        .values_list('pk', flat=True)
    )

    if len(ordered_guids) > len(node_relations):
        raise HTTPError(http.BAD_REQUEST, data=dict(message_long='Too many node IDs'))

    # Ordered NodeRelation pks, sorted according the order of guids passed in the request payload
    new_node_relation_ids = [
        each.id for each in sorted(node_relations,
                                   key=lambda nr: ordered_guids.index(nr.child._id))
    ]

    if len(node_relations) == len(ordered_guids):
        node.set_noderelation_order(new_node_relation_ids + deleted_node_relation_ids)
        node.save()
        return {'nodes': ordered_guids}

    logger.error('Got invalid node list in reorder components')
    raise HTTPError(http.BAD_REQUEST)


##############################################################################


@must_be_valid_project
@must_be_contributor_or_public
@must_not_be_retracted_registration
@ember_flag_is_active('ember_project_analytics_page')
def project_statistics(auth, node, **kwargs):
    ret = _view_project(node, auth, primary=True)
    ret['node']['keenio_read_key'] = node.keenio_read_key
    return ret


###############################################################################
# Make Private/Public
###############################################################################

@must_be_valid_project
@must_have_permission(ADMIN)
def project_set_privacy(auth, node, **kwargs):

    permissions = kwargs.get('permissions')
    if permissions is None:
        raise HTTPError(http.BAD_REQUEST)

    try:
        node.set_privacy(permissions, auth)
    except NodeStateError as e:
        raise HTTPError(http.BAD_REQUEST, data=dict(
            message_short="Can't change privacy",
            message_long=e.message
        ))

    return {
        'status': 'success',
        'permissions': permissions,
    }


@must_be_valid_project
@must_not_be_registration
@must_have_permission(WRITE)
def update_node(auth, node, **kwargs):
    # in node.update() method there is a key list node.WRITABLE_WHITELIST only allow user to modify
    # category, title, and description which can be edited by write permission contributor
    data = r_strip_html(request.get_json())
    try:
        updated_field_names = node.update(data, auth=auth)
    except NodeUpdateError as e:
        raise HTTPError(400, data=dict(
            message_short="Failed to update attribute '{0}'".format(e.key),
            message_long=e.reason
        ))
    # Need to cast tags to a string to make them JSON-serialiable
    updated_fields_dict = {
        key: getattr(node, key) if key != 'tags' else [str(tag) for tag in node.tags]
        for key in updated_field_names
        if key != 'logs' and key != 'modified' and key != 'last_logged'
    }
    return {'updated_fields': updated_fields_dict}

@must_be_valid_project
@must_have_permission(ADMIN)
@must_not_be_registration
def component_remove(auth, node, **kwargs):
    """Remove component, and recursively remove its children. If node has a
    parent, add log and redirect to parent; else redirect to user dashboard.

    """
    try:
        node.remove_node(auth)
    except NodeStateError as e:
        raise HTTPError(
            http.BAD_REQUEST,
            data={
                'message_short': 'Error',
                'message_long': 'Could not delete component: ' + e.message
            },
        )
    node.save()

    message = '{} has been successfully deleted.'.format(
        node.project_or_component.capitalize()
    )
    id = '{}_deleted'.format(node.project_or_component)
    status.push_status_message(message, kind='success', trust=False, id=id)
    parent = node.parent_node
    if parent and parent.can_view(auth):
        redirect_url = node.parent_node.url
    else:
        redirect_url = '/dashboard/'

    return {
        'url': redirect_url,
    }


@must_be_valid_project
@must_have_permission(ADMIN)
def remove_private_link(*args, **kwargs):
    link_id = request.json['private_link_id']

    try:
        link = PrivateLink.objects.get(_id=link_id)
    except PrivateLink.DoesNotExist:
        raise HTTPError(http.NOT_FOUND)

    link.is_deleted = True
    link.save()

    for node in link.nodes.all():
        log_dict = {
            'project': node.parent_id,
            'node': node._id,
            'user': kwargs.get('auth').user._id,
            'anonymous_link': link.anonymous,
        }

        node.add_log(
            NodeLog.VIEW_ONLY_LINK_REMOVED,
            log_dict,
            auth=kwargs.get('auth', None)
        )

# TODO: Split into separate functions
def _render_addons(addons):

    widgets = {}
    configs = {}
    js = []
    css = []

    for addon in addons:
        configs[addon.config.short_name] = addon.config.to_json()
        js.extend(addon.config.include_js.get('widget', []))
        css.extend(addon.config.include_css.get('widget', []))

        js.extend(addon.config.include_js.get('files', []))
        css.extend(addon.config.include_css.get('files', []))

    return widgets, configs, js, css


def _should_show_wiki_widget(node, contributor):
    has_wiki = bool(node.get_addon('wiki'))
    wiki_page = node.get_wiki_version('home', None)

    if contributor and contributor.write and not node.is_registration:
        return has_wiki
    else:
        return has_wiki and wiki_page and wiki_page.html(node)


def _view_project(node, auth, primary=False,
                  embed_contributors=False, embed_descendants=False,
                  embed_registrations=False, embed_forks=False):
    """Build a JSON object containing everything needed to render
    project.view.mako.
    """
    node = AbstractNode.objects.filter(pk=node.pk).include('contributor__user__guids').get()
    user = auth.user

    try:
        contributor = node.contributor_set.get(user=user)
    except Contributor.DoesNotExist:
        contributor = None

    parent = node.find_readable_antecedent(auth)
    if user:
        bookmark_collection = find_bookmark_collection(user)
        bookmark_collection_id = bookmark_collection._id
        in_bookmark_collection = bookmark_collection.guid_links.filter(_id=node._id).exists()
    else:
        in_bookmark_collection = False
        bookmark_collection_id = ''
    view_only_link = auth.private_key or request.args.get('view_only', '').strip('/')
    anonymous = has_anonymous_link(node, auth)
    addons = list(node.get_addons())
    widgets, configs, js, css = _render_addons(addons)
    redirect_url = node.url + '?view_only=None'
    node_linked_preprint = node.linked_preprint

    disapproval_link = ''
    if (node.is_pending_registration and node.has_permission(user, ADMIN)):
        disapproval_link = node.root.registration_approval.stashed_urls.get(user._id, {}).get('reject', '')

    if (node.is_pending_embargo and node.has_permission(user, ADMIN)):
        disapproval_link = node.root.embargo.stashed_urls.get(user._id, {}).get('reject', '')

    # Before page load callback; skip if not primary call
    if primary:
        for addon in addons:
            messages = addon.before_page_load(node, user) or []
            for message in messages:
                status.push_status_message(message, kind='info', dismissible=False, trust=True)
    NodeRelation = apps.get_model('osf.NodeRelation')

    is_registration = node.is_registration
    data = {
        'node': {
            'disapproval_link': disapproval_link,
            'id': node._primary_key,
            'title': node.title,
            'category': node.category_display,
            'category_short': node.category,
            'node_type': node.project_or_component,
            'description': node.description or '',
            'license': serialize_node_license_record(node.license),
            'url': node.url,
            'api_url': node.api_url,
            'absolute_url': node.absolute_url,
            'redirect_url': redirect_url,
            'display_absolute_url': node.display_absolute_url,
            'update_url': node.api_url_for('update_node'),
            'in_dashboard': in_bookmark_collection,
            'is_public': node.is_public,
            'is_archiving': node.archiving,
            'date_created': iso8601format(node.created),
            'date_modified': iso8601format(node.last_logged) if node.last_logged else '',
            'tags': list(node.tags.filter(system=False).values_list('name', flat=True)),
            'children': node.nodes_active.exists(),
            'child_exists': Node.objects.get_children(node, active=True).exists(),
            'is_registration': is_registration,
            'is_pending_registration': node.is_pending_registration if is_registration else False,
            'is_retracted': node.is_retracted if is_registration else False,
            'is_pending_retraction': node.is_pending_retraction if is_registration else False,
            'retracted_justification': getattr(node.retraction, 'justification', None) if is_registration else None,
            'date_retracted': iso8601format(getattr(node.retraction, 'date_retracted', None)) if is_registration else '',
            'embargo_end_date': node.embargo_end_date.strftime('%A, %b %d, %Y') if is_registration and node.embargo_end_date else '',
            'is_pending_embargo': node.is_pending_embargo if is_registration else False,
            'is_embargoed': node.is_embargoed if is_registration else False,
            'is_pending_embargo_termination': is_registration and node.is_embargoed and (
                node.embargo_termination_approval and
                node.embargo_termination_approval.is_pending_approval
            ),
            'registered_from_url': node.registered_from.url if is_registration else '',
            'registered_date': iso8601format(node.registered_date) if is_registration else '',
            'root_id': node.root._id if node.root else None,
            'registered_meta': node.registered_meta,
            'registered_schemas': serialize_meta_schemas(list(node.registered_schema.all())) if is_registration else False,
            'is_fork': node.is_fork,
            'forked_from_id': node.forked_from._primary_key if node.is_fork else '',
            'forked_from_display_absolute_url': node.forked_from.display_absolute_url if node.is_fork else '',
            'forked_date': iso8601format(node.forked_date) if node.is_fork else '',
            'fork_count': node.forks.exclude(type='osf.registration').filter(is_deleted=False).count(),
            'private_links': [x.to_json() for x in node.private_links_active],
            'link': view_only_link,
            'templated_count': node.templated_list.count(),
            'linked_nodes_count': NodeRelation.objects.filter(child=node, is_node_link=True).exclude(parent__type='osf.collection').count(),
            'anonymous': anonymous,
            'comment_level': node.comment_level,
            'has_comments': node.comment_set.exists(),
            'identifiers': {
                'doi': node.get_identifier_value('doi'),
                'ark': node.get_identifier_value('ark'),
            },
            'institutions': get_affiliated_institutions(node) if node else [],
            'has_draft_registrations': node.has_active_draft_registrations,
            'is_preprint': node.is_preprint,
            'has_moderated_preprint': node_linked_preprint.provider.reviews_workflow if node_linked_preprint else '',
            'preprint_state': node_linked_preprint.machine_state if node_linked_preprint else '',
            'preprint_word': node_linked_preprint.provider.preprint_word if node_linked_preprint else '',
            'preprint_provider': {
                'name': node_linked_preprint.provider.name,
                'workflow': node_linked_preprint.provider.reviews_workflow
            } if node_linked_preprint else {},
            'is_preprint_orphan': node.is_preprint_orphan,
            'has_published_preprint': node.preprints.filter(is_published=True).exists() if node else False,
            'preprint_file_id': node.preprint_file._id if node.preprint_file else None,
            'preprint_url': node.preprint_url,
            'access_requests_enabled': node.access_requests_enabled,
        },
        'parent_node': {
            'exists': parent is not None,
            'id': parent._primary_key if parent else '',
            'title': parent.title if parent else '',
            'category': parent.category_display if parent else '',
            'url': parent.url if parent else '',
            'api_url': parent.api_url if parent else '',
            'absolute_url': parent.absolute_url if parent else '',
            'registrations_url': parent.web_url_for('node_registrations') if parent else '',
            'is_public': parent.is_public if parent else '',
            'is_contributor': parent.is_contributor(user) if parent else '',
            'can_view': parent.can_view(auth) if parent else False,
        },
        'user': {
            'is_contributor': bool(contributor),
            'is_admin': bool(contributor) and contributor.admin,
            'is_admin_parent': parent.is_admin_parent(user) if parent else False,
            'can_edit': bool(contributor) and contributor.write and not node.is_registration,
            'can_edit_tags': bool(contributor) and contributor.write,
            'has_read_permissions': node.has_permission(user, READ),
            'permissions': get_contributor_permissions(contributor, as_list=True) if contributor else [],
            'id': user._id if user else None,
            'username': user.username if user else None,
            'fullname': user.fullname if user else '',
            'can_comment': bool(contributor) or node.can_comment(auth),
            'show_wiki_widget': _should_show_wiki_widget(node, contributor),
            'dashboard_id': bookmark_collection_id,
            'institutions': get_affiliated_institutions(user) if user else [],
        },
        # TODO: Namespace with nested dicts
        'addons_enabled': [each.short_name for each in addons],
        'addons': configs,
        'addon_widgets': widgets,
        'addon_widget_js': js,
        'addon_widget_css': css,
        'node_categories': [
            {'value': key, 'display_name': value}
            for key, value in settings.NODE_CATEGORY_MAP.iteritems()
        ]
    }
    if embed_contributors and not anonymous:
        data['node']['contributors'] = utils.serialize_visible_contributors(node)
    else:
        data['node']['contributors'] = list(node.contributors.values_list('guids___id', flat=True))
    if embed_descendants:
        descendants, all_readable = _get_readable_descendants(auth=auth, node=node)
        data['user']['can_sort'] = all_readable
        data['node']['descendants'] = [
            serialize_node_summary(node=each, auth=auth, primary=not node.has_node_link_to(each), show_path=False)
            for each in descendants
        ]
    if embed_registrations:
        data['node']['registrations'] = [
            serialize_node_summary(node=each, auth=auth, show_path=False)
            for each in node.registrations_all.order_by('-registered_date').exclude(is_deleted=True)
        ]
    if embed_forks:
        data['node']['forks'] = [
            serialize_node_summary(node=each, auth=auth, show_path=False)
            for each in node.forks.exclude(type='osf.registration').exclude(is_deleted=True).order_by('-forked_date')
        ]
    return data

def get_affiliated_institutions(obj):
    ret = []
    for institution in obj.affiliated_institutions.all():
        ret.append({
            'name': institution.name,
            'logo_path': institution.logo_path,
            'id': institution._id,
        })
    return ret

def serialize_children(child_list, nested, indent=0):
    """
    Returns the serialized representation of a list of child nodes.

    This is a helper function for _get_children and as such it does not
    redundantly check permissions.
    """
    results = []
    for child in child_list:
        results.append({
            'id': child._id,
            'title': child.title,
            'is_public': child.is_public,
            'parent_id': child.parentnode_id,
            'indent': indent
        })
        if child._id in nested.keys():
            results.extend(serialize_children(nested.get(child._id), nested, indent + 1))
    return results

def _get_children(node, auth):
    """
    Returns the serialized representation of the given node and all of its children
    for which the given user has ADMIN permission.
    """
    is_admin = Contributor.objects.filter(node=OuterRef('pk'), admin=True, user=auth.user)
    parent_node_sqs = NodeRelation.objects.filter(child=OuterRef('pk'), is_node_link=False).values('parent__guids___id')
    children = (Node.objects.get_children(node)
                .filter(is_deleted=False)
                .annotate(parentnode_id=Subquery(parent_node_sqs[:1]))
                .annotate(has_admin_perm=Exists(is_admin))
                .filter(has_admin_perm=True))

    nested = defaultdict(list)
    for child in children:
        nested[child.parentnode_id].append(child)

    return serialize_children(nested[node._id], nested)


@must_be_valid_project
@must_have_permission(ADMIN)
def private_link_table(node, **kwargs):
    data = {
        'node': {
            'absolute_url': node.absolute_url,
            'private_links': [x.to_json() for x in node.private_links_active],
        }
    }
    return data


@collect_auth
@must_be_valid_project
@must_have_permission(ADMIN)
def get_editable_children(auth, node, **kwargs):

    children = _get_children(node, auth)

    return {
        'node': {'id': node._id, 'title': node.title, 'is_public': node.is_public},
        'children': children,
    }


@must_be_valid_project
def get_recent_logs(node, **kwargs):
    logs = list(reversed(node.logs._to_primary_keys()))[:3]
    return {'logs': logs}


def _get_readable_descendants(auth, node, permission=None):
    descendants = []
    all_readable = True
    for child in node.get_nodes(is_deleted=False):
        if permission:
            perm = permission.lower().strip()
            if not child.has_permission(auth.user, perm):
                all_readable = False
                continue
        # User can view child
        if child.can_view(auth):
            descendants.append(child)
        # Child is a node link and user has write permission
        elif node.linked_nodes.filter(id=child.id).exists():
            if node.has_permission(auth.user, 'write'):
                descendants.append(child)
            else:
                all_readable = False
        else:
            all_readable = False
            for descendant in child.find_readable_descendants(auth):
                descendants.append(descendant)
    return descendants, all_readable

def serialize_child_tree(child_list, user, nested):
    """
    Recursively serializes and returns a list of child nodes.

    This is a helper function for node_child_tree and as such it does not
    redundantly check permissions.
    """
    serialized_children = []
    for child in child_list:
        contributors = [{
            'id': contributor.user._id,
            'is_admin': contributor.admin,
            'is_confirmed': contributor.user.is_confirmed,
            'visible': contributor.visible
        } for contributor in child.contributor_set.all()]

        serialized_children.append({
            'node': {
                'id': child._id,
                'url': child.url,
                'title': child.title,
                'is_public': child.is_public,
                'contributors': contributors,
                'is_admin': child.has_admin_perm,
            },
            'user_id': user._id,
            'children': serialize_child_tree(nested.get(child._id), user, nested) if child._id in nested.keys() else [],
            'nodeType': 'project' if not child.parentnode_id else 'component',
            'category': child.category,
            'permissions': {
                'view': True,
                'is_admin': child.has_admin_perm
            }
        })

    return sorted(serialized_children, key=lambda k: len(k['children']), reverse=True)

def node_child_tree(user, node):
    """
    Returns the serialized representation (for treebeard) of a given node and its children.
    The given user must have ADMIN access on the given node, and therefore the given user has
    implicit read permisson on all of node's children (i.e. read permissions aren't checked here)

    :param user: OSFUser object
    :param node: parent project Node object
    :return: treebeard-formatted data
    """
    serialized_nodes = []
    is_contrib = node.is_contributor(user)

    assert node, '{} is not a valid Node.'.format(node._id)

    if not is_contrib:
        return []

    is_admin = node.has_permission(user, ADMIN)

    if is_admin:
        is_admin_sqs = Contributor.objects.filter(node=OuterRef('pk'), admin=True, user=user)
        parent_node_sqs = NodeRelation.objects.filter(child=OuterRef('pk'), is_node_link=False).values('parent__guids___id')
        children = (Node.objects.get_children(node)
                    .filter(is_deleted=False)
                    .annotate(parentnode_id=Subquery(parent_node_sqs[:1]))
                    .annotate(has_admin_perm=Exists(is_admin_sqs))
                    .include('contributor__user__guids')
                    )
    else:
        children = []

    nested = defaultdict(list)
    for child in children:
        nested[child.parentnode_id].append(child)

    contributors = [{
        'id': contributor.user._id,
        'is_admin': node.has_permission(contributor.user, ADMIN),
        'is_confirmed': contributor.user.is_confirmed,
        'visible': contributor.visible
    } for contributor in node.contributor_set.all().include('user__guids')]

    serialized_nodes.append({
        'node': {
            'id': node._id,
            'url': node.url,
            'title': node.title,
            'is_public': node.is_public,
            'contributors': contributors,
            'is_admin': is_admin
        },
        'user_id': user._id,
        'children': serialize_child_tree(nested.get(node._id), user, nested) if node._id in nested.keys() else [],
        'kind': 'folder' if not node.parent_node or not node.parent_node.has_permission(user, 'read') else 'node',
        'nodeType': node.project_or_component,
        'category': node.category,
        'permissions': {
            'view': True,
            'is_admin': is_admin
        }
    })

    return serialized_nodes

@must_be_logged_in
@must_be_valid_project
def get_node_tree(auth, **kwargs):
    node = kwargs.get('node') or kwargs['project']
    tree = node_child_tree(auth.user, node)
    return tree

@must_be_valid_project
@must_have_permission(ADMIN)
def project_generate_private_link_post(auth, node, **kwargs):
    """ creata a new private link object and add it to the node and its selected children"""

    node_ids = request.json.get('node_ids', [])
    name = request.json.get('name', '')

    anonymous = request.json.get('anonymous', False)

    if node._id not in node_ids:
        node_ids.insert(0, node._id)

    nodes = [AbstractNode.load(node_id) for node_id in node_ids]

    try:
        new_link = new_private_link(
            name=name, user=auth.user, nodes=nodes, anonymous=anonymous
        )
    except ValidationError as e:
        raise HTTPError(
            http.BAD_REQUEST,
            data=dict(message_long=e.message)
        )

    return new_link


@must_be_valid_project
@must_have_permission(ADMIN)
def project_private_link_edit(auth, **kwargs):
    name = request.json.get('value', '')
    try:
        validate_title(name)
    except ValidationError as e:
        message = 'Invalid link name.' if e.message == 'Invalid title.' else e.message
        raise HTTPError(
            http.BAD_REQUEST,
            data=dict(message_long=message)
        )

    private_link_id = request.json.get('pk', '')
    private_link = PrivateLink.load(private_link_id)

    if private_link:
        new_name = strip_html(name)
        private_link.name = new_name
        private_link.save()
        return new_name
    else:
        raise HTTPError(
            http.BAD_REQUEST,
            data=dict(message_long='View-only link not found.')
        )


def _serialize_node_search(node):
    """Serialize a node for use in pointer search.

    :param Node node: Node to serialize
    :return: Dictionary of node data

    """
    data = {
        'id': node._id,
        'title': node.title,
        'etal': len(node.visible_contributors) > 1,
        'isRegistration': node.is_registration
    }
    if node.is_registration:
        data['title'] += ' (registration)'
        data['dateRegistered'] = node.registered_date.isoformat()
    else:
        data['dateCreated'] = node.created.isoformat()
        data['dateModified'] = node.modified.isoformat()

    first_author = node.visible_contributors[0]
    data['firstAuthor'] = first_author.family_name or first_author.given_name or first_author.fullname

    return data


@must_be_logged_in
def search_node(auth, **kwargs):
    """

    """
    # Get arguments
    node = AbstractNode.load(request.json.get('nodeId'))
    include_public = request.json.get('includePublic')
    size = float(request.json.get('size', '5').strip())
    page = request.json.get('page', 0)
    query = request.json.get('query', '').strip()

    start = (page * size)
    if not query:
        return {'nodes': []}

    # Exclude current node from query if provided
    nin = [node.id] + list(node._nodes.values_list('pk', flat=True)) if node else []

    can_view_query = Q(_contributors=auth.user)
    if include_public:
        can_view_query = can_view_query | Q(is_public=True)

    nodes = (AbstractNode.objects
        .filter(
            can_view_query,
            title__icontains=query,
            is_deleted=False)
        .exclude(id__in=nin)
        .exclude(type='osf.collection')
        .exclude(type='osf.quickfilesnode'))

    count = nodes.count()
    pages = math.ceil(count / size)
    validate_page_num(page, pages)

    return {
        'nodes': [
            _serialize_node_search(each)
            for each in islice(nodes, start, start + size)
            if each.contributors
        ],
        'total': count,
        'pages': pages,
        'page': page
    }


def _add_pointers(node, pointers, auth):
    """

    :param Node node: Node to which pointers will be added
    :param list pointers: Nodes to add as pointers

    """
    added = False
    for pointer in pointers:
        if isinstance(node, Collection):
            node.collect_object(pointer, auth.user)
        else:
            node.add_pointer(pointer, auth, save=False)
        added = True

    if added:
        node.save()


@collect_auth
def add_pointer(auth):
    """Add a single pointer to a node using only JSON parameters

    """
    to_node_id = request.json.get('toNodeID')
    pointer_to_move = request.json.get('pointerID')

    if not (to_node_id and pointer_to_move):
        raise HTTPError(http.BAD_REQUEST)

    pointer = AbstractNode.load(pointer_to_move)
    to_node = Guid.load(to_node_id).referent
    try:
        _add_pointers(to_node, [pointer], auth)
    except ValueError:
        raise HTTPError(http.BAD_REQUEST)


@must_have_permission(WRITE)
@must_not_be_registration
def add_pointers(auth, node, **kwargs):
    """Add pointers to a node.

    """
    node_ids = request.json.get('nodeIds')

    if not node_ids:
        raise HTTPError(http.BAD_REQUEST)

    nodes = [
        AbstractNode.load(node_id)
        for node_id in node_ids
    ]

    try:
        _add_pointers(node, nodes, auth)
    except ValueError:
        raise HTTPError(http.BAD_REQUEST)

    return {}


@must_have_permission(WRITE)
@must_not_be_registration
def remove_pointer(auth, node, **kwargs):
    """Remove a pointer from a node, raising a 400 if the pointer is not
    in `node.nodes`.

    """
    # TODO: since these a delete request, shouldn't use request body. put pointer
    # id in the URL instead
    pointer_id = request.json.get('pointerId')
    if pointer_id is None:
        raise HTTPError(http.BAD_REQUEST)

    pointer = AbstractNode.load(pointer_id)
    if pointer is None:
        raise HTTPError(http.BAD_REQUEST)

    try:
        node.rm_pointer(pointer, auth=auth)
    except ValueError:
        raise HTTPError(http.BAD_REQUEST)

    node.save()


@must_have_permission(WRITE)
@must_not_be_registration
def fork_pointer(auth, node, **kwargs):
    """Fork a pointer. Raises BAD_REQUEST if pointer not provided, not found,
    or not present in `nodes`.

    :param Auth auth: Consolidated authorization
    :param Node node: root from which pointer is child
    :return: Fork of node to which nodelink(pointer) points
    """
    NodeRelation = apps.get_model('osf.NodeRelation')

    linked_node_id = request.json.get('nodeId')
    linked_node = AbstractNode.load(linked_node_id)
    pointer = NodeRelation.objects.filter(child=linked_node, is_node_link=True, parent=node).first()

    if pointer is None:
        # TODO: Change this to 404?
        raise HTTPError(http.BAD_REQUEST)

    try:
        fork = node.fork_pointer(pointer, auth=auth, save=True)
    except ValueError:
        raise HTTPError(http.BAD_REQUEST)

    return {
        'data': {
            'node': serialize_node_summary(node=fork, auth=auth, show_path=False)
        }
    }, http.CREATED

def abbrev_authors(node):
    lead_author = node.visible_contributors[0]
    ret = lead_author.family_name or lead_author.given_name or lead_author.fullname
    if node.visible_contributors.count() > 1:
        ret += ' et al.'
    return ret


def serialize_pointer(node, auth):
    if node.can_view(auth):
        return {
            'id': node._id,
            'url': node.url,
            'title': node.title,
            'authorShort': abbrev_authors(node),
        }
    return {
        'url': None,
        'title': 'Private Component',
        'authorShort': 'Private Author(s)',
    }


@must_be_contributor_or_public
def get_pointed(auth, node, **kwargs):
    """View that returns the pointers for a project."""
    NodeRelation = apps.get_model('osf.NodeRelation')
    return {'pointed': [
        serialize_pointer(each.parent, auth)
        for each in NodeRelation.objects.filter(child=node, is_node_link=True)
    ]}<|MERGE_RESOLUTION|>--- conflicted
+++ resolved
@@ -399,8 +399,6 @@
 def configure_requests(node, **kwargs):
     access_requests_enabled = request.get_json().get('accessRequestsEnabled')
     node.access_requests_enabled = access_requests_enabled
-<<<<<<< HEAD
-=======
     if node.access_requests_enabled:
         node.add_log(
             NodeLog.NODE_ACCESS_REQUESTS_ENABLED,
@@ -421,7 +419,6 @@
             },
             auth=kwargs.get('auth', None)
         )
->>>>>>> 1979ed6a
     node.save()
     return {'access_requests_enabled': access_requests_enabled}, 200
 
