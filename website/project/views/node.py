--- conflicted
+++ resolved
@@ -14,11 +14,7 @@
 
 from website import language
 
-<<<<<<< HEAD
-from website.project import new_node, clean_template_name
-=======
 from website.project import clean_template_name, new_node
->>>>>>> be62d212
 from website.project.decorators import (
     must_be_contributor,
     must_be_contributor_or_public,
