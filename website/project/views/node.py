--- conflicted
+++ resolved
@@ -471,14 +471,11 @@
         'title': node_to_use.title if can_edit else node_to_use.public_title,
         'registered_date': node_to_use.registered_date.strftime('%m/%d/%y %I:%M %p') if node_to_use.registered_date else None,
         'show_logs': can_edit or node_to_use.are_logs_public,
-<<<<<<< HEAD
         'show_contributors': can_edit or node_to_use.are_contributors_public,
-=======
         'nlogs': None,
         'ua_count': None,
         'ua': None,
         'non_ua': None,
->>>>>>> dfb1361a
     }
 
     if rescale_ratio and (can_edit or node_to_use.are_logs_public):
