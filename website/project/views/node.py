# -*- coding: utf-8 -*-
import os
import logging
import httplib as http
import math
from collections import defaultdict
from itertools import islice

from bs4 import BeautifulSoup
from flask import request
from django.apps import apps
from django.core.exceptions import ValidationError
from django.db.models import Count, Q, OuterRef, Exists, Subquery

from framework import status
from framework.utils import iso8601format
from framework.auth.decorators import must_be_logged_in, collect_auth
from framework.exceptions import HTTPError
from osf.models.nodelog import NodeLog

from website import language

from website.util import rubeus
from website.exceptions import NodeStateError
from website.project import new_node, new_private_link
from website.project.decorators import (
    must_be_contributor_or_public_but_not_anonymized,
    must_be_contributor_or_public,
    must_be_valid_project,
    must_have_permission,
    must_not_be_registration,
)
from website.tokens import process_token_or_pass
from website.util.permissions import ADMIN, READ, WRITE, CREATOR_PERMISSIONS
from website.util.rubeus import collect_addon_js
from website.project.model import has_anonymous_link, NodeUpdateError, validate_title
from website.project.forms import NewNodeForm
from website.project.metadata.utils import serialize_meta_schemas
from osf.models import AbstractNode, PrivateLink, Contributor, Node, NodeRelation
from osf.models.contributor import get_contributor_permissions
from osf.models.licenses import serialize_node_license_record
from website import settings
from website.views import find_bookmark_collection, validate_page_num
from website.views import serialize_node_summary
from website.profile import utils
from website.util.sanitize import strip_html
from website.util import rapply
from addons.forward.utils import serialize_settings, settings_complete


r_strip_html = lambda collection: rapply(collection, strip_html)
logger = logging.getLogger(__name__)

@must_be_valid_project
@must_have_permission(WRITE)
@must_not_be_registration
def edit_node(auth, node, **kwargs):
    post_data = request.json
    edited_field = post_data.get('name')
    value = post_data.get('value', '')

    new_val = None
    if edited_field == 'title':
        try:
            node.set_title(value, auth=auth)
        except ValidationError as e:
            raise HTTPError(
                http.BAD_REQUEST,
                data=dict(message_long=e.message)
            )
        new_val = node.title
    elif edited_field == 'description':
        node.set_description(value, auth=auth)
        new_val = node.description
    elif edited_field == 'category':
        node.category = new_val = value

    try:
        node.save()
    except ValidationError as e:
        raise HTTPError(
            http.BAD_REQUEST,
            data=dict(message_long=e.message)
        )
    return {
        'status': 'success',
        'newValue': new_val  # Used by x-editable  widget to reflect changes made by sanitizer
    }


##############################################################################
# New Project
##############################################################################


@must_be_logged_in
def project_new(**kwargs):
    return {}

@must_be_logged_in
def project_new_post(auth, **kwargs):
    user = auth.user

    data = request.get_json()
    title = strip_html(data.get('title'))
    title = title.strip()
    category = data.get('category', 'project')
    template = data.get('template')
    description = strip_html(data.get('description'))
    new_project = {}

    if template:
        original_node = AbstractNode.load(template)
        changes = {
            'title': title,
            'category': category,
            'template_node': original_node,
        }

        if description:
            changes['description'] = description

        project = original_node.use_as_template(
            auth=auth,
            changes={
                template: changes,
            }
        )

    else:
        try:
            project = new_node(category, title, user, description)
        except ValidationError as e:
            raise HTTPError(
                http.BAD_REQUEST,
                data=dict(message_long=e.message)
            )
        new_project = _view_project(project, auth)
    return {
        'projectUrl': project.url,
        'newNode': new_project['node'] if new_project else None
    }, http.CREATED


@must_be_logged_in
@must_be_valid_project
def project_new_from_template(auth, node, **kwargs):
    new_node = node.use_as_template(
        auth=auth,
        changes=dict(),
    )
    return {'url': new_node.url}, http.CREATED, None


##############################################################################
# New Node
##############################################################################

@must_be_valid_project
@must_have_permission(WRITE)
@must_not_be_registration
def project_new_node(auth, node, **kwargs):
    form = NewNodeForm(request.form)
    user = auth.user
    if form.validate():
        try:
            new_component = new_node(
                title=strip_html(form.title.data),
                user=user,
                category=form.category.data,
                parent=node,
            )
        except ValidationError as e:
            raise HTTPError(
                http.BAD_REQUEST,
                data=dict(message_long=e.message)
            )
        redirect_url = node.url
        message = (
            'Your component was created successfully. You can keep working on the project page below, '
            'or go to the new <u><a href={component_url}>component</a></u>.'
        ).format(component_url=new_component.url)
        if form.inherit_contributors.data and node.has_permission(user, WRITE):
            for contributor in node.contributors:
                perm = CREATOR_PERMISSIONS if contributor._id == user._id else node.get_permissions(contributor)
                if contributor._id == user._id and not contributor.is_registered:
                    new_component.add_unregistered_contributor(
                        fullname=contributor.fullname, email=contributor.email,
                        permissions=perm, auth=auth, existing_user=contributor
                    )
                else:
                    new_component.add_contributor(contributor, permissions=perm, auth=auth)

            new_component.save()
            redirect_url = new_component.url + 'contributors/'
            message = (
                'Your component was created successfully. You can edit the contributor permissions below, '
                'work on your <u><a href={component_url}>component</a></u> or return to the <u> '
                '<a href="{project_url}">project page</a></u>.'
            ).format(component_url=new_component.url, project_url=node.url)
        status.push_status_message(message, kind='info', trust=True)

        return {
            'status': 'success',
        }, 201, None, redirect_url
    else:
        # TODO: This function doesn't seem to exist anymore?
        status.push_errors_to_status(form.errors)
    raise HTTPError(http.BAD_REQUEST, redirect_url=node.url)


@must_be_logged_in
@must_be_valid_project
def project_before_fork(auth, node, **kwargs):
    user = auth.user

    prompts = node.callback('before_fork', user=user)

    if node.has_pointers_recursive:
        prompts.append(
            language.BEFORE_FORK_HAS_POINTERS.format(
                category=node.project_or_component
            )
        )

    return {'prompts': prompts}


@must_be_logged_in
@must_be_valid_project
def project_before_template(auth, node, **kwargs):
    prompts = []

    for addon in node.get_addons():
        if 'node' in addon.config.configs:
            if addon.to_json(auth.user)['addon_full_name']:
                prompts.append(addon.to_json(auth.user)['addon_full_name'])

    return {'prompts': prompts}


@must_be_valid_project
@must_be_contributor_or_public_but_not_anonymized
def node_registrations(auth, node, **kwargs):
    return _view_project(node, auth, primary=True, embed_registrations=True)


@must_be_valid_project
@must_be_contributor_or_public_but_not_anonymized
def node_forks(auth, node, **kwargs):
    return _view_project(node, auth, primary=True, embed_forks=True)


@must_be_valid_project
@must_be_logged_in
@must_have_permission(READ)
def node_setting(auth, node, **kwargs):

    auth.user.update_affiliated_institutions_by_email_domain()
    auth.user.save()
    ret = _view_project(node, auth, primary=True)

    ret['include_wiki_settings'] = node.include_wiki_settings(auth.user)
    ret['wiki_enabled'] = 'wiki' in node.get_addon_names()

    ret['comments'] = {
        'level': node.comment_level,
    }

    ret['categories'] = settings.NODE_CATEGORY_MAP
    ret['categories'].update({
        'project': 'Project'
    })

    return ret

@must_be_valid_project
@must_be_logged_in
@must_have_permission(READ)
def node_addons(auth, node, **kwargs):

    ret = _view_project(node, auth, primary=True)

    addon_settings = serialize_addons(node)

    ret['addon_capabilities'] = settings.ADDON_CAPABILITIES

    # If an an is default you cannot connect/disconnect so we don't have to load it.
    ret['addon_settings'] = [addon for addon in addon_settings if not addon['default']]

    # Addons can have multiple categories, but we only want a set of unique ones being used.
    ret['addon_categories'] = set([item for addon in addon_settings for item in addon['categories']])

    # The page only needs to load enabled addons and it refreshes when a new addon is being enabled.
    ret['addon_js'] = collect_node_config_js([addon for addon in addon_settings if addon['enabled']])

    return ret


def serialize_addons(node):

    addon_settings = []
    addons_available = [addon for addon in settings.ADDONS_AVAILABLE
                        if addon not in settings.SYSTEM_ADDED_ADDONS['node']
                        and addon.short_name not in ('wiki', 'forward', 'twofactor')]

    for addon in addons_available:
        addon_config = apps.get_app_config('addons_{}'.format(addon.short_name))
        config = addon_config.to_json()
        config['template_lookup'] = addon_config.template_lookup
        config['addon_icon_url'] = addon_config.icon_url
        config['node_settings_template'] = os.path.basename(addon_config.node_settings_template)
        config['addon_short_name'] = addon.short_name
        config['addon_full_name'] = addon.full_name
        config['categories'] = addon.categories
        config['enabled'] = node.has_addon(addon.short_name)
        config['default'] = addon.short_name in settings.ADDONS_DEFAULT
        addon_settings.append(config)

    addon_settings = sorted(addon_settings, key=lambda addon: addon['full_name'].lower())

<<<<<<< HEAD
    return addon_settings
=======
    ret['addon_capabilities'] = settings.ADDON_CAPABILITIES
    ret['addon_categories'] = set([item for addon in addon_settings for item in addon['categories']])
    ret['addon_settings'] = addon_settings
    ret['addon_js'] = collect_node_config_js([addon for addon in addon_settings if addon['enabled']])

    return ret

>>>>>>> 3a29bd2c

def collect_node_config_js(addons):
    """Collect webpack bundles for each of the addons' node-cfg.js modules. Return
    the URLs for each of the JS modules to be included on the node addons config page.

    :param list addons: List of node's addon config records.
    """
    js_modules = []
    for addon in addons:
<<<<<<< HEAD
        source_path = os.path.join(
            settings.ADDON_PATH,
            addon['short_name'],
            'static',
            'node-cfg.js',
        )
        if os.path.exists(source_path):
            asset_path = os.path.join(
                '/',
                'static',
                'public',
                'js',
                addon['short_name'],
                'node-cfg.js',
            )
            js_modules.append(asset_path)

=======
        js_path = os.path.join('/', 'static', 'public', 'js', addon['short_name'], 'node-cfg.js')
        if os.path.exists(js_path):
            js_modules.append(js_path)
>>>>>>> 3a29bd2c

    return js_modules


@must_have_permission(WRITE)
@must_not_be_registration
def node_choose_addons(auth, node, **kwargs):
    node.config_addons(request.json, auth)


@must_be_valid_project
@must_have_permission(READ)
def node_contributors(auth, node, **kwargs):
    ret = _view_project(node, auth, primary=True)
    ret['contributors'] = utils.serialize_contributors(node.contributors, node)
    ret['adminContributors'] = utils.serialize_contributors(node.admin_contributors, node, admin=True)
    return ret


@must_have_permission(ADMIN)
def configure_comments(node, **kwargs):
    comment_level = request.json.get('commentLevel')
    if not comment_level:
        node.comment_level = None
    elif comment_level in ['public', 'private']:
        node.comment_level = comment_level
    else:
        raise HTTPError(http.BAD_REQUEST)
    node.save()


##############################################################################
# View Project
##############################################################################

@process_token_or_pass
@must_be_valid_project(retractions_valid=True)
@must_be_contributor_or_public
def view_project(auth, node, **kwargs):
    primary = '/api/v1' not in request.path
    ret = _view_project(node, auth,
                        primary=primary,
                        embed_contributors=True,
                        embed_descendants=True
                        )

    ret['addon_capabilities'] = settings.ADDON_CAPABILITIES
    # Collect the URIs to the static assets for addons that have widgets
    ret['addon_widget_js'] = list(collect_addon_js(
        node,
        filename='widget-cfg.js',
        config_entry='widget'
    ))
    ret.update(rubeus.collect_addon_assets(node))

    addons_widget_data = {
        'wiki': None,
        'mendeley': None,
        'zotero': None,
        'forward': None,
        'dataverse': None
    }

    if 'wiki' in ret['addons']:
        wiki = node.get_addon('wiki')
        wiki_page = node.get_wiki_page('home')

        # Show "Read more" link if there are multiple pages or has > 400 characters
        more = len(node.wiki_pages_current.keys()) >= 2
        MAX_DISPLAY_LENGTH = 400
        rendered_before_update = False
        if wiki_page and wiki_page.html(node):
            wiki_html = BeautifulSoup(wiki_page.html(node))
            if len(wiki_html) > MAX_DISPLAY_LENGTH:
                wiki_html = BeautifulSoup(wiki_html[:MAX_DISPLAY_LENGTH] + '...', 'html.parser')
                more = True

            rendered_before_update = wiki_page.rendered_before_update
        else:
            wiki_html = None

        wiki_widget_data = {
            'complete': True,
            'wiki_content': unicode(wiki_html) if wiki_html else None,
            'wiki_content_url': node.api_url_for('wiki_page_content', wname='home'),
            'rendered_before_update': rendered_before_update,
            'more': more,
            'include': False,
        }
        wiki_widget_data.update(wiki.config.to_json())
        addons_widget_data['wiki'] = wiki_widget_data

    if 'dataverse' in ret['addons']:
        node_addon = node.get_addon('dataverse')
        widget_url = node.api_url_for('dataverse_get_widget_contents')

        dataverse_widget_data = {
            'complete': node_addon.complete,
            'widget_url': widget_url,
        }
        dataverse_widget_data.update(node_addon.config.to_json())
        addons_widget_data['dataverse'] = dataverse_widget_data

    if 'forward' in ret['addons']:
        node_addon = node.get_addon('forward')
        forward_widget_data = serialize_settings(node_addon)
        forward_widget_data['complete'] = settings_complete(node_addon)
        forward_widget_data.update(node_addon.config.to_json())
        addons_widget_data['forward'] = forward_widget_data

    if 'zotero' in ret['addons']:
        node_addon = node.get_addon('zotero')
        zotero_widget_data = node_addon.config.to_json()
        zotero_widget_data.update({
            'complete': node_addon.complete,
            'list_id': node_addon.list_id,
        })
        addons_widget_data['zotero'] = zotero_widget_data

    if 'mendeley' in ret['addons']:
        node_addon = node.get_addon('mendeley')
        mendeley_widget_data = node_addon.config.to_json()
        mendeley_widget_data.update({
            'complete': node_addon.complete,
            'list_id': node_addon.list_id,
        })
        addons_widget_data['mendeley'] = mendeley_widget_data

    ret.update({'addons_widget_data': addons_widget_data})
    return ret

# Reorder components
@must_be_valid_project
@must_not_be_registration
@must_have_permission(WRITE)
def project_reorder_components(node, **kwargs):
    """Reorders the components in a project's component list.

    :param-json list new_list: List of strings that include node GUIDs.
    """
    ordered_guids = request.get_json().get('new_list', [])
    node_relations = (
        node.node_relations
            .select_related('child')
            .filter(child__is_deleted=False)
    )
    deleted_node_relation_ids = list(
        node.node_relations.select_related('child')
        .filter(child__is_deleted=True)
        .values_list('pk', flat=True)
    )

    if len(ordered_guids) > len(node_relations):
        raise HTTPError(http.BAD_REQUEST, data=dict(message_long='Too many node IDs'))

    # Ordered NodeRelation pks, sorted according the order of guids passed in the request payload
    new_node_relation_ids = [
        each.id for each in sorted(node_relations,
                                   key=lambda nr: ordered_guids.index(nr.child._id))
    ]

    if len(node_relations) == len(ordered_guids):
        node.set_noderelation_order(new_node_relation_ids + deleted_node_relation_ids)
        node.save()
        return {'nodes': ordered_guids}

    logger.error('Got invalid node list in reorder components')
    raise HTTPError(http.BAD_REQUEST)


##############################################################################


@must_be_valid_project
@must_be_contributor_or_public
def project_statistics(auth, node, **kwargs):
    ret = _view_project(node, auth, primary=True)
    ret['node']['keenio_read_key'] = node.keenio_read_key
    return ret


###############################################################################
# Make Private/Public
###############################################################################

@must_be_valid_project
@must_have_permission(ADMIN)
def project_set_privacy(auth, node, **kwargs):

    permissions = kwargs.get('permissions')
    if permissions is None:
        raise HTTPError(http.BAD_REQUEST)

    try:
        node.set_privacy(permissions, auth)
    except NodeStateError as e:
        raise HTTPError(http.BAD_REQUEST, data=dict(
            message_short="Can't change privacy",
            message_long=e.message
        ))

    return {
        'status': 'success',
        'permissions': permissions,
    }


@must_be_valid_project
@must_not_be_registration
@must_have_permission(WRITE)
def update_node(auth, node, **kwargs):
    # in node.update() method there is a key list node.WRITABLE_WHITELIST only allow user to modify
    # category, title, and description which can be edited by write permission contributor
    data = r_strip_html(request.get_json())
    try:
        updated_field_names = node.update(data, auth=auth)
    except NodeUpdateError as e:
        raise HTTPError(400, data=dict(
            message_short="Failed to update attribute '{0}'".format(e.key),
            message_long=e.reason
        ))
    # Need to cast tags to a string to make them JSON-serialiable
    updated_fields_dict = {
        key: getattr(node, key) if key != 'tags' else [str(tag) for tag in node.tags]
        for key in updated_field_names
        if key != 'logs' and key != 'modified' and key != 'last_logged'
    }
    return {'updated_fields': updated_fields_dict}

@must_be_valid_project
@must_have_permission(ADMIN)
@must_not_be_registration
def component_remove(auth, node, **kwargs):
    """Remove component, and recursively remove its children. If node has a
    parent, add log and redirect to parent; else redirect to user dashboard.

    """
    try:
        node.remove_node(auth)
    except NodeStateError as e:
        raise HTTPError(
            http.BAD_REQUEST,
            data={
                'message_short': 'Error',
                'message_long': 'Could not delete component: ' + e.message
            },
        )
    node.save()

    message = '{} has been successfully deleted.'.format(
        node.project_or_component.capitalize()
    )
    status.push_status_message(message, kind='success', trust=False)
    parent = node.parent_node
    if parent and parent.can_view(auth):
        redirect_url = node.parent_node.url
    else:
        redirect_url = '/dashboard/'

    return {
        'url': redirect_url,
    }


@must_be_valid_project
@must_have_permission(ADMIN)
def remove_private_link(*args, **kwargs):
    link_id = request.json['private_link_id']

    try:
        link = PrivateLink.objects.get(_id=link_id)
    except PrivateLink.DoesNotExist:
        raise HTTPError(http.NOT_FOUND)

    link.is_deleted = True
    link.save()

    for node in link.nodes.all():
        log_dict = {
            'project': node.parent_id,
            'node': node._id,
            'user': kwargs.get('auth').user._id,
            'anonymous_link': link.anonymous,
        }

        node.add_log(
            NodeLog.VIEW_ONLY_LINK_REMOVED,
            log_dict,
            auth=kwargs.get('auth', None)
        )

# TODO: Split into separate functions
def _render_addons(addons):

    widgets = {}
    configs = {}
    js = []
    css = []

    for addon in addons:
        configs[addon.config.short_name] = addon.config.to_json()
        js.extend(addon.config.include_js.get('widget', []))
        css.extend(addon.config.include_css.get('widget', []))

        js.extend(addon.config.include_js.get('files', []))
        css.extend(addon.config.include_css.get('files', []))

    return widgets, configs, js, css


def _should_show_wiki_widget(node, contributor):
    has_wiki = bool(node.get_addon('wiki'))
    wiki_page = node.get_wiki_page('home', None)

    if contributor and contributor.write and not node.is_registration:
        return has_wiki
    else:
        return has_wiki and wiki_page and wiki_page.html(node)


def _view_project(node, auth, primary=False,
                  embed_contributors=False, embed_descendants=False,
                  embed_registrations=False, embed_forks=False):
    """Build a JSON object containing everything needed to render
    project.view.mako.
    """
    node = AbstractNode.objects.filter(pk=node.pk).include('contributor__user__guids').get()
    user = auth.user
    try:
        contributor = node.contributor_set.get(user=user)
    except Contributor.DoesNotExist:
        contributor = None

    parent = node.find_readable_antecedent(auth)
    if user:
        bookmark_collection = find_bookmark_collection(user)
        bookmark_collection_id = bookmark_collection._id
        in_bookmark_collection = bookmark_collection.linked_nodes.filter(pk=node.pk).exists()
    else:
        in_bookmark_collection = False
        bookmark_collection_id = ''
    view_only_link = auth.private_key or request.args.get('view_only', '').strip('/')
    anonymous = has_anonymous_link(node, auth)
    addons = list(node.get_addons())
    widgets, configs, js, css = _render_addons(addons)
    redirect_url = node.url + '?view_only=None'
    node_linked_preprint = node.linked_preprint

    disapproval_link = ''
    if (node.is_pending_registration and node.has_permission(user, ADMIN)):
        disapproval_link = node.root.registration_approval.stashed_urls.get(user._id, {}).get('reject', '')

    if (node.is_pending_embargo and node.has_permission(user, ADMIN)):
        disapproval_link = node.root.embargo.stashed_urls.get(user._id, {}).get('reject', '')

    # Before page load callback; skip if not primary call
    if primary:
        for addon in addons:
            messages = addon.before_page_load(node, user) or []
            for message in messages:
                status.push_status_message(message, kind='info', dismissible=False, trust=True)
    NodeRelation = apps.get_model('osf.NodeRelation')

    is_registration = node.is_registration
    data = {
        'node': {
            'disapproval_link': disapproval_link,
            'id': node._primary_key,
            'title': node.title,
            'category': node.category_display,
            'category_short': node.category,
            'node_type': node.project_or_component,
            'description': node.description or '',
            'license': serialize_node_license_record(node.license),
            'url': node.url,
            'api_url': node.api_url,
            'absolute_url': node.absolute_url,
            'redirect_url': redirect_url,
            'display_absolute_url': node.display_absolute_url,
            'update_url': node.api_url_for('update_node'),
            'in_dashboard': in_bookmark_collection,
            'is_public': node.is_public,
            'is_archiving': node.archiving,
            'date_created': iso8601format(node.created),
            'date_modified': iso8601format(node.last_logged) if node.last_logged else '',
            'tags': list(node.tags.filter(system=False).values_list('name', flat=True)),
            'children': node.nodes_active.exists(),
            'child_exists': Node.objects.get_children(node, active=True).exists(),
            'is_registration': is_registration,
            'is_pending_registration': node.is_pending_registration if is_registration else False,
            'is_retracted': node.is_retracted if is_registration else False,
            'is_pending_retraction': node.is_pending_retraction if is_registration else False,
            'retracted_justification': getattr(node.retraction, 'justification', None) if is_registration else None,
            'date_retracted': iso8601format(getattr(node.retraction, 'date_retracted', None)) if is_registration else '',
            'embargo_end_date': node.embargo_end_date.strftime('%A, %b %d, %Y') if is_registration and node.embargo_end_date else '',
            'is_pending_embargo': node.is_pending_embargo if is_registration else False,
            'is_embargoed': node.is_embargoed if is_registration else False,
            'is_pending_embargo_termination': is_registration and node.is_embargoed and (
                node.embargo_termination_approval and
                node.embargo_termination_approval.is_pending_approval
            ),
            'registered_from_url': node.registered_from.url if is_registration else '',
            'registered_date': iso8601format(node.registered_date) if is_registration else '',
            'root_id': node.root._id if node.root else None,
            'registered_meta': node.registered_meta,
            'registered_schemas': serialize_meta_schemas(list(node.registered_schema.all())) if is_registration else False,
            'is_fork': node.is_fork,
            'forked_from_id': node.forked_from._primary_key if node.is_fork else '',
            'forked_from_display_absolute_url': node.forked_from.display_absolute_url if node.is_fork else '',
            'forked_date': iso8601format(node.forked_date) if node.is_fork else '',
            'fork_count': node.forks.exclude(type='osf.registration').filter(is_deleted=False).count(),
            'private_links': [x.to_json() for x in node.private_links_active],
            'link': view_only_link,
            'templated_count': node.templated_list.count(),
            'linked_nodes_count': NodeRelation.objects.filter(child=node, is_node_link=True).exclude(parent__type='osf.collection').count(),
            'anonymous': anonymous,
            'comment_level': node.comment_level,
            'has_comments': node.comment_set.exists(),
            'identifiers': {
                'doi': node.get_identifier_value('doi'),
                'ark': node.get_identifier_value('ark'),
            },
            'institutions': get_affiliated_institutions(node) if node else [],
            'has_draft_registrations': node.has_active_draft_registrations,
            'is_preprint': node.is_preprint,
            'has_moderated_preprint': node_linked_preprint.provider.reviews_workflow if node_linked_preprint else '',
            'preprint_state': node_linked_preprint.reviews_state if node_linked_preprint else '',
            'preprint_word': node_linked_preprint.provider.preprint_word if node_linked_preprint else '',
            'preprint_provider': {
                'name': node_linked_preprint.provider.name,
                'workflow': node_linked_preprint.provider.reviews_workflow
            } if node_linked_preprint else {},
            'is_preprint_orphan': node.is_preprint_orphan,
            'has_published_preprint': node.preprints.filter(is_published=True).exists() if node else False,
            'preprint_file_id': node.preprint_file._id if node.preprint_file else None,
            'preprint_url': node.preprint_url
        },
        'parent_node': {
            'exists': parent is not None,
            'id': parent._primary_key if parent else '',
            'title': parent.title if parent else '',
            'category': parent.category_display if parent else '',
            'url': parent.url if parent else '',
            'api_url': parent.api_url if parent else '',
            'absolute_url': parent.absolute_url if parent else '',
            'registrations_url': parent.web_url_for('node_registrations') if parent else '',
            'is_public': parent.is_public if parent else '',
            'is_contributor': parent.is_contributor(user) if parent else '',
            'can_view': parent.can_view(auth) if parent else False,
        },
        'user': {
            'is_contributor': bool(contributor),
            'is_admin': bool(contributor) and contributor.admin,
            'is_admin_parent': parent.is_admin_parent(user) if parent else False,
            'can_edit': bool(contributor) and contributor.write and not node.is_registration,
            'can_edit_tags': bool(contributor) and contributor.write,
            'has_read_permissions': node.has_permission(user, READ),
            'permissions': get_contributor_permissions(contributor, as_list=True) if contributor else [],
            'id': user._id if user else None,
            'username': user.username if user else None,
            'fullname': user.fullname if user else '',
            'can_comment': bool(contributor) or node.can_comment(auth),
            'show_wiki_widget': _should_show_wiki_widget(node, contributor),
            'dashboard_id': bookmark_collection_id,
            'institutions': get_affiliated_institutions(user) if user else [],
        },
        # TODO: Namespace with nested dicts
        'addons_enabled': [each.short_name for each in addons],
        'addons': configs,
        'addon_widgets': widgets,
        'addon_widget_js': js,
        'addon_widget_css': css,
        'node_categories': [
            {'value': key, 'display_name': value}
            for key, value in settings.NODE_CATEGORY_MAP.iteritems()
        ]
    }
    if embed_contributors and not anonymous:
        data['node']['contributors'] = utils.serialize_visible_contributors(node)
    else:
        data['node']['contributors'] = list(node.contributors.values_list('guids___id', flat=True))
    if embed_descendants:
        descendants, all_readable = _get_readable_descendants(auth=auth, node=node)
        data['user']['can_sort'] = all_readable
        data['node']['descendants'] = [
            serialize_node_summary(node=each, auth=auth, primary=not node.has_node_link_to(each), show_path=False)
            for each in descendants
        ]
    if embed_registrations:
        data['node']['registrations'] = [
            serialize_node_summary(node=each, auth=auth, show_path=False)
            for each in node.registrations_all.order_by('-registered_date').exclude(is_deleted=True).annotate(nlogs=Count('logs'))
        ]
    if embed_forks:
        data['node']['forks'] = [
            serialize_node_summary(node=each, auth=auth, show_path=False)
            for each in node.forks.exclude(type='osf.registration').exclude(is_deleted=True).order_by('-forked_date').annotate(nlogs=Count('logs'))
        ]
    return data

def get_affiliated_institutions(obj):
    ret = []
    for institution in obj.affiliated_institutions.all():
        ret.append({
            'name': institution.name,
            'logo_path': institution.logo_path,
            'id': institution._id,
        })
    return ret

def serialize_children(child_list, nested, indent=0):
    """
    Returns the serialized representation of a list of child nodes.

    This is a helper function for _get_children and as such it does not
    redundantly check permissions.
    """
    results = []
    for child in child_list:
        results.append({
            'id': child._id,
            'title': child.title,
            'is_public': child.is_public,
            'parent_id': child.parentnode_id,
            'indent': indent
        })
        if child._id in nested.keys():
            results.extend(serialize_children(nested.get(child._id), nested, indent + 1))
    return results

def _get_children(node, auth):
    """
    Returns the serialized representation of the given node and all of its children
    for which the given user has ADMIN permission.
    """
    is_admin = Contributor.objects.filter(node=OuterRef('pk'), admin=True, user=auth.user)
    parent_node_sqs = NodeRelation.objects.filter(child=OuterRef('pk'), is_node_link=False).values('parent__guids___id')
    children = (Node.objects.get_children(node)
                .filter(is_deleted=False)
                .annotate(parentnode_id=Subquery(parent_node_sqs[:1]))
                .annotate(has_admin_perm=Exists(is_admin))
                .filter(has_admin_perm=True))

    nested = defaultdict(list)
    for child in children:
        nested[child.parentnode_id].append(child)

    return serialize_children(nested[node._id], nested)


@must_be_valid_project
@must_have_permission(ADMIN)
def private_link_table(node, **kwargs):
    data = {
        'node': {
            'absolute_url': node.absolute_url,
            'private_links': [x.to_json() for x in node.private_links_active],
        }
    }
    return data


@collect_auth
@must_be_valid_project
@must_have_permission(ADMIN)
def get_editable_children(auth, node, **kwargs):

    children = _get_children(node, auth)

    return {
        'node': {'id': node._id, 'title': node.title, 'is_public': node.is_public},
        'children': children,
    }


@must_be_valid_project
def get_recent_logs(node, **kwargs):
    logs = list(reversed(node.logs._to_primary_keys()))[:3]
    return {'logs': logs}


def _get_readable_descendants(auth, node, permission=None):
    descendants = []
    all_readable = True
    for child in node.get_nodes(is_deleted=False):
        if permission:
            perm = permission.lower().strip()
            if not child.has_permission(auth.user, perm):
                all_readable = False
                continue
        # User can view child
        if child.can_view(auth):
            descendants.append(child)
        # Child is a node link and user has write permission
        elif node.linked_nodes.filter(id=child.id).exists():
            if node.has_permission(auth.user, 'write'):
                descendants.append(child)
            else:
                all_readable = False
        else:
            all_readable = False
            for descendant in child.find_readable_descendants(auth):
                descendants.append(descendant)
    return descendants, all_readable

def serialize_child_tree(child_list, user, nested):
    """
    Recursively serializes and returns a list of child nodes.

    This is a helper function for node_child_tree and as such it does not
    redundantly check permissions.
    """
    serialized_children = []
    for child in child_list:
        contributors = [{
            'id': contributor.user._id,
            'is_admin': contributor.admin,
            'is_confirmed': contributor.user.is_confirmed,
            'visible': contributor.visible
        } for contributor in child.contributor_set.all()]

        serialized_children.append({
            'node': {
                'id': child._id,
                'url': child.url,
                'title': child.title,
                'is_public': child.is_public,
                'contributors': contributors,
                'is_admin': child.has_admin_perm,
            },
            'user_id': user._id,
            'children': serialize_child_tree(nested.get(child._id), user, nested) if child._id in nested.keys() else [],
            'nodeType': 'project' if not child.parentnode_id else 'component',
            'category': child.category,
            'permissions': {
                'view': True,
                'is_admin': child.has_admin_perm
            }
        })

    return sorted(serialized_children, key=lambda k: len(k['children']), reverse=True)

def node_child_tree(user, node):
    """
    Returns the serialized representation (for treebeard) of a given node and its children.
    The given user must have ADMIN access on the given node, and therefore the given user has
    implicit read permisson on all of node's children (i.e. read permissions aren't checked here)

    :param user: OSFUser object
    :param node: parent project Node object
    :return: treebeard-formatted data
    """
    serialized_nodes = []
    is_contrib = node.is_contributor(user)

    assert node, '{} is not a valid Node.'.format(node._id)

    if not is_contrib:
        return []

    is_admin = node.has_permission(user, ADMIN)

    if is_admin:
        is_admin_sqs = Contributor.objects.filter(node=OuterRef('pk'), admin=True, user=user)
        parent_node_sqs = NodeRelation.objects.filter(child=OuterRef('pk'), is_node_link=False).values('parent__guids___id')
        children = (Node.objects.get_children(node)
                    .filter(is_deleted=False)
                    .annotate(parentnode_id=Subquery(parent_node_sqs[:1]))
                    .annotate(has_admin_perm=Exists(is_admin_sqs))
                    .include('contributor__user__guids')
                    )
    else:
        children = []

    nested = defaultdict(list)
    for child in children:
        nested[child.parentnode_id].append(child)

    contributors = [{
        'id': contributor.user._id,
        'is_admin': node.has_permission(contributor.user, ADMIN),
        'is_confirmed': contributor.user.is_confirmed,
        'visible': contributor.visible
    } for contributor in node.contributor_set.all().include('user__guids')]

    serialized_nodes.append({
        'node': {
            'id': node._id,
            'url': node.url,
            'title': node.title,
            'is_public': node.is_public,
            'contributors': contributors,
            'is_admin': is_admin
        },
        'user_id': user._id,
        'children': serialize_child_tree(nested.get(node._id), user, nested) if node._id in nested.keys() else [],
        'kind': 'folder' if not node.parent_node or not node.parent_node.has_permission(user, 'read') else 'node',
        'nodeType': node.project_or_component,
        'category': node.category,
        'permissions': {
            'view': True,
            'is_admin': is_admin
        }
    })

    return serialized_nodes

@must_be_logged_in
@must_be_valid_project
def get_node_tree(auth, **kwargs):
    node = kwargs.get('node') or kwargs['project']
    tree = node_child_tree(auth.user, node)
    return tree

@must_be_valid_project
@must_have_permission(ADMIN)
def project_generate_private_link_post(auth, node, **kwargs):
    """ creata a new private link object and add it to the node and its selected children"""

    node_ids = request.json.get('node_ids', [])
    name = request.json.get('name', '')

    anonymous = request.json.get('anonymous', False)

    if node._id not in node_ids:
        node_ids.insert(0, node._id)

    nodes = [AbstractNode.load(node_id) for node_id in node_ids]

    try:
        new_link = new_private_link(
            name=name, user=auth.user, nodes=nodes, anonymous=anonymous
        )
    except ValidationError as e:
        raise HTTPError(
            http.BAD_REQUEST,
            data=dict(message_long=e.message)
        )

    return new_link


@must_be_valid_project
@must_have_permission(ADMIN)
def project_private_link_edit(auth, **kwargs):
    name = request.json.get('value', '')
    try:
        validate_title(name)
    except ValidationError as e:
        message = 'Invalid link name.' if e.message == 'Invalid title.' else e.message
        raise HTTPError(
            http.BAD_REQUEST,
            data=dict(message_long=message)
        )

    private_link_id = request.json.get('pk', '')
    private_link = PrivateLink.load(private_link_id)

    if private_link:
        new_name = strip_html(name)
        private_link.name = new_name
        private_link.save()
        return new_name
    else:
        raise HTTPError(
            http.BAD_REQUEST,
            data=dict(message_long='View-only link not found.')
        )


def _serialize_node_search(node):
    """Serialize a node for use in pointer search.

    :param Node node: Node to serialize
    :return: Dictionary of node data

    """
    data = {
        'id': node._id,
        'title': node.title,
        'etal': len(node.visible_contributors) > 1,
        'isRegistration': node.is_registration
    }
    if node.is_registration:
        data['title'] += ' (registration)'
        data['dateRegistered'] = node.registered_date.isoformat()
    else:
        data['dateCreated'] = node.created.isoformat()
        data['dateModified'] = node.modified.isoformat()

    first_author = node.visible_contributors[0]
    data['firstAuthor'] = first_author.family_name or first_author.given_name or first_author.fullname

    return data


@must_be_logged_in
def search_node(auth, **kwargs):
    """

    """
    # Get arguments
    node = AbstractNode.load(request.json.get('nodeId'))
    include_public = request.json.get('includePublic')
    size = float(request.json.get('size', '5').strip())
    page = request.json.get('page', 0)
    query = request.json.get('query', '').strip()

    start = (page * size)
    if not query:
        return {'nodes': []}

    # Exclude current node from query if provided
    nin = [node.id] + list(node._nodes.values_list('pk', flat=True)) if node else []

    can_view_query = Q(_contributors=auth.user)
    if include_public:
        can_view_query = can_view_query | Q(is_public=True)

    nodes = (AbstractNode.objects
        .filter(
            can_view_query,
            title__icontains=query,
            is_deleted=False)
        .exclude(id__in=nin)
        .exclude(type='osf.collection')
        .exclude(type='osf.quickfilesnode'))

    count = nodes.count()
    pages = math.ceil(count / size)
    validate_page_num(page, pages)

    return {
        'nodes': [
            _serialize_node_search(each)
            for each in islice(nodes, start, start + size)
            if each.contributors
        ],
        'total': count,
        'pages': pages,
        'page': page
    }


def _add_pointers(node, pointers, auth):
    """

    :param Node node: Node to which pointers will be added
    :param list pointers: Nodes to add as pointers

    """
    added = False
    for pointer in pointers:
        node.add_pointer(pointer, auth, save=False)
        added = True

    if added:
        node.save()


@collect_auth
def add_pointer(auth):
    """Add a single pointer to a node using only JSON parameters

    """
    to_node_id = request.json.get('toNodeID')
    pointer_to_move = request.json.get('pointerID')

    if not (to_node_id and pointer_to_move):
        raise HTTPError(http.BAD_REQUEST)

    pointer = AbstractNode.load(pointer_to_move)
    to_node = AbstractNode.load(to_node_id)
    try:
        _add_pointers(to_node, [pointer], auth)
    except ValueError:
        raise HTTPError(http.BAD_REQUEST)


@must_have_permission(WRITE)
@must_not_be_registration
def add_pointers(auth, node, **kwargs):
    """Add pointers to a node.

    """
    node_ids = request.json.get('nodeIds')

    if not node_ids:
        raise HTTPError(http.BAD_REQUEST)

    nodes = [
        AbstractNode.load(node_id)
        for node_id in node_ids
    ]

    try:
        _add_pointers(node, nodes, auth)
    except ValueError:
        raise HTTPError(http.BAD_REQUEST)

    return {}


@must_have_permission(WRITE)
@must_not_be_registration
def remove_pointer(auth, node, **kwargs):
    """Remove a pointer from a node, raising a 400 if the pointer is not
    in `node.nodes`.

    """
    # TODO: since these a delete request, shouldn't use request body. put pointer
    # id in the URL instead
    pointer_id = request.json.get('pointerId')
    if pointer_id is None:
        raise HTTPError(http.BAD_REQUEST)

    pointer = AbstractNode.load(pointer_id)
    if pointer is None:
        raise HTTPError(http.BAD_REQUEST)

    try:
        node.rm_pointer(pointer, auth=auth)
    except ValueError:
        raise HTTPError(http.BAD_REQUEST)

    node.save()


@must_have_permission(WRITE)
@must_not_be_registration
def fork_pointer(auth, node, **kwargs):
    """Fork a pointer. Raises BAD_REQUEST if pointer not provided, not found,
    or not present in `nodes`.

    :param Auth auth: Consolidated authorization
    :param Node node: root from which pointer is child
    :return: Fork of node to which nodelink(pointer) points
    """
    NodeRelation = apps.get_model('osf.NodeRelation')

    linked_node_id = request.json.get('nodeId')
    linked_node = AbstractNode.load(linked_node_id)
    pointer = NodeRelation.objects.filter(child=linked_node, is_node_link=True, parent=node).first()

    if pointer is None:
        # TODO: Change this to 404?
        raise HTTPError(http.BAD_REQUEST)

    try:
        fork = node.fork_pointer(pointer, auth=auth, save=True)
    except ValueError:
        raise HTTPError(http.BAD_REQUEST)

    return {
        'data': {
            'node': serialize_node_summary(node=fork, auth=auth, show_path=False)
        }
    }, http.CREATED

def abbrev_authors(node):
    lead_author = node.visible_contributors[0]
    ret = lead_author.family_name or lead_author.given_name or lead_author.fullname
    if node.visible_contributors.count() > 1:
        ret += ' et al.'
    return ret


def serialize_pointer(node, auth):
    if node.can_view(auth):
        return {
            'id': node._id,
            'url': node.url,
            'title': node.title,
            'authorShort': abbrev_authors(node),
        }
    return {
        'url': None,
        'title': 'Private Component',
        'authorShort': 'Private Author(s)',
    }


@must_be_contributor_or_public
def get_pointed(auth, node, **kwargs):
    """View that returns the pointers for a project."""
    NodeRelation = apps.get_model('osf.NodeRelation')
    # exclude folders
    return {'pointed': [
        serialize_pointer(each.parent, auth)
        for each in NodeRelation.objects.filter(child=node, is_node_link=True).exclude(parent__type='osf.collection')
    ]}<|MERGE_RESOLUTION|>--- conflicted
+++ resolved
@@ -319,18 +319,8 @@
 
     addon_settings = sorted(addon_settings, key=lambda addon: addon['full_name'].lower())
 
-<<<<<<< HEAD
     return addon_settings
-=======
-    ret['addon_capabilities'] = settings.ADDON_CAPABILITIES
-    ret['addon_categories'] = set([item for addon in addon_settings for item in addon['categories']])
-    ret['addon_settings'] = addon_settings
-    ret['addon_js'] = collect_node_config_js([addon for addon in addon_settings if addon['enabled']])
-
-    return ret
-
->>>>>>> 3a29bd2c
-
+  
 def collect_node_config_js(addons):
     """Collect webpack bundles for each of the addons' node-cfg.js modules. Return
     the URLs for each of the JS modules to be included on the node addons config page.
@@ -339,7 +329,6 @@
     """
     js_modules = []
     for addon in addons:
-<<<<<<< HEAD
         source_path = os.path.join(
             settings.ADDON_PATH,
             addon['short_name'],
@@ -356,12 +345,6 @@
                 'node-cfg.js',
             )
             js_modules.append(asset_path)
-
-=======
-        js_path = os.path.join('/', 'static', 'public', 'js', addon['short_name'], 'node-cfg.js')
-        if os.path.exists(js_path):
-            js_modules.append(js_path)
->>>>>>> 3a29bd2c
 
     return js_modules
 
