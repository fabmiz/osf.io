--- conflicted
+++ resolved
@@ -478,8 +478,8 @@
             'is_contributor': node_to_use.is_contributor(user),
             'can_edit': (node_to_use.can_edit(user, api_key)
                                 and not node_to_use.is_registration),
-<<<<<<< HEAD
-            'is_watching': user.is_watching(node_to_use) if user else False
+            'is_watching': user.is_watching(node_to_use) if user else False,
+            'piwik_token': user.piwik_token if user else '',
         },
         # TODO: Namespace with nested dicts
         'addons_enabled': node_to_use.get_addon_names(),
@@ -487,11 +487,6 @@
         'addon_widgets': widgets,
         'addon_widget_js': js,
         'addon_widget_css': css,
-=======
-            'is_watching': user.is_watching(node_to_use) if user else False,
-            'piwik_token': user.piwik_token if user else ''
-        }
->>>>>>> 253eca0f
     }
     return data
 
