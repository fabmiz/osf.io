# -*- coding: utf-8 -*-
import logging
import httplib as http
import math
from itertools import islice

from flask import request
from modularodm import Q
from modularodm.exceptions import ModularOdmException, ValidationValueError

from framework import status
from framework.utils import iso8601format
from framework.mongo import StoredObject
from framework.flask import redirect
from framework.auth.decorators import must_be_logged_in, collect_auth
from framework.exceptions import HTTPError, PermissionsError
from framework.mongo.utils import get_or_http_error

from website import language

from website.util import paths
from website.util import rubeus
from website.exceptions import NodeStateError
from website.project import new_node, new_private_link
from website.project.decorators import (
    must_be_contributor_or_public,
    must_be_contributor,
    must_be_valid_project,
    must_have_permission,
    must_not_be_registration,
    http_error_if_disk_saving_mode
)
from website.tokens import process_token_or_pass
from website.util.permissions import ADMIN, READ, WRITE
from website.util.rubeus import collect_addon_js
from website.project.model import has_anonymous_link, get_pointer_parent, NodeUpdateError, validate_title
from website.project.forms import NewNodeForm
from website.project.metadata.utils import serialize_meta_schemas
from website.models import Node, Pointer, WatchConfig, PrivateLink
from website import settings
from website.views import _render_nodes, find_dashboard, validate_page_num
from website.profile import utils
from website.project import new_folder
from website.project.licenses import serialize_node_license_record
from website.util.sanitize import strip_html
from website.util import rapply

r_strip_html = lambda collection: rapply(collection, strip_html)

logger = logging.getLogger(__name__)

@must_be_valid_project
@must_have_permission(WRITE)
@must_not_be_registration
def edit_node(auth, node, **kwargs):
    post_data = request.json
    edited_field = post_data.get('name')
    value = post_data.get('value', '')

    if edited_field == 'title':
        try:
            node.set_title(value, auth=auth)
        except ValidationValueError as e:
            raise HTTPError(
                http.BAD_REQUEST,
                data=dict(message_long=e.message)
            )
    elif edited_field == 'description':
        node.set_description(value, auth=auth)
    node.save()
    return {'status': 'success'}


##############################################################################
# New Project
##############################################################################


@must_be_logged_in
def project_new(**kwargs):
    return {}

@must_be_logged_in
def project_new_post(auth, **kwargs):
    user = auth.user

    data = request.get_json()
    title = strip_html(data.get('title'))
    title = title.strip()
    category = data.get('category', 'project')
    template = data.get('template')
    description = strip_html(data.get('description'))
    new_project = {}

    if template:
        original_node = Node.load(template)
        changes = {
            'title': title,
            'category': category,
            'template_node': original_node,
        }

        if description:
            changes['description'] = description

        project = original_node.use_as_template(
            auth=auth,
            changes={
                template: changes,
            }
        )

    else:
        try:
            project = new_node(category, title, user, description)
        except ValidationValueError as e:
            raise HTTPError(
                http.BAD_REQUEST,
                data=dict(message_long=e.message)
            )
        new_project = _view_project(project, auth)
    return {
        'projectUrl': project.url,
        'newNode': new_project['node'] if new_project else None
    }, http.CREATED


@must_be_logged_in
@must_be_valid_project
def project_new_from_template(auth, node, **kwargs):
    new_node = node.use_as_template(
        auth=auth,
        changes=dict(),
    )
    return {'url': new_node.url}, http.CREATED, None

##############################################################################
# New Folder
##############################################################################
@must_be_valid_project
@must_be_logged_in
def folder_new_post(auth, node, **kwargs):
    user = auth.user

    title = request.json.get('title')

    if not node.is_folder:
        raise HTTPError(http.BAD_REQUEST)
    folder = new_folder(strip_html(title), user)
    folders = [folder]
    try:
        _add_pointers(node, folders, auth)
    except ValueError:
        raise HTTPError(http.BAD_REQUEST)

    return {
        'projectUrl': '/dashboard/',
    }, http.CREATED


@collect_auth
def add_folder(auth, **kwargs):
    data = request.get_json()
    node_id = data.get('node_id')
    node = get_or_http_error(Node, node_id)

    user = auth.user
    title = strip_html(data.get('title'))
    if not node.is_folder:
        raise HTTPError(http.BAD_REQUEST)

    folder = new_folder(
        title, user
    )
    folders = [folder]
    try:
        _add_pointers(node, folders, auth)
    except ValueError:
        raise HTTPError(http.BAD_REQUEST)
    return {}, 201, None

##############################################################################
# New Node
##############################################################################

@must_be_valid_project
@must_have_permission(WRITE)
@must_not_be_registration
def project_new_node(auth, node, **kwargs):
    form = NewNodeForm(request.form)
    user = auth.user
    if form.validate():
        try:
            new_component = new_node(
                title=strip_html(form.title.data),
                user=user,
                category=form.category.data,
                parent=node,
            )
        except ValidationValueError as e:
            raise HTTPError(
                http.BAD_REQUEST,
                data=dict(message_long=e.message)
            )

        message = (
            'Your component was created successfully. You can keep working on the component page below, '
            'or return to the <u><a href="{url}">project page</a></u>.'
        ).format(url=node.url)
        status.push_status_message(message, kind='info', trust=True)

        return {
            'status': 'success',
        }, 201, None, new_component.url
    else:
        # TODO: This function doesn't seem to exist anymore?
        status.push_errors_to_status(form.errors)
    raise HTTPError(http.BAD_REQUEST, redirect_url=node.url)


@must_be_logged_in
@must_be_valid_project
def project_before_fork(auth, node, **kwargs):
    user = auth.user

    prompts = node.callback('before_fork', user=user)

    if node.has_pointers_recursive:
        prompts.append(
            language.BEFORE_FORK_HAS_POINTERS.format(
                category=node.project_or_component
            )
        )

    return {'prompts': prompts}


@must_be_logged_in
@must_be_valid_project
def project_before_template(auth, node, **kwargs):
    prompts = []

    for addon in node.get_addons():
        if 'node' in addon.config.configs:
            if addon.to_json(auth.user)['addon_full_name']:
                prompts.append(addon.to_json(auth.user)['addon_full_name'])

    return {'prompts': prompts}


@must_be_logged_in
@must_be_valid_project
@http_error_if_disk_saving_mode
def node_fork_page(auth, node, **kwargs):
    try:
        fork = node.fork_node(auth)
    except PermissionsError:
        raise HTTPError(
            http.FORBIDDEN,
            redirect_url=node.url
        )
    return fork.url


@must_be_valid_project
@must_be_contributor_or_public
def node_registrations(auth, node, **kwargs):
    return _view_project(node, auth, primary=True)


@must_be_valid_project
@must_be_contributor_or_public
def node_forks(auth, node, **kwargs):
    return _view_project(node, auth, primary=True)


@must_be_valid_project
@must_be_logged_in
@must_be_contributor
def node_setting(auth, node, **kwargs):

    ret = _view_project(node, auth, primary=True)

    addons_enabled = []
    addon_enabled_settings = []

    for addon in node.get_addons():
        addons_enabled.append(addon.config.short_name)
        if 'node' in addon.config.configs:
            config = addon.to_json(auth.user)
            # inject the MakoTemplateLookup into the template context
            # TODO inject only short_name and render fully client side
            config['template_lookup'] = addon.config.template_lookup
            config['addon_icon_url'] = addon.config.icon_url
            addon_enabled_settings.append(config)

    addon_enabled_settings = sorted(addon_enabled_settings, key=lambda addon: addon['addon_full_name'].lower())

    ret['addon_categories'] = settings.ADDON_CATEGORIES
    ret['addons_available'] = sorted([
        addon
        for addon in settings.ADDONS_AVAILABLE
        if 'node' in addon.owners
        and addon.short_name not in settings.SYSTEM_ADDED_ADDONS['node']
    ], key=lambda addon: addon.full_name.lower())

    ret['addons_enabled'] = addons_enabled
    ret['addon_enabled_settings'] = addon_enabled_settings
    ret['addon_capabilities'] = settings.ADDON_CAPABILITIES
    ret['addon_js'] = collect_node_config_js(node.get_addons())

    ret['include_wiki_settings'] = node.include_wiki_settings(auth.user)

    ret['comments'] = {
        'level': node.comment_level,
    }

    ret['categories'] = Node.CATEGORY_MAP
    ret['categories'].update({
        'project': 'Project'
    })

    return ret
def collect_node_config_js(addons):
    """Collect webpack bundles for each of the addons' node-cfg.js modules. Return
    the URLs for each of the JS modules to be included on the node addons config page.

    :param list addons: List of node's addon config records.
    """
    js_modules = []
    for addon in addons:
        js_path = paths.resolve_addon_path(addon.config, 'node-cfg.js')
        if js_path:
            js_modules.append(js_path)
    return js_modules


@must_have_permission(WRITE)
@must_not_be_registration
def node_choose_addons(auth, node, **kwargs):
    node.config_addons(request.json, auth)


@must_be_valid_project
@must_have_permission(READ)
def node_contributors(auth, node, **kwargs):
    ret = _view_project(node, auth, primary=True)
    ret['contributors'] = utils.serialize_contributors(node.contributors, node)
    ret['adminContributors'] = utils.serialize_contributors(node.admin_contributors, node, admin=True)
    return ret


@must_have_permission(ADMIN)
def configure_comments(node, **kwargs):
    comment_level = request.json.get('commentLevel')
    if not comment_level:
        node.comment_level = None
    elif comment_level in ['public', 'private']:
        node.comment_level = comment_level
    else:
        raise HTTPError(http.BAD_REQUEST)
    node.save()


##############################################################################
# View Project
##############################################################################

@must_be_valid_project(retractions_valid=True)
@must_be_contributor_or_public
@process_token_or_pass
def view_project(auth, node, **kwargs):

    primary = '/api/v1' not in request.path
    ret = _view_project(node, auth, primary=primary)

    ret['addon_capabilities'] = settings.ADDON_CAPABILITIES
    # Collect the URIs to the static assets for addons that have widgets
    ret['addon_widget_js'] = list(collect_addon_js(
        node,
        filename='widget-cfg.js',
        config_entry='widget'
    ))
    ret.update(rubeus.collect_addon_assets(node))
    return ret


# Expand/Collapse
@must_be_valid_project
@must_be_contributor_or_public
def expand(auth, node, **kwargs):
    node.expand(user=auth.user)
    return {}, 200, None


@must_be_valid_project
@must_be_contributor_or_public
def collapse(auth, node, **kwargs):
    node.collapse(user=auth.user)
    return {}, 200, None


# Reorder components
@must_be_valid_project
@must_not_be_registration
@must_have_permission(WRITE)
def project_reorder_components(node, **kwargs):
    """Reorders the components in a project's component list.

    :param-json list new_list: List of strings that include node IDs and
        node type delimited by ':'.

    """
    # TODO(sloria): Change new_list parameter to be an array of objects
    # {
    #   'newList': {
    #       {'key': 'abc123', 'type': 'node'}
    #   }
    # }
    new_list = [
        tuple(n.split(':'))
        for n in request.json.get('new_list', [])
    ]
    nodes_new = [
        StoredObject.get_collection(schema).load(key)
        for key, schema in new_list
    ]

    valid_nodes = [
        n for n in node.nodes
        if not n.is_deleted
    ]
    deleted_nodes = [
        n for n in node.nodes
        if n.is_deleted
    ]
    if len(valid_nodes) == len(nodes_new) and set(valid_nodes) == set(nodes_new):
        node.nodes = nodes_new + deleted_nodes
        node.save()
        return {}

    logger.error('Got invalid node list in reorder components')
    raise HTTPError(http.BAD_REQUEST)


##############################################################################


@must_be_valid_project
@must_be_contributor_or_public
def project_statistics(auth, node, **kwargs):
    if not (node.can_edit(auth) or node.is_public):
        raise HTTPError(http.FORBIDDEN)
    return _view_project(node, auth, primary=True)


@must_be_valid_project
@must_be_contributor_or_public
def project_statistics_redirect(auth, node, **kwargs):
    return redirect(node.web_url_for("project_statistics", _guid=True))

###############################################################################
# Make Private/Public
###############################################################################


@must_be_valid_project
@must_have_permission(ADMIN)
def project_before_set_public(node, **kwargs):
    prompt = node.callback('before_make_public')

    return {
        'prompts': prompt
    }


@must_be_valid_project
@must_have_permission(ADMIN)
def project_set_privacy(auth, node, **kwargs):

    permissions = kwargs.get('permissions')
    if permissions is None:
        raise HTTPError(http.BAD_REQUEST)

    try:
        node.set_privacy(permissions, auth)
    except NodeStateError as e:
        raise HTTPError(http.BAD_REQUEST, data=dict(
            message_short="Can't change privacy",
            message_long=e.message
        ))

    return {
        'status': 'success',
        'permissions': permissions,
    }


@must_be_valid_project
@must_be_contributor_or_public
@must_not_be_registration
def watch_post(auth, node, **kwargs):
    user = auth.user
    watch_config = WatchConfig(node=node,
                               digest=request.json.get('digest', False),
                               immediate=request.json.get('immediate', False))
    try:
        user.watch(watch_config)
    except ValueError:  # Node is already being watched
        raise HTTPError(http.BAD_REQUEST)

    user.save()

    return {
        'status': 'success',
        'watchCount': len(node.watchconfig__watched)
    }


@must_be_valid_project
@must_be_contributor_or_public
@must_not_be_registration
def unwatch_post(auth, node, **kwargs):
    user = auth.user
    watch_config = WatchConfig(node=node,
                               digest=request.json.get('digest', False),
                               immediate=request.json.get('immediate', False))
    try:
        user.unwatch(watch_config)
    except ValueError:  # Node isn't being watched
        raise HTTPError(http.BAD_REQUEST)

    return {
        'status': 'success',
        'watchCount': len(node.watchconfig__watched)
    }


@must_be_valid_project
@must_be_contributor_or_public
@must_not_be_registration
def togglewatch_post(auth, node, **kwargs):
    '''View for toggling watch mode for a node.'''
    # TODO: refactor this, watch_post, unwatch_post (@mambocab)
    user = auth.user
    watch_config = WatchConfig(
        node=node,
        digest=request.json.get('digest', False),
        immediate=request.json.get('immediate', False)
    )
    try:
        if user.is_watching(node):
            user.unwatch(watch_config)
        else:
            user.watch(watch_config)
    except ValueError:
        raise HTTPError(http.BAD_REQUEST)

    user.save()

    return {
        'status': 'success',
        'watchCount': len(node.watchconfig__watched),
        'watched': user.is_watching(node)
    }

@must_be_valid_project
@must_not_be_registration
@must_have_permission(WRITE)
def update_node(auth, node, **kwargs):
    # in node.update() method there is a key list node.WRITABLE_WHITELIST only allow user to modify
    # category, title, and discription which can be edited by write permission contributor
    data = r_strip_html(request.get_json())
    try:
        updated_field_names = node.update(data, auth=auth)
    except NodeUpdateError as e:
        raise HTTPError(400, data=dict(
            message_short="Failed to update attribute '{0}'".format(e.key),
            message_long=e.reason
        ))
    # Need to cast tags to a string to make them JSON-serialiable
    updated_fields_dict = {
        key: getattr(node, key) if key != 'tags' else [str(tag) for tag in node.tags]
        for key in updated_field_names
        if key != 'logs'
    }
    return {
        'updated_fields': updated_fields_dict
    }


@must_be_valid_project
@must_have_permission(ADMIN)
@must_not_be_registration
def component_remove(auth, node, **kwargs):
    """Remove component, and recursively remove its children. If node has a
    parent, add log and redirect to parent; else redirect to user dashboard.

    """
    try:
        node.remove_node(auth)
    except NodeStateError as e:
        raise HTTPError(
            http.BAD_REQUEST,
            data={
                'message_short': 'Error',
                'message_long': 'Could not delete component: ' + e.message
            },
        )
    node.save()

    message = '{} deleted'.format(
        node.project_or_component.capitalize()
    )
    status.push_status_message(message, kind='success', trust=False)
    parent = node.parent_node
    if parent and parent.can_view(auth):
        redirect_url = node.node__parent[0].url
    else:
        redirect_url = '/dashboard/'

    return {
        'url': redirect_url,
    }


@must_have_permission(ADMIN)
@must_not_be_registration
def delete_folder(auth, node, **kwargs):
    """Remove folder node

    """
    if node is None:
        raise HTTPError(http.BAD_REQUEST)

    if not node.is_folder or node.is_dashboard:
        raise HTTPError(http.BAD_REQUEST)

    try:
        node.remove_node(auth)
    except NodeStateError as e:
        raise HTTPError(
            http.BAD_REQUEST,
            data={
                'message_short': 'Error',
                'message_long': 'Could not delete component: ' + e.message
            },
        )

    return {}


@must_be_valid_project
@must_have_permission(ADMIN)
def remove_private_link(*args, **kwargs):
    link_id = request.json['private_link_id']

    try:
        link = PrivateLink.load(link_id)
        link.is_deleted = True
        link.save()
    except ModularOdmException:
        raise HTTPError(http.NOT_FOUND)


# TODO: Split into separate functions
def _render_addon(node):

    widgets = {}
    configs = {}
    js = []
    css = []

    for addon in node.get_addons():
        configs[addon.config.short_name] = addon.config.to_json()
        js.extend(addon.config.include_js.get('widget', []))
        css.extend(addon.config.include_css.get('widget', []))

        js.extend(addon.config.include_js.get('files', []))
        css.extend(addon.config.include_css.get('files', []))

    return widgets, configs, js, css


def _should_show_wiki_widget(node, user):

    has_wiki = bool(node.get_addon('wiki'))
    wiki_page = node.get_wiki_page('home', None)
    if not node.has_permission(user, 'write'):
        return has_wiki and wiki_page and wiki_page.html(node)
    else:
        return has_wiki

def _view_project(node, auth, primary=False):
    """Build a JSON object containing everything needed to render
    project.view.mako.
    """
    user = auth.user

    parent = node.parent_node
    if user:
        dashboard = find_dashboard(user)
        dashboard_id = dashboard._id
        in_dashboard = dashboard.pointing_at(node._primary_key) is not None
    else:
        in_dashboard = False
        dashboard_id = ''
    view_only_link = auth.private_key or request.args.get('view_only', '').strip('/')
    anonymous = has_anonymous_link(node, auth)
    widgets, configs, js, css = _render_addon(node)
    redirect_url = node.url + '?view_only=None'

    # Before page load callback; skip if not primary call
    if primary:
        for addon in node.get_addons():
            messages = addon.before_page_load(node, user) or []
            for message in messages:
                status.push_status_message(message, kind='info', dismissible=False, trust=True)
    data = {
        'node': {
            'id': node._primary_key,
            'title': node.title,
            'category': node.category_display,
            'category_short': node.category,
            'node_type': node.project_or_component,
            'description': node.description or '',
            'license': serialize_node_license_record(node.license),
            'url': node.url,
            'api_url': node.api_url,
            'absolute_url': node.absolute_url,
            'redirect_url': redirect_url,
            'display_absolute_url': node.display_absolute_url,
            'update_url': node.api_url_for('update_node'),
            'in_dashboard': in_dashboard,
            'is_public': node.is_public,
            'is_archiving': node.archiving,
            'date_created': iso8601format(node.date_created),
            'date_modified': iso8601format(node.logs[-1].date) if node.logs else '',
            'tags': [tag._primary_key for tag in node.tags],
            'children': bool(node.nodes_active),
            'is_registration': node.is_registration,
            'is_pending_registration': node.is_pending_registration,
            'is_retracted': node.is_retracted,
            'is_pending_retraction': node.is_pending_retraction,
            'retracted_justification': getattr(node.retraction, 'justification', None),
            'embargo_end_date': node.embargo_end_date.strftime("%A, %b. %d, %Y") if node.embargo_end_date else False,
            'is_pending_embargo': node.is_pending_embargo,
            'registered_from_url': node.registered_from.url if node.is_registration else '',
            'registered_date': iso8601format(node.registered_date) if node.is_registration else '',
            'root_id': node.root._id,
            'registered_meta': node.registered_meta,
            'registered_schemas': serialize_meta_schemas(node.registered_schema),
            'registration_count': len(node.node__registrations),
            'is_fork': node.is_fork,
            'forked_from_id': node.forked_from._primary_key if node.is_fork else '',
            'forked_from_display_absolute_url': node.forked_from.display_absolute_url if node.is_fork else '',
            'forked_date': iso8601format(node.forked_date) if node.is_fork else '',
            'fork_count': len(node.forks),
            'templated_count': len(node.templated_list),
            'watched_count': len(node.watchconfig__watched),
            'private_links': [x.to_json() for x in node.private_links_active],
            'link': view_only_link,
            'anonymous': anonymous,
            'points': len(node.get_points(deleted=False, folders=False)),
            'piwik_site_id': node.piwik_site_id,
            'comment_level': node.comment_level,
            'has_comments': bool(getattr(node, 'commented', [])),
            'has_children': bool(getattr(node, 'commented', False)),
            'identifiers': {
                'doi': node.get_identifier_value('doi'),
                'ark': node.get_identifier_value('ark'),
            },
<<<<<<< HEAD
            'alternative_citations': [citation.to_json() for citation in node.alternativeCitations]
=======
            'has_draft_registrations': bool(node.draft_registrations_active)
>>>>>>> 1019ac80
        },
        'parent_node': {
            'exists': parent is not None,
            'id': parent._primary_key if parent else '',
            'title': parent.title if parent else '',
            'category': parent.category_display if parent else '',
            'url': parent.url if parent else '',
            'api_url': parent.api_url if parent else '',
            'absolute_url': parent.absolute_url if parent else '',
            'registrations_url': parent.web_url_for('node_registrations') if parent else '',
            'is_public': parent.is_public if parent else '',
            'is_contributor': parent.is_contributor(user) if parent else '',
            'can_view': parent.can_view(auth) if parent else False
        },
        'user': {
            'is_contributor': node.is_contributor(user),
            'is_admin': node.has_permission(user, ADMIN),
            'is_admin_parent': parent.is_admin_parent(user) if parent else False,
            'can_edit': (node.can_edit(auth)
                         and not node.is_registration),
            'has_read_permissions': node.has_permission(user, READ),
            'permissions': node.get_permissions(user) if user else [],
            'is_watching': user.is_watching(node) if user else False,
            'piwik_token': user.piwik_token if user else '',
            'id': user._id if user else None,
            'username': user.username if user else None,
            'fullname': user.fullname if user else '',
            'can_comment': node.can_comment(auth),
            'show_wiki_widget': _should_show_wiki_widget(node, user),
            'dashboard_id': dashboard_id,
        },
        'badges': _get_badge(user),
        # TODO: Namespace with nested dicts
        'addons_enabled': node.get_addon_names(),
        'addons': configs,
        'addon_widgets': widgets,
        'addon_widget_js': js,
        'addon_widget_css': css,
        'node_categories': Node.CATEGORY_MAP
    }
    return data


def _get_badge(user):
    if user:
        badger = user.get_addon('badges')
        if badger:
            return {
                'can_award': badger.can_award,
                'badges': badger.get_badges_json()
            }
    return {}


def _get_children(node, auth, indent=0):

    children = []

    for child in node.nodes_primary:
        if not child.is_deleted and child.has_permission(auth.user, ADMIN):
            children.append({
                'id': child._primary_key,
                'title': child.title,
                'indent': indent,
                'is_public': child.is_public,
                'parent_id': child.parent_id,
            })
            children.extend(_get_children(child, auth, indent + 1))

    return children


@must_be_valid_project
@must_have_permission(ADMIN)
def private_link_table(node, **kwargs):
    data = {
        'node': {
            'absolute_url': node.absolute_url,
            'private_links': [x.to_json() for x in node.private_links_active],
        }
    }
    return data


@collect_auth
@must_be_valid_project
@must_have_permission(ADMIN)
def get_editable_children(auth, node, **kwargs):

    children = _get_children(node, auth)

    return {
        'node': {'id': node._id, 'title': node.title, 'is_public': node.is_public},
        'children': children,
    }


def _get_user_activity(node, auth, rescale_ratio):

    # Counters
    total_count = len(node.logs)

    # Note: It's typically much faster to find logs of a given node
    # attached to a given user using node.logs.find(...) than by
    # loading the logs into Python and checking each one. However,
    # using deep caching might be even faster down the road.

    if auth.user:
        ua_count = node.logs.find(Q('user', 'eq', auth.user)).count()
    else:
        ua_count = 0

    non_ua_count = total_count - ua_count  # base length of blue bar

    # Normalize over all nodes
    try:
        ua = ua_count / rescale_ratio * 100
    except ZeroDivisionError:
        ua = 0
    try:
        non_ua = non_ua_count / rescale_ratio * 100
    except ZeroDivisionError:
        non_ua = 0

    return ua_count, ua, non_ua


@must_be_valid_project
def get_recent_logs(node, **kwargs):
    logs = list(reversed(node.logs._to_primary_keys()))[:3]
    return {'logs': logs}


def _get_summary(node, auth, rescale_ratio, primary=True, link_id=None, show_path=False):
    # TODO(sloria): Refactor this or remove (lots of duplication with _view_project)
    summary = {
        'id': link_id if link_id else node._id,
        'primary': primary,
        'is_registration': node.is_registration,
        'is_fork': node.is_fork,
        'is_pending_registration': node.is_pending_registration,
        'is_retracted': node.is_retracted,
        'is_pending_retraction': node.is_pending_retraction,
        'embargo_end_date': node.embargo_end_date.strftime("%A, %b. %d, %Y") if node.embargo_end_date else False,
        'is_pending_embargo': node.is_pending_embargo,
        'archiving': node.archiving,
    }

    if node.can_view(auth):
        summary.update({
            'can_view': True,
            'can_edit': node.can_edit(auth),
            'primary_id': node._id,
            'url': node.url,
            'primary': primary,
            'api_url': node.api_url,
            'title': node.title,
            'category': node.category,
            'node_type': node.project_or_component,
            'is_fork': node.is_fork,
            'is_registration': node.is_registration,
            'anonymous': has_anonymous_link(node, auth),
            'registered_date': node.registered_date.strftime('%Y-%m-%d %H:%M UTC')
            if node.is_registration
            else None,
            'forked_date': node.forked_date.strftime('%Y-%m-%d %H:%M UTC')
            if node.is_fork
            else None,
            'nlogs': None,
            'ua_count': None,
            'ua': None,
            'non_ua': None,
            'addons_enabled': node.get_addon_names(),
            'is_public': node.is_public,
            'parent_title': node.parent_node.title if node.parent_node else None,
            'parent_is_public': node.parent_node.is_public if node.parent_node else False,
            'show_path': show_path
        })
        if rescale_ratio:
            ua_count, ua, non_ua = _get_user_activity(node, auth, rescale_ratio)
            summary.update({
                'nlogs': len(node.logs),
                'ua_count': ua_count,
                'ua': ua,
                'non_ua': non_ua,
            })
    else:
        summary['can_view'] = False

    # TODO: Make output format consistent with _view_project
    return {
        'summary': summary,
    }


@collect_auth
@must_be_valid_project(retractions_valid=True)
def get_summary(auth, node, **kwargs):
    rescale_ratio = kwargs.get('rescale_ratio')
    if rescale_ratio is None and request.args.get('rescale_ratio'):
        try:
            rescale_ratio = float(request.args.get('rescale_ratio'))
        except (TypeError, ValueError):
            raise HTTPError(http.BAD_REQUEST)
    primary = kwargs.get('primary')
    link_id = kwargs.get('link_id')
    show_path = kwargs.get('show_path', False)

    return _get_summary(
        node, auth, rescale_ratio, primary=primary, link_id=link_id, show_path=show_path
    )


@must_be_contributor_or_public
def get_children(auth, node, **kwargs):
    user = auth.user
    if request.args.get('permissions'):
        perm = request.args['permissions'].lower().strip()
        nodes = [
            each
            for each in node.nodes
            if perm in each.get_permissions(user) and not each.is_deleted
        ]
    else:
        nodes = [
            each
            for each in node.nodes
            if not each.is_deleted
        ]
    return _render_nodes(nodes, auth)


@must_be_contributor_or_public
def get_folder_pointers(auth, node, **kwargs):
    if not node.is_folder:
        return []
    nodes = [
        each.resolve()._id
        for each in node.nodes
        if each is not None and not each.is_deleted and not each.primary
    ]
    return nodes


@must_be_contributor_or_public
def get_forks(auth, node, **kwargs):
    fork_list = sorted(node.forks, key=lambda fork: fork.forked_date, reverse=True)
    return _render_nodes(nodes=fork_list, auth=auth)


@must_be_contributor_or_public
def get_registrations(auth, node, **kwargs):
    registrations = [n for n in reversed(node.node__registrations) if not n.is_deleted]  # get all registrations, including archiving
    return _render_nodes(registrations, auth)


@must_be_valid_project
@must_have_permission(ADMIN)
def project_generate_private_link_post(auth, node, **kwargs):
    """ creata a new private link object and add it to the node and its selected children"""

    node_ids = request.json.get('node_ids', [])
    name = request.json.get('name', '')

    anonymous = request.json.get('anonymous', False)

    if node._id not in node_ids:
        node_ids.insert(0, node._id)

    nodes = [Node.load(node_id) for node_id in node_ids]

    try:
        new_link = new_private_link(
            name=name, user=auth.user, nodes=nodes, anonymous=anonymous
        )
    except ValidationValueError as e:
        raise HTTPError(
            http.BAD_REQUEST,
            data=dict(message_long=e.message)
        )

    return new_link


@must_be_valid_project
@must_have_permission(ADMIN)
def project_private_link_edit(auth, **kwargs):
    name = request.json.get('value', '')
    try:
        validate_title(name)
    except ValidationValueError as e:
        message = 'Invalid link name.' if e.message == 'Invalid title.' else e.message
        raise HTTPError(
            http.BAD_REQUEST,
            data=dict(message_long=message)
        )

    private_link_id = request.json.get('pk', '')
    private_link = PrivateLink.load(private_link_id)

    if private_link:
        new_name = strip_html(name)
        private_link.name = new_name
        private_link.save()
        return new_name
    else:
        raise HTTPError(
            http.BAD_REQUEST,
            data=dict(message_long='View-only link not found.')
        )


def _serialize_node_search(node):
    """Serialize a node for use in pointer search.

    :param Node node: Node to serialize
    :return: Dictionary of node data

    """
    title = node.title
    if node.is_registration:
        title += ' (registration)'

    first_author = node.visible_contributors[0]

    return {
        'id': node._id,
        'title': title,
        'firstAuthor': first_author.family_name or first_author.given_name or first_author.full_name,
        'etal': len(node.visible_contributors) > 1,
    }


@must_be_logged_in
def search_node(auth, **kwargs):
    """

    """
    # Get arguments
    node = Node.load(request.json.get('nodeId'))
    include_public = request.json.get('includePublic')
    size = float(request.json.get('size', '5').strip())
    page = request.json.get('page', 0)
    query = request.json.get('query', '').strip()

    start = (page * size)
    if not query:
        return {'nodes': []}

    # Build ODM query
    title_query = Q('title', 'icontains', query)
    not_deleted_query = Q('is_deleted', 'eq', False)
    visibility_query = Q('contributors', 'eq', auth.user)
    no_folders_query = Q('is_folder', 'eq', False)
    if include_public:
        visibility_query = visibility_query | Q('is_public', 'eq', True)
    odm_query = title_query & not_deleted_query & visibility_query & no_folders_query

    # Exclude current node from query if provided
    if node:
        nin = [node._id] + node.node_ids
        odm_query = (
            odm_query &
            Q('_id', 'nin', nin)
        )

    nodes = Node.find(odm_query)
    count = nodes.count()
    pages = math.ceil(count / size)
    validate_page_num(page, pages)

    return {
        'nodes': [
            _serialize_node_search(each)
            for each in islice(nodes, start, start + size)
            if each.contributors
        ],
        'total': count,
        'pages': pages,
        'page': page
    }


def _add_pointers(node, pointers, auth):
    """

    :param Node node: Node to which pointers will be added
    :param list pointers: Nodes to add as pointers

    """
    added = False
    for pointer in pointers:
        node.add_pointer(pointer, auth, save=False)
        added = True

    if added:
        node.save()


@collect_auth
def move_pointers(auth):
    """Move pointer from one node to another node.

    """

    from_node_id = request.json.get('fromNodeId')
    to_node_id = request.json.get('toNodeId')
    pointers_to_move = request.json.get('pointerIds')

    if from_node_id is None or to_node_id is None or pointers_to_move is None:
        raise HTTPError(http.BAD_REQUEST)

    from_node = Node.load(from_node_id)
    to_node = Node.load(to_node_id)

    if to_node is None or from_node is None:
        raise HTTPError(http.BAD_REQUEST)

    for pointer_to_move in pointers_to_move:
        pointer_id = from_node.pointing_at(pointer_to_move)
        pointer_node = Node.load(pointer_to_move)

        pointer = Pointer.load(pointer_id)
        if pointer is None:
            raise HTTPError(http.BAD_REQUEST)

        try:
            from_node.rm_pointer(pointer, auth=auth)
        except ValueError:
            raise HTTPError(http.BAD_REQUEST)

        from_node.save()
        try:
            _add_pointers(to_node, [pointer_node], auth)
        except ValueError:
            raise HTTPError(http.BAD_REQUEST)

    return {}, 200, None


@collect_auth
def add_pointer(auth):
    """Add a single pointer to a node using only JSON parameters

    """
    to_node_id = request.json.get('toNodeID')
    pointer_to_move = request.json.get('pointerID')

    if not (to_node_id and pointer_to_move):
        raise HTTPError(http.BAD_REQUEST)

    pointer = Node.load(pointer_to_move)
    to_node = Node.load(to_node_id)
    try:
        _add_pointers(to_node, [pointer], auth)
    except ValueError:
        raise HTTPError(http.BAD_REQUEST)


@must_have_permission(WRITE)
@must_not_be_registration
def add_pointers(auth, node, **kwargs):
    """Add pointers to a node.

    """
    node_ids = request.json.get('nodeIds')

    if not node_ids:
        raise HTTPError(http.BAD_REQUEST)

    nodes = [
        Node.load(node_id)
        for node_id in node_ids
    ]

    try:
        _add_pointers(node, nodes, auth)
    except ValueError:
        raise HTTPError(http.BAD_REQUEST)

    return {}


@must_have_permission(WRITE)
@must_not_be_registration
def remove_pointer(auth, node, **kwargs):
    """Remove a pointer from a node, raising a 400 if the pointer is not
    in `node.nodes`.

    """
    # TODO: since these a delete request, shouldn't use request body. put pointer
    # id in the URL instead
    pointer_id = request.json.get('pointerId')
    if pointer_id is None:
        raise HTTPError(http.BAD_REQUEST)

    pointer = Pointer.load(pointer_id)
    if pointer is None:
        raise HTTPError(http.BAD_REQUEST)

    try:
        node.rm_pointer(pointer, auth=auth)
    except ValueError:
        raise HTTPError(http.BAD_REQUEST)

    node.save()


@must_be_valid_project  # injects project
@must_have_permission(WRITE)
@must_not_be_registration
def remove_pointer_from_folder(auth, node, pointer_id, **kwargs):
    """Remove a pointer from a node, raising a 400 if the pointer is not
    in `node.nodes`.

    """
    if pointer_id is None:
        raise HTTPError(http.BAD_REQUEST)

    pointer_id = node.pointing_at(pointer_id)

    pointer = Pointer.load(pointer_id)

    if pointer is None:
        raise HTTPError(http.BAD_REQUEST)

    try:
        node.rm_pointer(pointer, auth=auth)
    except ValueError:
        raise HTTPError(http.BAD_REQUEST)

    node.save()


@must_be_valid_project  # injects project
@must_have_permission(WRITE)
@must_not_be_registration
def remove_pointers_from_folder(auth, node, **kwargs):
    """Remove multiple pointers from a node, raising a 400 if the pointer is not
    in `node.nodes`.
    """
    pointer_ids = request.json.get('pointerIds')

    if pointer_ids is None:
        raise HTTPError(http.BAD_REQUEST)

    for pointer_id in pointer_ids:
        pointer_id = node.pointing_at(pointer_id)

        pointer = Pointer.load(pointer_id)

        if pointer is None:
            raise HTTPError(http.BAD_REQUEST)

        try:
            node.rm_pointer(pointer, auth=auth)
        except ValueError:
            raise HTTPError(http.BAD_REQUEST)

    node.save()


@must_have_permission(WRITE)
@must_not_be_registration
def fork_pointer(auth, node, **kwargs):
    """Fork a pointer. Raises BAD_REQUEST if pointer not provided, not found,
    or not present in `nodes`.

    """
    pointer_id = request.json.get('pointerId')
    pointer = Pointer.load(pointer_id)

    if pointer is None:
        # TODO: Change this to 404?
        raise HTTPError(http.BAD_REQUEST)

    try:
        node.fork_pointer(pointer, auth=auth, save=True)
    except ValueError:
        raise HTTPError(http.BAD_REQUEST)


def abbrev_authors(node):
    lead_author = node.visible_contributors[0]
    ret = lead_author.family_name or lead_author.given_name or lead_author.fullname
    if len(node.visible_contributor_ids) > 1:
        ret += ' et al.'
    return ret


def serialize_pointer(pointer, auth):
    node = get_pointer_parent(pointer)

    if node.can_view(auth):
        return {
            'id': node._id,
            'url': node.url,
            'title': node.title,
            'authorShort': abbrev_authors(node),
        }
    return {
        'url': None,
        'title': 'Private Component',
        'authorShort': 'Private Author(s)',
    }


@must_be_contributor_or_public
def get_pointed(auth, node, **kwargs):
    """View that returns the pointers for a project."""
    # exclude folders
    return {'pointed': [
        serialize_pointer(each, auth)
        for each in node.pointed
        if not get_pointer_parent(each).is_folder
    ]}<|MERGE_RESOLUTION|>--- conflicted
+++ resolved
@@ -770,11 +770,8 @@
                 'doi': node.get_identifier_value('doi'),
                 'ark': node.get_identifier_value('ark'),
             },
-<<<<<<< HEAD
-            'alternative_citations': [citation.to_json() for citation in node.alternativeCitations]
-=======
+            'alternative_citations': [citation.to_json() for citation in node.alternativeCitations],
             'has_draft_registrations': bool(node.draft_registrations_active)
->>>>>>> 1019ac80
         },
         'parent_node': {
             'exists': parent is not None,
