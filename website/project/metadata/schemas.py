import os
import json

def _id_to_name(id):
    return ' '.join(id.split('_'))

def _name_to_id(name):
    return '_'.join(name.split(' '))

def ensure_schema_structure(schema):
    schema['pages'] = schema.get('pages', [])
    schema['title'] = schema['name']
    schema['version'] = schema.get('version', 1)
    return schema

here = os.path.split(os.path.abspath(__file__))[0]

def from_json(fname):
    with open(os.path.join(here, fname)) as f:
        return json.load(f)

OSF_META_SCHEMAS = [
    ensure_schema_structure(from_json('osf-open-ended-1.json')),
    ensure_schema_structure(from_json('osf-open-ended-2.json')),
    ensure_schema_structure(from_json('osf-standard-1.json')),
    ensure_schema_structure(from_json('osf-standard-2.json')),
    ensure_schema_structure(from_json('brandt-prereg-1.json')),
    ensure_schema_structure(from_json('brandt-prereg-2.json')),
    ensure_schema_structure(from_json('brandt-postcomp-1.json')),
    ensure_schema_structure(from_json('brandt-postcomp-2.json')),
    ensure_schema_structure(from_json('prereg-prize.json')),
    ensure_schema_structure(from_json('confirmatory-general-2.json')),
    ensure_schema_structure(from_json('egap-project-2.json')),
    ensure_schema_structure(from_json('veer-1.json')),
]

ACTIVE_META_SCHEMAS = (
    'Prereg Challenge',
    'Open-Ended Registration',
    'OSF-Standard Pre-Data Collection Registration',
    'Replication Recipe (Brandt et al., 2013): Pre-Registration',
    'Replication Recipe (Brandt et al., 2013): Post-Completion',
<<<<<<< HEAD
    'Prereg Challenge',
    "Pre-Registration in Social Psychology (van 't Veer & Giner-Sorolla, 2016): Pre-Registration",
=======
>>>>>>> 5c8f4f64
)<|MERGE_RESOLUTION|>--- conflicted
+++ resolved
@@ -40,9 +40,5 @@
     'OSF-Standard Pre-Data Collection Registration',
     'Replication Recipe (Brandt et al., 2013): Pre-Registration',
     'Replication Recipe (Brandt et al., 2013): Post-Completion',
-<<<<<<< HEAD
-    'Prereg Challenge',
     "Pre-Registration in Social Psychology (van 't Veer & Giner-Sorolla, 2016): Pre-Registration",
-=======
->>>>>>> 5c8f4f64
 )