--- conflicted
+++ resolved
@@ -108,15 +108,8 @@
         _inject_nodes(kwargs)
         node = kwargs['node']
 
-<<<<<<< HEAD
-        if not node.archiving and node.is_registration:
-            raise HTTPError(
-                http.BAD_REQUEST,
-                data={
-                    'message_short': 'Registered Nodes are immutable',
-                    'message_long': "The operation you're trying to do cannot be applied to registered Nodes, which are immutable",
-                }
-            )
+        if node.is_registration and not node.is_draft:
+            raise HTTPError(http.BAD_REQUEST)
         return func(*args, **kwargs)
 
     return wrapped
@@ -136,10 +129,6 @@
                     'message_long': "This view is restricted to registered Nodes only",
                 }
             )
-=======
-        if node.is_registration and not node.is_draft:
-            raise HTTPError(http.BAD_REQUEST)
->>>>>>> a85f07a5
         return func(*args, **kwargs)
 
     return wrapped
