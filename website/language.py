
# -*- coding: utf-8 -*-
"""Various text used throughout the website, e.g. status messages, errors, etc.
"""


# Status Messages
#################

# NOTE: in status messages, newlines are not preserved, so triple-quotes strings
# are ok

# Status message shown at settings page on first login
# (upon clicking primary email confirmation link)
WELCOME_MESSAGE = ('Welcome to the OSF! Please update the following settings. If you need assistance '
                   'in getting started, please visit the <a href="/getting-started/">Getting Started</a> page.')

REGISTRATION_SUCCESS = '''Registration successful. Please check {email} to confirm your email address.'''

# Shown if registration is turned off in website.settings
REGISTRATION_UNAVAILABLE = 'Registration currently unavailable.'

ALREADY_REGISTERED = '''The email <em>{email}</em> has already been registered.'''

# Shown if user tries to login with an email that is not yet confirmed
UNCONFIRMED = ('This login email has been registered but not confirmed. Please check your email (and spam folder).'
               ' <a href="/resend/">Click here</a> to resend your confirmation email.')
<<<<<<< HEAD
=======

# Shown if the user's account is disabled
DISABLED = '''
Log-in failed: Deactivated account.
'''
>>>>>>> b9d448c1

# Shown on incorrect password attempt
LOGIN_FAILED = '''
Log-in failed. Please try again or reset your password.
'''

# Shown if incorrect 2fa verification is entered at login
TWO_FACTOR_FAILED = '''
You entered an incorrect verification code. Please try again.
'''

# Shown at login page if user tries to access a resource that requires auth
MUST_LOGIN = '''
You must log in to access this resource.
'''

# Shown on logout
LOGOUT = '''
You have successfully logged out.
'''

EMAIL_NOT_FOUND = '''
<strong>{email}</strong> was not found in our records.
'''

# Shown after an unregistered user claims an account and is redirected to the
# settings page
CLAIMED_CONTRIBUTOR = ('<strong>Welcome to the OSF!</strong> Edit your display name below and then check your '
                       '<a href="/dashboard/">dashboard</a> to see projects to which you have been added as a '
                       'contributor by someone else.')

# Error Pages
# ###########

# Shown at error page if an expired/revokes email confirmation link is clicked
LINK_EXPIRED = 'This confirmation link has expired. Please <a href="/login/">log in</a> to continue.'

# Node Actions

BEFORE_REGISTER_HAS_POINTERS = (
    'This {category} contains links to other projects. Links will be copied '
    'into your registration, but the projects that they link to will not be '
    'registered. If you wish to register the linked projects, you must fork '
    'them from the original project before registering.'
)

BEFORE_FORK_HAS_POINTERS = (
    'This {category} contains links to other projects. Links will be copied '
    'into your fork, but the projects that they link to will not be forked. '
    'If you wish to fork the linked projects, they need to be forked from the '
    'original project.'
)

REGISTRATION_INFO = '''
<p>Registration creates a frozen version of the project that can never be edited
or deleted. You can register your project by selecting a registration form,  entering
information about your project, and then confirming. You will be
able to continue editing the original project, however, and the frozen version with
time stamps will always be linked to the original.</p>

<ul>

    <li>A registration takes the same privacy settings as the project, e.g. a public project results in a public registration.</li>

    <li>Before initiating a registration, make sure that the project is in the
    state that you wish to freeze. Consider turning links into forks.</li>

    <li>Start by selecting a registration form from the list below. You can
    hit your browser's back button if the selected form is not
    appropriate for your use.</li>

</ul>
'''

BEFORE_REGISTRATION_INFO = '''
Registration cannot be undone, and the archived content and files cannot be
deleted after registration. Please be sure the project is complete and
comprehensive for what you wish to register.
'''

# Nodes: forking, templating, linking

LINK_ACTION = 'Link to this Project'
LINK_DESCRIPTION = """
<p>Linking to this project will reference it in another project, without
creating a copy. The link will always point to the most up-to-date version.</p>
"""

TEMPLATE_ACTION = 'Copy Project Structure'
TEMPLATE_DESCRIPTION = """
<p>This option will create a new project, using this project as a template.
The new project will be structured in the same way, but contain no data.</p>
"""

FORK_ACTION = 'Fork this Project'
FORK_DESCRIPTION = """
<p>Fork this project if you plan to build upon it in your own work.
The new project will be an exact duplicate of this project's current state,
with you as the only contributor.</p>
"""

TEMPLATE_DROPDOWN_HELP = """Start typing to search. Selecting project as
template will duplicate its structure in the new project without importing the
content of that project."""

TEMPLATED_FROM_PREFIX = "Templated from "

# MFR Error handling
ERROR_PREFIX = "Unable to render. <a href='{download_path}'>Download</a> file to view it."
SUPPORT = "Contact support@osf.io for further assistance."

# Custom Error Messages w/ support
STATA_VERSION_ERROR = 'Version of given Stata file is not 104, 105, 108, 113 (Stata 8/9), 114 (Stata 10/11) or 115 (Stata 12)<p>{0}</p>'.format(SUPPORT)
BLANK_OR_CORRUPT_TABLE_ERROR = 'Is this a valid instance of this file type?<p>{0}</p>'.format(SUPPORT)<|MERGE_RESOLUTION|>--- conflicted
+++ resolved
@@ -25,14 +25,11 @@
 # Shown if user tries to login with an email that is not yet confirmed
 UNCONFIRMED = ('This login email has been registered but not confirmed. Please check your email (and spam folder).'
                ' <a href="/resend/">Click here</a> to resend your confirmation email.')
-<<<<<<< HEAD
-=======
 
 # Shown if the user's account is disabled
 DISABLED = '''
 Log-in failed: Deactivated account.
 '''
->>>>>>> b9d448c1
 
 # Shown on incorrect password attempt
 LOGIN_FAILED = '''
