--- conflicted
+++ resolved
@@ -6,15 +6,11 @@
     "bootstrap": "~3.1.1",
     "requirejs": "~2.1.11",
     "zeroclipboard": "~1.3.5",
-<<<<<<< HEAD
     "hgrid": "https://github.com/brianjgeiger/hgrid.git#3904413af57385db17e0e7cb9b220f359d683241",
-      "qunit": "~1.14.0",
-      "sinon": "~1.10.2",
-      "jquery-mockjax": "1.5.3",
-      "sinon-qunit": "~1.0.0"
-=======
-    "hgrid": "git@github.com:CenterForOpenScience/hgrid.git#958ab661b80b39b2be7c67672572be9f4651ed16",
+    "qunit": "~1.14.0",
+    "sinon": "~1.10.2",
+    "jquery-mockjax": "1.5.3",
+    "sinon-qunit": "~1.0.0",
     "moment": "~2.7.0"
->>>>>>> 1492cc47
   }
 }