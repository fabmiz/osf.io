{
  "name": "OSF",
  "dependencies": {
    "jQuery": ">=2.1.0",
    "jquery-ui": "~1.10.4",
    "bootstrap": "~3.3.0",
    "requirejs": "~2.1.11",
    "zeroclipboard": "~1.3.5",
    "hgrid": ">=0.2.6",
    "moment": "~2.7.0",
    "qunit": "~1.14.0",
    "sinon": "~1.10.2",
    "select2": "~3.5.1",
    "jquery-mockjax": "1.5.3",
    "raven-js": "~1.1.16",
    "sinon-qunit": "~1.0.0",
<<<<<<< HEAD
    "treebeard": "~0.3.2",
    "dropzone": "~3.10.2"
  },
  "resolutions": {
    "jquery-ui": "~1.11.0",
    "bootstrap": "~3.2.0"
=======
    "typeahead.js": "~0.10.5",
    "knockout": "~3.2.0",
    "handlebars": "~2.0.0",
    "history.js": "~1.8.0",
    "bootstrap.growl": "~2.0.1"
>>>>>>> 4573df13
  }
}<|MERGE_RESOLUTION|>--- conflicted
+++ resolved
@@ -6,6 +6,7 @@
     "bootstrap": "~3.3.0",
     "requirejs": "~2.1.11",
     "zeroclipboard": "~1.3.5",
+    "dropzone": "~3.10.2",
     "hgrid": ">=0.2.6",
     "moment": "~2.7.0",
     "qunit": "~1.14.0",
@@ -14,19 +15,10 @@
     "jquery-mockjax": "1.5.3",
     "raven-js": "~1.1.16",
     "sinon-qunit": "~1.0.0",
-<<<<<<< HEAD
-    "treebeard": "~0.3.2",
-    "dropzone": "~3.10.2"
-  },
-  "resolutions": {
-    "jquery-ui": "~1.11.0",
-    "bootstrap": "~3.2.0"
-=======
     "typeahead.js": "~0.10.5",
     "knockout": "~3.2.0",
     "handlebars": "~2.0.0",
     "history.js": "~1.8.0",
     "bootstrap.growl": "~2.0.1"
->>>>>>> 4573df13
   }
 }