--- conflicted
+++ resolved
@@ -7,11 +7,7 @@
 
 urlpatterns = [
     url(r'^$', views.DraftListView.as_view(), name='prereg'),
-<<<<<<< HEAD
-    url(r'^download/$', views.DraftDownloadListView.as_view(), name='download'),
     url(r'^checkout_checkup/$', views.CheckoutCheckupView.as_view(), name='checkout_checkup'),
-=======
->>>>>>> 5ae01a48
     url(
         r'^drafts/(?P<draft_pk>[0-9a-z]+)/$',
         views.DraftDetailView.as_view(),
