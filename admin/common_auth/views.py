<<<<<<< HEAD
from __future__ import absolute_import, unicode_literals

from django.core.urlresolvers import reverse
from django.views.generic.edit import FormView
from django.contrib import messages
from password_reset.forms import PasswordRecoveryForm
from password_reset.views import Recover
from django.contrib.auth import login, REDIRECT_FIELD_NAME, authenticate, logout
from django.shortcuts import redirect
from django.utils.decorators import method_decorator
from django.views.decorators.cache import never_cache
from django.views.decorators.csrf import csrf_protect
from django.http import Http404

from website.project.model import User
from website.settings import PREREG_ADMIN_TAG

from admin.base.utils import SuperUser
from admin.common_auth.forms import LoginForm, UserRegistrationForm
from admin.common_auth.models import MyUser


class LoginView(FormView):
    form_class = LoginForm
    redirect_field_name = REDIRECT_FIELD_NAME
    template_name = 'login.html'

    @method_decorator(csrf_protect)
    @method_decorator(never_cache)
    def dispatch(self, request, *args, **kwargs):
        return super(LoginView, self).dispatch(request, *args, **kwargs)

    def form_valid(self, form):
        user = authenticate(
            username=form.cleaned_data.get('email').strip(),
            password=form.cleaned_data.get('password').strip()
        )
=======
from django.views.generic import UpdateView
from django.contrib import messages
from django.contrib.auth import (
    authenticate, logout as logout_user, login as auth_login
)
from django.shortcuts import render, redirect
from django.core.urlresolvers import reverse_lazy

from forms import LoginForm, DeskUserForm


def login(request):
    if request.user.is_authenticated():
        return redirect('home')
    form = LoginForm(request.POST or None)
    if request.POST and form.is_valid():
        email = request.POST['email']
        password = request.POST['password']
        user = authenticate(username=email, password=password)
>>>>>>> cc4e22e2
        if user is not None:
            login(self.request, user)
        else:
            messages.error(
                self.request,
                'Email and/or Password incorrect. Please try again.'
            )
            return redirect('auth:login')
        return super(LoginView, self).form_valid(form)

    def get_success_url(self):
        redirect_to = self.request.GET.get(self.redirect_field_name, '')
        if not redirect_to or redirect_to == '/':
            redirect_to = reverse('home')
        return redirect_to


def logout_user(request):
    logout(request)
    return redirect('auth:login')


class RegisterUser(SuperUser, FormView):
    form_class = UserRegistrationForm
    template_name = 'register.html'

    def form_valid(self, form):
        osf_id = form.cleaned_data.get('osf_id')
        osf_user = User.load(osf_id)
        try:
            osf_user.system_tags.append(PREREG_ADMIN_TAG)
        except AttributeError:
            raise Http404(('OSF user with id "{}" not found.'
                           ' Please double check.').format(osf_id))
        new_user = MyUser.objects.create_user(
            email=form.cleaned_data.get('email'),
            password=form.cleaned_data.get('password1')
        )
        new_user.first_name = form.cleaned_data.get('first_name')
        new_user.last_name = form.cleaned_data.get('last_name')
        new_user.osf_id = osf_id
        for group in form.cleaned_data.get('group_perms'):
            new_user.groups.add(group)
        new_user.save()
        reset_form = PasswordRecoveryForm(
            data={'username_or_email': new_user.email}
        )
        if reset_form.is_valid():
            send = Recover()
            send.request = self.request
            send.form_valid(reset_form)
        messages.success(self.request, 'Registration successful!')
        return super(RegisterUser, self).form_valid(form)

<<<<<<< HEAD
    def get_success_url(self):
        return reverse('auth:register')
=======

def logout(request):
    logout_user(request)
    return redirect('auth:login')


class DeskUserFormView(UpdateView):
    form_class = DeskUserForm
    template_name = 'desk/settings.html'
    success_url = reverse_lazy('home')

    def get_object(self, queryset=None):
        return self.request.user
>>>>>>> cc4e22e2
<|MERGE_RESOLUTION|>--- conflicted
+++ resolved
@@ -1,8 +1,7 @@
-<<<<<<< HEAD
 from __future__ import absolute_import, unicode_literals
 
-from django.core.urlresolvers import reverse
-from django.views.generic.edit import FormView
+from django.core.urlresolvers import reverse, reverse_lazy
+from django.views.generic.edit import FormView, UpdateView
 from django.contrib import messages
 from password_reset.forms import PasswordRecoveryForm
 from password_reset.views import Recover
@@ -17,7 +16,7 @@
 from website.settings import PREREG_ADMIN_TAG
 
 from admin.base.utils import SuperUser
-from admin.common_auth.forms import LoginForm, UserRegistrationForm
+from admin.common_auth.forms import LoginForm, UserRegistrationForm, DeskUserForm
 from admin.common_auth.models import MyUser
 
 
@@ -36,27 +35,6 @@
             username=form.cleaned_data.get('email').strip(),
             password=form.cleaned_data.get('password').strip()
         )
-=======
-from django.views.generic import UpdateView
-from django.contrib import messages
-from django.contrib.auth import (
-    authenticate, logout as logout_user, login as auth_login
-)
-from django.shortcuts import render, redirect
-from django.core.urlresolvers import reverse_lazy
-
-from forms import LoginForm, DeskUserForm
-
-
-def login(request):
-    if request.user.is_authenticated():
-        return redirect('home')
-    form = LoginForm(request.POST or None)
-    if request.POST and form.is_valid():
-        email = request.POST['email']
-        password = request.POST['password']
-        user = authenticate(username=email, password=password)
->>>>>>> cc4e22e2
         if user is not None:
             login(self.request, user)
         else:
@@ -111,14 +89,8 @@
         messages.success(self.request, 'Registration successful!')
         return super(RegisterUser, self).form_valid(form)
 
-<<<<<<< HEAD
     def get_success_url(self):
         return reverse('auth:register')
-=======
-
-def logout(request):
-    logout_user(request)
-    return redirect('auth:login')
 
 
 class DeskUserFormView(UpdateView):
@@ -127,5 +99,4 @@
     success_url = reverse_lazy('home')
 
     def get_object(self, queryset=None):
-        return self.request.user
->>>>>>> cc4e22e2
+        return self.request.user