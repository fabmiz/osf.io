--- conflicted
+++ resolved
@@ -13,14 +13,11 @@
     volume_choices = forms.CharField(widget=forms.HiddenInput(), required=False)
     issue_choices = forms.CharField(widget=forms.HiddenInput(), required=False)
     program_area_choices = forms.CharField(widget=forms.HiddenInput(), required=False)
-<<<<<<< HEAD
-=======
     _id = forms.SlugField(
         required=True,
         help_text='URL Slug',
         validators=[validate_slug]
     )
->>>>>>> 2a61f5ca
 
     class Meta:
         model = CollectionProvider
