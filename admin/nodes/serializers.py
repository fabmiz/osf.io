--- conflicted
+++ resolved
@@ -5,13 +5,10 @@
 
 
 def serialize_node(node):
-<<<<<<< HEAD
-=======
     embargo = node.embargo
     if embargo is not None:
         embargo = node.embargo.end_date
 
->>>>>>> 4eeffc70
     return {
         'id': node._id,
         'title': node.title,
