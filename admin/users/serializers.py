--- conflicted
+++ resolved
@@ -21,10 +21,7 @@
         'username': user.username,
         'name': user.fullname,
         'id': user._id,
-<<<<<<< HEAD
-=======
-        'nodes': list(map(serialize_simple_node, user.contributor_or_group_member_to)),
->>>>>>> 9fe5c98a
+        'nodes': list(map(user.contributor_or_group_member_to)),
         'emails': user.emails.values_list('address', flat=True),
         'last_login': user.date_last_login,
         'confirmed': user.date_confirmed,
