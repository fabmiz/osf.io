--- conflicted
+++ resolved
@@ -15,11 +15,8 @@
         'registered': user.date_registered,
         'disabled': user.date_disabled if user.is_disabled else False,
         'two_factor': user.has_addon('twofactor'),
-<<<<<<< HEAD
         'osf_link': user.absolute_url,
-=======
         'system_tags': user.system_tags,
->>>>>>> 7c0b0731
     }
 
 
