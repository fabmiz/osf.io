--- conflicted
+++ resolved
@@ -5,15 +5,11 @@
 from django.contrib.auth.mixins import PermissionRequiredMixin
 from django.shortcuts import redirect
 
-<<<<<<< HEAD
+from osf.models.preprint_service import PreprintService
 from osf.models.admin_log_entry import update_admin_log, REINDEX_SHARE
 from website import settings
-from website.preprints.model import PreprintService
 from website.preprints.tasks import on_preprint_updated
-=======
 
-from osf.models.preprint_service import PreprintService
->>>>>>> 496f7bae
 from framework.exceptions import PermissionsError
 from admin.base.views import GuidFormView, GuidView
 from admin.nodes.templatetags.node_extras import reverse_preprint
@@ -63,8 +59,6 @@
         # TODO - we shouldn't need this serialized_preprint value -- https://openscience.atlassian.net/browse/OSF-7743
         kwargs['serialized_preprint'] = serialize_preprint(preprint)
         kwargs['change_provider_form'] = ChangeProviderForm(instance=preprint)
-<<<<<<< HEAD
-        kwargs['subjects'] = serialize_subjects(preprint.subject_hierarchy)
         return super(PreprintView, self).get_context_data(**kwargs)
 
 
@@ -94,7 +88,4 @@
                 message='Preprint Reindexed (SHARE): {}'.format(preprint._id),
                 action_flag=REINDEX_SHARE
             )
-        return redirect(reverse_preprint(self.kwargs.get('guid')))
-=======
-        return super(PreprintView, self).get_context_data(**kwargs)
->>>>>>> 496f7bae
+        return redirect(reverse_preprint(self.kwargs.get('guid')))