--- conflicted
+++ resolved
@@ -9,7 +9,6 @@
 from django.core.exceptions import PermissionDenied
 
 from osf.models import SpamStatus, PreprintRequest
-<<<<<<< HEAD
 from osf.models.preprint import Preprint, PreprintLog, OSFUser
 from osf.models.admin_log_entry import (
     update_admin_log,
@@ -22,10 +21,6 @@
     REJECT_WITHDRAWAL
 )
 
-=======
-from osf.models.preprint_service import PreprintService
-from osf.models.admin_log_entry import update_admin_log, REINDEX_SHARE, CONFIRM_SPAM, CONFIRM_HAM, APPROVE_WITHDRAWAL, REJECT_WITHDRAWAL
->>>>>>> e1baf604
 from website.preprints.tasks import update_preprint_share
 from website.project.views.register import osf_admin_change_status_identifier
 from website import search
@@ -33,12 +28,8 @@
 from framework.exceptions import PermissionsError
 from admin.base.views import GuidFormView, GuidView
 from admin.nodes.templatetags.node_extras import reverse_preprint
-<<<<<<< HEAD
 from admin.nodes.views import NodeDeleteBase, NodeRemoveContributorView, NodeConfirmSpamView, NodeConfirmHamView
 from admin.preprints.serializers import serialize_preprint, serialize_simple_user_and_preprint_permissions, serialize_withdrawal_request
-=======
-from admin.preprints.serializers import serialize_preprint, serialize_withdrawal_request
->>>>>>> e1baf604
 from admin.preprints.forms import ChangeProviderForm
 
 
@@ -114,7 +105,6 @@
             'page': page,
         }
 
-<<<<<<< HEAD
 
 class PreprintReindexShare(PreprintMixin, DeleteView):
     template_name = 'nodes/reindex_node_share.html'
@@ -122,17 +112,10 @@
     object = None
     permission_required = 'osf.view_preprint'
     raise_exception = True
-=======
-class PreprintDeleteBase(DeleteView):
-    template_name = None
-    context_object_name = 'preprintservice'
-    object = None
->>>>>>> e1baf604
 
     def get_context_data(self, **kwargs):
         context = {}
         context.setdefault('guid', kwargs.get('object')._id)
-<<<<<<< HEAD
         context['link'] = 'preprints:reindex-share-preprint'
         context['resource_type'] = self.context_object_name
         return super(PreprintReindexShare, self).get_context_data(**context)
@@ -273,12 +256,6 @@
                 )
             )
         return redirect(reverse_preprint(self.kwargs.get('guid')))
-=======
-        return super(PreprintDeleteBase, self).get_context_data(**context)
-
-    def get_object(self, queryset=None):
-        return PreprintService.load(self.kwargs.get('guid'))
->>>>>>> e1baf604
 
 class PreprintRequestDeleteBase(DeleteView):
     template_name = None
@@ -297,10 +274,6 @@
             target__guids___id=self.kwargs.get('guid'),
             target__provider__reviews_workflow=None).first()
 
-<<<<<<< HEAD
-
-=======
->>>>>>> e1baf604
 class PreprintWithdrawalRequestList(PermissionRequiredMixin, ListView):
 
     paginate_by = 10
@@ -368,10 +341,6 @@
         )
         return redirect(reverse_preprint(self.kwargs.get('guid')))
 
-<<<<<<< HEAD
-
-=======
->>>>>>> e1baf604
 class PreprintRejectWithdrawalRequest(PermissionRequiredMixin, PreprintRequestDeleteBase):
     template_name = 'preprints/reject_withdrawal.html'
     permission_required = 'osf.change_preprintrequest'
@@ -389,10 +358,6 @@
         )
         return redirect(reverse_preprint(self.kwargs.get('guid')))
 
-<<<<<<< HEAD
-
-=======
->>>>>>> e1baf604
 class PreprintFlaggedSpamList(PreprintSpamList, DeleteView):
     SPAM_STATE = SpamStatus.FLAGGED
     template_name = 'preprints/flagged_spam_list.html'
@@ -427,16 +392,9 @@
     SPAM_STATE = SpamStatus.HAM
     template_name = 'preprints/known_spam_list.html'
 
-<<<<<<< HEAD
 
 class PreprintConfirmSpamView(PreprintMixin, NodeConfirmSpamView):
     object_type = 'Preprint'
-=======
-class PreprintConfirmSpamView(PermissionRequiredMixin, PreprintDeleteBase):
-    template_name = 'preprints/confirm_spam.html'
-    permission_required = 'osf.mark_spam'
-    raise_exception = True
->>>>>>> e1baf604
 
     def delete(self, request, *args, **kwargs):
         super(PreprintConfirmSpamView, self).delete(request, args, kwargs)
