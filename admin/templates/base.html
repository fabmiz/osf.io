{% load staticfiles %}
{% load render_bundle from webpack_loader %}

<!DOCTYPE html>
<html>
  <head>
    <meta charset="UTF-8">
    {% block title %}
      <title>OSF Admin | Dashboard</title>
    {% endblock %}

    <!-- Tell the browser to be responsive to screen width -->
    <meta content='width=device-width, initial-scale=1, maximum-scale=1, user-scalable=no' name='viewport'>
    <!-- Bootstrap -->
    <link href="{% static 'vendor/bower_components/bootstrap/dist/css/bootstrap.min.css' %}" rel="stylesheet" type="text/css" />
    <!-- Ionicons -->
    <link href="//code.ionicframework.com/ionicons/2.0.1/css/ionicons.min.css" rel="stylesheet" type="text/css" />
<<<<<<< HEAD
=======
    <!-- Font Awesome Icons -->
    <link href="https://maxcdn.bootstrapcdn.com/font-awesome/4.3.0/css/font-awesome.min.css" rel="stylesheet" type="text/css" />
>>>>>>> 619b51a5
    <!-- Theme style -->
    <link href="{% static 'vendor/bower_components/admin-lte/dist/css/AdminLTE.min.css' %}" rel="stylesheet" type="text/css" />
        <!-- AdminLTE Skins. -->
    <link href="{% static 'vendor/bower_components/admin-lte/dist/css/skins/skin-blue.min.css' %}" rel="stylesheet" type="text/css" />
    <!-- HTML5 Shim and Respond.js IE8 support of HTML5 elements and media queries -->
    <!-- WARNING: Respond.js doesn't work if you view the page via file:// -->
    <!--[if lt IE 9]>
        <script src="https://oss.maxcdn.com/html5shiv/3.7.2/html5shiv.min.js"></script>
        <script src="https://oss.maxcdn.com/respond/1.4.2/respond.min.js"></script>
    <![endif]-->
    <script src="{% static 'vendor/bower_components/raven-js/dist/raven.min.js' %}"></script>
    <script src="{% static 'vendor/bower_components/jquery/dist/jquery.js' %}"></script>
    <script src="{% static 'vendor/bower_components/jquery-ui/ui/minified/jquery-ui.min.js' %}"></script>

    {% block top_includes %}
<<<<<<< HEAD
     
=======

>>>>>>> 619b51a5
    {% endblock %}
  </head>
  <body class="skin-blue sidebar-mini">
    <div class="wrapper">

      <!-- Main Header -->
      {% block header %}
      <header class="main-header">

        <!-- Logo -->
        <a href="{% url 'home' %}" class="logo">
          <!-- mini logo for sidebar mini 50x50 pixels -->
          <span class="logo-mini"><b>O</b>SF</span>
          <!-- logo for regular state and mobile devices -->
          <span class="logo-lg"><b>OSF</b>Admin</span>
        </a>
        <!-- Header Navbar -->
        <nav class="navbar navbar-static-top" role="navigation">
          <!-- Navbar Right Menu -->
          <div class="navbar-custom-menu">

            <ul class="nav navbar-nav">
              <!-- User Account Menu -->
              <li class="dropdown user user-menu">
                <a href="#" class="dropdown-toggle" data-toggle="dropdown" aria-expanded="false">
                  <span class="hidden-xs">Logged in as {{ user.get_username }}</span>
                </a>
              </li>
              <li>
                <a href="{% url 'auth:logout' %}" class="btn btn-danger btn-flat">Sign out</a>
              </li>
            </ul>
          </div>
        </nav>
        {% endblock %}
      </header>
      {% block sidebar %}
      <!-- Left side column. contains the logo and sidebar -->
      <aside class="main-sidebar">

        <!-- sidebar: style can be found in sidebar.less -->
        <section class="sidebar">
          <!-- Sidebar Menu -->
          <ul class="sidebar-menu">
            <li class="header">Menu</li>
            <li><a href="{% url 'spam:spam' %}"><i class='fa fa-link'></i> <span>OSF Spam</span></a></li>
            <li><a href="{% url 'pre_reg:prereg' %}"><i class='fa fa-link'></i> <span>OSF Pre-reg Prize</span></a></li>
          </ul><!-- /.sidebar-menu -->
        </section>
        <!-- /.sidebar -->
      </aside>
      {% endblock %}
      <!-- Content Wrapper. Contains page content -->
      <div class="content-wrapper">
        <!-- Content Header (Page header) -->

        <!-- Main content -->
        <section class="content">
          {% block content %}
          <!-- Your Page Content Here -->
          {% endblock %}
        </section><!-- /.content -->
      </div><!-- /.content-wrapper -->

      <!-- Main Footer -->
      <footer class="main-footer">
        <!-- Default to the left -->
        <strong>Copyright &copy; 2015 <a href="http://www.osf.io">osf.io</a>.</strong> All rights reserved.
      </footer>

    </div><!-- ./wrapper -->
    <!-- Included JS -->
    {% render_bundle 'vendor' %}
    {% render_bundle 'admin-base-page' %}
    <script src="{% static 'vendor/bower_components/admin-lte/dist/js/app.min.js' %}"></script>

    <!-- Included JS -->
    {% render_bundle 'vendor' %}
    {% render_bundle 'admin-base-page' %}

    {% block bottom_js %}
<<<<<<< HEAD
      
=======
>>>>>>> 619b51a5
    {% endblock %}

  </body>
</html><|MERGE_RESOLUTION|>--- conflicted
+++ resolved
@@ -15,11 +15,8 @@
     <link href="{% static 'vendor/bower_components/bootstrap/dist/css/bootstrap.min.css' %}" rel="stylesheet" type="text/css" />
     <!-- Ionicons -->
     <link href="//code.ionicframework.com/ionicons/2.0.1/css/ionicons.min.css" rel="stylesheet" type="text/css" />
-<<<<<<< HEAD
-=======
     <!-- Font Awesome Icons -->
     <link href="https://maxcdn.bootstrapcdn.com/font-awesome/4.3.0/css/font-awesome.min.css" rel="stylesheet" type="text/css" />
->>>>>>> 619b51a5
     <!-- Theme style -->
     <link href="{% static 'vendor/bower_components/admin-lte/dist/css/AdminLTE.min.css' %}" rel="stylesheet" type="text/css" />
         <!-- AdminLTE Skins. -->
@@ -35,11 +32,7 @@
     <script src="{% static 'vendor/bower_components/jquery-ui/ui/minified/jquery-ui.min.js' %}"></script>
 
     {% block top_includes %}
-<<<<<<< HEAD
-     
-=======
 
->>>>>>> 619b51a5
     {% endblock %}
   </head>
   <body class="skin-blue sidebar-mini">
@@ -121,10 +114,7 @@
     {% render_bundle 'admin-base-page' %}
 
     {% block bottom_js %}
-<<<<<<< HEAD
-      
-=======
->>>>>>> 619b51a5
+
     {% endblock %}
 
   </body>
