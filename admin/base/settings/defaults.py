"""
Django settings for the admin project.
"""

import os
from urlparse import urlparse
from website import settings as osf_settings
# import local  # Build own local.py (used with postgres)

BASE_DIR = os.path.dirname(os.path.dirname(os.path.dirname(os.path.abspath(__file__))))
# Quick-start development settings - unsuitable for production
# See https://docs.djangoproject.com/en/1.8/howto/deployment/checklist/

# from the OSF settings
# SECURITY WARNING: keep the secret key used in production secret!
SECRET_KEY = osf_settings.SECRET_KEY


# SECURITY WARNING: don't run with debug turned on in production!
DEBUG = osf_settings.DEBUG_MODE

ALLOWED_HOSTS = [
    '.osf.io'
]

# Email settings. Account created for testing. Password shouldn't be hardcoded
EMAIL_BACKEND = 'django.core.mail.backends.console.EmailBackend'

# Application definition

INSTALLED_APPS = (
    'django.contrib.admin',
    'django.contrib.auth',
    'django.contrib.contenttypes',
    'django.contrib.messages',
    'django.contrib.sessions',
    'django.contrib.staticfiles',
    'admin.common_auth',
    'admin.base',
    'admin.pre_reg',
    'admin.spam',
    'admin.nodes',
    'admin.users',
<<<<<<< HEAD
    'admin.desk',
=======
>>>>>>> 780a3311

    # 3rd party
    'raven.contrib.django.raven_compat',
    'webpack_loader',
)

# Custom user model (extends AbstractBaseUser)
AUTH_USER_MODEL = 'common_auth.MyUser'

# TODO: Are there more granular ways to configure reporting specifically related to the API?
RAVEN_CONFIG = {
    'tags': {'App': 'admin'},
    'dsn': osf_settings.SENTRY_DSN,
    'release': osf_settings.VERSION,
}

# Settings related to CORS Headers addon: allow API to receive authenticated requests from OSF
# CORS plugin only matches based on "netloc" part of URL, so as workaround we add that to the list
CORS_ORIGIN_ALLOW_ALL = False
CORS_ORIGIN_WHITELIST = (urlparse(osf_settings.DOMAIN).netloc,
                         osf_settings.DOMAIN,
                         )
CORS_ALLOW_CREDENTIALS = True

MIDDLEWARE_CLASSES = (
    # TokuMX transaction support
    # Needs to go before CommonMiddleware, so that transactions are always started,
    # even in the event of a redirect. CommonMiddleware may cause other middlewares'
    # process_request to be skipped, e.g. when a trailing slash is omitted
    'api.base.middleware.DjangoGlobalMiddleware',
    'api.base.middleware.TokuTransactionsMiddleware',

    'django.contrib.sessions.middleware.SessionMiddleware',
    'django.middleware.common.CommonMiddleware',
    'django.middleware.csrf.CsrfViewMiddleware',
    'django.contrib.auth.middleware.AuthenticationMiddleware',
    'django.contrib.auth.middleware.SessionAuthenticationMiddleware',
    'django.contrib.messages.middleware.MessageMiddleware',
    'django.middleware.clickjacking.XFrameOptionsMiddleware',
    'django.middleware.security.SecurityMiddleware',
)

TEMPLATES = [
    {
        'BACKEND': 'django.template.backends.django.DjangoTemplates',
        'DIRS': [os.path.join(BASE_DIR, 'templates')],
        'APP_DIRS': True,
        'OPTIONS': {
            'context_processors': [
                'django.template.context_processors.debug',
                'django.template.context_processors.request',
                'django.contrib.auth.context_processors.auth',
                'django.contrib.messages.context_processors.messages',
            ],
        }
    }]

# Database
# Postgres:
# DATABASES = {
#     'default': {
#         'ENGINE': 'django.db.backends.postgresql_psycopg2',
#         'NAME': local.POSTGRES_NAME,
#         'USER': local.POSTGRES_USER,
#         'PASSWORD': local.POSTGRES_PASSWORD,
#         'HOST': local.POSTGRES_HOST,
#         'PORT': '',
#     }
# }
# Postgres settings in local.py

DATABASES = {
    'default': {
        'ENGINE': 'django.db.backends.sqlite3',
        'NAME': os.path.join(BASE_DIR, 'db.sqlite3'),
    }
}
# https://docs.djangoproject.com/en/1.8/ref/settings/#databases

ROOT_URLCONF = 'admin.base.urls'
WSGI_APPLICATION = 'admin.base.wsgi.application'
ADMIN_BASE = 'admin/'
STATIC_URL = '/static/'
LOGIN_URL = '/admin/auth/login/'

STATIC_ROOT = os.path.join(os.path.dirname(BASE_DIR), 'static_root')

STATICFILES_DIRS = (
    os.path.join(BASE_DIR, 'static'),
)

LANGUAGE_CODE = 'en-us'

WEBPACK_LOADER = {
    'DEFAULT': {
        'BUNDLE_DIR_NAME': 'public/js/',
        'STATS_FILE': os.path.join(BASE_DIR, 'webpack-stats.json'),
    }
}<|MERGE_RESOLUTION|>--- conflicted
+++ resolved
@@ -41,10 +41,7 @@
     'admin.spam',
     'admin.nodes',
     'admin.users',
-<<<<<<< HEAD
     'admin.desk',
-=======
->>>>>>> 780a3311
 
     # 3rd party
     'raven.contrib.django.raven_compat',
