"""
Django settings for the admin project.
"""

import os
from urlparse import urlparse
from website import settings as osf_settings
from django.contrib import messages

# import local  # Build own local.py (used with postgres)

BASE_DIR = os.path.dirname(os.path.dirname(os.path.dirname(os.path.abspath(__file__))))
# Quick-start development settings - unsuitable for production
# See https://docs.djangoproject.com/en/1.8/howto/deployment/checklist/

# from the OSF settings
# SECURITY WARNING: keep the secret key used in production secret!
SECRET_KEY = osf_settings.SECRET_KEY


# SECURITY WARNING: don't run with debug turned on in production!
DEBUG = osf_settings.DEBUG_MODE
DEBUG_PROPAGATE_EXCEPTIONS = True

ALLOWED_HOSTS = [
    '.osf.io'
]

AUTH_PASSWORD_VALIDATORS = [
    {
        'NAME': 'django.contrib.auth.password_validation.UserAttributeSimilarityValidator',
    },
    {
        'NAME': 'django.contrib.auth.password_validation.MinimumLengthValidator',
        'OPTIONS': {
            'min_length': 5,
        }
    },
]

# Email settings. Account created for testing. Password shouldn't be hardcoded
# [DEVOPS] this should be set to 'django.core.mail.backends.smtp.EmailBackend' in the > dev local.py.
EMAIL_BACKEND = 'django.core.mail.backends.console.EmailBackend'

# Sendgrid Email Settings - Using OSF credentials.
# Add settings references to local.py

EMAIL_HOST = osf_settings.MAIL_SERVER
EMAIL_HOST_USER = osf_settings.MAIL_USERNAME
EMAIL_HOST_PASSWORD = osf_settings.MAIL_PASSWORD
EMAIL_PORT = 587
EMAIL_USE_TLS = True

# Application definition

INSTALLED_APPS = (
    'django.contrib.admin',
    'django.contrib.auth',
    'django.contrib.contenttypes',
    'django.contrib.messages',
    'django.contrib.sessions',
    'django.contrib.staticfiles',
    'admin.common_auth',
    'admin.base',
    'admin.pre_reg',
    'admin.spam',
    'admin.metrics',
    'admin.nodes',
    'admin.users',
    'admin.desk',

    # 3rd party
    'raven.contrib.django.raven_compat',
    'webpack_loader',
<<<<<<< HEAD
    'django_nose',
    'ckeditor',
    'password_reset',
=======
    'allaccess',
>>>>>>> cc4e22e2
)

# Custom user model (extends AbstractBaseUser)
AUTH_USER_MODEL = 'common_auth.MyUser'

# TODO: Are there more granular ways to configure reporting specifically related to the API?
RAVEN_CONFIG = {
    'tags': {'App': 'admin'},
    'dsn': osf_settings.SENTRY_DSN,
    'release': osf_settings.VERSION,
}

# Settings related to CORS Headers addon: allow API to receive authenticated requests from OSF
# CORS plugin only matches based on "netloc" part of URL, so as workaround we add that to the list
CORS_ORIGIN_ALLOW_ALL = False
CORS_ORIGIN_WHITELIST = (urlparse(osf_settings.DOMAIN).netloc,
                         osf_settings.DOMAIN,
                         )
CORS_ALLOW_CREDENTIALS = True

MIDDLEWARE_CLASSES = (
    # TokuMX transaction support
    # Needs to go before CommonMiddleware, so that transactions are always started,
    # even in the event of a redirect. CommonMiddleware may cause other middlewares'
    # process_request to be skipped, e.g. when a trailing slash is omitted
    'api.base.middleware.DjangoGlobalMiddleware',
    'api.base.middleware.MongoConnectionMiddleware',
    'api.base.middleware.CeleryTaskMiddleware',
    'api.base.middleware.TokuTransactionMiddleware',

    'django.contrib.sessions.middleware.SessionMiddleware',
    'django.middleware.common.CommonMiddleware',
    'django.middleware.csrf.CsrfViewMiddleware',
    'django.contrib.auth.middleware.AuthenticationMiddleware',
    'django.contrib.auth.middleware.SessionAuthenticationMiddleware',
    'django.contrib.messages.middleware.MessageMiddleware',
    'django.middleware.clickjacking.XFrameOptionsMiddleware',
    'django.middleware.security.SecurityMiddleware',
)

MESSAGE_TAGS = {
    messages.SUCCESS: 'text-success',
    messages.ERROR: 'text-danger',
    messages.WARNING: 'text-warning',
}

TEMPLATES = [
    {
        'BACKEND': 'django.template.backends.django.DjangoTemplates',
        'DIRS': [os.path.join(BASE_DIR, 'templates')],
        'APP_DIRS': True,
        'OPTIONS': {
            'context_processors': [
                'django.template.context_processors.debug',
                'django.template.context_processors.request',
                'django.contrib.auth.context_processors.auth',
                'django.contrib.messages.context_processors.messages',
            ],
        }
    }]

# Database
# Postgres:
# DATABASES = {
#     'default': {
#         'ENGINE': 'django.db.backends.postgresql_psycopg2',
#         'NAME': local.POSTGRES_NAME,
#         'USER': local.POSTGRES_USER,
#         'PASSWORD': local.POSTGRES_PASSWORD,
#         'HOST': local.POSTGRES_HOST,
#         'PORT': '',
#     }
# }
# Postgres settings in local.py

DATABASES = {
    'default': {
        'ENGINE': 'django.db.backends.sqlite3',
        'NAME': os.path.join(BASE_DIR, 'db.sqlite3'),
    }
}
# https://docs.djangoproject.com/en/1.8/ref/settings/#databases

ROOT_URLCONF = 'admin.base.urls'
WSGI_APPLICATION = 'admin.base.wsgi.application'
ADMIN_BASE = ''
STATIC_URL = '/static/'
LOGIN_URL = 'account/login/'
LOGIN_REDIRECT_URL = ADMIN_BASE

STATIC_ROOT = os.path.join(os.path.dirname(BASE_DIR), 'static_root')
STATICFILES_DIRS = (
    os.path.join(BASE_DIR, 'static'),
)


STATICFILES_DIRS = (
    os.path.join(BASE_DIR, 'static'),
)

LANGUAGE_CODE = 'en-us'

WEBPACK_LOADER = {
    'DEFAULT': {
        'BUNDLE_DIR_NAME': 'public/js/',
        'STATS_FILE': os.path.join(BASE_DIR, 'webpack-stats.json'),
    }
}

<<<<<<< HEAD
TEST_RUNNER = 'django_nose.NoseTestSuiteRunner'
NOSE_ARGS = ['--verbosity=2']

CKEDITOR_CONFIGS = {
    'default': {
        'toolbar': 'Custom',
        'toolbar_Custom': [
            ['Source'],
            ['Bold', 'Italic', 'Underline'],
            ['NumberedList', 'BulletedList'],
            ['Link']
        ]
    },
}
=======
AUTHENTICATION_BACKENDS = (
    'django.contrib.auth.backends.ModelBackend',
    'allaccess.backends.AuthorizedServiceBackend',
)
>>>>>>> cc4e22e2
<|MERGE_RESOLUTION|>--- conflicted
+++ resolved
@@ -72,13 +72,10 @@
     # 3rd party
     'raven.contrib.django.raven_compat',
     'webpack_loader',
-<<<<<<< HEAD
     'django_nose',
     'ckeditor',
     'password_reset',
-=======
     'allaccess',
->>>>>>> cc4e22e2
 )
 
 # Custom user model (extends AbstractBaseUser)
@@ -188,7 +185,6 @@
     }
 }
 
-<<<<<<< HEAD
 TEST_RUNNER = 'django_nose.NoseTestSuiteRunner'
 NOSE_ARGS = ['--verbosity=2']
 
@@ -203,9 +199,8 @@
         ]
     },
 }
-=======
+
 AUTHENTICATION_BACKENDS = (
     'django.contrib.auth.backends.ModelBackend',
     'allaccess.backends.AuthorizedServiceBackend',
-)
->>>>>>> cc4e22e2
+)