--- conflicted
+++ resolved
@@ -1,3 +1,4 @@
+import mock
 import pytest
 from django.utils import timezone
 
@@ -347,50 +348,41 @@
         res = app.get(url, auth=user_admin_contrib.auth)
         assert len(res.json['data']) == 0
 
-<<<<<<< HEAD
     def test_preprint_has_abandoned_preprint(
             self, app, user_admin_contrib, user_write_contrib, user_non_contrib,
             preprint, url):
         preprint.machine_state = DefaultStates.INITIAL.value
-=======
-    @mock.patch('osf.models.preprint_service.update_or_enqueue_on_preprint_updated')
+        preprint.save()
+        # unauth
+        res = app.get(url)
+        assert len(res.json['data']) == 0
+        # non_contrib
+        res = app.get(url, auth=user_non_contrib.auth)
+        assert len(res.json['data']) == 0
+        # write_contrib
+        res = app.get(url, auth=user_write_contrib.auth)
+        assert len(res.json['data']) == 0
+        # admin
+        res = app.get(url, auth=user_admin_contrib.auth)
+        assert len(res.json['data']) == 1
+
+    @mock.patch('osf.models.preprint.update_or_enqueue_on_preprint_updated')
     def test_preprint_node_null_invisible(
             self, mock_preprint_updated, app,
             user_admin_contrib, user_write_contrib,
             user_non_contrib, preprint, url):
         preprint.node = None
->>>>>>> 26ba2cf7
-        preprint.save()
+        preprint.save()
+
         # unauth
         res = app.get(url)
-        assert len(res.json['data']) == 0
+        assert len(res.json['data']) == 1
         # non_contrib
         res = app.get(url, auth=user_non_contrib.auth)
-        assert len(res.json['data']) == 0
+        assert len(res.json['data']) == 1
         # write_contrib
         res = app.get(url, auth=user_write_contrib.auth)
-        assert len(res.json['data']) == 0
+        assert len(res.json['data']) == 1
         # admin
         res = app.get(url, auth=user_admin_contrib.auth)
-        assert len(res.json['data']) == 1
-
-    def test_preprint_node_null_visible(
-            self, app,
-            user_admin_contrib, user_write_contrib,
-            user_non_contrib, preprint, url):
-        # Removed node no longer affects whether you can see preprint
-        preprint.node = None
-        preprint.save()
-
-        # unauth
-        res = app.get(url)
-        assert len(res.json['data']) == 1
-        # non_contrib
-        res = app.get(url, auth=user_non_contrib.auth)
-        assert len(res.json['data']) == 1
-        # write_contrib
-        res = app.get(url, auth=user_write_contrib.auth)
-        assert len(res.json['data']) == 1
-        # admin
-        res = app.get(url, auth=user_admin_contrib.auth)
         assert len(res.json['data']) == 1