--- conflicted
+++ resolved
@@ -20,7 +20,6 @@
 
     def _set_up_public_project_with_wiki_page(self, project_options=None):
         project_options = project_options or {}
-<<<<<<< HEAD
         self.public_project = ProjectFactory(is_public=True, creator=self.user, **project_options)
         from addons.wiki.tests.factories import WikiFactory, WikiVersionFactory
         with mock.patch('osf.models.AbstractNode.update_search'):
@@ -28,13 +27,6 @@
             self.public_wiki = WikiVersionFactory(wiki_page=self.public_wiki_page, user=self.user)
         self.public_url = '/{}wikis/{}/'.format(API_BASE, self.public_wiki_page._id)
         return self.public_wiki_page
-=======
-        self.public_project = ProjectFactory(
-            is_public=True, creator=self.user, **project_options)
-        self.public_wiki = self._add_project_wiki_page(
-            self.public_project, self.user)
-        self.public_url = '/{}wikis/{}/'.format(API_BASE, self.public_wiki._id)
->>>>>>> 4168de55
 
     def _set_up_private_project_with_wiki_page(self):
         self.private_project = ProjectFactory(creator=self.user)
@@ -45,34 +37,18 @@
 
     def _set_up_public_registration_with_wiki_page(self):
         self._set_up_public_project_with_wiki_page()
-<<<<<<< HEAD
-        self.public_registration = RegistrationFactory(project=self.public_project, user=self.user, is_public=True)
-        self.public_registration_wiki_id = self.public_registration.get_wiki_page('home')._id
-=======
         self.public_registration = RegistrationFactory(
             project=self.public_project, user=self.user, is_public=True)
-        self.public_registration_wiki_id = self.public_registration.wiki_pages_versions[
-            'home'][0]
-        self.public_registration.wiki_pages_current = {
-            'home': self.public_registration_wiki_id}
->>>>>>> 4168de55
+        self.public_registration_wiki_id = self.public_registration.get_wiki_page('home')._id
         self.public_registration.save()
         self.public_registration_url = '/{}wikis/{}/'.format(
             API_BASE, self.public_registration_wiki_id)
 
     def _set_up_private_registration_with_wiki_page(self):
         self._set_up_private_project_with_wiki_page()
-<<<<<<< HEAD
-        self.private_registration = RegistrationFactory(project=self.private_project, user=self.user)
-        self.private_registration_wiki_id = self.private_registration.get_wiki_page('home')._id
-=======
         self.private_registration = RegistrationFactory(
             project=self.private_project, user=self.user)
-        self.private_registration_wiki_id = self.private_registration.wiki_pages_versions[
-            'home'][0]
-        self.private_registration.wiki_pages_current = {
-            'home': self.private_registration_wiki_id}
->>>>>>> 4168de55
+        self.private_registration_wiki_id = self.private_registration.get_wiki_page('home')._id
         self.private_registration.save()
         self.private_registration_url = '/{}wikis/{}/'.format(
             API_BASE, self.private_registration_wiki_id)
@@ -231,15 +207,11 @@
         res = self.app.get(self.public_url)
         assert_equal(res.status_code, 200)
         url = res.json['data']['relationships']['comments']['links']['related']['href']
-<<<<<<< HEAD
-        comment = CommentFactory(node=self.public_project, target=Guid.load(self.public_wiki_page._id), user=self.user)
-=======
         comment = CommentFactory(
             node=self.public_project,
             target=Guid.load(
-                self.public_wiki._id),
+                self.public_wiki_page._id),
             user=self.user)
->>>>>>> 4168de55
         res = self.app.get(url)
         assert_equal(res.status_code, 200)
         assert_equal(res.json['data'][0]['type'], 'comments')
@@ -277,12 +249,8 @@
         self._set_up_public_project_with_wiki_page()
         res = self.app.get(self.public_url)
         url = res.json['data']['links']['download']
-<<<<<<< HEAD
-        expected_url = '/{}wikis/{}/content/'.format(API_BASE, self.public_wiki_page._id)
-=======
         expected_url = '/{}wikis/{}/content/'.format(
-            API_BASE, self.public_wiki._id)
->>>>>>> 4168de55
+            API_BASE, self.public_wiki_page._id)
         assert_equal(res.status_code, 200)
         assert_in(expected_url, url)
 
@@ -293,22 +261,13 @@
 
     def test_deleted_wiki_not_returned(self):
         self._set_up_public_project_with_wiki_page()
-<<<<<<< HEAD
-        url = '/{}wikis/{}/'.format(API_BASE, self.public_wiki_page._id)
+        url = '/{}wikis/{}/'.format(
+            API_BASE, self.public_wiki_page._id)
         res = self.app.get(url)
         assert_equal(res.status_code, 200)
         self.public_wiki_page.is_deleted = True
         self.public_wiki_page.save()
 
-=======
-        # TODO: Remove mocking when StoredFileNode is implemented
-        with mock.patch('osf.models.AbstractNode.update_search'):
-            current_wiki = NodeWikiFactory(
-                node=self.public_project, user=self.user)
-        old_version_id = self.public_project.wiki_pages_versions[current_wiki.page_name][-2]
-        old_version = NodeWikiPage.load(old_version_id)
-        url = '/{}wikis/{}/'.format(API_BASE, old_version._id)
->>>>>>> 4168de55
         res = self.app.get(url, expect_errors=True)
         assert_equal(res.status_code, 410)
 
