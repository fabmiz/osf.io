import pytest

from website.util import permissions
from api.base.settings.defaults import API_BASE
from tests.base import ApiTestCase
from website.models import Node
from osf_tests.factories import (
    ProjectFactory,
    AuthUserFactory,
    PrivateLinkFactory,
)
<<<<<<< HEAD
=======
from osf.models import AbstractNode as Node

>>>>>>> e7c94f94

@pytest.fixture()
def creation_user():
    return AuthUserFactory()

@pytest.fixture()
def viewing_user():
    return AuthUserFactory()

@pytest.fixture()
def contributing_read_user():
    return AuthUserFactory()

@pytest.fixture()
def contributing_write_user():
    return AuthUserFactory()

@pytest.fixture()
def valid_contributors(creation_user, contributing_read_user, contributing_write_user):
    return [
        creation_user._id,
        contributing_read_user._id,
        contributing_write_user._id,
    ]

@pytest.fixture()
def private_node_one(creation_user, contributing_read_user, contributing_write_user):
    private_node_one = ProjectFactory(is_public=False, creator=creation_user, title='Private One')
    private_node_one.add_contributor(contributing_read_user, permissions=[permissions.READ], save=True)
    private_node_one.add_contributor(contributing_write_user, permissions=[permissions.WRITE], save=True)
    return private_node_one

@pytest.fixture()
def private_node_one_anonymous_link(private_node_one):
    private_node_one_anonymous_link = PrivateLinkFactory(anonymous=True)
    private_node_one_anonymous_link.nodes.add(private_node_one)
    private_node_one_anonymous_link.save()
    return private_node_one_anonymous_link

@pytest.fixture()
def private_node_one_private_link(private_node_one):
    private_node_one_private_link = PrivateLinkFactory(anonymous=False)
    private_node_one_private_link.nodes.add(private_node_one)
    private_node_one_private_link.save()
    return private_node_one_private_link

@pytest.fixture()
def private_node_one_url(private_node_one):
    return '/{}nodes/{}/'.format(API_BASE, private_node_one._id)

@pytest.fixture()
def private_node_two(creation_user, contributing_read_user, contributing_write_user):
    private_node_two = ProjectFactory(is_public=False, creator=creation_user, title='Private Two')
    private_node_two.add_contributor(contributing_read_user, permissions=[permissions.READ], save=True)
    private_node_two.add_contributor(contributing_write_user, permissions=[permissions.WRITE], save=True)
    return private_node_two

@pytest.fixture()
def private_node_two_url(private_node_two):
    return '/{}nodes/{}/'.format(API_BASE, private_node_two._id)

@pytest.fixture()
def public_node_one(creation_user, contributing_read_user, contributing_write_user):
    public_node_one = ProjectFactory(is_public=True, creator=creation_user, title='Public One')
    public_node_one.add_contributor(contributing_read_user, permissions=[permissions.READ], save=True)
    public_node_one.add_contributor(contributing_write_user, permissions=[permissions.WRITE], save=True)
    return public_node_one

@pytest.fixture()
def public_node_one_anonymous_link(public_node_one):
    public_node_one_anonymous_link = PrivateLinkFactory(anonymous=True)
    public_node_one_anonymous_link.nodes.add(public_node_one)
    public_node_one_anonymous_link.save()
    return public_node_one_anonymous_link

@pytest.fixture()
def public_node_one_private_link(public_node_one):
    public_node_one_private_link = PrivateLinkFactory(anonymous=False)
    public_node_one_private_link.nodes.add(public_node_one)
    public_node_one_private_link.save()
    return public_node_one_private_link

@pytest.fixture()
def public_node_one_url(public_node_one):
    return '/{}nodes/{}/'.format(API_BASE, public_node_one._id)

@pytest.fixture()
def public_node_two(creation_user, contributing_read_user, contributing_write_user):
    public_node_two = ProjectFactory(is_public=True, creator=creation_user, title='Public Two')
    public_node_two.add_contributor(contributing_read_user, permissions=[permissions.READ], save=True)
    public_node_two.add_contributor(contributing_write_user, permissions=[permissions.WRITE], save=True)
    return public_node_two

@pytest.fixture()
def public_node_two_url(public_node_two):
    return '/{}nodes/{}/'.format(API_BASE, public_node_two._id)

@pytest.mark.django_db
@pytest.mark.usefixtures('creation_user', 'viewing_user', 'contributing_read_user', 'contributing_write_user', 'valid_contributors', 
    'private_node_one', 'private_node_one_anonymous_link', 'private_node_one_private_link', 'private_node_one_url',
    'private_node_two', 'private_node_two_url', 'public_node_one', 'public_node_one_anonymous_link',
    'public_node_one_private_link', 'public_node_one_url', 'public_node_two', 'public_node_two_url')
class TestNodeDetailViewOnlyLinks:

    def test_private_node(self, app, creation_user, contributing_read_user, valid_contributors, private_node_one, private_node_one_url, private_node_one_private_link, private_node_one_anonymous_link, public_node_one_url, public_node_one_private_link, public_node_one_anonymous_link):

    #   test_private_node_with_link_works_when_using_link
        res_normal = app.get(private_node_one_url, auth=contributing_read_user.auth)
        assert res_normal.status_code == 200
        res_linked = app.get(private_node_one_url, {'view_only': private_node_one_private_link.key})
        assert res_linked.status_code == 200
        assert res_linked.json['data']['attributes']['current_user_permissions'] == ['read']

        # Remove any keys that will be different for view-only responses
        res_normal_json = res_normal.json
        res_linked_json = res_linked.json
        user_can_comment = res_normal_json['data']['attributes'].pop('current_user_can_comment')
        view_only_can_comment = res_linked_json['data']['attributes'].pop('current_user_can_comment')

        assert user_can_comment
        assert not view_only_can_comment

    #   test_private_node_with_link_unauthorized_when_not_using_link
        res = app.get(private_node_one_url, expect_errors=True)
        assert res.status_code == 401

    #   test_private_node_with_link_anonymous_does_not_expose_contributor_id
        res = app.get(private_node_one_url, {
            'view_only': private_node_one_anonymous_link.key,
            'embed': 'contributors',
        })
        assert res.status_code == 200
        contributors = res.json['data']['embeds']['contributors']['data']
        for contributor in contributors:
            assert contributor['id'] == ''

    #   test_private_node_with_link_non_anonymous_does_expose_contributor_id
        res = app.get(private_node_one_url, {
            'view_only': private_node_one_private_link.key,
            'embed': 'contributors',
        })
        assert res.status_code == 200
        contributors = res.json['data']['embeds']['contributors']['data']
        for contributor in contributors:
            assert contributor['id'].split('-')[1] in valid_contributors

    #   test_private_node_logged_in_with_anonymous_link_does_not_expose_contributor_id
        res = app.get(private_node_one_url, {
            'view_only': private_node_one_private_link.key,
            'embed': 'contributors',
        }, auth=creation_user.auth)
        assert res.status_code == 200
        contributors = res.json['data']['embeds']['contributors']['data']
        for contributor in contributors:
            assert contributor['id'].split('-')[1] in valid_contributors

    #   test_public_node_with_link_anonymous_does_not_expose_user_id
        res = app.get(public_node_one_url, {
            'view_only': public_node_one_anonymous_link.key,
            'embed': 'contributors',
        })
        assert res.status_code == 200
        contributors = res.json['data']['embeds']['contributors']['data']
        for contributor in contributors:
            assert contributor['id'] == ''

    #   test_public_node_with_link_non_anonymous_does_expose_contributor_id
        res = app.get(public_node_one_url, {
            'view_only': public_node_one_private_link.key,
            'embed': 'contributors',
        })
        assert res.status_code == 200
        contributors = res.json['data']['embeds']['contributors']['data']
        for contributor in contributors:
            assert contributor['id'].split('-')[1] in valid_contributors

    #   test_public_node_with_link_unused_does_expose_contributor_id
        res = app.get(public_node_one_url, {
            'embed': 'contributors',
        })
        assert res.status_code == 200
        contributors = res.json['data']['embeds']['contributors']['data']
        for contributor in contributors:
            assert contributor['id'].split('-')[1] in valid_contributors

    #   test_view_only_link_does_not_grant_write_permission
        payload = {
            'data': {
                'attributes': {
                    'title': 'Cannot touch this' },
                'id': private_node_one._id,
                'type': 'nodes',
            }
        }
        res = app.patch_json_api(private_node_one_url, payload, {
            'view_only': private_node_one_private_link.key,
        }, expect_errors=True)
        assert res.status_code == 401

    #   test_view_only_link_from_anther_project_does_not_grant_view_permission
        res = app.get(private_node_one_url, {
            'view_only': public_node_one_private_link.key,
        }, expect_errors=True)
        assert res.status_code == 401

    #   test_private_project_logs_with_anonymous_link_does_not_expose_user_id
        res = app.get(private_node_one_url+'logs/', {
            'view_only': str(private_node_one_anonymous_link.key),
        })
        assert res.status_code == 200
        body = res.body
        for id in valid_contributors:
            assert id not in body

    #   test_private_project_with_anonymous_link_does_not_expose_registrations_or_forks
        res = app.get(private_node_one_url, {
            'view_only': private_node_one_anonymous_link.key,
        })
        assert res.status_code == 200
        relationships = res.json['data']['relationships']
        if 'embeds' in res.json['data']:
            embeds = res.json['data']['embeds']
        else:
            embeds = {}
        assert 'registrations' not in relationships
        assert 'forks' not in relationships, 'Add forks view to blacklist in hide_view_when_anonymous().'
        assert 'registrations' not in embeds
        assert 'forks' not in embeds, 'Add forks view to blacklist in hide_view_when_anonymous().'

    #   test_bad_view_only_link_does_not_modify_permissions
        res = app.get(private_node_one_url+'logs/', {
            'view_only': 'thisisnotarealprivatekey',
        }, expect_errors=True)
        assert res.status_code == 401
        res = app.get(private_node_one_url+'logs/', {
            'view_only': 'thisisnotarealprivatekey',
        }, auth=creation_user.auth)
        assert res.status_code == 200

    #   test_view_only_key_in_relationships_links
        res = app.get(private_node_one_url, {'view_only': private_node_one_private_link.key})
        assert res.status_code == 200
        res_relationships = res.json['data']['relationships']
        for key, value in res_relationships.iteritems():
            if value['links'].get('related'):
                assert private_node_one_private_link.key in value['links']['related']['href']
            if value['links'].get('self'):
                assert private_node_one_private_link.key in value['links']['self']['href']

    #   test_view_only_key_in_self_and_html_links
        res = app.get(private_node_one_url, {'view_only': private_node_one_private_link.key})
        assert res.status_code == 200
        links = res.json['data']['links']
        assert private_node_one_private_link.key in links['self']
        assert private_node_one_private_link.key in links['html']

@pytest.mark.django_db
@pytest.mark.usefixtures('creation_user', 'viewing_user', 'contributing_read_user', 'contributing_write_user', 'valid_contributors', 
    'private_node_one', 'private_node_one_anonymous_link', 'private_node_one_private_link', 'private_node_one_url',
    'private_node_two', 'private_node_two_url', 'public_node_one', 'public_node_one_anonymous_link',
    'public_node_one_private_link', 'public_node_one_url', 'public_node_two', 'public_node_two_url')
class TestNodeListViewOnlyLinks:

    def test_node_list_view_only_links(self, app, valid_contributors, private_node_one, private_node_one_private_link, private_node_one_anonymous_link):

    #   test_private_link_does_not_show_node_in_list
        res = app.get('/{}nodes/'.format(API_BASE), {
            'view_only': private_node_one_private_link.key,
        })
        assert res.status_code == 200
        nodes = res.json['data']
        node_ids = []
        for node in nodes:
            node_ids.append(node['id'])
        assert private_node_one._id not in node_ids

    #   test_anonymous_link_does_not_show_contributor_id_in_node_list
        res = app.get('/{}nodes/'.format(API_BASE), {
            'view_only': private_node_one_anonymous_link.key,
            'embed': 'contributors',
        })
        assert res.status_code == 200
        nodes = res.json['data']
        assertions = 0
        for node in nodes:
            contributors = node['embeds']['contributors']['data']
            for contributor in contributors:
                assertions += 1
                assert contributor['id'] == ''
        assert assertions != 0

    #   test_non_anonymous_link_does_show_contributor_id_in_node_list
        res = app.get('/{}nodes/'.format(API_BASE), {
            'view_only': private_node_one_private_link.key,
            'embed': 'contributors',
        })
        assert res.status_code == 200
        nodes = res.json['data']
        assertions = 0
        for node in nodes:
            contributors = node['embeds']['contributors']['data']
            for contributor in contributors:
                assertions += 1
                assert contributor['id'].split('-')[1] in valid_contributors
        assert assertions != 0<|MERGE_RESOLUTION|>--- conflicted
+++ resolved
@@ -3,17 +3,12 @@
 from website.util import permissions
 from api.base.settings.defaults import API_BASE
 from tests.base import ApiTestCase
-from website.models import Node
+from osf.models import AbstractNode as Node
 from osf_tests.factories import (
     ProjectFactory,
     AuthUserFactory,
     PrivateLinkFactory,
 )
-<<<<<<< HEAD
-=======
-from osf.models import AbstractNode as Node
-
->>>>>>> e7c94f94
 
 @pytest.fixture()
 def creation_user():
