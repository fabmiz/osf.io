--- conflicted
+++ resolved
@@ -1,7 +1,7 @@
 # -*- coding: utf-8 -*-
 import pytest
 
-from addons.wiki.tests.factories import WikiFactory, WikiVersionFactory
+from addons.wiki.tests.factories import WikiFactory
 from api.base.settings import osf_settings
 from api.base.settings.defaults import API_BASE
 from api_tests import utils as test_utils
@@ -226,75 +226,55 @@
     @pytest.fixture()
     def project_private_dict(self, user):
         project_private = ProjectFactory(is_public=False, creator=user)
-<<<<<<< HEAD
         wiki_page_private = WikiFactory(node=project_private, user=user)
-        comment_private = CommentFactory(node=project_private, user=user, target=Guid.load(wiki_page_private._id), page='wiki')
-        url_private = '/{}nodes/{}/comments/'.format(API_BASE, project_private._id)
-        return {'project': project_private, 'wiki': wiki_page_private, 'comment': comment_private, 'url': url_private}
-=======
-        wiki_private = NodeWikiFactory(node=project_private, user=user)
         comment_private = CommentFactory(
             node=project_private, user=user, target=Guid.load(
-                wiki_private._id), page='wiki')
+                wiki_page_private._id), page='wiki')
         url_private = '/{}nodes/{}/comments/'.format(
             API_BASE, project_private._id)
         return {
             'project': project_private,
-            'wiki': wiki_private,
+            'wiki': wiki_page_private,
             'comment': comment_private,
-            'url': url_private}
->>>>>>> 4168de55
+            'url': url_private
+        }
 
     @pytest.fixture()
     def project_public_dict(self, user):
         project_public = ProjectFactory(is_public=True, creator=user)
-<<<<<<< HEAD
         wiki_page_public = WikiFactory(node=project_public, user=user)
-        comment_public = CommentFactory(node=project_public, user=user, target=Guid.load(wiki_page_public._id), page='wiki')
-        url_public = '/{}nodes/{}/comments/'.format(API_BASE, project_public._id)
-        return {'project': project_public, 'wiki': wiki_page_public, 'comment': comment_public, 'url': url_public}
-=======
-        wiki_public = NodeWikiFactory(node=project_public, user=user)
         comment_public = CommentFactory(
             node=project_public, user=user,
-            target=Guid.load(wiki_public._id),
+            target=Guid.load(wiki_page_public._id),
             page='wiki')
         url_public = '/{}nodes/{}/comments/'.format(
             API_BASE, project_public._id)
         return {
             'project': project_public,
-            'wiki': wiki_public,
+            'wiki': wiki_page_public,
             'comment': comment_public,
-            'url': url_public}
->>>>>>> 4168de55
+            'url': url_public
+        }
 
     @pytest.fixture()
     def registration_dict(self, user):
         registration = RegistrationFactory(creator=user)
-<<<<<<< HEAD
         wiki_page_registration = WikiFactory(node=registration, user=user)
-        comment_registration = CommentFactory(node=registration, user=user, target=Guid.load(wiki_page_registration._id), page='wiki')
-        url_registration = '/{}registrations/{}/comments/'.format(API_BASE, registration._id)
-        return {'registration': registration, 'wiki': wiki_page_registration, 'comment': comment_registration, 'url': url_registration}
-
-    def test_comments_on_deleted_wikis_are_not_returned(self, app, user, project_private_dict, mock_update_search=None):
-=======
-        wiki_registration = NodeWikiFactory(node=registration, user=user)
         comment_registration = CommentFactory(
             node=registration, user=user,
-            target=Guid.load(wiki_registration._id),
+            target=Guid.load(wiki_page_registration._id),
             page='wiki')
         url_registration = '/{}registrations/{}/comments/'.format(
-            API_BASE, registration._id)
+            API_BASE, registration._id
+        )
         return {
             'registration': registration,
-            'wiki': wiki_registration,
+            'wiki': wiki_page_registration,
             'comment': comment_registration,
-            'url': url_registration}
-
-    def test_comments_on_deleted_wikis_are_not_returned(
-            self, app, user, project_private_dict, mock_update_search=None):
->>>>>>> 4168de55
+            'url': url_registration
+        }
+
+    def test_comments_on_deleted_wikis_are_not_returned(self, app, user, project_private_dict, mock_update_search=None):
         # Delete wiki
         project_private_dict['project'].delete_node_wiki(
             project_private_dict['wiki'].page_name, core.Auth(user))
@@ -1105,22 +1085,16 @@
         project_private.add_contributor(
             user_read_contrib, permissions=['read'])
         project_private.save()
-<<<<<<< HEAD
-        url_private = '/{}nodes/{}/comments/'.format(API_BASE, project_private._id)
+        url_private = '/{}nodes/{}/comments/'.format(
+            API_BASE, project_private._id)
         wiki_page_private = WikiFactory(node=project_private, user=user)
         payload_private = payload(wiki_page_private._id)
-        return {'project': project_private, 'url': url_private, 'wiki': wiki_page_private, 'payload': payload_private}
-=======
-        url_private = '/{}nodes/{}/comments/'.format(
-            API_BASE, project_private._id)
-        wiki = NodeWikiFactory(node=project_private, user=user)
-        payload_private = payload(wiki._id)
         return {
             'project': project_private,
             'url': url_private,
-            'wiki': wiki,
-            'payload': payload_private}
->>>>>>> 4168de55
+            'wiki': wiki_page_private,
+            'payload': payload_private
+        }
 
     @pytest.fixture()
     def project_public_comment_private(self, user, user_read_contrib, payload):
@@ -1128,22 +1102,16 @@
             is_public=True, creator=user, comment_level='private')
         project_public.add_contributor(user_read_contrib, permissions=['read'])
         project_public.save()
-<<<<<<< HEAD
-        url_public = '/{}nodes/{}/comments/'.format(API_BASE, project_public._id)
+        url_public = '/{}nodes/{}/comments/'.format(
+            API_BASE, project_public._id)
         wiki_page_public = WikiFactory(node=project_public, user=user)
         payload_public = payload(wiki_page_public._id)
-        return {'project': project_public, 'url': url_public, 'wiki': wiki_page_public, 'payload': payload_public}
-=======
-        url_public = '/{}nodes/{}/comments/'.format(
-            API_BASE, project_public._id)
-        wiki = NodeWikiFactory(node=project_public, user=user)
-        payload_public = payload(wiki._id)
         return {
             'project': project_public,
             'url': url_public,
-            'wiki': wiki,
-            'payload': payload_public}
->>>>>>> 4168de55
+            'wiki': wiki_page_public,
+            'payload': payload_public
+        }
 
     @pytest.fixture()
     def project_public_comment_public(self, user, user_read_contrib, payload):
@@ -1151,22 +1119,16 @@
         project_public = ProjectFactory(is_public=True, creator=user)
         project_public.add_contributor(user_read_contrib, permissions=['read'])
         project_public.save()
-<<<<<<< HEAD
-        url_public = '/{}nodes/{}/comments/'.format(API_BASE, project_public._id)
+        url_public = '/{}nodes/{}/comments/'.format(
+            API_BASE, project_public._id)
         wiki_page_public = WikiFactory(node=project_public, user=user)
         payload_public = payload(wiki_page_public._id)
-        return {'project': project_public, 'url': url_public, 'wiki': wiki_page_public, 'payload': payload_public}
-=======
-        url_public = '/{}nodes/{}/comments/'.format(
-            API_BASE, project_public._id)
-        wiki = NodeWikiFactory(node=project_public, user=user)
-        payload_public = payload(wiki._id)
         return {
             'project': project_public,
             'url': url_public,
-            'wiki': wiki,
-            'payload': payload_public}
->>>>>>> 4168de55
+            'wiki': wiki_page_public,
+            'payload': payload_public
+        }
 
     @pytest.fixture()
     def project_private_comment_public(self, user, user_read_contrib, payload):
@@ -1174,22 +1136,16 @@
         project_private.add_contributor(
             user_read_contrib, permissions=['read'])
         project_private.save()
-<<<<<<< HEAD
-        url_private = '/{}nodes/{}/comments/'.format(API_BASE, project_private._id)
+        url_private = '/{}nodes/{}/comments/'.format(
+            API_BASE, project_private._id)
         wiki_page_private = WikiFactory(node=project_private, user=user)
         payload_private = payload(wiki_page_private._id)
-        return {'project': project_private, 'url': url_private, 'wiki': wiki_page_private, 'payload': payload_private}
-=======
-        url_private = '/{}nodes/{}/comments/'.format(
-            API_BASE, project_private._id)
-        wiki = NodeWikiFactory(node=project_private, user=user)
-        payload_private = payload(wiki._id)
         return {
             'project': project_private,
             'url': url_private,
-            'wiki': wiki,
-            'payload': payload_private}
->>>>>>> 4168de55
+            'wiki': wiki_page_private,
+            'payload': payload_private
+        }
 
     def test_create_wiki_comment_errors(
             self, app, user, payload,
@@ -1197,24 +1153,15 @@
 
         #   test_create_wiki_comment_invalid_target_id
         project_dict = project_private_comment_private
-<<<<<<< HEAD
         wiki_page = WikiFactory(node=ProjectFactory(), user=user)
         payload_req = payload(wiki_page._id)
-        res = app.post_json_api(project_dict['url'], payload_req, auth=user.auth, expect_errors=True)
+        res = app.post_json_api(
+            project_dict['url'],
+            payload_req,
+            auth=user.auth,
+            expect_errors=True)
         assert res.status_code == 400
         assert res.json['errors'][0]['detail'] == 'Invalid comment target \'' + str(wiki_page._id) + '\'.'
-=======
-        wiki = NodeWikiFactory(node=ProjectFactory(), user=user)
-        payload_req = payload(wiki._id)
-        res = app.post_json_api(
-            project_dict['url'],
-            payload_req,
-            auth=user.auth,
-            expect_errors=True)
-        assert res.status_code == 400
-        assert res.json['errors'][0]['detail'] == 'Invalid comment target \'' + \
-            str(wiki._id) + '\'.'
->>>>>>> 4168de55
 
     #   test_create_wiki_comment_invalid_target_type
         project_dict = project_private_comment_private
@@ -1500,28 +1447,16 @@
         assert len(res.json['data']) == 1
         assert test_file._id in res.json['data'][0]['relationships']['target']['links']['related']['href']
 
-<<<<<<< HEAD
     def test_filtering_by_target_wiki(self, app, user, project, comment, comment_deleted, url_base):
         wiki_page = WikiFactory(node=project, user=user)
-        wiki_comment = CommentFactory(node=project, user=user, target=Guid.load(wiki_page._id), page='wiki')
+        CommentFactory(
+            node=project, user=user,
+            target=Guid.load(wiki_page._id),
+            page='wiki')
         url = url_base + '?filter[target]=' + str(wiki_page._id)
         res = app.get(url, auth=user.auth)
         assert len(res.json['data']) == 1
         assert wiki_page.get_absolute_url() == res.json['data'][0]['relationships']['target']['links']['related']['href']
-=======
-    def test_filtering_by_target_wiki(
-            self, app, user, project, url_base):
-        test_wiki = NodeWikiFactory(node=project, user=user)
-        CommentFactory(
-            node=project, user=user,
-            target=Guid.load(test_wiki._id),
-            page='wiki')
-        url = url_base + '?filter[target]=' + str(test_wiki._id)
-        res = app.get(url, auth=user.auth)
-        assert len(res.json['data']) == 1
-        assert test_wiki.get_absolute_url(
-        ) == res.json['data'][0]['relationships']['target']['links']['related']['href']
->>>>>>> 4168de55
 
     def test_filtering_by_page_files(
             self, app, user, project, url_base):
@@ -1535,19 +1470,12 @@
         assert len(res.json['data']) == 1
         assert 'files' == res.json['data'][0]['attributes']['page']
 
-<<<<<<< HEAD
     def test_filtering_by_page_wiki(self, app, user, project, comment, comment_deleted, url_base):
         wiki_page = WikiFactory(node=project, user=user)
-        wiki_comment = CommentFactory(node=project, user=user, target=Guid.load(wiki_page._id), page='wiki')
-=======
-    def test_filtering_by_page_wiki(
-            self, app, user, project, url_base):
-        test_wiki = NodeWikiFactory(node=project, user=user)
         CommentFactory(
-            node=project, user=user,
-            target=Guid.load(test_wiki._id),
-            page='wiki')
->>>>>>> 4168de55
+            node=project,
+            user=user,
+            target=Guid.load(wiki_page._id), page='wiki')
         url = url_base + '?filter[page]=wiki'
         res = app.get(url, auth=user.auth)
         assert len(res.json['data']) == 1
