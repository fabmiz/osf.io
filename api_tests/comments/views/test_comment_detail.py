from urlparse import urlparse
from nose.tools import *  # flake8: noqa

from api.base.settings.defaults import API_BASE
from api.base.settings import osf_settings
from api_tests import utils as test_utils
from tests.base import ApiTestCase
from tests.factories import ProjectFactory, AuthUserFactory, CommentFactory, RegistrationFactory, PrivateLinkFactory


class TestCommentDetailView(ApiTestCase):
    def setUp(self):
        super(TestCommentDetailView, self).setUp()
        self.user = AuthUserFactory()
        self.contributor = AuthUserFactory()
        self.non_contributor = AuthUserFactory()

    def _set_up_private_project_with_comment(self):
        self.private_project = ProjectFactory.build(is_public=False, creator=self.user)
        self.private_project.add_contributor(self.contributor, save=True)
        self.comment = CommentFactory(node=self.private_project, target=self.private_project, user=self.user)
        self.private_url = '/{}comments/{}/'.format(API_BASE, self.comment._id)
        self.payload = {
            'data': {
                'id': self.comment._id,
                'type': 'comments',
                'attributes': {
                    'content': 'Updating this comment',
                    'deleted': False
                }
            }
        }

    def _set_up_public_project_with_comment(self):
        self.public_project = ProjectFactory.build(is_public=True, creator=self.user)
        self.public_project.add_contributor(self.contributor, save=True)
        self.public_comment = CommentFactory(node=self.public_project, target=self.public_project, user=self.user)
        self.public_url = '/{}comments/{}/'.format(API_BASE, self.public_comment._id)
        self.public_comment_payload = {
            'data': {
                'id': self.public_comment._id,
                'type': 'comments',
                'attributes': {
                    'content': 'Updating this comment',
                    'deleted': False
                }
            }
        }

    def _set_up_registration_with_comment(self):
        self.registration = RegistrationFactory(creator=self.user)
        self.registration_comment = CommentFactory(node=self.registration, user=self.user)
        self.registration_url = '/{}comments/{}/'.format(API_BASE, self.registration_comment._id)

    def test_private_node_logged_in_contributor_can_view_comment(self):
        self._set_up_private_project_with_comment()
        res = self.app.get(self.private_url, auth=self.user.auth)
        assert_equal(res.status_code, 200)
        assert_equal(self.comment._id, res.json['data']['id'])
        assert_equal(self.comment.content, res.json['data']['attributes']['content'])

    def test_private_node_logged_in_non_contributor_cannot_view_comment(self):
        self._set_up_private_project_with_comment()
        res = self.app.get(self.private_url, auth=self.non_contributor.auth, expect_errors=True)
        assert_equal(res.status_code, 403)

    def test_private_node_logged_out_user_cannot_view_comment(self):
        self._set_up_private_project_with_comment()
        res = self.app.get(self.private_url, expect_errors=True)
        assert_equal(res.status_code, 401)

    def test_private_node_user_with_private_link_can_see_comment(self):
        self._set_up_private_project_with_comment()
        private_link = PrivateLinkFactory(anonymous=False)
        private_link.nodes.append(self.private_project)
        private_link.save()
        res = self.app.get('/{}comments/{}/'.format(API_BASE, self.comment._id), {'view_only': private_link.key}, expect_errors=True)
        assert_equal(res.status_code, 200)
        assert_equal(self.comment._id, res.json['data']['id'])
        assert_equal(self.comment.content, res.json['data']['attributes']['content'])

    def test_private_node_user_with_anonymous_link_cannot_see_commenter_info(self):
        self._set_up_private_project_with_comment()
        private_link = PrivateLinkFactory(anonymous=True)
        private_link.nodes.append(self.private_project)
        private_link.save()
        res = self.app.get('/{}comments/{}/'.format(API_BASE, self.comment._id), {'view_only': private_link.key}, expect_errors=True)
        assert_equal(res.status_code, 200)
        assert_equal(self.comment._id, res.json['data']['id'])
        assert_equal(self.comment.content, res.json['data']['attributes']['content'])
        assert_not_in('user', res.json['data']['relationships'])

    def test_public_node_logged_in_contributor_can_view_comment(self):
        self._set_up_public_project_with_comment()
        res = self.app.get(self.public_url, auth=self.user.auth)
        assert_equal(res.status_code, 200)
        assert_equal(self.public_comment._id, res.json['data']['id'])
        assert_equal(self.public_comment.content, res.json['data']['attributes']['content'])

    def test_public_node_logged_in_non_contributor_can_view_comment(self):
        self._set_up_public_project_with_comment()
        res = self.app.get(self.public_url, auth=self.non_contributor.auth)
        assert_equal(res.status_code, 200)
        assert_equal(self.public_comment._id, res.json['data']['id'])
        assert_equal(self.public_comment.content, res.json['data']['attributes']['content'])

    def test_public_node_logged_out_user_can_view_comment(self):
        self._set_up_public_project_with_comment()
        res = self.app.get(self.public_url)
        assert_equal(res.status_code, 200)
        assert_equal(self.public_comment._id, res.json['data']['id'])
        assert_equal(self.public_comment.content, res.json['data']['attributes']['content'])

    def test_public_node_user_with_private_link_can_view_comment(self):
        self._set_up_public_project_with_comment()
        private_link = PrivateLinkFactory(anonymous=False)
        private_link.nodes.append(self.public_project)
        private_link.save()
        res = self.app.get('/{}comments/{}/'.format(API_BASE, self.public_comment._id), {'view_only': private_link.key}, expect_errors=True)
        assert_equal(self.public_comment._id, res.json['data']['id'])
        assert_equal(self.public_comment.content, res.json['data']['attributes']['content'])

    def test_registration_logged_in_contributor_can_view_comment(self):
        self._set_up_registration_with_comment()
        res = self.app.get(self.registration_url, auth=self.user.auth)
        assert_equal(res.status_code, 200)
        assert_equal(self.registration_comment._id, res.json['data']['id'])
        assert_equal(self.registration_comment.content, res.json['data']['attributes']['content'])

    def test_comment_has_user_link(self):
        self._set_up_public_project_with_comment()
        res = self.app.get(self.public_url)
        url = res.json['data']['relationships']['user']['links']['related']['href']
        expected_url = '/{}users/{}/'.format(API_BASE, self.user._id)
        assert_equal(res.status_code, 200)
        assert_equal(urlparse(url).path, expected_url)

    def test_comment_has_node_link(self):
        self._set_up_public_project_with_comment()
        res = self.app.get(self.public_url)
        url = res.json['data']['relationships']['node']['links']['related']['href']
        expected_url = '/{}nodes/{}/'.format(API_BASE, self.public_project._id)
        assert_equal(res.status_code, 200)
        assert_equal(urlparse(url).path, expected_url)

    def test_comment_has_target_link_with_correct_type(self):
        self._set_up_public_project_with_comment()
        res = self.app.get(self.public_url)
        url = res.json['data']['relationships']['target']['links']['related']['href']
        expected_url = '/{}nodes/{}/'.format(API_BASE, self.public_project._id)
        target_type = res.json['data']['relationships']['target']['links']['related']['meta']['type']
        expected_type = 'nodes'
        assert_equal(res.status_code, 200)
        assert_equal(urlparse(url).path, expected_url)
        assert_equal(target_type, expected_type)

    def test_comment_has_replies_link(self):
        self._set_up_public_project_with_comment()
        res = self.app.get(self.public_url)
        url = res.json['data']['relationships']['replies']['links']['self']['href']
        expected_url = '/{}nodes/{}/comments/?filter[target]={}'.format(API_BASE, self.public_project._id, self.public_comment._id)
        assert_equal(res.status_code, 200)
        assert_in(expected_url, url)

    def test_comment_has_reports_link(self):
        self._set_up_public_project_with_comment()
        res = self.app.get(self.public_url)
        url = res.json['data']['relationships']['reports']['links']['related']['href']
        expected_url = '/{}comments/{}/reports/'.format(API_BASE, self.public_comment)
        assert_equal(res.status_code, 200)
        assert_equal(urlparse(url).path, expected_url)

    def test_private_node_only_logged_in_contributor_commenter_can_update_comment(self):
        self._set_up_private_project_with_comment()
        res = self.app.put_json_api(self.private_url, self.payload, auth=self.user.auth)
        assert_equal(res.status_code, 200)
        assert_equal(self.payload['data']['attributes']['content'], res.json['data']['attributes']['content'])

    def test_private_node_logged_in_non_contributor_cannot_update_comment(self):
        self._set_up_private_project_with_comment()
        res = self.app.put_json_api(self.private_url, self.payload, auth=self.non_contributor.auth, expect_errors=True)
        assert_equal(res.status_code, 403)

    def test_private_node_logged_out_user_cannot_update_comment(self):
        self._set_up_private_project_with_comment()
        res = self.app.put_json_api(self.private_url, self.payload, expect_errors=True)
        assert_equal(res.status_code, 401)

    def test_public_node_only_contributor_commenter_can_update_comment(self):
        self._set_up_public_project_with_comment()
        res = self.app.put_json_api(self.public_url, self.public_comment_payload, auth=self.user.auth)
        assert_equal(res.status_code, 200)
        assert_equal(self.public_comment_payload['data']['attributes']['content'], res.json['data']['attributes']['content'])

    def test_public_node_contributor_cannot_update_other_users_comment(self):
        self._set_up_public_project_with_comment()
        res = self.app.put_json_api(self.public_url, self.public_comment_payload, auth=self.contributor.auth, expect_errors=True)
        assert_equal(res.status_code, 403)

    def test_public_node_non_contributor_cannot_update_other_users_comment(self):
        self._set_up_public_project_with_comment()
        res = self.app.put_json_api(self.public_url, self.public_comment_payload, auth=self.non_contributor.auth, expect_errors=True)
        assert_equal(res.status_code, 403)

    def test_public_node_logged_out_user_cannot_update_comment(self):
        self._set_up_public_project_with_comment()
        res = self.app.put_json_api(self.public_url, self.public_comment_payload, expect_errors=True)
        assert_equal(res.status_code, 401)

    def test_public_node_non_contributor_commenter_can_update_comment(self):
        project = ProjectFactory(is_public=True, comment_level='public')
        comment = CommentFactory(node=project, target=project, user=self.non_contributor)
        url = '/{}comments/{}/'.format(API_BASE, comment._id)
        payload = {
            'data': {
                'id': comment._id,
                'type': 'comments',
                'attributes': {
                    'content': 'Updating this comment',
                    'deleted': False
                }
            }
        }
        res = self.app.put_json_api(url, payload, auth=self.non_contributor.auth)
        assert_equal(res.status_code, 200)
        assert_equal(payload['data']['attributes']['content'], res.json['data']['attributes']['content'])

    def test_update_comment_cannot_exceed_max_length(self):
        self._set_up_private_project_with_comment()
        payload = {
            'data': {
                'id': self.comment._id,
                'type': 'comments',
                'attributes': {
                    'content': ''.join(['c' for c in range(osf_settings.COMMENT_MAXLENGTH + 1)]),
                    'deleted': False
                }
            }
        }
        res = self.app.put_json_api(self.private_url, payload, auth=self.user.auth, expect_errors=True)
        assert_equal(res.status_code, 400)
        assert_equal(res.json['errors'][0]['detail'],
                     'Ensure this field has no more than {} characters.'.format(str(osf_settings.COMMENT_MAXLENGTH)))

    def test_update_comment_cannot_be_empty(self):
        self._set_up_private_project_with_comment()
        payload = {
            'data': {
                'id': self.comment._id,
                'type': 'comments',
                'attributes': {
                    'content': '',
                    'deleted': False
                }
            }
        }
        res = self.app.put_json_api(self.private_url, payload, auth=self.user.auth, expect_errors=True)
        assert_equal(res.status_code, 400)
        assert_equal(res.json['errors'][0]['detail'], 'This field may not be blank.')

    def test_private_node_only_logged_in_contributor_commenter_can_delete_comment(self):
        self._set_up_private_project_with_comment()
        comment = CommentFactory(node=self.private_project, target=self.private_project, user=self.user)
        url = '/{}comments/{}/'.format(API_BASE, comment._id)
        payload = {
            'data': {
                'id': comment._id,
                'type': 'comments',
                'attributes': {
                    'deleted': True
                }
            }
        }
        res = self.app.patch_json_api(url, payload, auth=self.user.auth)
        assert_equal(res.status_code, 200)
        assert_true(res.json['data']['attributes']['deleted'])
        assert_equal(res.json['data']['attributes']['content'], comment.content)

    def test_private_node_contributor_cannot_delete_other_users_comment(self):
        self._set_up_private_project_with_comment()
        comment = CommentFactory(node=self.private_project, target=self.private_project, user=self.user)
        url = '/{}comments/{}/'.format(API_BASE, comment._id)
        payload = {
            'data': {
                'id': comment._id,
                'type': 'comments',
                'attributes': {
                    'deleted': True
                }
            }
        }
        res = self.app.patch_json_api(url, payload, auth=self.contributor.auth, expect_errors=True)
        assert_equal(res.status_code, 403)

    def test_private_node_non_contributor_cannot_delete_comment(self):
        self._set_up_private_project_with_comment()
        comment = CommentFactory(node=self.private_project, target=self.private_project, user=self.user)
        url = '/{}comments/{}/'.format(API_BASE, comment._id)
        payload = {
            'data': {
                'id': comment._id,
                'type': 'comments',
                'attributes': {
                    'deleted': True
                }
            }
        }
        res = self.app.patch_json_api(url, payload, auth=self.non_contributor.auth, expect_errors=True)
        assert_equal(res.status_code, 403)

    def test_private_node_logged_out_user_cannot_delete_comment(self):
        self._set_up_private_project_with_comment()
        comment = CommentFactory(node=self.private_project, target=self.private_project, user=self.user)
        url = '/{}comments/{}/'.format(API_BASE, comment._id)
        payload = {
            'data': {
                'id': comment._id,
                'type': 'comments',
                'attributes': {
                    'deleted': True
                }
            }
        }
        res = self.app.patch_json_api(url, payload, expect_errors=True)
        assert_equal(res.status_code, 401)

    def test_private_node_only_logged_in_contributor_commenter_can_undelete_comment(self):
        self._set_up_private_project_with_comment()
        comment = CommentFactory.build(node=self.private_project, target=self.private_project, user=self.user)
        comment.is_deleted = True
        comment.save()
        url = '/{}comments/{}/'.format(API_BASE, comment._id)
        payload = {
            'data': {
                'id': comment._id,
                'type': 'comments',
                'attributes': {
                    'deleted': False
                }
            }
        }
        res = self.app.patch_json_api(url, payload, auth=self.user.auth)
        assert_equal(res.status_code, 200)
        assert_false(res.json['data']['attributes']['deleted'])
        assert_equal(res.json['data']['attributes']['content'], comment.content)

    def test_private_node_contributor_cannot_undelete_other_users_comment(self):
        self._set_up_private_project_with_comment()
        comment = CommentFactory.build(node=self.private_project, target=self.private_project, user=self.user)
        comment.is_deleted = True
        comment.save()
        url = '/{}comments/{}/'.format(API_BASE, comment._id)
        payload = {
            'data': {
                'id': comment._id,
                'type': 'comments',
                'attributes': {
                    'deleted': False
                }
            }
        }
        res = self.app.patch_json_api(url, payload, auth=self.contributor.auth, expect_errors=True)
        assert_equal(res.status_code, 403)

    def test_private_node_non_contributor_cannot_undelete_comment(self):
        self._set_up_private_project_with_comment()
        comment = CommentFactory.build(node=self.private_project, target=self.private_project, user=self.user)
        comment.is_deleted = True
        comment.save()
        url = '/{}comments/{}/'.format(API_BASE, comment._id)
        payload = {
            'data': {
                'id': comment._id,
                'type': 'comments',
                'attributes': {
                    'deleted': False
                }
            }
        }
        res = self.app.patch_json_api(url, payload, auth=self.non_contributor.auth, expect_errors=True)
        assert_equal(res.status_code, 403)

    def test_private_node_logged_out_user_cannot_undelete_comment(self):
        self._set_up_private_project_with_comment()
        comment = CommentFactory.build(node=self.private_project, target=self.private_project, user=self.user)
        comment.is_deleted = True
        comment.save()
        url = '/{}comments/{}/'.format(API_BASE, comment._id)
        payload = {
            'data': {
                'id': comment._id,
                'type': 'comments',
                'attributes': {
                    'deleted': False
                }
            }
        }
        res = self.app.patch_json_api(url, payload, expect_errors=True)
        assert_equal(res.status_code, 401)

    def test_public_node_only_logged_in_contributor_commenter_can_delete_comment(self):
        public_project = ProjectFactory(is_public=True, creator=self.user)
        comment = CommentFactory(node=public_project, target=public_project, user=self.user)
        url = '/{}comments/{}/'.format(API_BASE, comment._id)
        payload = {
            'data': {
                'id': comment._id,
                'type': 'comments',
                'attributes': {
                    'deleted': True
                }
            }
        }
        res = self.app.patch_json_api(url, payload, auth=self.user.auth)
        assert_equal(res.status_code, 200)
        assert_true(res.json['data']['attributes']['deleted'])
        assert_equal(res.json['data']['attributes']['content'], comment.content)

    def test_public_node_contributor_cannot_delete_other_users_comment(self):
        public_project = ProjectFactory(is_public=True, creator=self.user)
        comment = CommentFactory(node=public_project, target=public_project, user=self.user)
        url = '/{}comments/{}/'.format(API_BASE, comment._id)
        payload = {
            'data': {
                'id': comment._id,
                'type': 'comments',
                'attributes': {
                    'deleted': True
                }
            }
        }
        res = self.app.patch_json_api(url, payload, auth=self.contributor.auth, expect_errors=True)
        assert_equal(res.status_code, 403)

    def test_public_node_non_contributor_cannot_delete_other_users_comment(self):
        public_project = ProjectFactory(is_public=True, creator=self.user)
        comment = CommentFactory(node=public_project, target=public_project, user=self.user)
        url = '/{}comments/{}/'.format(API_BASE, comment._id)
        payload = {
            'data': {
                'id': comment._id,
                'type': 'comments',
                'attributes': {
                    'deleted': True
                }
            }
        }
        res = self.app.patch_json_api(url, payload, auth=self.non_contributor.auth, expect_errors=True)
        assert_equal(res.status_code, 403)

    def test_public_node_logged_out_user_cannot_delete_comment(self):
        public_project = ProjectFactory(is_public=True, creator=self.user)
        comment = CommentFactory(node=public_project, target=public_project, user=self.user)
        url = '/{}comments/{}/'.format(API_BASE, comment._id)
        payload = {
            'data': {
                'id': comment._id,
                'type': 'comments',
                'attributes': {
                    'deleted': True
                }
            }
        }
        res = self.app.patch_json_api(url, payload, expect_errors=True)
        assert_equal(res.status_code, 401)

    def test_public_node_non_contributor_commenter_can_delete_comment(self):
        project = ProjectFactory(is_public=True, comment_level='public')
        comment = CommentFactory(node=project, target=project, user=self.non_contributor)
        url = '/{}comments/{}/'.format(API_BASE, comment._id)
        payload = {
            'data': {
                'id': comment._id,
                'type': 'comments',
                'attributes': {
                    'deleted': True
                }
            }
        }
        res = self.app.patch_json_api(url, payload, auth=self.non_contributor.auth)
        assert_equal(res.status_code, 200)
        assert_true(res.json['data']['attributes']['deleted'])
        assert_equal(res.json['data']['attributes']['content'], comment.content)

    def test_private_node_only_logged_in_commenter_can_view_deleted_comment(self):
        self._set_up_private_project_with_comment()
        comment = CommentFactory(node=self.private_project, target=self.private_project, user=self.user)
        comment.is_deleted = True
        comment.save()
        url = '/{}comments/{}/'.format(API_BASE, comment._id)
        res = self.app.get(url, auth=self.user.auth)
        assert_equal(res.status_code, 200)
        assert_equal(res.json['data']['attributes']['content'], comment.content)

    def test_private_node_contributor_cannot_see_other_users_deleted_comment(self):
        self._set_up_private_project_with_comment()
        comment = CommentFactory(node=self.private_project, target=self.private_project, user=self.user)
        comment.is_deleted = True
        comment.save()
        url = '/{}comments/{}/'.format(API_BASE, comment._id)
        res = self.app.get(url, auth=self.contributor.auth)
        assert_equal(res.status_code, 200)
        assert_is_none(res.json['data']['attributes']['content'])

    def test_private_node_logged_out_user_cannot_see_deleted_comment(self):
        self._set_up_private_project_with_comment()
        comment = CommentFactory(node=self.private_project, target=self.private_project, user=self.user)
        comment.is_deleted = True
        comment.save()
        url = '/{}comments/{}/'.format(API_BASE, comment._id)
        res = self.app.get(url, expect_errors=True)
        assert_equal(res.status_code, 401)

    def test_private_node_view_only_link_user_cannot_see_deleted_comment(self):
        self._set_up_private_project_with_comment()
        self.comment.is_deleted = True
        self.comment.save()

        private_link = PrivateLinkFactory(anonymous=False)
        private_link.nodes.append(self.private_project)
        private_link.save()

        res= self.app.get('/{}comments/{}/'.format(API_BASE, self.comment._id), {'view_only': private_link.key}, expect_errors=True)
        assert_equal(res.status_code, 200)
        assert_is_none(res.json['data']['attributes']['content'])

    def test_private_node_anonymous_view_only_link_user_cannot_see_deleted_comment(self):
        self._set_up_private_project_with_comment()
        self.comment.is_deleted = True
        self.comment.save()

        anonymous_link = PrivateLinkFactory(anonymous=True)
        anonymous_link.nodes.append(self.private_project)
        anonymous_link.save()

        res= self.app.get('/{}comments/{}/'.format(API_BASE, self.comment._id), {'view_only': anonymous_link.key}, expect_errors=True)
        assert_equal(res.status_code, 200)
        assert_is_none(res.json['data']['attributes']['content'])

    def test_public_node_only_logged_in_commenter_can_view_deleted_comment(self):
        public_project = ProjectFactory(is_public=True, creator=self.user)
        comment = CommentFactory(node=public_project, target=public_project, user=self.user)
        comment.is_deleted = True
        comment.save()
        url = '/{}comments/{}/'.format(API_BASE, comment._id)
        res = self.app.get(url, auth=self.user.auth)
        assert_equal(res.status_code, 200)
        assert_equal(res.json['data']['attributes']['content'], comment.content)

    def test_public_node_contributor_cannot_view_other_users_deleted_comment(self):
        public_project = ProjectFactory(is_public=True, creator=self.user)
        comment = CommentFactory(node=public_project, target=public_project, user=self.user)
        comment.is_deleted = True
        comment.save()
        url = '/{}comments/{}/'.format(API_BASE, comment._id)
        res = self.app.get(url, auth=self.contributor.auth)
        assert_equal(res.status_code, 200)
        assert_is_none(res.json['data']['attributes']['content'])

    def test_public_node_non_contributor_cannot_view_other_users_deleted_comment(self):
        public_project = ProjectFactory(is_public=True, creator=self.user)
        comment = CommentFactory(node=public_project, target=public_project, user=self.user)
        comment.is_deleted = True
        comment.save()
        url = '/{}comments/{}/'.format(API_BASE, comment._id)
        res = self.app.get(url, auth=self.non_contributor.auth)
        assert_equal(res.status_code, 200)
        assert_is_none(res.json['data']['attributes']['content'])

    def test_public_node_logged_out_user_cannot_view_deleted_comments(self):
        public_project = ProjectFactory(is_public=True, creator=self.user)
        comment = CommentFactory(node=public_project, target=public_project, user=self.user)
        comment.is_deleted = True
        comment.save()
        url = '/{}comments/{}/'.format(API_BASE, comment._id)
        res = self.app.get(url)
        assert_equal(res.status_code, 200)
        assert_is_none(res.json['data']['attributes']['content'])

<<<<<<< HEAD

class TestFileCommentDetailView(ApiTestCase):

    def setUp(self):
        super(TestFileCommentDetailView, self).setUp()
        self.user = AuthUserFactory()
        self.contributor = AuthUserFactory()
        self.non_contributor = AuthUserFactory()

    def _set_up_payload(self, target_id):
        return {
            'data': {
                'id': target_id,
                'type': 'comments',
                'attributes': {
                    'content': 'Updating this comment',
                    'deleted': False
                }
            }
        }

    def _set_up_private_project_with_file_comment(self):
        self.private_project = ProjectFactory.build(is_public=False, creator=self.user, comment_level='private')
        self.private_project.add_contributor(self.contributor, save=True)
        self.file = test_utils.create_test_file(self.private_project, self.user)
        self.comment = CommentFactory(node=self.private_project, target=self.file, user=self.user)
        self.private_url = '/{}comments/{}/'.format(API_BASE, self.comment._id)
        self.payload = self._set_up_payload(self.comment._id)

    def _set_up_public_project_with_file_comment(self):
        self.public_project = ProjectFactory.build(is_public=True, creator=self.user, comment_level='private')
        self.public_project.add_contributor(self.contributor, save=True)
        self.public_file = test_utils.create_test_file(self.public_project, self.user)
        self.public_comment = CommentFactory(node=self.public_project, target=self.public_file, user=self.user)
        self.public_url = '/{}comments/{}/'.format(API_BASE, self.public_comment._id)
        self.public_comment_payload = self._set_up_payload(self.public_comment._id)

    def _set_up_registration_with_file_comment(self):
        self.registration = RegistrationFactory(creator=self.user, comment_level='private')
        self.registration_file = test_utils.create_test_file(self.registration, self.user)
        self.registration_comment = CommentFactory(node=self.registration, target=self.registration_file, user=self.user)
        self.registration_url = '/{}comments/{}/'.format(API_BASE, self.registration_comment._id)

    def test_private_node_logged_in_contributor_can_view_file_comment(self):
        self._set_up_private_project_with_file_comment()
        res = self.app.get(self.private_url, auth=self.user.auth)
        assert_equal(res.status_code, 200)
        assert_equal(self.comment._id, res.json['data']['id'])
        assert_equal(self.comment.content, res.json['data']['attributes']['content'])

    def test_private_node_logged_in_non_contributor_cannot_view_file_comment(self):
        self._set_up_private_project_with_file_comment()
        res = self.app.get(self.private_url, auth=self.non_contributor.auth, expect_errors=True)
        assert_equal(res.status_code, 403)
        assert_equal(res.json['errors'][0]['detail'], 'You do not have permission to perform this action.')

    def test_private_node_logged_out_user_cannot_view_file_comment(self):
        self._set_up_private_project_with_file_comment()
        res = self.app.get(self.private_url, expect_errors=True)
        assert_equal(res.status_code, 401)
        assert_equal(res.json['errors'][0]['detail'], 'Authentication credentials were not provided.')

    def test_public_node_logged_in_contributor_can_view_file_comment(self):
        self._set_up_public_project_with_file_comment()
        res = self.app.get(self.public_url, auth=self.user.auth)
        assert_equal(res.status_code, 200)
        assert_equal(self.public_comment._id, res.json['data']['id'])
        assert_equal(self.public_comment.content, res.json['data']['attributes']['content'])

    def test_public_node_logged_in_non_contributor_can_view_file_comment(self):
        self._set_up_public_project_with_file_comment()
        res = self.app.get(self.public_url, auth=self.non_contributor.auth)
        assert_equal(res.status_code, 200)
        assert_equal(self.public_comment._id, res.json['data']['id'])
        assert_equal(self.public_comment.content, res.json['data']['attributes']['content'])

    def test_public_node_logged_out_user_can_view_file_comment(self):
        self._set_up_public_project_with_file_comment()
        res = self.app.get(self.public_url)
        assert_equal(res.status_code, 200)
        assert_equal(self.public_comment._id, res.json['data']['id'])
        assert_equal(self.public_comment.content, res.json['data']['attributes']['content'])

    def test_registration_logged_in_contributor_can_view_file_comment(self):
        self._set_up_registration_with_file_comment()
        res = self.app.get(self.registration_url, auth=self.user.auth)
        assert_equal(res.status_code, 200)
        assert_equal(self.registration_comment._id, res.json['data']['id'])
        assert_equal(self.registration_comment.content, res.json['data']['attributes']['content'])

    def test_file_comment_has_user_link(self):
        self._set_up_public_project_with_file_comment()
        res = self.app.get(self.public_url)
        url = res.json['data']['relationships']['user']['links']['related']['href']
        expected_url = '/{}users/{}/'.format(API_BASE, self.user._id)
        assert_equal(res.status_code, 200)
        assert_equal(urlparse(url).path, expected_url)

    def test_file_comment_has_node_link(self):
        self._set_up_public_project_with_file_comment()
        res = self.app.get(self.public_url)
        url = res.json['data']['relationships']['node']['links']['related']['href']
        expected_url = '/{}nodes/{}/'.format(API_BASE, self.public_project._id)
        assert_equal(res.status_code, 200)
        assert_equal(urlparse(url).path, expected_url)

    def test_file_comment_has_target_link_with_correct_type(self):
        self._set_up_public_project_with_file_comment()
        res = self.app.get(self.public_url)
        url = res.json['data']['relationships']['target']['links']['related']['href']
        expected_url = '/{}files/{}/'.format(API_BASE, self.public_file._id)
        target_type = res.json['data']['relationships']['target']['links']['related']['meta']['type']
        expected_type = 'files'
        assert_equal(res.status_code, 200)
        assert_equal(urlparse(url).path, expected_url)
        assert_equal(target_type, expected_type)

    def test_file_comment_has_replies_link(self):
        self._set_up_public_project_with_file_comment()
        res = self.app.get(self.public_url)
        url = res.json['data']['relationships']['replies']['links']['self']['href']
        expected_url = '/{}nodes/{}/comments/'.format(API_BASE, self.public_project._id) + '?filter[target]=' + str(self.public_comment._id)
        assert_equal(res.status_code, 200)
        assert_in(expected_url, url)

    def test_file_comment_has_reports_link(self):
        self._set_up_public_project_with_file_comment()
        res = self.app.get(self.public_url)
        url = res.json['data']['relationships']['reports']['links']['related']['href']
        expected_url = '/{}comments/{}/reports/'.format(API_BASE, self.public_comment)
        assert_equal(res.status_code, 200)
        assert_equal(urlparse(url).path, expected_url)

    def test_private_node_only_logged_in_contributor_commenter_can_update_file_comment(self):
        self._set_up_private_project_with_file_comment()
        res = self.app.put_json_api(self.private_url, self.payload, auth=self.user.auth)
        assert_equal(res.status_code, 200)
        assert_equal(self.payload['data']['attributes']['content'], res.json['data']['attributes']['content'])

    def test_private_node_logged_in_non_contributor_cannot_update_file_comment(self):
        self._set_up_private_project_with_file_comment()
        res = self.app.put_json_api(self.private_url, self.payload, auth=self.non_contributor.auth, expect_errors=True)
        assert_equal(res.status_code, 403)
        assert_equal(res.json['errors'][0]['detail'], 'You do not have permission to perform this action.')

    def test_private_node_logged_out_user_cannot_update_file_comment(self):
        self._set_up_private_project_with_file_comment()
        res = self.app.put_json_api(self.private_url, self.payload, expect_errors=True)
        assert_equal(res.status_code, 401)
        assert_equal(res.json['errors'][0]['detail'], 'Authentication credentials were not provided.')

    def test_public_node_only_contributor_commenter_can_update_file_comment(self):
        self._set_up_public_project_with_file_comment()
        res = self.app.put_json_api(self.public_url, self.public_comment_payload, auth=self.user.auth)
        assert_equal(res.status_code, 200)
        assert_equal(self.public_comment_payload['data']['attributes']['content'], res.json['data']['attributes']['content'])

    def test_public_node_contributor_cannot_update_other_users_file_comment(self):
        self._set_up_public_project_with_file_comment()
        res = self.app.put_json_api(self.public_url, self.public_comment_payload, auth=self.contributor.auth, expect_errors=True)
        assert_equal(res.status_code, 403)
        assert_equal(res.json['errors'][0]['detail'], 'You do not have permission to perform this action.')

    def test_public_node_non_contributor_cannot_update_other_users_file_comment(self):
        self._set_up_public_project_with_file_comment()
        res = self.app.put_json_api(self.public_url, self.public_comment_payload, auth=self.non_contributor.auth, expect_errors=True)
        assert_equal(res.status_code, 403)
        assert_equal(res.json['errors'][0]['detail'], 'You do not have permission to perform this action.')

    def test_public_node_logged_out_user_cannot_update_file_comment(self):
        self._set_up_public_project_with_file_comment()
        res = self.app.put_json_api(self.public_url, self.public_comment_payload, expect_errors=True)
        assert_equal(res.status_code, 401)
        assert_equal(res.json['errors'][0]['detail'], 'Authentication credentials were not provided.')

    def test_public_node_non_contributor_commenter_can_update_file_comment(self):
        project = ProjectFactory(is_public=True, comment_level='public')
        test_file = test_utils.create_test_file(project, project.creator)
        comment = CommentFactory(node=project, target=test_file, user=self.non_contributor)
        url = '/{}comments/{}/'.format(API_BASE, comment._id)
        payload = self._set_up_payload(comment._id)
        res = self.app.put_json_api(url, payload, auth=self.non_contributor.auth)
        assert_equal(res.status_code, 200)
        assert_equal(payload['data']['attributes']['content'], res.json['data']['attributes']['content'])

    def test_private_node_only_logged_in_contributor_commenter_can_delete_file_comment(self):
        self._set_up_private_project_with_file_comment()
        payload = {
            'data': {
                'id': self.comment._id,
                'type': 'comments',
                'attributes': {
                    'deleted': True
                }
            }
        }
        res = self.app.patch_json_api(self.private_url, payload, auth=self.user.auth)
        assert_equal(res.status_code, 200)
        assert_true(res.json['data']['attributes']['deleted'])
        assert_equal(res.json['data']['attributes']['content'], self.comment.content)

    def test_private_node_contributor_cannot_delete_other_users_file_comment(self):
        self._set_up_private_project_with_file_comment()
        payload = {
            'data': {
                'id': self.comment._id,
                'type': 'comments',
                'attributes': {
                    'deleted': True
                }
            }
        }
        res = self.app.patch_json_api(self.private_url, payload, auth=self.contributor.auth, expect_errors=True)
        assert_equal(res.status_code, 403)
        assert_equal(res.json['errors'][0]['detail'], 'You do not have permission to perform this action.')

    def test_private_node_non_contributor_cannot_delete_file_comment(self):
        self._set_up_private_project_with_file_comment()
        payload = {
            'data': {
                'id': self.comment._id,
                'type': 'comments',
                'attributes': {
                    'deleted': True
                }
            }
        }
        res = self.app.patch_json_api(self.private_url, payload, auth=self.non_contributor.auth, expect_errors=True)
        assert_equal(res.status_code, 403)
        assert_equal(res.json['errors'][0]['detail'], 'You do not have permission to perform this action.')

    def test_private_node_logged_out_user_cannot_delete_file_comment(self):
        self._set_up_private_project_with_file_comment()
        payload = {
            'data': {
                'id': self.comment._id,
                'type': 'comments',
                'attributes': {
                    'deleted': True
                }
            }
        }
        res = self.app.patch_json_api(self.private_url, payload, expect_errors=True)
        assert_equal(res.status_code, 401)
        assert_equal(res.json['errors'][0]['detail'], 'Authentication credentials were not provided.')

    def test_private_node_only_logged_in_contributor_commenter_can_undelete_file_comment(self):
        self._set_up_private_project_with_file_comment()
        comment = CommentFactory.build(node=self.private_project, target=self.file, user=self.user)
        comment.is_deleted = True
        comment.save()
        url = '/{}comments/{}/'.format(API_BASE, comment._id)
        payload = {
            'data': {
                'id': comment._id,
                'type': 'comments',
                'attributes': {
                    'deleted': False
                }
            }
        }
        res = self.app.patch_json_api(url, payload, auth=self.user.auth)
        assert_equal(res.status_code, 200)
        assert_false(res.json['data']['attributes']['deleted'])
        assert_equal(res.json['data']['attributes']['content'], comment.content)

    def test_private_node_contributor_cannot_undelete_other_users_file_comment(self):
        self._set_up_private_project_with_file_comment()
        comment = CommentFactory.build(node=self.private_project, target=self.file, user=self.user)
        comment.is_deleted = True
        comment.save()
        url = '/{}comments/{}/'.format(API_BASE, comment._id)
        payload = {
            'data': {
                'id': comment._id,
                'type': 'comments',
                'attributes': {
                    'deleted': False
                }
            }
        }
        res = self.app.patch_json_api(url, payload, auth=self.contributor.auth, expect_errors=True)
        assert_equal(res.status_code, 403)
        assert_equal(res.json['errors'][0]['detail'], 'You do not have permission to perform this action.')

    def test_private_node_non_contributor_cannot_undelete_file_comment(self):
        self._set_up_private_project_with_file_comment()
        comment = CommentFactory.build(node=self.private_project, target=self.file, user=self.user)
        comment.is_deleted = True
        comment.save()
        url = '/{}comments/{}/'.format(API_BASE, comment._id)
        payload = {
            'data': {
                'id': comment._id,
                'type': 'comments',
                'attributes': {
                    'deleted': False
                }
            }
        }
        res = self.app.patch_json_api(url, payload, auth=self.non_contributor.auth, expect_errors=True)
        assert_equal(res.status_code, 403)
        assert_equal(res.json['errors'][0]['detail'], 'You do not have permission to perform this action.')

    def test_private_node_logged_out_user_cannot_undelete_file_comment(self):
        self._set_up_private_project_with_file_comment()
        comment = CommentFactory.build(node=self.private_project, target=self.file, user=self.user)
        comment.is_deleted = True
        comment.save()
        url = '/{}comments/{}/'.format(API_BASE, comment._id)
        payload = {
            'data': {
                'id': comment._id,
                'type': 'comments',
                'attributes': {
                    'deleted': False
                }
            }
        }
        res = self.app.patch_json_api(url, payload, expect_errors=True)
        assert_equal(res.status_code, 401)
        assert_equal(res.json['errors'][0]['detail'], 'Authentication credentials were not provided.')

    def test_public_node_only_logged_in_contributor_commenter_can_delete_file_comment(self):
        self._set_up_public_project_with_file_comment()
        payload = {
            'data': {
                'id': self.public_comment._id,
                'type': 'comments',
                'attributes': {
                    'deleted': True
                }
            }
        }
        res = self.app.patch_json_api(self.public_url, payload, auth=self.user.auth)
        assert_equal(res.status_code, 200)
        assert_true(res.json['data']['attributes']['deleted'])
        assert_equal(res.json['data']['attributes']['content'], self.public_comment.content)

    def test_public_node_contributor_cannot_delete_other_users_file_comment(self):
        self._set_up_public_project_with_file_comment()
        payload = {
            'data': {
                'id': self.public_comment._id,
                'type': 'comments',
                'attributes': {
                    'deleted': True
                }
            }
        }
        res = self.app.patch_json_api(self.public_url, payload, auth=self.contributor.auth, expect_errors=True)
        assert_equal(res.status_code, 403)
        assert_equal(res.json['errors'][0]['detail'], 'You do not have permission to perform this action.')

    def test_public_node_non_contributor_cannot_delete_other_users_file_comment(self):
        self._set_up_public_project_with_file_comment()
        payload = {
            'data': {
                'id': self.public_comment._id,
                'type': 'comments',
                'attributes': {
                    'deleted': True
                }
            }
        }
        res = self.app.patch_json_api(self.public_url, payload, auth=self.non_contributor.auth, expect_errors=True)
        assert_equal(res.status_code, 403)
        assert_equal(res.json['errors'][0]['detail'], 'You do not have permission to perform this action.')

    def test_public_node_logged_out_user_cannot_delete_file_comment(self):
        self._set_up_public_project_with_file_comment()
        payload = {
            'data': {
                'id': self.public_comment._id,
                'type': 'comments',
                'attributes': {
                    'deleted': True
                }
            }
        }
        res = self.app.patch_json_api(self.public_url, payload, expect_errors=True)
        assert_equal(res.status_code, 401)
        assert_equal(res.json['errors'][0]['detail'], 'Authentication credentials were not provided.')

    def test_public_node_non_contributor_commenter_can_delete_file_comment(self):
        project = ProjectFactory(is_public=True, comment_level='public')
        test_file = test_utils.create_test_file(project, project.creator)
        comment = CommentFactory(node=project, target=test_file, user=self.non_contributor)
        url = '/{}comments/{}/'.format(API_BASE, comment._id)
        payload = {
            'data': {
                'id': comment._id,
                'type': 'comments',
                'attributes': {
                    'deleted': True
                }
            }
        }
        res = self.app.patch_json_api(url, payload, auth=self.non_contributor.auth)
        assert_equal(res.status_code, 200)
        assert_true(res.json['data']['attributes']['deleted'])
        assert_equal(res.json['data']['attributes']['content'], comment.content)

    def test_private_node_only_logged_in_commenter_can_view_deleted_file_comment(self):
        self._set_up_private_project_with_file_comment()
        comment = CommentFactory(node=self.private_project, target=self.file, user=self.user)
        comment.is_deleted = True
        comment.save()
        url = '/{}comments/{}/'.format(API_BASE, comment._id)
        res = self.app.get(url, auth=self.user.auth)
        assert_equal(res.status_code, 200)
        assert_equal(res.json['data']['attributes']['content'], comment.content)

    def test_private_node_contributor_cannot_see_other_users_deleted_file_comment(self):
        self._set_up_private_project_with_file_comment()
        comment = CommentFactory(node=self.private_project, target=self.file, user=self.user)
        comment.is_deleted = True
        comment.save()
        url = '/{}comments/{}/'.format(API_BASE, comment._id)
        res = self.app.get(url, auth=self.contributor.auth)
        assert_equal(res.status_code, 200)
        assert_is_none(res.json['data']['attributes']['content'])

    def test_private_node_logged_out_user_cannot_see_deleted_file_comment(self):
        self._set_up_private_project_with_file_comment()
        comment = CommentFactory(node=self.private_project, target=self.file, user=self.user)
        comment.is_deleted = True
        comment.save()
        url = '/{}comments/{}/'.format(API_BASE, comment._id)
        res = self.app.get(url, expect_errors=True)
        assert_equal(res.status_code, 401)
        assert_equal(res.json['errors'][0]['detail'], 'Authentication credentials were not provided.')

    def test_public_node_only_logged_in_commenter_can_view_deleted_file_comment(self):
        self._set_up_public_project_with_file_comment()
        comment = CommentFactory(node=self.public_project, target=self.public_file, user=self.user)
        comment.is_deleted = True
        comment.save()
        url = '/{}comments/{}/'.format(API_BASE, comment._id)
        res = self.app.get(url, auth=self.user.auth)
        assert_equal(res.status_code, 200)
        assert_equal(res.json['data']['attributes']['content'], comment.content)

    def test_public_node_contributor_cannot_view_other_users_deleted_file_comment(self):
        self._set_up_public_project_with_file_comment()
        comment = CommentFactory(node=self.public_project, target=self.public_file, user=self.user)
        comment.is_deleted = True
        comment.save()
        url = '/{}comments/{}/'.format(API_BASE, comment._id)
        res = self.app.get(url, auth=self.contributor.auth)
        assert_equal(res.status_code, 200)
        assert_is_none(res.json['data']['attributes']['content'])

    def test_public_node_non_contributor_cannot_view_other_users_deleted_file_comment(self):
        self._set_up_public_project_with_file_comment()
        comment = CommentFactory(node=self.public_project, target=self.public_file, user=self.user)
        comment.is_deleted = True
        comment.save()
        url = '/{}comments/{}/'.format(API_BASE, comment._id)
        res = self.app.get(url, auth=self.non_contributor.auth)
        assert_equal(res.status_code, 200)
        assert_is_none(res.json['data']['attributes']['content'])

    def test_public_node_logged_out_user_cannot_view_deleted_file_comments(self):
        self._set_up_public_project_with_file_comment()
        comment = CommentFactory(node=self.public_project, target=self.public_file, user=self.user)
        comment.is_deleted = True
        comment.save()
        url = '/{}comments/{}/'.format(API_BASE, comment._id)
        res = self.app.get(url)
=======
    def test_public_node_view_only_link_user_cannot_see_deleted_comment(self):
        self._set_up_public_project_with_comment()
        self.public_comment.is_deleted = True
        self.public_comment.save()

        private_link = PrivateLinkFactory(anonymous=False)
        private_link.nodes.append(self.public_project)
        private_link.save()

        res = self.app.get('/{}comments/{}/'.format(API_BASE, self.public_comment._id), {'view_only': private_link.key}, expect_errors=True)
>>>>>>> 3f246a6a
        assert_equal(res.status_code, 200)
        assert_is_none(res.json['data']['attributes']['content'])<|MERGE_RESOLUTION|>--- conflicted
+++ resolved
@@ -520,7 +520,7 @@
         private_link.nodes.append(self.private_project)
         private_link.save()
 
-        res= self.app.get('/{}comments/{}/'.format(API_BASE, self.comment._id), {'view_only': private_link.key}, expect_errors=True)
+        res = self.app.get('/{}comments/{}/'.format(API_BASE, self.comment._id), {'view_only': private_link.key}, expect_errors=True)
         assert_equal(res.status_code, 200)
         assert_is_none(res.json['data']['attributes']['content'])
 
@@ -533,7 +533,7 @@
         anonymous_link.nodes.append(self.private_project)
         anonymous_link.save()
 
-        res= self.app.get('/{}comments/{}/'.format(API_BASE, self.comment._id), {'view_only': anonymous_link.key}, expect_errors=True)
+        res = self.app.get('/{}comments/{}/'.format(API_BASE, self.comment._id), {'view_only': anonymous_link.key}, expect_errors=True)
         assert_equal(res.status_code, 200)
         assert_is_none(res.json['data']['attributes']['content'])
 
@@ -577,7 +577,19 @@
         assert_equal(res.status_code, 200)
         assert_is_none(res.json['data']['attributes']['content'])
 
-<<<<<<< HEAD
+    def test_public_node_view_only_link_user_cannot_see_deleted_comment(self):
+        self._set_up_public_project_with_comment()
+        self.public_comment.is_deleted = True
+        self.public_comment.save()
+
+        private_link = PrivateLinkFactory(anonymous=False)
+        private_link.nodes.append(self.public_project)
+        private_link.save()
+
+        res = self.app.get('/{}comments/{}/'.format(API_BASE, self.public_comment._id), {'view_only': private_link.key}, expect_errors=True)
+        assert_equal(res.status_code, 200)
+        assert_is_none(res.json['data']['attributes']['content'])
+
 
 class TestFileCommentDetailView(ApiTestCase):
 
@@ -1048,17 +1060,5 @@
         comment.save()
         url = '/{}comments/{}/'.format(API_BASE, comment._id)
         res = self.app.get(url)
-=======
-    def test_public_node_view_only_link_user_cannot_see_deleted_comment(self):
-        self._set_up_public_project_with_comment()
-        self.public_comment.is_deleted = True
-        self.public_comment.save()
-
-        private_link = PrivateLinkFactory(anonymous=False)
-        private_link.nodes.append(self.public_project)
-        private_link.save()
-
-        res = self.app.get('/{}comments/{}/'.format(API_BASE, self.public_comment._id), {'view_only': private_link.key}, expect_errors=True)
->>>>>>> 3f246a6a
-        assert_equal(res.status_code, 200)
-        assert_is_none(res.json['data']['attributes']['content'])+        assert_equal(res.status_code, 200)
+        assert_is_none(res.json['data']['attributes']['content'])
