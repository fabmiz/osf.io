--- conflicted
+++ resolved
@@ -194,9 +194,7 @@
         assert 'institutions' in relationships
         assert 'preprints' in relationships
         assert 'registrations' in relationships
-<<<<<<< HEAD
         assert 'groups' in relationships
-=======
 
     def test_related_counts_equal_related_views(self,
                                                 request,
@@ -229,5 +227,4 @@
         view_count = self.get_view_count(user, field_name, auth=None)
         related_count = self.get_related_count(user, field_name, auth=None)
 
-        assert related_count == view_count == expected_count['no_auth']
->>>>>>> 357b6579
+        assert related_count == view_count == expected_count['no_auth']