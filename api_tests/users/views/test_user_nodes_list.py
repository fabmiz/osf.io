--- conflicted
+++ resolved
@@ -2,11 +2,7 @@
 from nose.tools import *  # flake8: noqa
 
 from tests.base import ApiTestCase
-<<<<<<< HEAD
 from osf_tests.factories import AuthUserFactory, BookmarkCollectionFactory, CollectionFactory, ProjectFactory, RegistrationFactory, PreprintFactory
-=======
-from tests.factories import AuthUserFactory, BookmarkCollectionFactory, CollectionFactory, ProjectFactory, RegistrationFactory, PreprintFactory
->>>>>>> 38d5c180
 
 from api.base.settings.defaults import API_BASE
 
@@ -110,11 +106,6 @@
     def setUp(self):
         super(TestUserNodesPreprintsFiltering, self).setUp()
         self.user = AuthUserFactory()
-<<<<<<< HEAD
-
-=======
-        
->>>>>>> 38d5c180
         self.no_preprints_node = ProjectFactory(creator=self.user)
         self.valid_preprint_node = ProjectFactory(creator=self.user)
         self.orphaned_preprint_node = ProjectFactory(creator=self.user)
@@ -123,15 +114,9 @@
         self.valid_preprint = PreprintFactory(project=self.valid_preprint_node)
         self.abandoned_preprint = PreprintFactory(project=self.abandoned_preprint_node, is_published=False)
         self.orphaned_preprint = PreprintFactory(project=self.orphaned_preprint_node)
-<<<<<<< HEAD
         self.orphaned_preprint.node.preprint_file.wrapped().delete()
         self.orphaned_preprint.node.reload()  # preprint_file has been set to null
         self.orphaned_preprint.node.save()
-=======
-        self.orphaned_preprint.node._is_preprint_orphan = True
-        self.orphaned_preprint.node.save()
-
->>>>>>> 38d5c180
         self.url_base = '/{}users/me/nodes/?filter[preprint]='.format(API_BASE)
 
     def test_filter_false(self):
