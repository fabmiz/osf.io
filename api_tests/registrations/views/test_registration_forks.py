--- conflicted
+++ resolved
@@ -2,12 +2,7 @@
 import mock
 
 from framework.auth.core import Auth
-<<<<<<< HEAD
-from website.models import Node
-=======
-
 from osf.models import AbstractNode as Node
->>>>>>> c39ed185
 from website.util import permissions
 from api.base.settings.defaults import API_BASE
 from tests.base import ApiTestCase
