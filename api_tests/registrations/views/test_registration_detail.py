--- conflicted
+++ resolved
@@ -8,11 +8,7 @@
 from osf.models import Registration, NodeLog
 from framework.auth import Auth
 from api.registrations.serializers import RegistrationSerializer, RegistrationDetailSerializer
-<<<<<<< HEAD
-from addons.wiki.tests.factories import WikiFactory
-=======
 from addons.wiki.tests.factories import WikiFactory, WikiVersionFactory
->>>>>>> ec04767c
 from osf_tests.factories import (
     ProjectFactory,
     RegistrationFactory,
@@ -81,16 +77,9 @@
 
     @pytest.fixture()
     def registration_wiki_comment(self, user, private_registration):
-        with mock.patch('osf.models.AbstractNode.update_search'):
-            wiki = WikiFactory(
-                user=user,
-                node=private_registration,
-                page_name='Baby Pokemon',
-            )
-
         return CommentFactory(
             node=private_registration,
-            target=wiki.guids.first(),
+            target=private_registration.wikis.first().guids.first(),
             user=user,
             page='wiki',
         )
@@ -106,14 +95,9 @@
 
     def test_registration_detail(
             self, app, user, public_project, private_project,
-<<<<<<< HEAD
-            public_registration, private_registration,
+            public_registration, private_registration, private_wiki,
             public_url, private_url, registration_comment, registration_comment_reply,
             registration_wiki_comment):
-=======
-            public_registration, private_registration, private_wiki,
-            public_url, private_url):
->>>>>>> ec04767c
 
         non_contributor = AuthUserFactory()
 
@@ -189,15 +173,12 @@
         assert res.status_code == 200
         assert res.json['data']['relationships']['children']['links']['related']['meta']['count'] == 0
         assert res.json['data']['relationships']['contributors']['links']['related']['meta']['count'] == 1
-<<<<<<< HEAD
         assert res.json['data']['relationships']['comments']['links']['related']['meta']['total']['node'] == 1
+        assert res.json['data']['relationships']['wikis']['links']['related']['meta']['count'] == 1
         registration_comment.is_deleted = True
         registration_comment.save()
         res = app.get(url, auth=user.auth)
         assert res.json['data']['relationships']['comments']['links']['related']['meta']['total']['node'] == 0
-=======
-        assert res.json['data']['relationships']['wikis']['links']['related']['meta']['count'] == 1
->>>>>>> ec04767c
 
     #   test_registration_shows_specific_related_counts
         url = '/{}registrations/{}/?related_counts=children,wikis'.format(
