--- conflicted
+++ resolved
@@ -1,8 +1,7 @@
 import pytest
 
 from api.base.settings.defaults import API_BASE
-<<<<<<< HEAD
-from api_tests.nodes.filters.test_filters import NodesListFilteringMixin
+from api_tests.nodes.filters.test_filters import NodesListFilteringMixin, NodesListDateFilteringMixin
 from osf_tests.factories import (
     InstitutionFactory,
     AuthUserFactory,
@@ -51,32 +50,6 @@
         res = app.get(institution_node_url)
 
         assert res.status_code == 200
-=======
-from api_tests.nodes.filters.test_filters import NodesListFilteringMixin, NodesListDateFilteringMixin
-
-class TestInstitutionNodeList(ApiTestCase):
-
-    def setUp(self):
-        super(TestInstitutionNodeList, self).setUp()
-        self.institution = InstitutionFactory()
-        self.node1 = ProjectFactory(is_public=True)
-        self.node1.affiliated_institutions.add(self.institution)
-        self.node1.save()
-        self.user1 = AuthUserFactory()
-        self.node2 = ProjectFactory(creator=self.user1, is_public=False)
-        self.node2.affiliated_institutions.add(self.institution)
-        self.node2.save()
-        self.node3 = ProjectFactory(is_public=False)
-        self.node3.affiliated_institutions.add(self.institution)
-        self.node3.save()
-
-        self.institution_node_url = '/{0}institutions/{1}/nodes/'.format(API_BASE, self.institution._id)
-
-    def test_return_all_public_nodes(self):
-        res = self.app.get(self.institution_node_url)
-
-        assert_equal(res.status_code, 200)
->>>>>>> b23ca3a5
         ids = [each['id'] for each in res.json['data']]
 
         assert public_node._id in ids
@@ -130,7 +103,6 @@
 
     def test_affiliated_component_without_affiliated_parent_returned(self, app, user, institution, public_node, institution_node_url):
         # version 2.2
-<<<<<<< HEAD
         node = ProjectFactory(is_public=True)
         component = NodeFactory(parent=node, is_public=True)
         component.affiliated_institutions.add(institution)
@@ -196,66 +168,39 @@
         great_grandchild_node_two.affiliated_institutions.add(institution)
         great_grandchild_node_two.save()
         return great_grandchild_node_two
-=======
-        self.node = ProjectFactory(is_public=True)
-        self.component = NodeFactory(parent=self.node, is_public=True)
-        self.component.affiliated_institutions.add(self.institution)
-        self.component.save()
-        url = '{}?version=2.2'.format(self.institution_node_url)
-        res = self.app.get(url, auth=self.user1.auth)
-        affiliated_node_ids = [node['id'] for node in res.json['data']]
-        assert_equal(res.status_code, 200)
-        assert_not_in(self.node._id, affiliated_node_ids)
-        assert_in(self.component._id, affiliated_node_ids)
-
-
-class TestNodeListFiltering(NodesListFilteringMixin, ApiTestCase):
-
-    def setUp(self):
-        self.institution = InstitutionFactory()
-        self.url = '/{}institutions/{}/nodes/?version=2.2&'.format(API_BASE, self.institution._id)
-
-        super(TestNodeListFiltering, self).setUp()
-
-        self.node_A.is_public = True
-        self.node_B1.is_public = True
-        self.node_B2.is_public = True
-        self.node_C1.is_public = True
-        self.node_C2.is_public = True
-        self.node_D2.is_public = True
-
-        self.node_A.affiliated_institutions.add(self.institution)
-        self.node_B1.affiliated_institutions.add(self.institution)
-        self.node_B2.affiliated_institutions.add(self.institution)
-        self.node_C1.affiliated_institutions.add(self.institution)
-        self.node_C2.affiliated_institutions.add(self.institution)
-        self.node_D2.affiliated_institutions.add(self.institution)
-
-        self.node_A.save()
-        self.node_B1.save()
-        self.node_B2.save()
-        self.node_C1.save()
-        self.node_C2.save()
-        self.node_D2.save()
-
-
-class TestNodeListDateFiltering(NodesListDateFilteringMixin, ApiTestCase):
-
-    def setUp(self):
-        self.institution = InstitutionFactory()
-        self.url = '/{}institutions/{}/nodes/?'.format(API_BASE, self.institution._id)
-
-        super(TestNodeListDateFiltering, self).setUp()
-
-        self.node_may.is_public = True
-        self.node_june.is_public = True
-        self.node_july.is_public = True
-
-        self.node_may.affiliated_institutions.add(self.institution)
-        self.node_june.affiliated_institutions.add(self.institution)
-        self.node_july.affiliated_institutions.add(self.institution)
-
-        self.node_may.save()
-        self.node_june.save()
-        self.node_july.save()
->>>>>>> b23ca3a5
+
+
+@pytest.mark.django_db
+class TestNodeListDateFiltering(NodesListDateFilteringMixin):
+
+    @pytest.fixture()
+    def institution(self):
+        return InstitutionFactory()
+
+    @pytest.fixture()
+    def url(self, institution):
+        return '/{}institutions/{}/nodes/?'.format(API_BASE, institution._id)
+
+    @pytest.fixture()
+    def node_may(self, user, institution):
+        node_may = ProjectFactory(creator=user, is_public = True)
+        node_may.date_created = '2016-05-01 00:00:00.000000+00:00'
+        node_may.affiliated_institutions.add(institution)
+        node_may.save()
+        return node_may
+
+    @pytest.fixture()
+    def node_june(self, user, institution):
+        node_june = ProjectFactory(creator=user, is_public = True)
+        node_june.date_created = '2016-06-01 00:00:00.000000+00:00'
+        node_june.affiliated_institutions.add(institution)
+        node_june.save()
+        return node_june
+
+    @pytest.fixture()
+    def node_july(self, user, institution):
+        node_july = ProjectFactory(creator=user, is_public = True)
+        node_july.date_created = '2016-07-01 00:00:00.000000+00:00'
+        node_july.affiliated_institutions.add(institution)
+        node_july.save()
+        return node_july