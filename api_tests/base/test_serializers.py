# -*- coding: utf-8 -*-
import httplib as http
<<<<<<< HEAD
import contextlib
import mock

import pytest
=======
from pytz import utc
from datetime import datetime
>>>>>>> 38d5c180
from nose.tools import *  # flake8: noqa
import re

from tests.base import ApiTestCase, DbTestCase
from osf_tests import factories
from tests.utils import make_drf_request_with_version

from api.base.settings.defaults import API_BASE
from api.base.serializers import JSONAPISerializer
from api.base import serializers as base_serializers
from api.nodes.serializers import NodeSerializer, RelationshipField
from api.registrations.serializers import RegistrationSerializer


class FakeModel(object):

    def null_field(self):
        return None

    def valued_field(self):
        return 'Some'

    null = None
    foo = 'bar'

    pk = '1234'

class FakeSerializer(base_serializers.JSONAPISerializer):

    class Meta:
        type_ = 'foos'

    links = base_serializers.LinksField({
        'null_field': 'null_field',
        'valued_field': 'valued_field',
    })
    null_link_field = base_serializers.RelationshipField(
        related_view='nodes:node-detail',
        related_view_kwargs={'node_id': '<null>'},
    )
    valued_link_field = base_serializers.RelationshipField(
        related_view='nodes:node-detail',
        related_view_kwargs={'node_id': '<foo>'},
    )
    def null_field(*args, **kwargs):
        return None

    def valued_field(*args, **kwargs):
        return 'http://foo.com'


class TestNodeSerializerAndRegistrationSerializerDifferences(ApiTestCase):
    """
    All fields on the Node Serializer other than the few we can serialize for withdrawals must be redeclared on the
    Registration Serializer and wrapped in HideIfWithdrawal

    HideIfRegistration fields should not be serialized on registrations.
    """

    def setUp(self):
        super(TestNodeSerializerAndRegistrationSerializerDifferences, self).setUp()

        self.node = factories.ProjectFactory(is_public=True)
        self.registration = factories.RegistrationFactory(project = self.node, is_public=True)

        self.url = '/{}nodes/{}/'.format(API_BASE, self.node._id)
        self.reg_url = '/{}registrations/{}/'.format(API_BASE, self.registration._id)

    def test_registration_serializer(self):

        # fields that are visible for withdrawals
        visible_on_withdrawals = ['contributors', 'date_created', 'date_modified', 'description', 'id', 'links', 'registration', 'title', 'type', 'current_user_can_comment', 'preprint']
        # fields that do not appear on registrations
        non_registration_fields = ['registrations', 'draft_registrations']

        for field in NodeSerializer._declared_fields:
            assert_in(field, RegistrationSerializer._declared_fields)
            reg_field = RegistrationSerializer._declared_fields[field]

            if field not in visible_on_withdrawals and field not in non_registration_fields:
                assert_true(isinstance(reg_field, base_serializers.HideIfWithdrawal)
                            or isinstance(reg_field, base_serializers.ShowIfVersion))

    def test_hide_if_registration_fields(self):

        node_res = self.app.get(self.url)
        node_relationships = node_res.json['data']['relationships']

        registration_res = self.app.get(self.reg_url)
        registration_relationships = registration_res.json['data']['relationships']

        hide_if_registration_fields = [field for field in NodeSerializer._declared_fields if isinstance(NodeSerializer._declared_fields[field], base_serializers.HideIfRegistration)]

        for field in hide_if_registration_fields:
            assert_in(field, node_relationships)
            assert_not_in(field, registration_relationships)


class TestNullLinks(ApiTestCase):

    def test_null_links_are_omitted(self):
        req = make_drf_request_with_version(version='2.0')
        rep = FakeSerializer(FakeModel, context={'request': req}).data['data']

        assert_not_in('null_field', rep['links'])
        assert_in('valued_field', rep['links'])
        assert_not_in('null_link_field', rep['relationships'])
        assert_in('valued_link_field', rep['relationships'])


class TestApiBaseSerializers(ApiTestCase):

    def setUp(self):
        super(TestApiBaseSerializers, self).setUp()
        self.user = factories.AuthUserFactory()
        self.auth = factories.Auth(self.user)
        self.node = factories.ProjectFactory(is_public=True)

        for i in range(5):
            factories.ProjectFactory(is_public=True, parent=self.node)
        self.linked_node = factories.NodeFactory(creator=self.user, is_public=True)
        self.node.add_pointer(self.linked_node, auth=self.auth)

        self.url = '/{}nodes/{}/'.format(API_BASE, self.node._id)

    def test_serializers_have_get_absolute_url_method(self):
        serializers = JSONAPISerializer.__subclasses__()
        base_get_absolute_url = JSONAPISerializer.get_absolute_url

        for serializer in serializers:
            if not re.match('^(api_test|test).*', serializer.__module__):
                assert hasattr(serializer, 'get_absolute_url'), 'No get_absolute_url method'
                assert_not_equal(serializer.get_absolute_url, base_get_absolute_url)

    def test_counts_not_included_in_link_fields_by_default(self):

        res = self.app.get(self.url)
        relationships = res.json['data']['relationships']
        for relation in relationships.values():
            if relation == {}:
                continue
            link = relation['links'].values()[0]
            assert_not_in('count', link['meta'])

    def test_counts_included_in_link_fields_with_related_counts_query_param(self):

        res = self.app.get(self.url, params={'related_counts': True})
        relationships = res.json['data']['relationships']
        for key, relation in relationships.iteritems():
            if relation == {}:
                continue
            field = NodeSerializer._declared_fields[key]
            if getattr(field, 'field', None):
                field = field.field
            if (field.related_meta or {}).get('count'):
                link = relation['links'].values()[0]
                assert_in('count', link['meta'], field)

    def test_related_counts_excluded_query_param_false(self):

        res = self.app.get(self.url, params={'related_counts': False})
        relationships = res.json['data']['relationships']
        for relation in relationships.values():
            if relation == {}:
                continue
            link = relation['links'].values()[0]
            assert_not_in('count', link['meta'])

    def test_invalid_related_counts_value_raises_bad_request(self):

        res = self.app.get(self.url, params={'related_counts': 'fish'}, expect_errors=True)
        assert_equal(res.status_code, http.BAD_REQUEST)

    def test_invalid_embed_value_raise_bad_request(self):
        res = self.app.get(self.url, params={'embed': 'foo'}, expect_errors=True)
        assert_equal(res.status_code, http.BAD_REQUEST)
        assert_equal(res.json['errors'][0]['detail'], "The following fields are not embeddable: foo")

    def test_embed_does_not_remove_relationship(self):
        res = self.app.get(self.url, params={'embed': 'root'})
        assert_equal(res.status_code, 200)
        assert_in(self.url, res.json['data']['relationships']['root']['links']['related']['href'])

    def test_counts_included_in_children_field_with_children_related_counts_query_param(self):

        res = self.app.get(self.url, params={'related_counts': 'children'})
        relationships = res.json['data']['relationships']
        for key, relation in relationships.iteritems():
            if relation == {}:
                continue
            field = NodeSerializer._declared_fields[key]
            if getattr(field, 'field', None):
                field = field.field
            link = relation['links'].values()[0]
            if (field.related_meta or {}).get('count') and key == 'children':
                assert_in('count', link['meta'])
            else:
                assert_not_in('count', link['meta'])

    def test_counts_included_in_children_and_contributors_fields_with_field_csv_related_counts_query_param(self):

        res = self.app.get(self.url, params={'related_counts': 'children,contributors'})
        relationships = res.json['data']['relationships']
        for key, relation in relationships.iteritems():
            if relation == {}:
                continue
            field = NodeSerializer._declared_fields[key]
            if getattr(field, 'field', None):
                field = field.field
            link = relation['links'].values()[0]
            if (field.related_meta or {}).get('count') and key == 'children' or key == 'contributors':
                assert_in('count', link['meta'])
            else:
                assert_not_in('count', link['meta'])

    def test_error_when_requesting_related_counts_for_attribute_field(self):

        res = self.app.get(self.url, params={'related_counts': 'title'}, expect_errors=True)
        assert_equal(res.status_code, http.BAD_REQUEST)
        assert_equal(res.json['errors'][0]['detail'], "Acceptable values for the related_counts query param are 'true', 'false', or any of the relationship fields; got 'title'")



@pytest.mark.django_db
class TestRelationshipField:

    # We need a Serializer to test the Relationship field (needs context)
    class BasicNodeSerializer(JSONAPISerializer):

        parent = RelationshipField(
            related_view='nodes:node-detail',
            related_view_kwargs={'node_id': '<_id>'}
        )

        parent_with_meta = RelationshipField(
            related_view='nodes:node-detail',
            related_view_kwargs={'node_id': '<_id>'},
            related_meta={'count': 'get_count', 'extra': 'get_extra'},
        )

        self_and_related_field = RelationshipField(
            related_view='nodes:node-detail',
            related_view_kwargs={'node_id': '<_id>'},
            self_view='nodes:node-contributors',
            self_view_kwargs={'node_id': '<_id>'},
        )

        two_url_kwargs = RelationshipField(
            # fake url, for testing purposes
            related_view='nodes:node-pointer-detail',
            related_view_kwargs={'node_id': '<_id>', 'node_link_id': '<_id>'},
        )

        not_attribute_on_target = RelationshipField(
            # fake url, for testing purposes
            related_view='nodes:node-children',
            related_view_kwargs={'node_id': '12345'}
        )

        # If related_view_kwargs is a callable, this field _must_ match the property name on
        # the target record
        registered_from = RelationshipField(
            related_view=lambda n: 'registrations:registration-detail' if n and n.is_registration else 'nodes:node-detail',
            related_view_kwargs=lambda n: {
                'node_id': '<registered_from._id>'
            }
        )

        class Meta:
            type_ = 'nodes'

        def get_count(self, obj):
            return 1

        def get_extra(self, obj):
            return 'foo'

    # TODO: Expand tests

    # Regression test for https://openscience.atlassian.net/browse/OSF-4832
    def test_serializing_meta(self):
        req = make_drf_request_with_version(version='2.0')
        project = factories.ProjectFactory()
        node = factories.NodeFactory(parent=project)
        data = self.BasicNodeSerializer(node, context={'request': req}).data['data']

        meta = data['relationships']['parent_with_meta']['links']['related']['meta']
        assert_not_in('count', meta)
        assert_in('extra', meta)
        assert_equal(meta['extra'], 'foo')

    def test_self_and_related_fields(self):
        req = make_drf_request_with_version(version='2.0')
        project = factories.ProjectFactory()
        node = factories.NodeFactory(parent=project)
        data = self.BasicNodeSerializer(node, context={'request': req}).data['data']

        relationship_field = data['relationships']['self_and_related_field']['links']
        assert_in('/v2/nodes/{}/contributors/'.format(node._id), relationship_field['self']['href'])
        assert_in('/v2/nodes/{}/'.format(node._id), relationship_field['related']['href'])

    def test_field_with_two_kwargs(self):
        req = make_drf_request_with_version(version='2.0')
        project = factories.ProjectFactory()
        node = factories.NodeFactory(parent=project)
        data = self.BasicNodeSerializer(node, context={'request': req}).data['data']
        field = data['relationships']['two_url_kwargs']['links']
        assert_in('/v2/nodes/{}/node_links/{}/'.format(node._id, node._id), field['related']['href'])

    def test_field_with_non_attribute(self):
        req = make_drf_request_with_version(version='2.0')
        project = factories.ProjectFactory()
        node = factories.NodeFactory(parent=project)
        data = self.BasicNodeSerializer(node, context={'request': req}).data['data']
        field = data['relationships']['not_attribute_on_target']['links']
        assert_in('/v2/nodes/{}/children/'.format('12345'), field['related']['href'])

    def test_field_with_callable_related_attrs(self):
        req = make_drf_request_with_version(version='2.0')
        project = factories.ProjectFactory()
        node = factories.NodeFactory(parent=project)
        data = self.BasicNodeSerializer(node, context={'request': req}).data['data']
        assert_not_in('registered_from', data['relationships'])

        registration = factories.RegistrationFactory(project=node)
        data = self.BasicNodeSerializer(registration, context={'request': req}).data['data']
        field = data['relationships']['registered_from']['links']
        assert_in('/v2/nodes/{}/'.format(node._id), field['related']['href'])

class TestShowIfVersion(ApiTestCase):

    def setUp(self):
        super(TestShowIfVersion, self).setUp()
        self.node = factories.NodeFactory()
        self.registration = factories.RegistrationFactory()

    def test_node_links_allowed_version_node_serializer(self):
        req = make_drf_request_with_version(version='2.0')
        data = NodeSerializer(self.node, context={'request': req}).data['data']
        assert_in('node_links', data['relationships'])

    def test_node_links_bad_version_node_serializer(self):
        req = make_drf_request_with_version(version='2.1')
        data = NodeSerializer(self.node, context={'request': req}).data['data']
        assert_not_in('node_links', data['relationships'])

    def test_node_links_allowed_version_registration_serializer(self):
        req = make_drf_request_with_version(version='2.0')
        data = RegistrationSerializer(self.registration, context={'request': req}).data['data']
        assert_in('node_links', data['attributes'])

    def test_node_links_bad_version_registration_serializer(self):
        req = make_drf_request_with_version(version='2.1')
        data = RegistrationSerializer(self.registration, context={'request': req}).data['data']
        assert_not_in('node_links', data['attributes'])


class TestDateByVersion(DbTestCase):

    def setUp(self):
        super(TestDateByVersion, self).setUp()
        self.node = factories.NodeFactory()
        self.old_date = datetime.utcnow()   # naive dates before django-osf
        self.old_date_without_microseconds = self.old_date.replace(microsecond=0)
        self.new_date = datetime.utcnow().replace(tzinfo=utc)  # non-naive after django-osf
        self.new_date_without_microseconds = self.new_date.replace(microsecond=0)
        self.old_format = '%Y-%m-%dT%H:%M:%S.%f'
        self.old_format_without_microseconds = '%Y-%m-%dT%H:%M:%S'
        self.new_format = '%Y-%m-%dT%H:%M:%S.%fZ'

    def test_old_date_formats_to_old_format(self):
        req = make_drf_request_with_version(version='2.0')
        setattr(self.node, 'date_modified', self.old_date)
        data = NodeSerializer(self.node, context={'request': req}).data['data']
        assert_equal(datetime.strftime(self.old_date, self.old_format), data['attributes']['date_modified'])

    def test_old_date_without_microseconds_formats_to_old_format(self):
        req = make_drf_request_with_version(version='2.0')
        setattr(self.node, 'date_modified', self.old_date_without_microseconds)
        data = NodeSerializer(self.node, context={'request': req}).data['data']
        assert_equal(
            datetime.strftime(self.old_date_without_microseconds, self.old_format_without_microseconds),
            data['attributes']['date_modified']
        )

    def test_old_date_formats_to_new_format(self):
        req = make_drf_request_with_version(version='2.2')
        setattr(self.node, 'date_modified', self.old_date)
        data = NodeSerializer(self.node, context={'request': req}).data['data']
        assert_equal(datetime.strftime(self.old_date, self.new_format), data['attributes']['date_modified'])

    def test_old_date_without_microseconds_formats_to_new_format(self):
        req = make_drf_request_with_version(version='2.2')
        setattr(self.node, 'date_modified', self.old_date_without_microseconds)
        data = NodeSerializer(self.node, context={'request': req}).data['data']
        assert_equal(
            datetime.strftime(self.old_date_without_microseconds, self.new_format),
            data['attributes']['date_modified']
        )

    def test_new_date_formats_to_old_format(self):
        req = make_drf_request_with_version(version='2.0')
        setattr(self.node, 'date_modified', self.new_date)
        data = NodeSerializer(self.node, context={'request': req}).data['data']
        assert_equal(datetime.strftime(self.new_date, self.old_format), data['attributes']['date_modified'])

    def test_new_date_without_microseconds_formats_to_old_format(self):
        req = make_drf_request_with_version(version='2.0')
        setattr(self.node, 'date_modified', self.new_date_without_microseconds)
        data = NodeSerializer(self.node, context={'request': req}).data['data']
        assert_equal(
            datetime.strftime(self.new_date_without_microseconds, self.old_format_without_microseconds),
            data['attributes']['date_modified']
        )

    def test_new_date_formats_to_new_format(self):
        req = make_drf_request_with_version(version='2.2')
        setattr(self.node, 'date_modified', self.new_date)
        data = NodeSerializer(self.node, context={'request': req}).data['data']
        assert_equal(datetime.strftime(self.new_date, self.new_format), data['attributes']['date_modified'])

    def test_new_date_without_microseconds_formats_to_new_format(self):
        req = make_drf_request_with_version(version='2.2')
        setattr(self.node, 'date_modified', self.new_date_without_microseconds)
        data = NodeSerializer(self.node, context={'request': req}).data['data']
        assert_equal(
            datetime.strftime(self.new_date_without_microseconds, self.new_format),
            data['attributes']['date_modified']
        )<|MERGE_RESOLUTION|>--- conflicted
+++ resolved
@@ -1,14 +1,9 @@
 # -*- coding: utf-8 -*-
 import httplib as http
-<<<<<<< HEAD
-import contextlib
-import mock
 
 import pytest
-=======
 from pytz import utc
 from datetime import datetime
->>>>>>> 38d5c180
 from nose.tools import *  # flake8: noqa
 import re
 
