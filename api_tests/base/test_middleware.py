# -*- coding: utf-8 -*-
import pytest

from django.http import HttpResponse
from tests.base import ApiTestCase, fake

from urlparse import urlparse
import mock
from nose.tools import *  # flake8: noqa
from rest_framework.test import APIRequestFactory
from django.test.utils import override_settings

from website.util import api_v2_url
from api.base import settings
from api.base.middleware import CorsMiddleware
from tests.base import ApiTestCase
from osf_tests import factories

class MiddlewareTestCase(ApiTestCase):
    MIDDLEWARE = None

    def setUp(self):
        super(MiddlewareTestCase, self).setUp()
        self.middleware = self.MIDDLEWARE()
        self.mock_response = mock.Mock()
        self.request_factory = APIRequestFactory()


class TestCorsMiddleware(MiddlewareTestCase):
    MIDDLEWARE = CorsMiddleware

    @override_settings(CORS_ORIGIN_ALLOW_ALL=False)
    def test_institutions_added_to_cors_whitelist(self):
        url = api_v2_url('users/me/')
        domain = urlparse("https://dinosaurs.sexy")
        institution = factories.InstitutionFactory(
            domains=[domain.netloc.lower()],
            name="Institute for Sexy Lizards"
        )
        settings.load_origins_whitelist()
        request = self.request_factory.get(url, HTTP_ORIGIN=domain.geturl())
        response = HttpResponse()
        self.middleware.process_request(request)
        processed = self.middleware.process_response(request, response)
        assert_equal(response['Access-Control-Allow-Origin'], domain.geturl())

<<<<<<< HEAD
    @override_settings(CORS_ORIGIN_ALLOW_ALL=False)
=======
>>>>>>> 6da29b80
    def test_preprintproviders_added_to_cors_whitelist(self):
        url = api_v2_url('users/me/')
        domain = urlparse("https://dinoprints.sexy")
        preprintprovider = factories.PreprintProviderFactory(
            domain=domain.geturl().lower(),
            _id="DinoXiv"
        )
        settings.load_origins_whitelist()
        request = self.request_factory.get(url, HTTP_ORIGIN=domain.geturl())
        response = HttpResponse()
        self.middleware.process_request(request)
        processed = self.middleware.process_response(request, response)
        assert_equal(response['Access-Control-Allow-Origin'], domain.geturl())

    @override_settings(CORS_ORIGIN_ALLOW_ALL=False)
    def test_cross_origin_request_with_cookies_does_not_get_cors_headers(self):
        url = api_v2_url('users/me/')
        domain = urlparse("https://dinosaurs.sexy")
        request = self.request_factory.get(url, HTTP_ORIGIN=domain.geturl())
        response = {}
        with mock.patch.object(request, 'COOKIES', True):
            self.middleware.process_request(request)
            processed = self.middleware.process_response(request, response)
        assert_not_in('Access-Control-Allow-Origin', response)

    @override_settings(CORS_ORIGIN_ALLOW_ALL=False)
    def test_cross_origin_request_with_Authorization_gets_cors_headers(self):
        url = api_v2_url('users/me/')
        domain = urlparse("https://dinosaurs.sexy")
        request = self.request_factory.get(
            url,
            HTTP_ORIGIN=domain.geturl(),
            HTTP_AUTHORIZATION="Bearer aqweqweohuweglbiuwefq"
        )
        response = HttpResponse()
        self.middleware.process_request(request)
        processed = self.middleware.process_response(request, response)
        assert_equal(response['Access-Control-Allow-Origin'], domain.geturl())

    @override_settings(CORS_ORIGIN_ALLOW_ALL=False)
    def test_cross_origin_request_with_Authorization_and_cookie_does_not_get_cors_headers(self):
        url = api_v2_url('users/me/')
        domain = urlparse("https://dinosaurs.sexy")
        request = self.request_factory.get(
            url,
            HTTP_ORIGIN=domain.geturl(),
            HTTP_AUTHORIZATION="Bearer aqweqweohuweglbiuwefq"
        )
        response = {}
        with mock.patch.object(request, 'COOKIES', True):
            self.middleware.process_request(request)
            processed = self.middleware.process_response(request, response)
        assert_not_in('Access-Control-Allow-Origin', response)

    @override_settings(CORS_ORIGIN_ALLOW_ALL=False)
    def test_non_institution_preflight_request_requesting_authorization_header_gets_cors_headers(self):
        url = api_v2_url('users/me/')
        domain = urlparse("https://dinosaurs.sexy")
        request = self.request_factory.options(
            url,
            HTTP_ORIGIN=domain.geturl(),
            HTTP_ACCESS_CONTROL_REQUEST_METHOD='GET',
            HTTP_ACCESS_CONTROL_REQUEST_HEADERS='authorization'
        )
        response = HttpResponse()
        self.middleware.process_request(request)
        processed = self.middleware.process_response(request, response)
        assert_equal(response['Access-Control-Allow-Origin'], domain.geturl())<|MERGE_RESOLUTION|>--- conflicted
+++ resolved
@@ -44,10 +44,7 @@
         processed = self.middleware.process_response(request, response)
         assert_equal(response['Access-Control-Allow-Origin'], domain.geturl())
 
-<<<<<<< HEAD
     @override_settings(CORS_ORIGIN_ALLOW_ALL=False)
-=======
->>>>>>> 6da29b80
     def test_preprintproviders_added_to_cors_whitelist(self):
         url = api_v2_url('users/me/')
         domain = urlparse("https://dinoprints.sexy")
