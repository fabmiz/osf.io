--- conflicted
+++ resolved
@@ -2,17 +2,7 @@
 
 from api.tokens import views
 
-<<<<<<< HEAD
-urlpatterns = []
-
-if settings.DEV_MODE:
-    urlpatterns.extend([
-        url(r'^$', views.TokenList.as_view(), name=views.TokenList.view_name),
-        url(r'^(?P<_id>\w+)/$', views.TokenDetail.as_view(), name=views.TokenDetail.view_name)
-    ])
-=======
 urlpatterns = [
     url(r'^$', views.TokenList.as_view(), name='token-list'),
     url(r'^(?P<_id>\w+)/$', views.TokenDetail.as_view(), name='token-detail')
-]
->>>>>>> 1adde6b5
+]