--- conflicted
+++ resolved
@@ -1,15 +1,10 @@
 import urlparse
 
-<<<<<<< HEAD
 from django.urls import resolve, reverse
-=======
-from osf.models import OSFUser, AbstractNode, Registration, Guid, BaseFileNode
-from website import settings as website_settings
->>>>>>> e850ca98
 
 from api.base.serializers import (JSONAPISerializer, IDField, TypeField, RelationshipField, LinksField)
 from api.base.utils import absolute_reverse
-from osf.models import OSFUser, AbstractNode, Guid, BaseFileNode
+from osf.models import OSFUser, AbstractNode, Registration, Guid, BaseFileNode
 from website import settings as website_settings
 
 
