--- conflicted
+++ resolved
@@ -19,11 +19,7 @@
     NodeChildrenList, NodeCommentsList, NodeProvidersList, NodeLinksList,
     NodeContributorDetail, NodeFilesList, NodeLinksDetail, NodeFileDetail,
     NodeAlternativeCitationsList, NodeAlternativeCitationDetail, NodeLogList,
-<<<<<<< HEAD
-    NodeInstitutionDetail, WaterButlerMixin, NodeForksList, NodeWikiList)
-=======
-    NodeInstitutionsList, WaterButlerMixin, NodeForksList)
->>>>>>> c38862dc
+    NodeInstitutionsList, WaterButlerMixin, NodeForksList, NodeWikiList)
 
 from api.registrations.serializers import RegistrationNodeLinksSerializer, RegistrationFileSerializer
 
@@ -348,13 +344,9 @@
 
 class RegistrationInstitutionsList(NodeInstitutionsList, RegistrationMixin):
     view_category = 'registrations'
-<<<<<<< HEAD
-    view_name = 'registration-institution-detail'
+    view_name = 'registration-institutions'
 
 
 class RegistrationWikiList(NodeWikiList, RegistrationMixin):
     view_category = 'registrations'
-    view_name = 'registration-wikis'
-=======
-    view_name = 'registration-institutions'
->>>>>>> c38862dc
+    view_name = 'registration-wikis'