--- conflicted
+++ resolved
@@ -138,10 +138,6 @@
         filter_key='parent_node'
     ))
 
-<<<<<<< HEAD
-    primary_institution = HideIfWithdrawal(RelationshipField(
-        related_view='registrations:registration-institution-detail',
-=======
     logs = HideIfWithdrawal(RelationshipField(
         related_view='registrations:registration-logs',
         related_view_kwargs={'node_id': '<pk>'},
@@ -154,7 +150,6 @@
 
     affiliated_institutions = HideIfWithdrawal(RelationshipField(
         related_view='registrations:registration-institutions',
->>>>>>> e050792a
         related_view_kwargs={'node_id': '<pk>'}
     ))
 
