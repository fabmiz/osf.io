--- conflicted
+++ resolved
@@ -284,14 +284,6 @@
             try:
                 registration.update_tags(new_tags, auth=auth)
             except NodeStateError as err:
-<<<<<<< HEAD
-                raise exceptions.ValidationError(err.message)
-        else:
-            if 'admin' in self.get_current_user_permissions(registration):
-                raise exceptions.ValidationError('Registrations can only be turned from private to public.')
-            else:
-                raise exceptions.PermissionDenied('You do not have permission to perform this action.')
-=======
                 raise Conflict(err.message)
 
         is_public = validated_data.get('is_public', None)
@@ -305,7 +297,6 @@
                     raise exceptions.ValidationError(err.message)
             else:
                 raise exceptions.ValidationError('Registrations can only be turned from private to public.')
->>>>>>> 168a4c1d
         return registration
 
     class Meta:
