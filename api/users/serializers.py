from rest_framework import serializers as ser
from api.base.serializers import JSONAPISerializer, LinksField, JSONAPIHyperlinkedIdentityField
from website.models import User


class UserSerializer(JSONAPISerializer):
    filterable_fields = frozenset([
        'fullname',
        'given_name',
        'middle_names',
        'family_name',
        'id'
    ])
    id = ser.CharField(read_only=True, source='_id')
    fullname = ser.CharField(required=True, help_text='Display name used in the general user interface')
    given_name = ser.CharField(required=False, allow_blank=True, help_text='For bibliographic citations')
    middle_names = ser.CharField(required=False, allow_blank=True, help_text='For bibliographic citations')
    family_name = ser.CharField(required=False, allow_blank=True, help_text='For bibliographic citations')
    suffix = ser.CharField(required=False, allow_blank=True, help_text='For bibliographic citations')
    date_registered = ser.DateTimeField(read_only=True)
    gravatar_url = ser.URLField(required=False, read_only=True, help_text='URL for the icon used to identify the user. Relies on http://gravatar.com ')

    # Social Fields are broken out to get around DRF complex object bug and to make API updating more user friendly.
    gitHub = ser.CharField(required=False, source='social.github', allow_blank=True, help_text='GitHub Handle')
    scholar = ser.CharField(required=False, source='social.scholar', allow_blank=True, help_text='Google Scholar Account')
    personal_website = ser.URLField(required=False, source='social.personal', allow_blank=True, help_text='Personal Website')
    twitter = ser.CharField(required=False, source='social.twitter', allow_blank=True, help_text='Twitter Handle')
    linkedIn = ser.CharField(required=False, source='social.linkedIn', allow_blank=True, help_text='LinkedIn Account')
    impactStory = ser.CharField(required=False, source='social.impactStory', allow_blank=True, help_text='ImpactStory Account')
    orcid = ser.CharField(required=False, source='social.orcid', allow_blank=True, help_text='ORCID')
    researcherId = ser.CharField(required=False, source='social.researcherId', allow_blank=True, help_text='ResearcherId Account')

    links = LinksField({'html': 'absolute_url'})
    nodes = JSONAPIHyperlinkedIdentityField(view_name='users:user-nodes', lookup_field='pk', lookup_url_kwarg='user_id',
                                             link_type='related')

    class Meta:
        type_ = 'users'

    def absolute_url(self, obj):
        return obj.absolute_url

    def update(self, instance, validated_data):
<<<<<<< HEAD
        # TODO
        pass
=======
        assert isinstance(instance, User), 'instance must be a User'
        for attr, value in validated_data.items():
            setattr(instance, attr, value)
        instance.save()
        return instance


class ContributorSerializer(UserSerializer):

    local_filterable = frozenset(['bibliographic'])
    filterable_fields = frozenset.union(UserSerializer.filterable_fields, local_filterable)

    bibliographic = ser.BooleanField(help_text='Whether the user will be included in citations for this node or not')
>>>>>>> 47768780
<|MERGE_RESOLUTION|>--- conflicted
+++ resolved
@@ -41,10 +41,6 @@
         return obj.absolute_url
 
     def update(self, instance, validated_data):
-<<<<<<< HEAD
-        # TODO
-        pass
-=======
         assert isinstance(instance, User), 'instance must be a User'
         for attr, value in validated_data.items():
             setattr(instance, attr, value)
@@ -57,5 +53,4 @@
     local_filterable = frozenset(['bibliographic'])
     filterable_fields = frozenset.union(UserSerializer.filterable_fields, local_filterable)
 
-    bibliographic = ser.BooleanField(help_text='Whether the user will be included in citations for this node or not')
->>>>>>> 47768780
+    bibliographic = ser.BooleanField(help_text='Whether the user will be included in citations for this node or not')