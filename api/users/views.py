
from rest_framework import generics
from rest_framework import permissions as drf_permissions
from rest_framework.exceptions import NotAuthenticated, NotFound
from django.contrib.auth.models import AnonymousUser

from modularodm import Q

from framework.auth.oauth_scopes import CoreScopes

from website.models import User, Node, ExternalAccount

from api.base import permissions as base_permissions
from api.base.utils import get_object_or_error
from api.base.exceptions import Conflict
from api.base.serializers import AddonAccountSerializer
from api.base.views import JSONAPIBaseView
from api.base.filters import ODMFilterMixin, ListFilterMixin
from api.base.parsers import JSONAPIRelationshipParser, JSONAPIRelationshipParserForRegularJSON
from api.nodes.filters import NodePreprintsFilterMixin
from api.nodes.serializers import NodeSerializer
from api.preprints.serializers import PreprintSerializer
from api.institutions.serializers import InstitutionSerializer
from api.registrations.serializers import RegistrationSerializer
from api.base.utils import default_node_list_query, default_node_permission_query
from api.addons.views import AddonSettingsMixin

from api.users.serializers import (UserSerializer, UserCreateSerializer,
    UserAddonSettingsSerializer, UserDetailSerializer, UserInstitutionsRelationshipSerializer)
from api.users.permissions import ReadOnlyOrCurrentUser, ReadOnlyOrCurrentUserRelationship, CurrentUser


class UserMixin(object):
    """Mixin with convenience methods for retrieving the current user based on the
    current URL. By default, fetches the user based on the user_id kwarg.
    """

    serializer_class = UserSerializer
    user_lookup_url_kwarg = 'user_id'

    def get_user(self, check_permissions=True):
        key = self.kwargs[self.user_lookup_url_kwarg]
        current_user = self.request.user

        if key == 'me':
            if isinstance(current_user, AnonymousUser):
                raise NotAuthenticated
            else:
                return self.request.user

        obj = get_object_or_error(User, key, 'user')
        if check_permissions:
            # May raise a permission denied
            self.check_object_permissions(self.request, obj)
        return obj


class UserList(JSONAPIBaseView, generics.ListAPIView, ODMFilterMixin):
    """List of users registered on the OSF.

    Paginated list of users ordered by the date they registered.  Each resource contains the full representation of the
    user, meaning additional requests to an individual user's detail view are not necessary.

    Note that if an anonymous view_only key is being used, user information will not be serialized, and the id will be
    an empty string. Relationships to a user object will not show in this case, either.

    The subroute [`/me/`](me/) is a special endpoint that always points to the currently logged-in user.

    ##User Attributes

    <!--- Copied Attributes From UserDetail -->

    OSF User entities have the "users" `type`.

        name               type               description
        ========================================================================================
        full_name          string             full name of the user; used for display
        given_name         string             given name of the user; for bibliographic citations
        middle_names       string             middle name of user; for bibliographic citations
        family_name        string             family name of user; for bibliographic citations
        suffix             string             suffix of user's name for bibliographic citations
        date_registered    iso8601 timestamp  timestamp when the user's account was created

    ##Links

    See the [JSON-API spec regarding pagination](http://jsonapi.org/format/1.0/#fetching-pagination).

    ##Actions

    *None*.

    ##Query Params

    + `page=<Int>` -- page number of results to view, default 1

    + `filter[<fieldname>]=<Str>` -- fields and values to filter the search results on.

    Users may be filtered by their `id`, `full_name`, `given_name`, `middle_names`, or `family_name`.

    + `profile_image_size=<Int>` -- Modifies `/links/profile_image_url` of the user entities so that it points to
    the user's profile image scaled to the given size in pixels.  If left blank, the size depends on the image provider.

    #This Request/Response

    """
    permission_classes = (
        drf_permissions.IsAuthenticatedOrReadOnly,
        base_permissions.RequiresScopedRequestOrReadOnly,
        base_permissions.TokenHasScope,
    )

    required_read_scopes = [CoreScopes.USERS_READ]
    required_write_scopes = [CoreScopes.NULL]

    serializer_class = UserSerializer

    ordering = ('-date_registered')
    view_category = 'users'
    view_name = 'user-list'

    # overrides ODMFilterMixin
    def get_default_odm_query(self):
        return (
            Q('is_registered', 'eq', True) &
            Q('merged_by', 'isnull', True) &
            Q('date_disabled', 'eq', None)
        )

    # overrides ListCreateAPIView
    def get_queryset(self):
        # TODO: sort
        query = self.get_query_from_request()
        return User.find(query)

    # overrides ListCreateAPIView
    def get_serializer_class(self):
        if self.request.method == 'POST':
            return UserCreateSerializer
        else:
            return UserSerializer


class UserDetail(JSONAPIBaseView, generics.RetrieveUpdateAPIView, UserMixin):
    """Details about a specific user. *Writeable*.

    The User Detail endpoint retrieves information about the user whose id is the final part of the path.  If `me`
    is given as the id, the record of the currently logged-in user will be returned.  The returned information includes
    the user's bibliographic information and the date the user registered.

    Note that if an anonymous view_only key is being used, user information will not be serialized, and the id will be
    an empty string. Relationships to a user object will not show in this case, either.

    ##Attributes

    OSF User entities have the "users" `type`.

        name               type               description
        ========================================================================================
        full_name          string             full name of the user; used for display
        given_name         string             given name of the user; for bibliographic citations
        middle_names       string             middle name of user; for bibliographic citations
        family_name        string             family name of user; for bibliographic citations
        suffix             string             suffix of user's name for bibliographic citations
        date_registered    iso8601 timestamp  timestamp when the user's account was created

    ##Relationships

    ###Nodes

    A list of all nodes the user has contributed to.  If the user id in the path is the same as the logged-in user, all
    nodes will be visible.  Otherwise, you will only be able to see the other user's publicly-visible nodes.

    ##Links

        self:               the canonical api endpoint of this user
        html:               this user's page on the OSF website
        profile_image_url:  a url to the user's profile image

    ##Actions

    ###Update

        Method:        PUT / PATCH
        URL:           /links/self
        Query Params:  <none>
        Body (JSON):   {
                         "data": {
                           "type": "users",   # required
                           "id":   {user_id}, # required
                           "attributes": {
                             "full_name":    {full_name},    # mandatory
                             "given_name":   {given_name},   # optional
                             "middle_names": {middle_names}, # optional
                             "family_name":  {family_name},  # optional
                             "suffix":       {suffix}        # optional
                           }
                         }
                       }
        Success:       200 OK + node representation

    To update your user profile, issue a PUT request to either the canonical URL of your user resource (as given in
    `/links/self`) or to `/users/me/`.  Only the `full_name` attribute is required.  Unlike at signup, the given, middle,
    and family names will not be inferred from the `full_name`.  Currently, only `full_name`, `given_name`,
    `middle_names`, `family_name`, and `suffix` are updateable.

    A PATCH request issued to this endpoint will behave the same as a PUT request, but does not require `full_name` to
    be set.

    **NB:** If you PUT/PATCH to the `/users/me/` endpoint, you must still provide your full user id in the `id` field of
    the request.  We do not support using the `me` alias in request bodies at this time.

    ##Query Params

    + `profile_image_size=<Int>` -- Modifies `/links/profile_image_url` so that it points the image scaled to the given
    size in pixels.  If left blank, the size depends on the image provider.

    #This Request/Response

    """
    permission_classes = (
        drf_permissions.IsAuthenticatedOrReadOnly,
        ReadOnlyOrCurrentUser,
        base_permissions.TokenHasScope,
    )

    required_read_scopes = [CoreScopes.USERS_READ]
    required_write_scopes = [CoreScopes.USERS_WRITE]
    view_category = 'users'
    view_name = 'user-detail'

    serializer_class = UserDetailSerializer

    # overrides RetrieveAPIView
    def get_object(self):
        return self.get_user()

    # overrides RetrieveUpdateAPIView
    def get_serializer_context(self):
        # Serializer needs the request in order to make an update to privacy
        context = JSONAPIBaseView.get_serializer_context(self)
        context['request'] = self.request
        return context


class UserAddonList(JSONAPIBaseView, generics.ListAPIView, ListFilterMixin, UserMixin):
    """List of addons authorized by this user *Read-only*

    Paginated list of user addons ordered by their `id` or `addon_short_name`.

    ###Permissions

    <Addon>UserSettings are visible only to the user that "owns" them.

    ## <Addon\>UserSettings Attributes

    OSF <Addon\>UserSettings entities have the "user_addons" `type`, and their `id` indicates the addon
    service provider (eg. `box`, `googledrive`, etc).

        name                type        description
        =====================================================================================
        user_has_auth       boolean     does this user have access to use an ExternalAccount?

    ##Links

    See the [JSON-API spec regarding pagination](http://jsonapi.org/format/1.0/#fetching-pagination).

        self:  the canonical api endpoint of this user_addon
        accounts: dict keyed on an external_account_id
            nodes_connected:    list of canonical api endpoints of connected nodes
            account:            canonical api endpoint for this account

    #This Request/Response
    """
    permission_classes = (
        drf_permissions.IsAuthenticatedOrReadOnly,
        base_permissions.TokenHasScope,
        CurrentUser,
    )

    required_read_scopes = [CoreScopes.USER_ADDON_READ]
    required_write_scopes = [CoreScopes.NULL]

    serializer_class = UserAddonSettingsSerializer
    view_category = 'users'
    view_name = 'user-addons'

    def get_queryset(self):
        qs = [addon for addon in self.get_user().get_addons() if 'accounts' in addon.config.configs]
        qs.sort()
        return qs


class UserAddonDetail(JSONAPIBaseView, generics.RetrieveAPIView, UserMixin, AddonSettingsMixin):
    """Detail of an individual addon authorized by this user *Read-only*

    ##Permissions

    <Addon>UserSettings are visible only to the user that "owns" them.

    ## <Addon\>UserSettings Attributes

    OSF <Addon\>UserSettings entities have the "user_addons" `type`, and their `id` indicates the addon
    service provider (eg. `box`, `googledrive`, etc).

        name                type        description
        =====================================================================================
        user_has_auth       boolean     does this user have access to use an ExternalAccount?

    ##Links

    See the [JSON-API spec regarding pagination](http://jsonapi.org/format/1.0/#fetching-pagination).

        self:  the canonical api endpoint of this user_addon
        accounts: dict keyed on an external_account_id
            nodes_connected:    list of canonical api endpoints of connected nodes
            account:            canonical api endpoint for this account

    #This Request/Response
    """
    permission_classes = (
        drf_permissions.IsAuthenticatedOrReadOnly,
        base_permissions.TokenHasScope,
        CurrentUser,
    )

    required_read_scopes = [CoreScopes.USER_ADDON_READ]
    required_write_scopes = [CoreScopes.NULL]

    serializer_class = UserAddonSettingsSerializer
    view_category = 'users'
    view_name = 'user-addon-detail'

    def get_object(self):
        return self.get_addon_settings(check_object_permissions=False)


class UserAddonAccountList(JSONAPIBaseView, generics.ListAPIView, UserMixin, AddonSettingsMixin):
    """List of an external_accounts authorized by this user *Read-only*

    ##Permissions

    ExternalAccounts are visible only to the user that has ownership of them.

    ## ExternalAccount Attributes

    OSF ExternalAccount entities have the "external_accounts" `type`, with `id` indicating the
    `external_account_id` according to the OSF

        name            type        description
        =====================================================================================================
        display_name    string      Display name on the third-party service
        profile_url     string      Link to users profile on third-party service *presence varies by service*
        provider        string      short_name of third-party service provider

    ##Links

    See the [JSON-API spec regarding pagination](http://jsonapi.org/format/1.0/#fetching-pagination).

        self:  the canonical api endpoint of this external_account

    #This Request/Response
    """
    permission_classes = (
        drf_permissions.IsAuthenticatedOrReadOnly,
        base_permissions.TokenHasScope,
        CurrentUser,
    )

    required_read_scopes = [CoreScopes.USER_ADDON_READ]
    required_write_scopes = [CoreScopes.NULL]

    serializer_class = AddonAccountSerializer
    view_category = 'users'
    view_name = 'user-external_accounts'

    def get_queryset(self):
        return self.get_addon_settings(check_object_permissions=False).external_accounts

class UserAddonAccountDetail(JSONAPIBaseView, generics.RetrieveAPIView, UserMixin, AddonSettingsMixin):
    """Detail of an individual external_account authorized by this user *Read-only*

    ##Permissions

    ExternalAccounts are visible only to the user that has ownership of them.

    ## ExternalAccount Attributes

    OSF ExternalAccount entities have the "external_accounts" `type`, with `id` indicating the
    `external_account_id` according to the OSF

        name            type        description
        =====================================================================================================
        display_name    string      Display name on the third-party service
        profile_url     string      Link to users profile on third-party service *presence varies by service*
        provider        string      short_name of third-party service provider

    ##Links

    See the [JSON-API spec regarding pagination](http://jsonapi.org/format/1.0/#fetching-pagination).

        self:  the canonical api endpoint of this external_account

    #This Request/Response
    """
    permission_classes = (
        drf_permissions.IsAuthenticatedOrReadOnly,
        base_permissions.TokenHasScope,
        CurrentUser,
    )

    required_read_scopes = [CoreScopes.USER_ADDON_READ]
    required_write_scopes = [CoreScopes.NULL]

    serializer_class = AddonAccountSerializer
    view_category = 'users'
    view_name = 'user-external_account-detail'

    def get_object(self):
        user_settings = self.get_addon_settings(check_object_permissions=False)
        account_id = self.kwargs['account_id']

        account = ExternalAccount.load(account_id)
        if not (account and user_settings.external_accounts.filter(id=account.id).exists()):
            raise NotFound('Requested addon unavailable')
        return account


class UserNodes(JSONAPIBaseView, generics.ListAPIView, UserMixin, NodePreprintsFilterMixin):
    """List of nodes that the user contributes to. *Read-only*.

    Paginated list of nodes that the user contributes to ordered by `date_modified`.  User registrations are not available
    at this endpoint. Each resource contains the full representation of the node, meaning additional requests to an individual
    node's detail view are not necessary. If the user id in the path is the same as the logged-in user, all nodes will be
    visible.  Otherwise, you will only be able to see the other user's publicly-visible nodes.  The special user id `me`
    can be used to represent the currently logged-in user.

    ##Node Attributes

    <!--- Copied Attributes from NodeDetail -->

    OSF Node entities have the "nodes" `type`.

        name                            type               description
        =================================================================================
        title                           string             title of project or component
        description                     string             description of the node
        category                        string             node category, must be one of the allowed values
        date_created                    iso8601 timestamp  timestamp that the node was created
        date_modified                   iso8601 timestamp  timestamp when the node was last updated
        tags                            array of strings   list of tags that describe the node
        current_user_can_comment        boolean            Whether the current user is allowed to post comments
        current_user_permissions        array of strings   list of strings representing the permissions for the current user on this node
        registration                    boolean            is this a registration? (always false - may be deprecated in future versions)
        fork                            boolean            is this node a fork of another node?
        public                          boolean            has this node been made publicly-visible?
        collection                      boolean            is this a collection? (always false - may be deprecated in future versions)

    ##Links

    See the [JSON-API spec regarding pagination](http://jsonapi.org/format/1.0/#fetching-pagination).

    ##Actions

    *None*.

    ##Query Params

    + `page=<Int>` -- page number of results to view, default 1

    + `filter[<fieldname>]=<Str>` -- fields and values to filter the search results on.

    <!--- Copied Query Params from NodeList -->

    Nodes may be filtered by their `id`, `title`, `category`, `description`, `public`, `tags`, `date_created`, `date_modified`,
    `root`, `parent`, and `contributors`.  Most are string fields and will be filtered using simple substring matching.  `public`
    is a boolean, and can be filtered using truthy values, such as `true`, `false`, `0`, or `1`.  Note that quoting `true`
    or `false` in the query will cause the match to fail regardless.  `tags` is an array of simple strings.


    #This Request/Response

    """
    permission_classes = (
        drf_permissions.IsAuthenticatedOrReadOnly,
        base_permissions.TokenHasScope,
    )

    required_read_scopes = [CoreScopes.USERS_READ, CoreScopes.NODE_BASE_READ]
    required_write_scopes = [CoreScopes.USERS_WRITE, CoreScopes.NODE_BASE_WRITE]

    serializer_class = NodeSerializer
    view_category = 'users'
    view_name = 'user-nodes'

    ordering = ('-date_modified',)

    # overrides ODMFilterMixin
    def get_default_odm_query(self):
        user = self.get_user()
        query = Q('contributors', 'eq', user) & default_node_list_query()
        if user != self.request.user:
            query &= default_node_permission_query(self.request.user)
        return query

    # overrides ListAPIView
    def get_queryset(self):
        return Node.find(self.get_query_from_request())


class UserPreprints(UserNodes):
    required_read_scopes = [CoreScopes.USERS_READ, CoreScopes.NODE_PREPRINTS_READ]
    required_write_scopes = [CoreScopes.USERS_WRITE, CoreScopes.NODE_PREPRINTS_WRITE]

    serializer_class = PreprintSerializer
    view_category = 'users'
    view_name = 'user-preprints'

    # overrides ODMFilterMixin
    def get_default_odm_query(self):
        user = self.get_user()

        query = (
            Q('is_deleted', 'ne', True) &
            Q('contributors', 'eq', user) &
            Q('preprint_file', 'ne', None) &
            Q('is_public', 'eq', True)
        )

        return query

    def get_queryset(self):
        # Overriding the default query parameters if the provider filter is present, because the provider is stored on
        # the PreprintService object, not the node itself
        filter_key = 'filter[provider]'
        provider_filter = None

        if filter_key in self.request.query_params:
            # Have to have this mutable so that the filter can be removed in the ODM query, otherwise it will return an
            # empty set
            self.request.GET._mutable = True
            provider_filter = self.request.query_params[filter_key]
            self.request.query_params.pop(filter_key)

        nodes = Node.find(self.get_query_from_request())
        preprints = []
        # TODO [OSF-7090]: Rearchitect how `.is_preprint` is determined,
        # so that a query that is guaranteed to return only
        # preprints can be constructed.
        for node in nodes:
<<<<<<< HEAD
            for preprint in node.preprints.all():
                preprints.append(preprint)
=======
            for preprint in node.preprints:
                if provider_filter is None or preprint.provider._id == provider_filter:
                    preprints.append(preprint)

>>>>>>> f23442b3
        return preprints

class UserInstitutions(JSONAPIBaseView, generics.ListAPIView, UserMixin):
    permission_classes = (
        drf_permissions.IsAuthenticatedOrReadOnly,
        base_permissions.TokenHasScope,
    )

    required_read_scopes = [CoreScopes.USERS_READ, CoreScopes.INSTITUTION_READ]
    required_write_scopes = [CoreScopes.NULL]

    serializer_class = InstitutionSerializer
    view_category = 'users'
    view_name = 'user-institutions'

    def get_default_odm_query(self):
        return None

    def get_queryset(self):
        user = self.get_user()
        return user.affiliated_institutions


class UserRegistrations(UserNodes):
    """List of registrations that the user contributes to. *Read-only*.

    Paginated list of registrations that the user contributes to.  Each resource contains the full representation of the
    registration, meaning additional requests to an individual registration's detail view are not necessary. If the user
    id in the path is the same as the logged-in user, all nodes will be visible.  Otherwise, you will only be able to
    see the other user's publicly-visible nodes.  The special user id `me` can be used to represent the currently
    logged-in user.

    A withdrawn registration will display a limited subset of information, namely, title, description,
    date_created, registration, withdrawn, date_registered, withdrawal_justification, and registration supplement. All
    other fields will be displayed as null. Additionally, the only relationships permitted to be accessed for a withdrawn
    registration are the contributors - other relationships will return a 403.

    ##Registration Attributes

    <!--- Copied Attributes from RegistrationList -->

    Registrations have the "registrations" `type`.

        name                            type               description
        =======================================================================================================
        title                           string             title of the registered project or component
        description                     string             description of the registered node
        category                        string             bode category, must be one of the allowed values
        date_created                    iso8601 timestamp  timestamp that the node was created
        date_modified                   iso8601 timestamp  timestamp when the node was last updated
        tags                            array of strings   list of tags that describe the registered node
        current_user_can_comment        boolean            Whether the current user is allowed to post comments
        current_user_permissions        array of strings   list of strings representing the permissions for the current user on this node
        fork                            boolean            is this project a fork?
        registration                    boolean            has this project been registered? (always true - may be deprecated in future versions)
        collection                      boolean            is this registered node a collection? (always false - may be deprecated in future versions)
        public                          boolean            has this registration been made publicly-visible?
        withdrawn                       boolean            has this registration been withdrawn?
        date_registered                 iso8601 timestamp  timestamp that the registration was created
        embargo_end_date                iso8601 timestamp  when the embargo on this registration will be lifted (if applicable)
        withdrawal_justification        string             reasons for withdrawing the registration
        pending_withdrawal              boolean            is this registration pending withdrawal?
        pending_withdrawal_approval     boolean            is this registration pending approval?
        pending_embargo_approval        boolean            is the associated Embargo awaiting approval by project admins?
        registered_meta                 dictionary         registration supplementary information
        registration_supplement         string             registration template


    ##Relationships

    ###Registered from

    The registration is branched from this node.

    ###Registered by

    The registration was initiated by this user.

    ###Other Relationships

    See documentation on registered_from detail view.  A registration has many of the same properties as a node.

    ##Links

    See the [JSON-API spec regarding pagination](http://jsonapi.org/format/1.0/#fetching-pagination).

    ##Actions

    *None*.

    ##Query Params

    + `page=<Int>` -- page number of results to view, default 1

    + `filter[<fieldname>]=<Str>` -- fields and values to filter the search results on.

    <!--- Copied Query Params from NodeList -->

     Registrations may be filtered by their `id`, `title`, `category`, `description`, `public`, `tags`, `date_created`, `date_modified`,
    `root`, `parent`, and `contributors`.  Most are string fields and will be filtered using simple substring matching.  `public`
    is a boolean, and can be filtered using truthy values, such as `true`, `false`, `0`, or `1`.  Note that quoting `true`
    or `false` in the query will cause the match to fail regardless.  `tags` is an array of simple strings.

    #This Request/Response

    """
    required_read_scopes = [CoreScopes.USERS_READ, CoreScopes.NODE_REGISTRATIONS_READ]
    required_write_scopes = [CoreScopes.USERS_WRITE, CoreScopes.NODE_REGISTRATIONS_WRITE]

    serializer_class = RegistrationSerializer
    view_category = 'users'
    view_name = 'user-registrations'

    # overrides ODMFilterMixin
    def get_default_odm_query(self):
        user = self.get_user()
        current_user = self.request.user

        query = (
            Q('is_deleted', 'ne', True) &
            Q('type', 'eq', 'osf.registration') &
            Q('contributors', 'eq', user)
        )
        permission_query = Q('is_public', 'eq', True)
        if not current_user.is_anonymous():
            permission_query = (permission_query | Q('contributors', 'eq', current_user))
        query = query & permission_query
        return query


class UserInstitutionsRelationship(JSONAPIBaseView, generics.RetrieveDestroyAPIView, UserMixin):
    permission_classes = (
        drf_permissions.IsAuthenticatedOrReadOnly,
        base_permissions.TokenHasScope,
        ReadOnlyOrCurrentUserRelationship
    )

    required_read_scopes = [CoreScopes.USERS_READ]
    required_write_scopes = [CoreScopes.USERS_WRITE]

    serializer_class = UserInstitutionsRelationshipSerializer
    parser_classes = (JSONAPIRelationshipParser, JSONAPIRelationshipParserForRegularJSON, )

    view_category = 'users'
    view_name = 'user-institutions-relationship'

    def get_object(self):
        user = self.get_user(check_permissions=False)
        obj = {
            'data': user.affiliated_institutions.all(),
            'self': user
        }
        self.check_object_permissions(self.request, obj)
        return obj

    def perform_destroy(self, instance):
        data = self.request.data['data']
        user = self.request.user
        current_institutions = set(user.affiliated_institutions.values_list('_id', flat=True))

        # DELETEs normally dont get type checked
        # not the best way to do it, should be enforced everywhere, maybe write a test for it
        for val in data:
            if val['type'] != self.serializer_class.Meta.type_:
                raise Conflict()
        for val in data:
            if val['id'] in current_institutions:
                user.remove_institution(val['id'])
        user.save()<|MERGE_RESOLUTION|>--- conflicted
+++ resolved
@@ -547,15 +547,9 @@
         # so that a query that is guaranteed to return only
         # preprints can be constructed.
         for node in nodes:
-<<<<<<< HEAD
             for preprint in node.preprints.all():
-                preprints.append(preprint)
-=======
-            for preprint in node.preprints:
                 if provider_filter is None or preprint.provider._id == provider_filter:
                     preprints.append(preprint)
-
->>>>>>> f23442b3
         return preprints
 
 class UserInstitutions(JSONAPIBaseView, generics.ListAPIView, UserMixin):
