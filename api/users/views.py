--- conflicted
+++ resolved
@@ -31,13 +31,6 @@
                                    ReadEmailUserDetailSerializer,)
 from django.contrib.auth.models import AnonymousUser
 from framework.auth.oauth_scopes import CoreScopes, normalize_scopes
-<<<<<<< HEAD
-from django.db.models import Q, Exists, OuterRef
-from rest_framework import permissions as drf_permissions
-from rest_framework import generics
-from rest_framework.exceptions import NotAuthenticated, NotFound
-from osf.models import Contributor, ExternalAccount, QuickFilesNode, AbstractNode, PreprintService, OSFUser, Registration, Node
-=======
 from rest_framework import permissions as drf_permissions
 from rest_framework import generics
 from rest_framework.exceptions import NotAuthenticated, NotFound
@@ -49,7 +42,6 @@
                         OSFUser,
                         PreprintProvider,
                         Action,)
->>>>>>> 47f15ff9
 
 
 class UserMixin(object):
@@ -614,23 +606,8 @@
         target_user = self.get_user(check_permissions=False)
 
         # Permissions on the list objects are handled by the query
-<<<<<<< HEAD
-        default_qs = PreprintService.objects.filter(
-            node__isnull=False,
-            node__is_deleted=False,
-            node___contributors__guids___id=target_user._id
-        )
-        no_user_query = Q(is_published=True, node__is_public=True)
-        if auth_user:
-            admin_subquery = Contributor.objects.filter(node=OuterRef('pk'), user_id=auth_user.id, admin=True)
-            node_subquery = AbstractNode.objects.annotate(contrib=Exists(admin_subquery)).filter(preprints=OuterRef('pk'), contrib=True)
-            return default_qs.annotate(node_present=Exists(node_subquery)).filter(Q(node_present=True) | no_user_query)
-
-        return default_qs.filter(no_user_query)
-=======
         default_qs = PreprintService.objects.filter(node___contributors__guids___id=target_user._id)
         return self.preprints_queryset(default_qs, auth_user, allow_contribs=False)
->>>>>>> 47f15ff9
 
     def get_queryset(self):
         return self.get_queryset_from_request()
