--- conflicted
+++ resolved
@@ -14,13 +14,9 @@
 from api.base.utils import get_object_or_error
 from api.base.filters import ODMFilterMixin
 from api.nodes.serializers import NodeSerializer
-<<<<<<< HEAD
-=======
 
-from .serializers import UserSerializer
->>>>>>> f0c308d4
+from .serializers import UserSerializer, UserUpdateSerializer
 from .permissions import ReadOnlyOrCurrentUser
-from .serializers import UserSerializer, UserUpdateSerializer
 
 
 class UserMixin(object):
@@ -87,15 +83,11 @@
         ReadOnlyOrCurrentUser,
         base_permissions.TokenHasScope,
     )
-<<<<<<< HEAD
-    serializer_class = UserUpdateSerializer
-=======
 
     required_read_scopes = [CoreScopes.USERS_READ]
     required_write_scopes = [CoreScopes.USERS_WRITE]
 
-    serializer_class = UserSerializer
->>>>>>> f0c308d4
+    serializer_class = UserUpdateSerializer
 
     # overrides RetrieveAPIView
     def get_object(self):
