"""
Views related to OAuth2 platform applications. Intended for OSF internal use only
"""
from rest_framework.exceptions import APIException
from rest_framework import generics
from rest_framework import renderers
from rest_framework import permissions as drf_permissions

from modularodm import Q

from framework.auth import cas
from framework.auth.oauth_scopes import CoreScopes

from website.models import ApiOAuth2Application

from api.base.filters import ODMFilterMixin
from api.base.utils import get_object_or_error
from api.base.views import JSONAPIBaseView
from api.base import permissions as base_permissions
from api.applications.serializers import ApiOAuth2ApplicationSerializer, ApiOAuth2ApplicationDetailSerializer, ApiOAuth2ApplicationResetSerializer


class ApplicationMixin(object):
    """Mixin with convenience methods for retrieving the current application based on the
    current URL. By default, fetches the current application based on the client_id kwarg.
    """
    def get_app(self):
        app = get_object_or_error(ApiOAuth2Application,
                                  Q('client_id', 'eq', self.kwargs['client_id']) &
                                  Q('is_active', 'eq', True))

        self.check_object_permissions(self.request, app)
        return app


class ApplicationList(JSONAPIBaseView, generics.ListCreateAPIView, ODMFilterMixin):
    """
    Get a list of API applications (eg OAuth2) that the user has registered
    """
    permission_classes = (
        drf_permissions.IsAuthenticated,
        base_permissions.OwnerOnly,
        base_permissions.TokenHasScope,
    )

    required_read_scopes = [CoreScopes.APPLICATIONS_READ]
    required_write_scopes = [CoreScopes.APPLICATIONS_WRITE]

    serializer_class = ApiOAuth2ApplicationSerializer
    view_category = 'applications'
    view_name = 'application-list'

    renderer_classes = [renderers.JSONRenderer]  # Hide from web-browsable API tool

    def get_default_odm_query(self):

        user_id = self.request.user._id
        return (
            Q('owner', 'eq', user_id) &
            Q('is_active', 'eq', True)
        )

    # overrides ListAPIView
    def get_queryset(self):
        query = self.get_query_from_request()
        return ApiOAuth2Application.find(query)

    def perform_create(self, serializer):
        """Add user to the created object"""
        serializer.validated_data['owner'] = self.request.user
        serializer.save()


<<<<<<< HEAD
class ApplicationDetail(JSONAPIBaseView, generics.RetrieveUpdateDestroyAPIView):
=======
class ApplicationDetail(generics.RetrieveUpdateDestroyAPIView, ApplicationMixin):
>>>>>>> 2e2ee75d
    """
    Get information about a specific API application (eg OAuth2) that the user has registered

    Should not return information if the application belongs to a different user
    """
    permission_classes = (
        drf_permissions.IsAuthenticated,
        base_permissions.OwnerOnly,
        base_permissions.TokenHasScope,
    )

    required_read_scopes = [CoreScopes.APPLICATIONS_READ]
    required_write_scopes = [CoreScopes.APPLICATIONS_WRITE]

    serializer_class = ApiOAuth2ApplicationDetailSerializer
    view_category = 'applications'
    view_name = 'application-detail'

    renderer_classes = [renderers.JSONRenderer]  # Hide from web-browsable API tool

    def get_object(self):
        return self.get_app()

    # overrides DestroyAPIView
    def perform_destroy(self, instance):
        """Instance is not actually deleted from DB- just flagged as inactive, which hides it from list views"""
        obj = self.get_object()
        try:
            obj.deactivate(save=True)
        except cas.CasHTTPError:
            raise APIException("Could not revoke application auth tokens; please try again later")

    def perform_update(self, serializer):
        """Necessary to prevent owner field from being blanked on updates"""
        serializer.validated_data['owner'] = self.request.user
        # TODO: Write code to transfer ownership
        serializer.save(owner=self.request.user)


class ApplicationReset(generics.CreateAPIView, ApplicationMixin):
    """
    Resets client secret of a specific API application (eg OAuth2) that the user has registered

    Should not perform update or return information if the application belongs to a different user
    """
    permission_classes = (
        drf_permissions.IsAuthenticated,
        base_permissions.OwnerOnly,
        base_permissions.TokenHasScope,
    )

    required_read_scopes = [CoreScopes.APPLICATIONS_READ]
    required_write_scopes = [CoreScopes.APPLICATIONS_WRITE]

    serializer_class = ApiOAuth2ApplicationResetSerializer

    renderer_classes = [renderers.JSONRenderer]  # Hide from web-browsable API tool

    def get_object(self):
        return self.get_app()

    def perform_create(self, serializer):
        """Resets the application client secret, revokes all tokens"""
        app = self.get_object()
        app.reset_secret(save=True)
        app.reload()
        serializer.validated_data['client_secret'] = app.client_secret<|MERGE_RESOLUTION|>--- conflicted
+++ resolved
@@ -71,11 +71,7 @@
         serializer.save()
 
 
-<<<<<<< HEAD
-class ApplicationDetail(JSONAPIBaseView, generics.RetrieveUpdateDestroyAPIView):
-=======
-class ApplicationDetail(generics.RetrieveUpdateDestroyAPIView, ApplicationMixin):
->>>>>>> 2e2ee75d
+class ApplicationDetail(JSONAPIBaseView, generics.RetrieveUpdateDestroyAPIView, ApplicationMixin):
     """
     Get information about a specific API application (eg OAuth2) that the user has registered
 
@@ -115,7 +111,7 @@
         serializer.save(owner=self.request.user)
 
 
-class ApplicationReset(generics.CreateAPIView, ApplicationMixin):
+class ApplicationReset(JSONAPIBaseView, generics.CreateAPIView, ApplicationMixin):
     """
     Resets client secret of a specific API application (eg OAuth2) that the user has registered
 
@@ -134,6 +130,9 @@
 
     renderer_classes = [renderers.JSONRenderer]  # Hide from web-browsable API tool
 
+    view_category = 'applications'
+    view_name = 'application-reset'
+
     def get_object(self):
         return self.get_app()
 
