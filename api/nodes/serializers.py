--- conflicted
+++ resolved
@@ -218,13 +218,9 @@
                                  default=osf_permissions.reduce_permissions(osf_permissions.DEFAULT_CONTRIBUTOR_PERMISSIONS),
                                  help_text='User permission level. Must be "read", "write", or "admin". Defaults to "write".')
 
-<<<<<<< HEAD
-    links = LinksField({'self': 'get_absolute_url'})
-=======
     links = LinksField({
         'self': 'get_absolute_url'
     })
->>>>>>> 42363620
 
     users = RelationshipField(
         related_view='users:user-detail',
