from rest_framework import serializers as ser
from rest_framework import exceptions
from rest_framework.exceptions import ValidationError
from modularodm import Q
from modularodm.exceptions import ValidationValueError

from framework.auth.core import Auth
from framework.exceptions import PermissionsError

from website.models import Node, User, Comment
from website.exceptions import NodeStateError
from website.util import permissions as osf_permissions

from api.base.utils import get_object_or_error, absolute_reverse
from api.base.serializers import (JSONAPISerializer, WaterbutlerLink, NodeFileHyperLinkField, IDField, TypeField,
                                  TargetTypeField, JSONAPIListField, LinksField, RelationshipField, DevOnly,
                                  HideIfRegistration)
from api.base.exceptions import InvalidModelValueError


class NodeTagField(ser.Field):
    def to_representation(self, obj):
        if obj is not None:
            return obj._id
        return None

    def to_internal_value(self, data):
        return data


class NodeSerializer(JSONAPISerializer):
    # TODO: If we have to redo this implementation in any of the other serializers, subclass ChoiceField and make it
    # handle blank choices properly. Currently DRF ChoiceFields ignore blank options, which is incorrect in this
    # instance
    filterable_fields = frozenset([
        'id',
        'title',
        'description',
        'public',
        'tags',
        'category',
        'date_created',
        'date_modified',
        'registration',
        'root',
        'parent'
    ])

    non_anonymized_fields = [
        'id',
        'title',
        'description',
        'category',
        'date_created',
        'date_modified',
        'registration',
        'tags',
        'public',
        'links',
        'children',
        'comments',
        'contributors',
        'files',
        'node_links',
        'parent',
        'root',
        'logs',
    ]

    id = IDField(source='_id', read_only=True)
    type = TypeField()

    category_choices = Node.CATEGORY_MAP.keys()
    category_choices_string = ', '.join(["'{}'".format(choice) for choice in category_choices])

    title = ser.CharField(required=True)
    description = ser.CharField(required=False, allow_blank=True, allow_null=True)
    category = ser.ChoiceField(choices=category_choices, help_text="Choices: " + category_choices_string)
    date_created = ser.DateTimeField(read_only=True)
    date_modified = ser.DateTimeField(read_only=True)
    registration = ser.BooleanField(read_only=True, source='is_registration')
    fork = ser.BooleanField(read_only=True, source='is_fork')
    collection = DevOnly(ser.BooleanField(read_only=True, source='is_folder'))
    dashboard = ser.BooleanField(read_only=True, source='is_dashboard')
    tags = JSONAPIListField(child=NodeTagField(), required=False)
<<<<<<< HEAD
    template_from = ser.CharField(required=False, allow_blank=False, allow_null=False,
                                  help_text='Specify a node id for a node you would like to use as a template for the '
                                            'new node. Templating is like forking, except that you do not copy the '
                                            'files, only the project structure. Some information is changed on the top '
                                            'level project by submitting the appropriate fields in the request body, '
                                            'and some information will not change. By default, the description will '
                                            'be cleared and the project will be made private.')
=======
    current_user_permissions = ser.SerializerMethodField(help_text='List of strings representing the permissions '
                                                                   'for the current user on this node.')
>>>>>>> 75f0122f

    # Public is only write-able by admins--see update method
    public = ser.BooleanField(source='is_public', required=False,
                              help_text='Nodes that are made public will give read-only access '
                                        'to everyone. Private nodes require explicit read '
                                        'permission. Write and admin access are the same for '
                                        'public and private nodes. Administrators on a parent '
                                        'node have implicit read permissions for all child nodes')

    links = LinksField({'html': 'get_absolute_url'})
    # TODO: When we have osf_permissions.ADMIN permissions, make this writable for admins

    children = RelationshipField(
        related_view='nodes:node-children',
        related_view_kwargs={'node_id': '<pk>'},
        related_meta={'count': 'get_node_count'},
    )

    comments = RelationshipField(
        related_view='nodes:node-comments',
        related_view_kwargs={'node_id': '<pk>'},
        related_meta={'unread': 'get_unread_comments_count'})

    contributors = RelationshipField(
        related_view='nodes:node-contributors',
        related_view_kwargs={'node_id': '<pk>'},
        related_meta={'count': 'get_contrib_count'},
    )

    files = RelationshipField(
        related_view='nodes:node-providers',
        related_view_kwargs={'node_id': '<pk>'}
    )

    forked_from = RelationshipField(
        related_view='nodes:node-detail',
        related_view_kwargs={'node_id': '<forked_from_id>'}
    )

    node_links = DevOnly(RelationshipField(
        related_view='nodes:node-pointers',
        related_view_kwargs={'node_id': '<pk>'},
        related_meta={'count': 'get_pointers_count'},
    ))

    parent = RelationshipField(
        related_view='nodes:node-detail',
        related_view_kwargs={'node_id': '<parent_node._id>'},
        filter_key='parent_node'
    )

    registrations = DevOnly(HideIfRegistration(RelationshipField(
        related_view='nodes:node-registrations',
        related_view_kwargs={'node_id': '<pk>'},
        related_meta={'count': 'get_registration_count'}
    )))

    root = RelationshipField(
        related_view='nodes:node-detail',
        related_view_kwargs={'node_id': '<root._id>'}
    )

    logs = RelationshipField(
        related_view='nodes:node-logs',
        related_view_kwargs={'node_id': '<pk>'},
    )

    def get_current_user_permissions(self, obj):
        user = self.context['request'].user
        if user.is_anonymous():
            return ["read"]
        else:
            return obj.get_permissions(user=user)

    class Meta:
        type_ = 'nodes'

    def get_absolute_url(self, obj):
        return obj.absolute_url

    # TODO: See if we can get the count filters into the filter rather than the serializer.

    def get_user_auth(self, request):
        user = request.user
        if user.is_anonymous():
            auth = Auth(None)
        else:
            auth = Auth(user)
        return auth

    def get_node_count(self, obj):
        auth = self.get_user_auth(self.context['request'])
        nodes = [node for node in obj.nodes if node.can_view(auth) and node.primary and not node.is_deleted]
        return len(nodes)

    def get_contrib_count(self, obj):
        return len(obj.contributors)

    def get_registration_count(self, obj):
        auth = self.get_user_auth(self.context['request'])
        registrations = [node for node in obj.node__registrations if node.can_view(auth)]
        return len(registrations)

    def get_pointers_count(self, obj):
        return len(obj.nodes_pointer)

    def get_unread_comments_count(self, obj):
        auth = self.get_user_auth(self.context['request'])
        user = auth.user
        return Comment.find_unread(user=user, node=obj)

    def create(self, validated_data):
        if 'template_from' in validated_data:
            template_from = validated_data.pop('template_from')
            template_node = Node.load(key=template_from)
            validated_data.pop('creator')
            changed_data = {template_from: validated_data}
            node = template_node.use_as_template(auth=self.get_user_auth(self.context['request']), changes=changed_data)
        else:
            node = Node(**validated_data)
        try:
            node.save()
        except ValidationValueError as e:
            raise InvalidModelValueError(detail=e.message)
        return node

    def update(self, node, validated_data):
        """Update instance with the validated data. Requires
        the request to be in the serializer context.
        """
        assert isinstance(node, Node), 'node must be a Node'
        auth = self.get_user_auth(self.context['request'])
        old_tags = set([tag._id for tag in node.tags])
        if 'tags' in validated_data:
            current_tags = set(validated_data.get('tags'))
            del validated_data['tags']
        elif self.partial:
            current_tags = set(old_tags)
        else:
            current_tags = set()

        for new_tag in (current_tags - old_tags):
            node.add_tag(new_tag, auth=auth)
        for deleted_tag in (old_tags - current_tags):
            node.remove_tag(deleted_tag, auth=auth)

        if validated_data:
            try:
                node.update(validated_data, auth=auth)
            except ValidationValueError as e:
                raise InvalidModelValueError(detail=e.message)
            except PermissionsError:
                raise exceptions.PermissionDenied

        return node


class NodeDetailSerializer(NodeSerializer):
    """
    Overrides NodeSerializer to make id required.
    """
    id = IDField(source='_id', required=True)


class NodeContributorsSerializer(JSONAPISerializer):
    """ Separate from UserSerializer due to necessity to override almost every field as read only
    """
    non_anonymized_fields = ['bibliographic', 'permission']
    filterable_fields = frozenset([
        'id',
        'bibliographic',
        'permission'
    ])

    id = IDField(source='_id', required=True)
    type = TypeField()

    bibliographic = ser.BooleanField(help_text='Whether the user will be included in citations for this node or not.',
                                     default=True)
    permission = ser.ChoiceField(choices=osf_permissions.PERMISSIONS, required=False, allow_null=True,
                                 default=osf_permissions.reduce_permissions(osf_permissions.DEFAULT_CONTRIBUTOR_PERMISSIONS),
                                 help_text='User permission level. Must be "read", "write", or "admin". Defaults to "write".')

    links = LinksField({
        'self': 'get_absolute_url'
    })

    users = RelationshipField(
        related_view='users:user-detail',
        related_view_kwargs={'user_id': '<pk>'},
        always_embed=True
    )

    class Meta:
        type_ = 'contributors'

    def get_absolute_url(self, obj):
        node_id = self.context['request'].parser_context['kwargs']['node_id']
        return absolute_reverse(
            'nodes:node-contributor-detail',
            kwargs={
                'node_id': node_id,
                'user_id': obj._id
            }
        )


class NodeContributorsCreateSerializer(NodeContributorsSerializer):
    """
    Overrides NodeContributorsSerializer to add target_type field
    """
    target_type = TargetTypeField(target_type='users')

    def create(self, validated_data):
        auth = Auth(self.context['request'].user)
        node = self.context['view'].get_node()
        contributor = get_object_or_error(User, validated_data['_id'], display_name='user')
        # Node object checks for contributor existence but can still change permissions anyway
        if contributor in node.contributors:
            raise exceptions.ValidationError('{} is already a contributor'.format(contributor.fullname))

        bibliographic = validated_data['bibliographic']
        permissions = osf_permissions.expand_permissions(validated_data.get('permission')) or osf_permissions.DEFAULT_CONTRIBUTOR_PERMISSIONS
        node.add_contributor(contributor=contributor, auth=auth, visible=bibliographic, permissions=permissions, save=True)
        contributor.permission = osf_permissions.reduce_permissions(node.get_permissions(contributor))
        contributor.bibliographic = node.get_visible(contributor)
        contributor.node_id = node._id
        return contributor


class NodeContributorDetailSerializer(NodeContributorsSerializer):
    """
    Overrides node contributor serializer to add additional methods
    """

    def update(self, instance, validated_data):
        contributor = instance
        auth = Auth(self.context['request'].user)
        node = self.context['view'].get_node()

        visible = validated_data.get('bibliographic')
        permission = validated_data.get('permission')
        try:
            node.update_contributor(contributor, permission, visible, auth, save=True)
        except NodeStateError as e:
            raise exceptions.ValidationError(e)
        contributor.permission = osf_permissions.reduce_permissions(node.get_permissions(contributor))
        contributor.bibliographic = node.get_visible(contributor)
        contributor.node_id = node._id
        return contributor


class NodeLinksSerializer(JSONAPISerializer):

    id = IDField(source='_id')
    type = TypeField()
    target_type = TargetTypeField(target_type='nodes')

    # TODO: We don't show the title because the current user may not have access to this node. We may want to conditionally
    # include this field in the future.
    # title = ser.CharField(read_only=True, source='node.title', help_text='The title of the node that this Node Link '
    #                                                                      'points to')

    target_node = RelationshipField(
        related_view='nodes:node-detail',
        related_view_kwargs={'node_id': '<pk>'},
        always_embed=True

    )
    class Meta:
        type_ = 'node_links'

    links = LinksField({
        'self': 'get_absolute_url'
    })

    def get_absolute_url(self, obj):
        node_id = self.context['request'].parser_context['kwargs']['node_id']
        return absolute_reverse(
            'nodes:node-pointer-detail',
            kwargs={
                'node_id': node_id,
                'node_link_id': obj._id
            }
        )

    def create(self, validated_data):
        request = self.context['request']
        user = request.user
        auth = Auth(user)
        node = self.context['view'].get_node()
        target_node_id = validated_data['_id']
        pointer_node = Node.load(target_node_id)
        if not pointer_node or pointer_node.is_folder:
            raise InvalidModelValueError(
                source={'pointer': '/data/relationships/node_links/data/id'},
                detail='Target Node \'{}\' not found.'.format(target_node_id)
            )
        try:
            pointer = node.add_pointer(pointer_node, auth, save=True)
            return pointer
        except ValueError:
            raise InvalidModelValueError(
                source={'pointer': '/data/relationships/node_links/data/id'},
                detail='Target Node \'{}\' already pointed to by \'{}\'.'.format(target_node_id, node._id)
            )

    def update(self, instance, validated_data):
        pass


class NodeProviderSerializer(JSONAPISerializer):

    id = ser.SerializerMethodField(read_only=True)
    kind = ser.CharField(read_only=True)
    name = ser.CharField(read_only=True)
    path = ser.CharField(read_only=True)
    node = ser.CharField(source='node_id', read_only=True)
    provider = ser.CharField(read_only=True)
    files = NodeFileHyperLinkField(
        related_view='nodes:node-files',
        related_view_kwargs={'node_id': '<node_id>', 'path': '<path>', 'provider': '<provider>'},
        kind='folder',
        never_embed=True
    )
    links = LinksField({
        'upload': WaterbutlerLink(),
        'new_folder': WaterbutlerLink(kind='folder')
    })

    class Meta:
        type_ = 'files'

    @staticmethod
    def get_id(obj):
        return '{}:{}'.format(obj.node._id, obj.provider)

class NodeAlternativeCitationSerializer(JSONAPISerializer):

    id = IDField(source="_id", read_only=True)
    type = TypeField()
    name = ser.CharField(required=True)
    text = ser.CharField(required=True)

    class Meta:
        type_ = 'citations'

    def create(self, validated_data):
        errors = self.error_checker(validated_data)
        if len(errors) > 0:
            raise ValidationError(detail=errors)
        node = self.context['view'].get_node()
        auth = Auth(self.context['request']._user)
        citation = node.add_citation(auth, save=True, **validated_data)
        return citation

    def update(self, instance, validated_data):
        errors = self.error_checker(validated_data)
        if len(errors) > 0:
            raise ValidationError(detail=errors)
        node = self.context['view'].get_node()
        auth = Auth(self.context['request']._user)
        instance = node.edit_citation(auth, instance, save=True, **validated_data)
        return instance

    def error_checker(self, data):
        errors = []
        name = data.get('name', None)
        text = data.get('text', None)
        citations = self.context['view'].get_node().alternative_citations
        if not (self.instance and self.instance.name == name) and citations.find(Q('name', 'eq', name)).count() > 0:
            errors.append("There is already a citation named '{}'".format(name))
        if not (self.instance and self.instance.text == text):
            matching_citations = citations.find(Q('text', 'eq', text))
            if matching_citations.count() > 0:
                names = "', '".join([str(citation.name) for citation in matching_citations])
                errors.append("Citation matches '{}'".format(names))
        return errors<|MERGE_RESOLUTION|>--- conflicted
+++ resolved
@@ -83,7 +83,6 @@
     collection = DevOnly(ser.BooleanField(read_only=True, source='is_folder'))
     dashboard = ser.BooleanField(read_only=True, source='is_dashboard')
     tags = JSONAPIListField(child=NodeTagField(), required=False)
-<<<<<<< HEAD
     template_from = ser.CharField(required=False, allow_blank=False, allow_null=False,
                                   help_text='Specify a node id for a node you would like to use as a template for the '
                                             'new node. Templating is like forking, except that you do not copy the '
@@ -91,10 +90,8 @@
                                             'level project by submitting the appropriate fields in the request body, '
                                             'and some information will not change. By default, the description will '
                                             'be cleared and the project will be made private.')
-=======
     current_user_permissions = ser.SerializerMethodField(help_text='List of strings representing the permissions '
                                                                    'for the current user on this node.')
->>>>>>> 75f0122f
 
     # Public is only write-able by admins--see update method
     public = ser.BooleanField(source='is_public', required=False,
