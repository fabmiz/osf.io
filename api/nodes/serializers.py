from rest_framework import serializers as ser
<<<<<<< HEAD
from rest_framework.exceptions import ValidationError
=======
from rest_framework import exceptions
>>>>>>> d4886fdf

from framework.auth.core import Auth
<<<<<<< HEAD
from rest_framework import exceptions
from api.base.exceptions import Conflict
=======

from website.models import Node, User
from website.exceptions import NodeStateError
from website.util import permissions as osf_permissions

from api.base.utils import get_object_or_error, absolute_reverse
>>>>>>> d4886fdf
from api.base.serializers import JSONAPISerializer, Link, WaterbutlerLink, LinksField, JSONAPIHyperlinkedIdentityField


class NodeTagField(ser.Field):

    def to_representation(self, obj):
        if obj is not None:
            return obj._id
        return None

    def to_internal_value(self, data):
        return data


class NodeSerializer(JSONAPISerializer):
    # TODO: If we have to redo this implementation in any of the other serializers, subclass ChoiceField and make it
    # handle blank choices properly. Currently DRF ChoiceFields ignore blank options, which is incorrect in this
    # instance
    category_choices = Node.CATEGORY_MAP.keys()
    category_choices_string = ', '.join(["'{}'".format(choice) for choice in category_choices])
    filterable_fields = frozenset([
        'title',
        'description',
        'public',
        'registration',
        'tags',
        'category',
    ])

    id = ser.CharField(read_only=True, source='_id', label='ID')
    type = ser.CharField(write_only=True, required=True)
    title = ser.CharField(required=True)
    description = ser.CharField(required=False, allow_blank=True, allow_null=True)
    category = ser.ChoiceField(choices=category_choices, help_text="Choices: " + category_choices_string)
    date_created = ser.DateTimeField(read_only=True)
    date_modified = ser.DateTimeField(read_only=True)
    tags = ser.ListField(child=NodeTagField(), required=False)
    registration = ser.BooleanField(read_only=True, source='is_registration')
    collection = ser.BooleanField(read_only=True, source='is_folder')
    dashboard = ser.BooleanField(read_only=True, source='is_dashboard')

    links = LinksField({'html': 'get_absolute_url'})
    # TODO: When we have osf_permissions.ADMIN permissions, make this writable for admins
    public = ser.BooleanField(source='is_public', read_only=True,
                              help_text='Nodes that are made public will give read-only access '
                                        'to everyone. Private nodes require explicit read '
                                        'permission. Write and admin access are the same for '
                                        'public and private nodes. Administrators on a parent '
                                        'node have implicit read permissions for all child nodes',
                              )

    children = JSONAPIHyperlinkedIdentityField(view_name='nodes:node-children', lookup_field='pk', link_type='related',
                                                lookup_url_kwarg='node_id', meta={'count': 'get_node_count'})

    contributors = JSONAPIHyperlinkedIdentityField(view_name='nodes:node-contributors', lookup_field='pk', link_type='related',
                                                    lookup_url_kwarg='node_id', meta={'count': 'get_contrib_count'})

    files = JSONAPIHyperlinkedIdentityField(view_name='nodes:node-files', lookup_field='pk', lookup_url_kwarg='node_id',
                                             link_type='related')

    node_links = JSONAPIHyperlinkedIdentityField(view_name='nodes:node-pointers', lookup_field='pk', link_type='related',
                                                  lookup_url_kwarg='node_id', meta={'count': 'get_pointers_count'})

    parent = JSONAPIHyperlinkedIdentityField(view_name='nodes:node-detail', lookup_field='parent_id', link_type='self',
                                              lookup_url_kwarg='node_id')

    registrations = JSONAPIHyperlinkedIdentityField(view_name='nodes:node-registrations', lookup_field='pk', link_type='related',
                                                     lookup_url_kwarg='node_id', meta={'count': 'get_registration_count'})

    class Meta:
        type_ = 'nodes'

    def validate_type(self, value):
        if self.Meta.type_ != value:
            raise Conflict()
        return value

    def get_absolute_url(self, obj):
        return obj.absolute_url

    # TODO: See if we can get the count filters into the filter rather than the serializer.

    def get_user_auth(self, request):
        user = request.user
        if user.is_anonymous():
            auth = Auth(None)
        else:
            auth = Auth(user)
        return auth

    def get_node_count(self, obj):
        auth = self.get_user_auth(self.context['request'])
        nodes = [node for node in obj.nodes if node.can_view(auth) and node.primary and not node.is_deleted]
        return len(nodes)

    def get_contrib_count(self, obj):
        return len(obj.contributors)

    def get_registration_count(self, obj):
        auth = self.get_user_auth(self.context['request'])
        registrations = [node for node in obj.node__registrations if node.can_view(auth)]
        return len(registrations)

    def get_pointers_count(self, obj):
        return len(obj.nodes_pointer)

    def create(self, validated_data):
        node = Node(**validated_data)
        node.save()
        return node

    def update(self, node, validated_data):
        """Update instance with the validated data. Requires
        the request to be in the serializer context.
        """
<<<<<<< HEAD
        validated_id = validated_data.get('id', None)
        if not validated_id:
            validated_id = validated_data.get('_id', None)
        validated_type = validated_data.get('type', None)

        errors = {}
        if not validated_id:
            errors['id'] = ['This field is required.']
        if not validated_type:
            errors['type'] = ['This field is required.']

        if errors:
            raise ValidationError(errors)

        assert isinstance(instance, Node), 'instance must be a Node'
=======
        assert isinstance(node, Node), 'node must be a Node'
>>>>>>> d4886fdf
        auth = self.get_user_auth(self.context['request'])
        tags = validated_data.get('tags')
        if tags is not None:
            del validated_data['tags']
            current_tags = set(tags)
        else:
            current_tags = set()
        old_tags = set([tag._id for tag in node.tags])
        for new_tag in (current_tags - old_tags):
            node.add_tag(new_tag, auth=auth)
        for deleted_tag in (old_tags - current_tags):
            node.remove_tag(deleted_tag, auth=auth)
        if validated_data:
            node.update(validated_data, auth=auth)
        return node


class NodeContributorsSerializer(JSONAPISerializer):
    """ Separate from UserSerializer due to necessity to override almost every field as read only
    """
    filterable_fields = frozenset([
        'fullname',
        'given_name',
        'middle_name',
        'family_name',
        'id',
        'bibliographic',
        'permissions'
    ])
    id = ser.CharField(source='_id', label='ID')
    fullname = ser.CharField(read_only=True, help_text='Display name used in the general user interface')
    given_name = ser.CharField(read_only=True, help_text='For bibliographic citations')
    middle_name = ser.CharField(read_only=True, source='middle_names', help_text='For bibliographic citations')
    family_name = ser.CharField(read_only=True, help_text='For bibliographic citations')
    suffix = ser.CharField(read_only=True, help_text='For bibliographic citations')
    date_registered = ser.DateTimeField(read_only=True)

    profile_image_url = ser.SerializerMethodField(required=False, read_only=True)

    def get_profile_image_url(self, user):
        size = self.context['request'].query_params.get('profile_image_size')
        return user.profile_image_url(size=size)

    bibliographic = ser.BooleanField(help_text='Whether the user will be included in citations for this node or not.',
                                     default=True)

    permission = ser.ChoiceField(choices=osf_permissions.PERMISSIONS, required=False, allow_null=True,
                                 default=osf_permissions.reduce_permissions(osf_permissions.DEFAULT_CONTRIBUTOR_PERMISSIONS),
                                 help_text='User permission level. Must be "read", "write", or "admin". Defaults to "write".')

    links = LinksField({'html': 'absolute_url'})
    nodes = JSONAPIHyperlinkedIdentityField(view_name='users:user-nodes', lookup_field='pk', lookup_url_kwarg='user_id',
                                             link_type='related')
    class Meta:
        type_ = 'users'

    def absolute_url(self, obj):
        return obj.absolute_url

    def get_absolute_url(self, obj):
        node_id = self.context['request'].parser_context['kwargs']['node_id']
        return absolute_reverse(
            'nodes:node-contributor-detail',
            kwargs={
                'node_id': node_id,
                'user_id': obj._id
            }
        )

    def create(self, validated_data):
        auth = Auth(self.context['request'].user)
        node = self.context['view'].get_node()
        contributor = get_object_or_error(User, validated_data['_id'], display_name='user')
        # Node object checks for contributor existence but can still change permissions anyway
        if contributor in node.contributors:
            raise exceptions.ValidationError('{} is already a contributor'.format(contributor.fullname))

        bibliographic = validated_data['bibliographic']
        permissions = osf_permissions.expand_permissions(validated_data.get('permission')) or osf_permissions.DEFAULT_CONTRIBUTOR_PERMISSIONS
        node.add_contributor(contributor=contributor, auth=auth, visible=bibliographic, permissions=permissions, save=True)
        contributor.permission = osf_permissions.reduce_permissions(node.get_permissions(contributor))
        contributor.bibliographic = node.get_visible(contributor)
        contributor.node_id = node._id
        return contributor


class NodeContributorDetailSerializer(NodeContributorsSerializer):
    """ Overrides node contributor serializer to make id read only and add additional methods
    """
    id = ser.CharField(read_only=True, source='_id', label='ID')

    def update(self, instance, validated_data):
        contributor = instance
        auth = Auth(self.context['request'].user)
        node = self.context['view'].get_node()

        visible = validated_data.get('bibliographic')
        permission = validated_data.get('permission')
        try:
            node.update_contributor(contributor, permission, visible, auth, save=True)
        except NodeStateError as e:
            raise exceptions.ValidationError(e)
        contributor.permission = osf_permissions.reduce_permissions(node.get_permissions(contributor))
        contributor.bibliographic = node.get_visible(contributor)
        contributor.node_id = node._id
        return contributor

class NodeRegistrationSerializer(NodeSerializer):

    retracted = ser.BooleanField(source='is_retracted', read_only=True,
        help_text='Whether this registration has been retracted.')

    # TODO: Finish me

    # TODO: Override create?

    def update(self, *args, **kwargs):
        raise exceptions.ValidationError('Registrations cannot be modified.')


class NodeUpdateSerializer(NodeSerializer):
    id = ser.CharField(source='_id', label='ID', required=True)

    def validate_id(self, value):
        if self._args[0]._id != value:
            raise Conflict()
        return value


class NodeLinksSerializer(JSONAPISerializer):

<<<<<<< HEAD
    id = ser.CharField(read_only=True, source='_id')
    type = ser.CharField(write_only=True, required=True)
=======
    id = ser.CharField(read_only=True, source='_id', label='ID')
>>>>>>> d4886fdf
    target_node_id = ser.CharField(source='node._id', help_text='The ID of the node that this Node Link points to')
    title = ser.CharField(read_only=True, source='node.title', help_text='The title of the node that this Node Link '
                                                                         'points to')

    class Meta:
        type_ = 'node_links'

    def validate_type(self, value):
        if self.Meta.type_ != value:
            raise Conflict()
        return value

    links = LinksField({
        'html': 'get_absolute_url',
    })

    def get_absolute_url(self, obj):
        pointer_node = Node.load(obj.node._id)
        return pointer_node.absolute_url

    def create(self, validated_data):
        request = self.context['request']
        user = request.user
        auth = Auth(user)
        node = self.context['view'].get_node()
        pointer_node = Node.load(validated_data['node']['_id'])
        if not pointer_node:
            raise exceptions.NotFound('Node not found.')
        try:
            pointer = node.add_pointer(pointer_node, auth, save=True)
            return pointer
        except ValueError:
            raise exceptions.ValidationError('Node link to node {} already in list'.format(pointer_node._id))

    def update(self, instance, validated_data):
        pass


class NodeFilesSerializer(JSONAPISerializer):

    id = ser.SerializerMethodField(label='ID')
    provider = ser.CharField(read_only=True)
    path = ser.CharField(read_only=True)
    item_type = ser.CharField(read_only=True)
    name = ser.CharField(read_only=True)
    metadata = ser.DictField(read_only=True)

    class Meta:
        type_ = 'files'

    links = LinksField({
        'self': WaterbutlerLink(kwargs={'node_id': '<node_id>'}),
        'related': {
            'href': Link('nodes:node-files', kwargs={'node_id': '<node_id>'},
                    query_kwargs={'path': '<path>', 'provider': '<provider>'}),
            'meta': {'self_methods': 'valid_self_link_methods'}
        }
    })

    @staticmethod
    def get_id(obj):
        ret = obj['provider'] + obj['path']
        return ret

    @staticmethod
    def valid_self_link_methods(obj):
        return obj['valid_self_link_methods']

    def create(self, validated_data):
        # TODO
        pass

    def update(self, instance, validated_data):
        # TODO
        pass<|MERGE_RESOLUTION|>--- conflicted
+++ resolved
@@ -1,22 +1,15 @@
 from rest_framework import serializers as ser
-<<<<<<< HEAD
 from rest_framework.exceptions import ValidationError
-=======
 from rest_framework import exceptions
->>>>>>> d4886fdf
 
 from framework.auth.core import Auth
-<<<<<<< HEAD
-from rest_framework import exceptions
 from api.base.exceptions import Conflict
-=======
 
 from website.models import Node, User
 from website.exceptions import NodeStateError
 from website.util import permissions as osf_permissions
 
 from api.base.utils import get_object_or_error, absolute_reverse
->>>>>>> d4886fdf
 from api.base.serializers import JSONAPISerializer, Link, WaterbutlerLink, LinksField, JSONAPIHyperlinkedIdentityField
 
 
@@ -132,7 +125,6 @@
         """Update instance with the validated data. Requires
         the request to be in the serializer context.
         """
-<<<<<<< HEAD
         validated_id = validated_data.get('id', None)
         if not validated_id:
             validated_id = validated_data.get('_id', None)
@@ -146,11 +138,8 @@
 
         if errors:
             raise ValidationError(errors)
-
-        assert isinstance(instance, Node), 'instance must be a Node'
-=======
+    
         assert isinstance(node, Node), 'node must be a Node'
->>>>>>> d4886fdf
         auth = self.get_user_auth(self.context['request'])
         tags = validated_data.get('tags')
         if tags is not None:
@@ -282,12 +271,8 @@
 
 class NodeLinksSerializer(JSONAPISerializer):
 
-<<<<<<< HEAD
-    id = ser.CharField(read_only=True, source='_id')
+    id = ser.CharField(read_only=True, source='_id', label='ID')
     type = ser.CharField(write_only=True, required=True)
-=======
-    id = ser.CharField(read_only=True, source='_id', label='ID')
->>>>>>> d4886fdf
     target_node_id = ser.CharField(source='node._id', help_text='The ID of the node that this Node Link points to')
     title = ser.CharField(read_only=True, source='node.title', help_text='The title of the node that this Node Link '
                                                                          'points to')
