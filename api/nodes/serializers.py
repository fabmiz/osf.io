from rest_framework import serializers as ser
from rest_framework import exceptions
from modularodm.exceptions import ValidationValueError

from framework.auth.core import Auth
from framework.exceptions import PermissionsError

from website.models import Node, User
from framework.transactions.context import TokuTransactionAPI
from website.exceptions import NodeStateError
from website.util import permissions as osf_permissions

from api.base.utils import get_object_or_error, absolute_reverse, add_dev_only_items
from api.base.serializers import LinksField, JSONAPIHyperlinkedIdentityField, DevOnly
from api.base.serializers import JSONAPISerializer, WaterbutlerLink, JSONAPIListSerializer, NodeFileHyperLink, IDField, TypeField
from api.base.exceptions import InvalidModelValueError


class NodeTagField(ser.Field):
    def to_representation(self, obj):
        if obj is not None:
            return obj._id
        return None

    def to_internal_value(self, data):
        return data


class JSONAPINodeListSerializer(JSONAPIListSerializer):
    """
    ListSerializer for nodes - used in bulk operations

    Request either completely succeeds or fails. Requires
    the request to be in the serializer context.
    """

    # Overrides JSONAPIListSerializer which doesn't support multiple update by default.
    def update(self, instance, validated_data):
        if len(instance) != len(validated_data):
            raise exceptions.NotFound()
        node_mapping = {item._id: item for item in instance}
        data_mapping = {item.get('_id', None): item for item in validated_data}

        ret = []

        for node_id, data in data_mapping.items():
            node = node_mapping.get(node_id, None)
            ret.append(self.child.update(node, data))

        return ret

    class Meta:
        type_ = 'nodes'


class NodeSerializer(JSONAPISerializer):
    # TODO: If we have to redo this implementation in any of the other serializers, subclass ChoiceField and make it
    # handle blank choices properly. Currently DRF ChoiceFields ignore blank options, which is incorrect in this
    # instance
    filterable_fields = frozenset([
        'title',
        'description',
        'public',
        'registration',
        'tags',
        'category',
    ])

    id = IDField(source='_id', read_only=True)
    type = TypeField()

    category_choices = Node.CATEGORY_MAP.keys()
    category_choices_string = ', '.join(["'{}'".format(choice) for choice in category_choices])

    title = ser.CharField(required=True)
    description = ser.CharField(required=False, allow_blank=True, allow_null=True)
    category = ser.ChoiceField(choices=category_choices, help_text="Choices: " + category_choices_string)
    date_created = ser.DateTimeField(read_only=True)
    date_modified = ser.DateTimeField(read_only=True)
    registration = ser.BooleanField(read_only=True, source='is_registration')
    collection = ser.BooleanField(read_only=True, source='is_folder')
    dashboard = ser.BooleanField(read_only=True, source='is_dashboard')
    tags = ser.ListField(child=NodeTagField(), required=False)

    # Public is only write-able by admins--see update method
    public = ser.BooleanField(source='is_public', required=False,
                              help_text='Nodes that are made public will give read-only access '
                                        'to everyone. Private nodes require explicit read '
                                        'permission. Write and admin access are the same for '
                                        'public and private nodes. Administrators on a parent '
                                        'node have implicit read permissions for all child nodes',
                              )

    links = LinksField({'html': 'get_absolute_url'})
    # TODO: When we have osf_permissions.ADMIN permissions, make this writable for admins

    children = JSONAPIHyperlinkedIdentityField(view_name='nodes:node-children', lookup_field='pk', link_type='related',
                                                lookup_url_kwarg='node_id', meta={'count': 'get_node_count'})

    contributors = JSONAPIHyperlinkedIdentityField(view_name='nodes:node-contributors', lookup_field='pk', link_type='related',
                                                    lookup_url_kwarg='node_id', meta={'count': 'get_contrib_count'})

    files = JSONAPIHyperlinkedIdentityField(view_name='nodes:node-providers', lookup_field='pk', lookup_url_kwarg='node_id',
                                             link_type='related')

    node_links = DevOnly(JSONAPIHyperlinkedIdentityField(view_name='nodes:node-pointers', lookup_field='pk', link_type='related',
                                                  lookup_url_kwarg='node_id', meta={'count': 'get_pointers_count'}))

    parent = JSONAPIHyperlinkedIdentityField(view_name='nodes:node-detail', lookup_field='parent_id', link_type='self',
                                              lookup_url_kwarg='node_id')

    registrations = DevOnly(JSONAPIHyperlinkedIdentityField(view_name='nodes:node-registrations', lookup_field='pk', link_type='related',
                                                     lookup_url_kwarg='node_id', meta={'count': 'get_registration_count'}))

    @classmethod
    def many_init(cls, *args, **kwargs):
        kwargs['child'] = cls()
        return JSONAPINodeListSerializer(*args, **kwargs)

    class Meta:
        type_ = 'nodes'

    def get_absolute_url(self, obj):
        return obj.absolute_url

    # TODO: See if we can get the count filters into the filter rather than the serializer.

    def get_user_auth(self, request):
        user = request.user
        if user.is_anonymous():
            auth = Auth(None)
        else:
            auth = Auth(user)
        return auth

    def get_node_count(self, obj):
        auth = self.get_user_auth(self.context['request'])
        nodes = [node for node in obj.nodes if node.can_view(auth) and node.primary and not node.is_deleted]
        return len(nodes)

    def get_contrib_count(self, obj):
        return len(obj.contributors)

    def get_registration_count(self, obj):
        auth = self.get_user_auth(self.context['request'])
        registrations = [node for node in obj.node__registrations if node.can_view(auth)]
        return len(registrations)

    def get_pointers_count(self, obj):
        return len(obj.nodes_pointer)

    def create(self, validated_data):
        node = Node(**validated_data)
        try:
            node.save()
        except ValidationValueError as e:
            raise InvalidModelValueError(detail=e.message)
        return node

    def update(self, node, validated_data):
        """Update instance with the validated data. Requires
        the request to be in the serializer context.
        """
        assert isinstance(node, Node), 'node must be a Node'
        auth = self.get_user_auth(self.context['request'])
        tags = validated_data.get('tags')
        if tags is not None:
            del validated_data['tags']
            current_tags = set(tags)
        else:
            current_tags = set()
        old_tags = set([tag._id for tag in node.tags])
        for new_tag in (current_tags - old_tags):
            node.add_tag(new_tag, auth=auth)
        for deleted_tag in (old_tags - current_tags):
            node.remove_tag(deleted_tag, auth=auth)

        if 'is_public' in validated_data:
            privacy_key = 'public' if validated_data.pop('is_public') else 'private'
            try:
                node.set_privacy(privacy_key, auth=auth, log=True, save=True)
            except PermissionsError:
                raise exceptions.PermissionDenied

        if validated_data:
            try:
                node.update(validated_data, auth=auth)
            except ValidationValueError as e:
                raise InvalidModelValueError(detail=e.message)

        return node


class NodeDetailSerializer(NodeSerializer):
    """
    Overrides NodeSerializer to make id required.
    """
    id = IDField(source='_id', required=True)


class JSONAPINodeContributorListSerializer(JSONAPIListSerializer):
    """
    List serializer for node contributors - used in bulk operations.

    Request either completely succeeds or fails. Requires
    the request to be in the serializer context.
    """

    # Overrides JSONAPIListSerializer to confirm all potential contributors exist and are not already contributors
    def create(self, validated_data):
        node = self.context['view'].get_node()

        contributor_mapping = {item.get('_id', None): item for item in validated_data}
        ret = []

        for user_id, data in contributor_mapping.items():
            contributor = get_object_or_error(User, data['_id'], display_name='user')
            if contributor in node.contributors:
                raise exceptions.ValidationError('{} is already a contributor'.format(contributor.fullname))

        for user_id, data in contributor_mapping.items():
            ret.append(self.child.create(data))

        return ret

    # Overrides JSONAPIListSerializer which doesn't support multiple update by default.
    def update(self, instance, validated_data):
        if len(instance) != len(validated_data):
            raise exceptions.NotFound()
        contrib_mapping = {contrib._id: contrib for contrib in instance}
        data_mapping = {item.get('_id', None): item for item in validated_data}

        ret = []
        for user_id, data in data_mapping.items():
            contributor = contrib_mapping.get(user_id, None)
            ret.append(self.child.update(contributor, data))

        return ret

    class Meta:
        type_ = 'contributors'


class NodeContributorsSerializer(JSONAPISerializer):
    """ Separate from UserSerializer due to necessity to override almost every field as read only
    """
    filterable_fields = frozenset([
        'full_name',
        'given_name',
        'middle_names',
        'family_name',
        'id',
        'bibliographic',
        'permissions'
    ])

    id = IDField(source='_id', required=True)
    type = TypeField()

    full_name = ser.CharField(source='fullname', read_only=True, help_text='Display name used in the general user interface')
    given_name = ser.CharField(read_only=True, help_text='For bibliographic citations')
    middle_names = ser.CharField(read_only=True, help_text='For bibliographic citations')
    family_name = ser.CharField(read_only=True, help_text='For bibliographic citations')
    suffix = ser.CharField(read_only=True, help_text='For bibliographic citations')
    date_registered = ser.DateTimeField(read_only=True)
    bibliographic = ser.BooleanField(help_text='Whether the user will be included in citations for this node or not.',
                                     default=True)

    permission = ser.ChoiceField(choices=osf_permissions.PERMISSIONS, required=False, allow_null=True,
                                 default=osf_permissions.reduce_permissions(osf_permissions.DEFAULT_CONTRIBUTOR_PERMISSIONS),
                                 help_text='User permission level. Must be "read", "write", or "admin". Defaults to "write".')

    links = LinksField(add_dev_only_items({
        'html': 'absolute_url',
        'self': 'get_absolute_url'
    }, {
        'profile_image': 'profile_image_url',
    }))
    nodes = JSONAPIHyperlinkedIdentityField(view_name='users:user-nodes', lookup_field='pk', lookup_url_kwarg='user_id',
                                             link_type='related')

<<<<<<< HEAD
    profile_image_url = ser.SerializerMethodField(required=False, read_only=True)

    @classmethod
    def many_init(cls, *args, **kwargs):
        kwargs['child'] = cls()
        return JSONAPINodeContributorListSerializer(*args, **kwargs)

    def get_profile_image_url(self, user):
=======
    def profile_image_url(self, user):
>>>>>>> fb590443
        size = self.context['request'].query_params.get('profile_image_size')
        return user.profile_image_url(size=size)

    class Meta:
        type_ = 'contributors'

    def absolute_url(self, obj):
        return obj.absolute_url

    def get_absolute_url(self, obj):
        node_id = self.context['request'].parser_context['kwargs']['node_id']
        return absolute_reverse(
            'nodes:node-contributor-detail',
            kwargs={
                'node_id': node_id,
                'user_id': obj._id
            }
        )

    def create(self, validated_data):
        auth = Auth(self.context['request'].user)
        node = self.context['view'].get_node()
        contributor = get_object_or_error(User, validated_data['_id'], display_name='user')
        # Node object checks for contributor existence but can still change permissions anyway
        if contributor in node.contributors:
            raise exceptions.ValidationError('{} is already a contributor'.format(contributor.fullname))

        bibliographic = validated_data['bibliographic']
        permissions = osf_permissions.expand_permissions(validated_data.get('permission')) or osf_permissions.DEFAULT_CONTRIBUTOR_PERMISSIONS
        node.add_contributor(contributor=contributor, auth=auth, visible=bibliographic, permissions=permissions, save=True)
        contributor.permission = osf_permissions.reduce_permissions(node.get_permissions(contributor))
        contributor.bibliographic = node.get_visible(contributor)
        contributor.node_id = node._id
        return contributor


class NodeContributorDetailSerializer(NodeContributorsSerializer):
    """
    Overrides node contributor serializer to add additional methods
    """
    def update(self, instance, validated_data):
        contributor = instance
        auth = Auth(self.context['request'].user)
        node = self.context['view'].get_node()

        visible = validated_data.get('bibliographic')
        permission = validated_data.get('permission')
        try:
            node.update_contributor(contributor, permission, visible, auth, save=True)
        except NodeStateError as e:
            raise exceptions.ValidationError(e)
        contributor.permission = osf_permissions.reduce_permissions(node.get_permissions(contributor))
        contributor.bibliographic = node.get_visible(contributor)
        contributor.node_id = node._id
        return contributor


class NodeRegistrationSerializer(NodeSerializer):

    retracted = ser.BooleanField(source='is_retracted', read_only=True,
        help_text='Whether this registration has been retracted.')

    # TODO: Finish me

    # TODO: Override create?

    def update(self, *args, **kwargs):
        raise exceptions.ValidationError('Registrations cannot be modified.')


class JSONAPINodeLinksListSerializer(JSONAPIListSerializer):
    """
    List serializer for node links - used in bulk operations.

    Request either completely succeeds or fails. Requires
    the request to be in the serializer context.
    """

    class Meta:
        type_ = 'node_links'


class NodeLinksSerializer(JSONAPISerializer):

    id = IDField(source='_id', read_only=True)
    type = TypeField()
    target_node_id = ser.CharField(source='node._id', help_text='The ID of the node that this Node Link points to')

    # TODO: We don't show the title because the current user may not have access to this node. We may want to conditionally
    # include this field in the future.
    # title = ser.CharField(read_only=True, source='node.title', help_text='The title of the node that this Node Link '
    #                                                                      'points to')

    class Meta:
        type_ = 'node_links'

    links = LinksField({
        'html': 'get_absolute_url',
    })

    @classmethod
    def many_init(cls, *args, **kwargs):
        kwargs['child'] = cls()
        return JSONAPINodeLinksListSerializer(*args, **kwargs)

    def get_absolute_url(self, obj):
        pointer_node = Node.load(obj.node._id)
        return pointer_node.absolute_url

    def create(self, validated_data):
        request = self.context['request']
        user = request.user
        auth = Auth(user)
        node = self.context['view'].get_node()
        pointer_node = Node.load(validated_data['node']['_id'])
        if not pointer_node:
            raise exceptions.NotFound('Node not found.')
        try:
            pointer = node.add_pointer(pointer_node, auth, save=True)
            return pointer
        except ValueError:
            raise exceptions.ValidationError('Node link to node {} already in list'.format(pointer_node._id))

    def update(self, instance, validated_data):
        pass


class NodeLinksDetailSerializer(NodeSerializer):
    """
    Overrides NodeLinksSerializer to make id required.
    """
    id = IDField(source='_id', required=True)


class NodeProviderSerializer(JSONAPISerializer):

    id = ser.SerializerMethodField(read_only=True)
    kind = ser.CharField(read_only=True)
    name = ser.CharField(read_only=True)
    path = ser.CharField(read_only=True)
    node = ser.CharField(source='node_id', read_only=True)
    provider = ser.CharField(read_only=True)
    files = NodeFileHyperLink(kind='folder', read_only=True, link_type='related', view_name='nodes:node-files', kwargs=('node_id', 'path', 'provider'))
    links = LinksField({
        'upload': WaterbutlerLink(),
        'new_folder': WaterbutlerLink(kind='folder')
    })

    class Meta:
        type_ = 'files'

    @staticmethod
    def get_id(obj):
        return '{}:{}'.format(obj.node._id, obj.provider)<|MERGE_RESOLUTION|>--- conflicted
+++ resolved
@@ -279,18 +279,12 @@
     nodes = JSONAPIHyperlinkedIdentityField(view_name='users:user-nodes', lookup_field='pk', lookup_url_kwarg='user_id',
                                              link_type='related')
 
-<<<<<<< HEAD
-    profile_image_url = ser.SerializerMethodField(required=False, read_only=True)
-
     @classmethod
     def many_init(cls, *args, **kwargs):
         kwargs['child'] = cls()
         return JSONAPINodeContributorListSerializer(*args, **kwargs)
 
-    def get_profile_image_url(self, user):
-=======
     def profile_image_url(self, user):
->>>>>>> fb590443
         size = self.context['request'].query_params.get('profile_image_size')
         return user.profile_image_url(size=size)
 
