from rest_framework import serializers as ser
from rest_framework import exceptions
from modularodm.exceptions import ValidationValueError

from framework.auth.core import Auth
from framework.exceptions import PermissionsError

from website.models import Node, User
from website.exceptions import NodeStateError
from website.util import permissions as osf_permissions

from api.base.utils import get_object_or_error, absolute_reverse, add_dev_only_items
from api.base.serializers import LinksField, JSONAPIHyperlinkedIdentityField, DevOnly
from api.base.serializers import JSONAPISerializer, WaterbutlerLink, NodeFileHyperLink, IDField, TypeField, JSONAPIListField
from api.base.exceptions import InvalidModelValueError


class NodeTagField(ser.Field):
    def to_representation(self, obj):
        if obj is not None:
            return obj._id
        return None

    def to_internal_value(self, data):
        return data


class NodeSerializer(JSONAPISerializer):
    # TODO: If we have to redo this implementation in any of the other serializers, subclass ChoiceField and make it
    # handle blank choices properly. Currently DRF ChoiceFields ignore blank options, which is incorrect in this
    # instance
    filterable_fields = frozenset([
        'title',
        'description',
        'public',
        'registration',
        'tags',
        'category',
    ])

    id = IDField(source='_id', read_only=True)
    type = TypeField()

    category_choices = Node.CATEGORY_MAP.keys()
    category_choices_string = ', '.join(["'{}'".format(choice) for choice in category_choices])

    title = ser.CharField(required=True)
    description = ser.CharField(required=False, allow_blank=True, allow_null=True)
    category = ser.ChoiceField(choices=category_choices, help_text="Choices: " + category_choices_string)
    date_created = ser.DateTimeField(read_only=True)
    date_modified = ser.DateTimeField(read_only=True)
    registration = ser.BooleanField(read_only=True, source='is_registration')
    fork = ser.BooleanField(read_only=True, source='is_fork')
    collection = ser.BooleanField(read_only=True, source='is_folder')
    dashboard = ser.BooleanField(read_only=True, source='is_dashboard')
    tags = JSONAPIListField(child=NodeTagField(), required=False)

    # Public is only write-able by admins--see update method
    public = ser.BooleanField(source='is_public', required=False,
                              help_text='Nodes that are made public will give read-only access '
                                        'to everyone. Private nodes require explicit read '
                                        'permission. Write and admin access are the same for '
                                        'public and private nodes. Administrators on a parent '
                                        'node have implicit read permissions for all child nodes',
                              )

    links = LinksField({'html': 'get_absolute_url'})
    # TODO: When we have osf_permissions.ADMIN permissions, make this writable for admins

    children = JSONAPIHyperlinkedIdentityField(view_name='nodes:node-children', lookup_field='pk', link_type='related',
                                                lookup_url_kwarg='node_id', meta={'count': 'get_node_count'})

    contributors = JSONAPIHyperlinkedIdentityField(view_name='nodes:node-contributors', lookup_field='pk', link_type='related',
                                                    lookup_url_kwarg='node_id', meta={'count': 'get_contrib_count'})

    files = JSONAPIHyperlinkedIdentityField(view_name='nodes:node-providers', lookup_field='pk', lookup_url_kwarg='node_id',
                                             link_type='related')

    node_links = DevOnly(JSONAPIHyperlinkedIdentityField(view_name='nodes:node-pointers', lookup_field='pk', link_type='related',
                                                  lookup_url_kwarg='node_id', meta={'count': 'get_pointers_count'}))

    parent = JSONAPIHyperlinkedIdentityField(view_name='nodes:node-detail', lookup_field='parent_id', link_type='related',
                                              lookup_url_kwarg='node_id')

    registrations = DevOnly(JSONAPIHyperlinkedIdentityField(view_name='nodes:node-registrations', lookup_field='pk', link_type='related',
                                                     lookup_url_kwarg='node_id', meta={'count': 'get_registration_count'}))

    forked_from = JSONAPIHyperlinkedIdentityField(
        view_name='nodes:node-detail',
        lookup_field='forked_from_id',
        link_type='related',
        lookup_url_kwarg='node_id'
    )

    class Meta:
        type_ = 'nodes'

    def get_absolute_url(self, obj):
        return obj.absolute_url

    # TODO: See if we can get the count filters into the filter rather than the serializer.

    def get_user_auth(self, request):
        user = request.user
        if user.is_anonymous():
            auth = Auth(None)
        else:
            auth = Auth(user)
        return auth

    def get_node_count(self, obj):
        auth = self.get_user_auth(self.context['request'])
        nodes = [node for node in obj.nodes if node.can_view(auth) and node.primary and not node.is_deleted]
        return len(nodes)

    def get_contrib_count(self, obj):
        return len(obj.contributors)

    def get_registration_count(self, obj):
        auth = self.get_user_auth(self.context['request'])
        registrations = [node for node in obj.node__registrations if node.can_view(auth)]
        return len(registrations)

    def get_pointers_count(self, obj):
        return len(obj.nodes_pointer)

    def create(self, validated_data):
        node = Node(**validated_data)
        try:
            node.save()
        except ValidationValueError as e:
            raise InvalidModelValueError(detail=e.message)
        return node

    def update(self, node, validated_data):
        """Update instance with the validated data. Requires
        the request to be in the serializer context.
        """
        assert isinstance(node, Node), 'node must be a Node'
        auth = self.get_user_auth(self.context['request'])
        tags = validated_data.get('tags')
        if tags is not None:
            del validated_data['tags']
            current_tags = set(tags)
        else:
            current_tags = set()
        old_tags = set([tag._id for tag in node.tags])
        for new_tag in (current_tags - old_tags):
            node.add_tag(new_tag, auth=auth)
        for deleted_tag in (old_tags - current_tags):
            node.remove_tag(deleted_tag, auth=auth)

        if validated_data:
            try:
                node.update(validated_data, auth=auth)
            except ValidationValueError as e:
                raise InvalidModelValueError(detail=e.message)
            except PermissionsError:
                raise exceptions.PermissionDenied

        return node


class NodeDetailSerializer(NodeSerializer):
    """
    Overrides NodeSerializer to make id required.
    """
    id = IDField(source='_id', required=True)


class NodeContributorsSerializer(JSONAPISerializer):
    """ Separate from UserSerializer due to necessity to override almost every field as read only
    """
    filterable_fields = frozenset([
        'full_name',
        'given_name',
        'middle_names',
        'family_name',
        'id',
        'bibliographic',
        'permissions'
    ])

    id = IDField(source='_id', required=True)
    type = TypeField()

    full_name = ser.CharField(source='fullname', read_only=True, help_text='Display name used in the general user interface')
    given_name = ser.CharField(read_only=True, help_text='For bibliographic citations')
    middle_names = ser.CharField(read_only=True, help_text='For bibliographic citations')
    family_name = ser.CharField(read_only=True, help_text='For bibliographic citations')
    suffix = ser.CharField(read_only=True, help_text='For bibliographic citations')
    date_registered = ser.DateTimeField(read_only=True)
    bibliographic = ser.BooleanField(help_text='Whether the user will be included in citations for this node or not.',
                                     default=True)

    permission = ser.ChoiceField(choices=osf_permissions.PERMISSIONS, required=False, allow_null=True,
                                 default=osf_permissions.reduce_permissions(osf_permissions.DEFAULT_CONTRIBUTOR_PERMISSIONS),
                                 help_text='User permission level. Must be "read", "write", or "admin". Defaults to "write".')

    links = LinksField(add_dev_only_items({
        'html': 'absolute_url',
        'self': 'get_absolute_url'
    }, {
        'profile_image': 'profile_image_url',
    }))
    nodes = JSONAPIHyperlinkedIdentityField(view_name='users:user-nodes', lookup_field='pk', lookup_url_kwarg='user_id',
                                             link_type='related')

    def profile_image_url(self, user):
        size = self.context['request'].query_params.get('profile_image_size')
        return user.profile_image_url(size=size)

    class Meta:
        type_ = 'contributors'

    def absolute_url(self, obj):
        return obj.absolute_url

    def get_absolute_url(self, obj):
        node_id = self.context['request'].parser_context['kwargs']['node_id']
        return absolute_reverse(
            'nodes:node-contributor-detail',
            kwargs={
                'node_id': node_id,
                'user_id': obj._id
            }
        )

    def create(self, validated_data):
        auth = Auth(self.context['request'].user)
        node = self.context['view'].get_node()
        contributor = get_object_or_error(User, validated_data['_id'], display_name='user')
        # Node object checks for contributor existence but can still change permissions anyway
        if contributor in node.contributors:
            raise exceptions.ValidationError('{} is already a contributor'.format(contributor.fullname))

        bibliographic = validated_data['bibliographic']
        permissions = osf_permissions.expand_permissions(validated_data.get('permission')) or osf_permissions.DEFAULT_CONTRIBUTOR_PERMISSIONS
        node.add_contributor(contributor=contributor, auth=auth, visible=bibliographic, permissions=permissions, save=True)
        contributor.permission = osf_permissions.reduce_permissions(node.get_permissions(contributor))
        contributor.bibliographic = node.get_visible(contributor)
        contributor.node_id = node._id
        return contributor


class NodeContributorDetailSerializer(NodeContributorsSerializer):
    """
    Overrides node contributor serializer to add additional methods
    """
    def update(self, instance, validated_data):
        contributor = instance
        auth = Auth(self.context['request'].user)
        node = self.context['view'].get_node()

        visible = validated_data.get('bibliographic')
        permission = validated_data.get('permission')
        try:
            node.update_contributor(contributor, permission, visible, auth, save=True)
        except NodeStateError as e:
            raise exceptions.ValidationError(e)
        contributor.permission = osf_permissions.reduce_permissions(node.get_permissions(contributor))
        contributor.bibliographic = node.get_visible(contributor)
        contributor.node_id = node._id
        return contributor


<<<<<<< HEAD
=======
class NodeRegistrationSerializer(NodeSerializer):

    retracted = ser.BooleanField(source='is_retracted', read_only=True,
        help_text='Whether this registration has been retracted.')
    date_registered = ser.DateTimeField(source='registered_date', read_only=True, help_text='Date time of registration.')

    registered_by = JSONAPIHyperlinkedIdentityField(
        view_name='users:user-detail',
        lookup_field='registered_user_id',
        link_type='related',
        lookup_url_kwarg='user_id'
    )

    registered_from = JSONAPIHyperlinkedIdentityField(
        view_name='nodes:node-detail',
        lookup_field='registered_from_id',
        link_type='related',
        lookup_url_kwarg='node_id'
    )

    # TODO: Finish me

    # TODO: Override create?

    def update(self, *args, **kwargs):
        raise exceptions.ValidationError('Registrations cannot be modified.')


>>>>>>> 5c6805a8
class NodeLinksSerializer(JSONAPISerializer):

    id = IDField(source='_id', read_only=True)
    type = TypeField()
    target_node_id = ser.CharField(source='node._id', help_text='The ID of the node that this Node Link points to')

    # TODO: We don't show the title because the current user may not have access to this node. We may want to conditionally
    # include this field in the future.
    # title = ser.CharField(read_only=True, source='node.title', help_text='The title of the node that this Node Link '
    #                                                                      'points to')

    class Meta:
        type_ = 'node_links'

    links = LinksField({
        'html': 'get_absolute_url',
    })

    def get_absolute_url(self, obj):
        pointer_node = Node.load(obj.node._id)
        return pointer_node.absolute_url

    def create(self, validated_data):
        request = self.context['request']
        user = request.user
        auth = Auth(user)
        node = self.context['view'].get_node()
        pointer_node = Node.load(validated_data['node']['_id'])
        if not pointer_node:
            raise exceptions.NotFound('Node not found.')
        try:
            pointer = node.add_pointer(pointer_node, auth, save=True)
            return pointer
        except ValueError:
            raise exceptions.ValidationError('Node link to node {} already in list'.format(pointer_node._id))

    def update(self, instance, validated_data):
        pass


class NodeProviderSerializer(JSONAPISerializer):

    id = ser.SerializerMethodField(read_only=True)
    kind = ser.CharField(read_only=True)
    name = ser.CharField(read_only=True)
    path = ser.CharField(read_only=True)
    node = ser.CharField(source='node_id', read_only=True)
    provider = ser.CharField(read_only=True)
    files = NodeFileHyperLink(kind='folder', read_only=True, link_type='related', view_name='nodes:node-files', kwargs=('node_id', 'path', 'provider'))
    links = LinksField({
        'upload': WaterbutlerLink(),
        'new_folder': WaterbutlerLink(kind='folder')
    })

    class Meta:
        type_ = 'files'

    @staticmethod
    def get_id(obj):
        return '{}:{}'.format(obj.node._id, obj.provider)<|MERGE_RESOLUTION|>--- conflicted
+++ resolved
@@ -264,8 +264,6 @@
         return contributor
 
 
-<<<<<<< HEAD
-=======
 class NodeRegistrationSerializer(NodeSerializer):
 
     retracted = ser.BooleanField(source='is_retracted', read_only=True,
@@ -294,7 +292,6 @@
         raise exceptions.ValidationError('Registrations cannot be modified.')
 
 
->>>>>>> 5c6805a8
 class NodeLinksSerializer(JSONAPISerializer):
 
     id = IDField(source='_id', read_only=True)
