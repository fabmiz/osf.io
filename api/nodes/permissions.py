--- conflicted
+++ resolved
@@ -2,13 +2,9 @@
 from rest_framework import permissions
 from rest_framework import exceptions
 
-<<<<<<< HEAD
+from website.addons.base import AddonSettingsBase
 from website.models import Node, Pointer, User, Institution, DraftRegistration
 from website.project.metadata.utils import is_prereg_admin
-=======
-from website.addons.base import AddonSettingsBase
-from website.models import Node, Pointer, User, Institution
->>>>>>> ccaf65b0
 from website.util import permissions as osf_permissions
 
 from api.base.utils import get_user_auth
@@ -59,11 +55,7 @@
 class AdminOrPublic(permissions.BasePermission):
 
     def has_object_permission(self, request, view, obj):
-<<<<<<< HEAD
-        assert isinstance(obj, (Node, User, Institution, DraftRegistration)), 'obj must be a Node, User, Institution, or Draft Registration, got {}'.format(obj)
-=======
-        assert isinstance(obj, (Node, User, Institution, AddonSettingsBase)), 'obj must be a Node, User, Institution, or AddonSettings; got {}'.format(obj)
->>>>>>> ccaf65b0
+        assert isinstance(obj, (Node, User, Institution, AddonSettingsBase, DraftRegistration)), 'obj must be a Node, User, Institution, Draft Registration, or AddonSettings; got {}'.format(obj)
         auth = get_user_auth(request)
         node = Node.load(request.parser_context['kwargs'][view.node_lookup_url_kwarg])
         if request.method in permissions.SAFE_METHODS:
