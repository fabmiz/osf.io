--- conflicted
+++ resolved
@@ -6,12 +6,8 @@
 from api.base.filters import ListFilterMixin
 from api.base import utils
 
-<<<<<<< HEAD
 from osf.models import NodeRelation, AbstractNode, Preprint
-=======
-from osf.models import NodeRelation, AbstractNode
 from osf.utils.permissions import PERMISSIONS, READ, WRITE, ADMIN
->>>>>>> 6de37677
 
 
 class NodesFilterMixin(ListFilterMixin):
