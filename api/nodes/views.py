import requests

from modularodm import Q
from rest_framework import status
from rest_framework.response import Response
from rest_framework import generics, permissions as drf_permissions
from rest_framework_bulk.generics import ListBulkCreateUpdateDestroyAPIView, BulkDestroyAPIView
from rest_framework.exceptions import PermissionDenied, ValidationError, NotFound

from framework.auth.core import Auth
<<<<<<< HEAD
from website.models import Node, Pointer
from website.exceptions import NodeStateError
from api.users.serializers import ContributorSerializer
from api.base.filters import ODMFilterMixin, ListFilterMixin
from api.base.utils import get_object_or_error, waterbutler_url_for
from api.base.serializers import JSONAPIListSerializer
from .permissions import ContributorOrPublic, ReadOnlyIfRegistration, ContributorOrPublicForPointers
from .serializers import NodeSerializer, NodeLinksSerializer, NodeFilesSerializer, NodeBulkUpdateSerializer
=======
from framework.auth.oauth_scopes import CoreScopes

from api.base import permissions as base_permissions
from api.base.filters import ODMFilterMixin, ListFilterMixin
from api.base.utils import get_object_or_error
from api.files.serializers import FileSerializer
from api.users.views import UserMixin
from api.nodes.serializers import (
    NodeSerializer,
    NodeLinksSerializer,
    NodeProviderSerializer,
    NodeContributorsSerializer,
    NodeRegistrationSerializer,
    NodeContributorDetailSerializer,
)
from api.nodes.permissions import (
    AdminOrPublic,
    ContributorOrPublic,
    ReadOnlyIfRegistration,
    ContributorOrPublicForPointers,
    ContributorDetailPermissions
)

from website.exceptions import NodeStateError
from website.files.models import FileNode
from website.files.models import OsfStorageFileNode
from website.models import Node, Pointer
from website.util import waterbutler_api_url_for
>>>>>>> ca8b8c6d


class NodeMixin(object):
    """Mixin with convenience methods for retrieving the current node based on the
    current URL. By default, fetches the current node based on the node_id kwarg.
    """

    serializer_class = NodeSerializer
    node_lookup_url_kwarg = 'node_id'

    def get_node(self):
        node = get_object_or_error(
            Node,
            self.kwargs[self.node_lookup_url_kwarg],
            display_name='node'
        )
        # Nodes that are folders/collections are treated as a separate resource, so if the client
        # requests a collection through a node endpoint, we return a 404
        if node.is_folder:
            raise NotFound
        # May raise a permission denied
        self.check_object_permissions(self.request, node)
        return node


class NodeList(ListBulkCreateUpdateDestroyAPIView, ODMFilterMixin, BulkDestroyAPIView):
    """Projects and components.

    On the front end, nodes are considered 'projects' or 'components'. The difference between a project and a component
    is that a project is the top-level node, and components are children of the project. There is also a category field
    that includes the option of project. The categorization essentially determines which icon is displayed by the
    Node in the front-end UI and helps with search organization. Top-level Nodes may have a category other than
    project, and children nodes may have a category of project.

    By default, a GET will return a list of public nodes, sorted by date_modified. You can filter Nodes by their title,
    description, and public fields.
    """
    permission_classes = (
        drf_permissions.IsAuthenticatedOrReadOnly,
        base_permissions.TokenHasScope,
    )
<<<<<<< HEAD
=======

    required_read_scopes = [CoreScopes.NODE_BASE_READ]
    required_write_scopes = [CoreScopes.NODE_BASE_WRITE]

    serializer_class = NodeSerializer

>>>>>>> ca8b8c6d
    ordering = ('-date_modified', )  # default ordering

    # overrides ODMFilterMixin
    def get_default_odm_query(self):
        base_query = (
            Q('is_deleted', 'ne', True) &
            Q('is_folder', 'ne', True)
        )
        user = self.request.user
        permission_query = Q('is_public', 'eq', True)
        if not user.is_anonymous():
            permission_query = (Q('is_public', 'eq', True) | Q('contributors', 'icontains', user._id))

        query = base_query & permission_query
        return query

    # overrides ListBulkCreateUpdateDestroyAPIView
    def get_queryset(self):
        query = self.get_query_from_request()
        return Node.find(query)

    # overrides ListBulkCreateUpdateDestroyAPIView
    def get_serializer(self, *args, **kwargs):
        if "data" in kwargs:
            data = kwargs["data"]

            if isinstance(data, list):
                kwargs.update({'many': True})

        return super(NodeList, self).get_serializer(*args, **kwargs)

    # overrides ListBulkCreateUpdateDestroyAPIView
    def get_serializer_class(self):
        serializer_class = NodeSerializer
        if self.request.method == 'PUT' or self.request.method == 'PATCH' or self.request.method == 'DELETE':
            serializer_class = NodeBulkUpdateSerializer
        return serializer_class

    serializer_class = NodeSerializer

    # overrides ListBulkCreateUpdateDestroyView
    def create(self, request, *args, **kwargs):
        response = ListBulkCreateUpdateDestroyAPIView.create(self, request, *args, **kwargs)
        if 'data' in response.data:
            return response
        return Response({'data': response.data}, status=status.HTTP_201_CREATED)

    # overrides ListBulkCreateUpdateDestroyAPIView
    def perform_create(self, serializer):
        """Create a node.

        :param serializer:
        """
        # On creation, make sure that current user is the creator
        user = self.request.user
        serializer.save(creator=user)

    # overrides ListBulkCreateUpdateDestroyAPIView
    def bulk_update(self, request, *args, **kwargs):
        response = ListBulkCreateUpdateDestroyAPIView.bulk_update(self, request, *args, **kwargs)
        return Response({'data': response.data}, status=status.HTTP_200_OK)

    def bulk_destroy(self, request, *args, **kwargs):
        user = self.request.user
        node_list = []
        for item in request.data:
            node = get_object_or_error(Node, item[u'id'], display_name='node')
            node_list.append(node)
            if not node.can_edit(Auth(user)):
                raise PermissionDenied()
        if not node_list:
            raise NotFound()

        num_items = len(node_list)
        bulk_limit = JSONAPIListSerializer.DEFAULT_BULK_LIMIT

        if num_items > bulk_limit:
            raise ValidationError(
                detail={'non_field_errors': ['Bulk operation limit is {}, got {}.'.format(bulk_limit, num_items)]}
            )

        self.perform_bulk_destroy(node_list)

        return Response(status=status.HTTP_204_NO_CONTENT)

    def perform_destroy(self, instance):
        user = self.request.user
        auth = Auth(user)
        try:
            instance.remove_node(auth=auth)
        except NodeStateError as err:
            raise ValidationError(err.message)
        instance.save()


class NodeDetail(generics.RetrieveUpdateDestroyAPIView, NodeMixin):
    """Projects and component details.

    On the front end, nodes are considered 'projects' or 'components'. The difference between a project and a component
    is that a project is the top-level node, and components are children of the project. There is also a category field
    that includes the option of project. The categorization essentially determines which icon is displayed by the
    Node in the front-end UI and helps with search organization. Top-level Nodes may have a category other than
    project, and children nodes may have a category of project.
    """
    permission_classes = (
        drf_permissions.IsAuthenticatedOrReadOnly,
        ContributorOrPublic,
        ReadOnlyIfRegistration,
        base_permissions.TokenHasScope,
    )

    required_read_scopes = [CoreScopes.NODE_BASE_READ]
    required_write_scopes = [CoreScopes.NODE_BASE_WRITE]

    serializer_class = NodeSerializer

    # overrides RetrieveUpdateDestroyAPIView
    def get_object(self):
        return self.get_node()

    # overrides RetrieveUpdateDestroyAPIView
    def get_serializer_context(self):
        # Serializer needs the request in order to make an update to privacy
        # TODO: The method it overrides already returns request (plus more stuff). Why does this method exist?
        return {'request': self.request}

    # overrides RetrieveUpdateDestroyAPIView
    def perform_destroy(self, instance):
        user = self.request.user
        auth = Auth(user)
        node = self.get_object()
        try:
            node.remove_node(auth=auth)
        except NodeStateError as err:
            raise ValidationError(err.message)
        node.save()


class NodeContributorsList(generics.ListCreateAPIView, ListFilterMixin, NodeMixin):
    """Contributors (users) for a node.

    Contributors are users who can make changes to the node or, in the case of private nodes,
    have read access to the node. Contributors are divided between 'bibliographic' and 'non-bibliographic'
    contributors. From a permissions standpoint, both are the same, but bibliographic contributors
    are included in citations, while non-bibliographic contributors are not included in citations.
    """
    permission_classes = (
        AdminOrPublic,
        drf_permissions.IsAuthenticatedOrReadOnly,
        ReadOnlyIfRegistration,
        base_permissions.TokenHasScope,
    )

    required_read_scopes = [CoreScopes.NODE_CONTRIBUTORS_READ]
    required_write_scopes = [CoreScopes.NODE_CONTRIBUTORS_WRITE]

    serializer_class = NodeContributorsSerializer

    def get_default_queryset(self):
        node = self.get_node()
        visible_contributors = node.visible_contributor_ids
        contributors = []
        for contributor in node.contributors:
            contributor.bibliographic = contributor._id in visible_contributors
            contributor.permission = node.get_permissions(contributor)[-1]
            contributor.node_id = node._id
            contributors.append(contributor)
        return contributors

    # overrides ListAPIView
    def get_queryset(self):
        return self.get_queryset_from_request()


class NodeContributorDetail(generics.RetrieveUpdateDestroyAPIView, NodeMixin, UserMixin):
    """Detail of a contributor for a node.

    View, remove from, and change bibliographic and permissions for a given contributor on a given node.
    """
    permission_classes = (
        ContributorDetailPermissions,
        drf_permissions.IsAuthenticatedOrReadOnly,
        ReadOnlyIfRegistration,
        base_permissions.TokenHasScope,
    )

    required_read_scopes = [CoreScopes.NODE_CONTRIBUTORS_READ]
    required_write_scopes = [CoreScopes.NODE_CONTRIBUTORS_WRITE]

    serializer_class = NodeContributorDetailSerializer

    # overrides RetrieveAPIView
    def get_object(self):
        node = self.get_node()
        user = self.get_user()
        # May raise a permission denied
        self.check_object_permissions(self.request, user)
        if user not in node.contributors:
            raise NotFound('{} cannot be found in the list of contributors.'.format(user))
        user.permission = node.get_permissions(user)[-1]
        user.bibliographic = node.get_visible(user)
        user.node_id = node._id
        return user

    # overrides DestroyAPIView
    def perform_destroy(self, instance):
        node = self.get_node()
        current_user = self.request.user
        auth = Auth(current_user)
        if len(node.visible_contributors) == 1 and node.get_visible(instance):
            raise ValidationError("Must have at least one visible contributor")
        removed = node.remove_contributor(instance, auth)
        if not removed:
            raise ValidationError("Must have at least one registered admin contributor")

# TODO: Support creating registrations
class NodeRegistrationsList(generics.ListAPIView, NodeMixin):
    """Registrations of the current node.

    Registrations are read-only snapshots of a project. This view lists all of the existing registrations
    created for the current node.
     """
    permission_classes = (
        ContributorOrPublic,
        drf_permissions.IsAuthenticatedOrReadOnly,
        base_permissions.TokenHasScope,
    )

    required_read_scopes = [CoreScopes.NODE_REGISTRATIONS_READ]
    required_write_scopes = [CoreScopes.NODE_REGISTRATIONS_WRITE]

    serializer_class = NodeRegistrationSerializer

    # overrides ListAPIView
    # TODO: Filter out retractions by default
    def get_queryset(self):
        nodes = self.get_node().node__registrations
        user = self.request.user
        if user.is_anonymous():
            auth = Auth(None)
        else:
            auth = Auth(user)
        registrations = [node for node in nodes if node.can_view(auth)]
        return registrations


class NodeChildrenList(generics.ListCreateAPIView, NodeMixin, ODMFilterMixin):
    """Children of the current node.

    This will get the next level of child nodes for the selected node if the current user has read access for those
    nodes. Currently, if there is a discrepancy between the children count and the number of children returned, it
    probably indicates private nodes that aren't being returned. That discrepancy should disappear before everything
    is finalized.
    """
    permission_classes = (
        ContributorOrPublic,
        drf_permissions.IsAuthenticatedOrReadOnly,
        ReadOnlyIfRegistration,
        base_permissions.TokenHasScope,
    )

    required_read_scopes = [CoreScopes.NODE_CHILDREN_READ]
    required_write_scopes = [CoreScopes.NODE_CHILDREN_WRITE]

    serializer_class = NodeSerializer

    # overrides ODMFilterMixin
    def get_default_odm_query(self):
        return (
            Q('is_deleted', 'ne', True) &
            Q('is_folder', 'ne', True)
        )

    # overrides ListAPIView
    def get_queryset(self):
        node = self.get_node()
        req_query = self.get_query_from_request()

        query = (
            Q('_id', 'in', [e._id for e in node.nodes if e.primary]) &
            req_query
        )
        nodes = Node.find(query)
        user = self.request.user
        if user.is_anonymous():
            auth = Auth(None)
        else:
            auth = Auth(user)
        children = [each for each in nodes if each.can_view(auth)]
        return children

    # overrides ListCreateAPIView
    def perform_create(self, serializer):
        user = self.request.user
        serializer.save(creator=user, parent=self.get_node())


# TODO: Make NodeLinks filterable. They currently aren't filterable because we have can't
# currently query on a Pointer's node's attributes.
# e.g. Pointer.find(Q('node.title', 'eq', ...)) doesn't work
class NodeLinksList(generics.ListCreateAPIView, NodeMixin):
    """Node Links to other nodes.

    Node Links act as pointers to other nodes. Unlike Forks, they are not copies of nodes;
    Node Links are a direct reference to the node that they point to.
    """
    permission_classes = (
        drf_permissions.IsAuthenticatedOrReadOnly,
        ContributorOrPublic,
        ReadOnlyIfRegistration,
        base_permissions.TokenHasScope,
    )

    required_read_scopes = [CoreScopes.NODE_LINKS_READ]
    required_write_scopes = [CoreScopes.NODE_LINKS_WRITE]

    serializer_class = NodeLinksSerializer

    def get_queryset(self):
        return [
            pointer for pointer in
            self.get_node().nodes_pointer
            if not pointer.node.is_deleted
        ]


class NodeLinksDetail(generics.RetrieveDestroyAPIView, NodeMixin):
    """Node Link details.

    Node Links act as pointers to other nodes. Unlike Forks, they are not copies of nodes;
    Node Links are a direct reference to the node that they point to.
    """
    permission_classes = (
        ContributorOrPublicForPointers,
        drf_permissions.IsAuthenticatedOrReadOnly,
        base_permissions.TokenHasScope,
    )

    required_read_scopes = [CoreScopes.NODE_LINKS_READ]
    required_write_scopes = [CoreScopes.NODE_LINKS_WRITE]

    serializer_class = NodeLinksSerializer

    # overrides RetrieveAPIView
    def get_object(self):
        node_link_lookup_url_kwarg = 'node_link_id'
        node_link = get_object_or_error(
            Pointer,
            self.kwargs[node_link_lookup_url_kwarg],
            'node link'
        )
        # May raise a permission denied
        self.check_object_permissions(self.request, node_link)
        return node_link

    # overrides DestroyAPIView
    def perform_destroy(self, instance):
        user = self.request.user
        auth = Auth(user)
        node = self.get_node()
        pointer = self.get_object()
        try:
            node.rm_pointer(pointer, auth=auth)
        except ValueError as err:  # pointer doesn't belong to node
            raise ValidationError(err.message)
        node.save()


class NodeFilesList(generics.ListAPIView, NodeMixin):
    """Files attached to a node.

    This gives a list of all of the files that are on your project. Because this works with external services, some
    ours and some not, there is some extra data that you need for how to interact with those services.

    At the top level file list of your project you have a list of providers that are connected to this project. If you
    want to add more, you will need to do that in the Open Science Framework front end for now. For everything in the
    data.links dictionary, you'll have two types of fields: `self` and `related`. These are the same as everywhere else:
    self links are what you use to manipulate the object itself with GET, POST, DELETE, and PUT requests, while
    related links give you further data about that resource.

    So if you GET a self link for a file, it will return the file itself for downloading. If you GET a related link for
    a file, you'll get the metadata about the file. GETting a related link for a folder will get you the listing of
    what's in that folder. GETting a folder's self link won't work, because there's nothing to get.

    Which brings us to the other useful thing about the links here: there's a field called `self-methods`. This field
    will tell you what the valid methods are for the self links given the kind of thing they are (file vs folder) and
    given your permissions on the object.

    NOTE: Most of the API will be stable as far as how the links work because the things they are accessing are fairly
    stable and predictable, so if you felt the need, you could construct them in the normal REST way and they should
    be fine.
    The 'self' links from the NodeFilesList may have to change from time to time, so you are highly encouraged to use
    the links as we provide them before you use them, and not to reverse engineer the structure of the links as they
    are at any given time.
    """
    permission_classes = (
        drf_permissions.IsAuthenticatedOrReadOnly,
        ContributorOrPublic,
        ReadOnlyIfRegistration,
        base_permissions.TokenHasScope,
    )

    required_read_scopes = [CoreScopes.NODE_FILE_READ]
    required_write_scopes = [CoreScopes.NODE_FILE_WRITE]

    serializer_class = FileSerializer

    def get_file_item(self, item):
        file_node = FileNode.resolve_class(
            item['provider'],
            FileNode.FOLDER if item['kind'] == 'folder'
            else FileNode.FILE
        ).get_or_create(self.get_node(), item['path'])

        file_node.update(None, item, user=self.request.user)

        return file_node

    def get_queryset(self):
        # Don't bother going to waterbutler for osfstorage
        if self.kwargs['provider'] == 'osfstorage':
            self.check_object_permissions(self.request, self.get_node())
            # Kinda like /me for a user
            # The one odd case where path is not really path
            if self.kwargs['path'] == '/':
                return list(self.get_node().get_addon('osfstorage').get_root().children)

            fobj = OsfStorageFileNode.find_one(
                Q('node', 'eq', self.get_node()._id) &
                Q('path', 'eq', self.kwargs['path'])
            )

            if fobj.is_file:
                return [fobj]

            return list(fobj.children)

        url = waterbutler_api_url_for(
            self.get_node()._id,
            self.kwargs['provider'],
            self.kwargs['path'],
            meta=True
        )

        waterbutler_request = requests.get(
            url,
            cookies=self.request.COOKIES,
            headers={'Authorization': self.request.META.get('HTTP_AUTHORIZATION')},
        )
        if waterbutler_request.status_code == 401:
            raise PermissionDenied
        try:
            files_list = waterbutler_request.json()['data']
        except KeyError:
            raise ValidationError(detail='detail: Could not retrieve files information.')

        if isinstance(files_list, dict):
            files_list = [files_list]

        return [self.get_file_item(file) for file in files_list]


class NodeProvider(object):

    def __init__(self, provider, node):
        self.path = '/'
        self.node = node
        self.kind = 'folder'
        self.name = provider
        self.provider = provider
        self.node_id = node._id
        self.pk = node._id


class NodeProvidersList(generics.ListAPIView, NodeMixin):
    permission_classes = (
        drf_permissions.IsAuthenticatedOrReadOnly,
        ContributorOrPublic,
        base_permissions.TokenHasScope,
    )

    required_read_scopes = [CoreScopes.NODE_FILE_READ]
    required_write_scopes = [CoreScopes.NODE_FILE_WRITE]

    serializer_class = NodeProviderSerializer

    def get_provider_item(self, provider):
        return NodeProvider(provider, self.get_node())

    def get_queryset(self):
        return [
            self.get_provider_item(addon.config.short_name)
            for addon
            in self.get_node().get_addons()
            if addon.config.has_hgrid_files
            and addon.complete
        ]<|MERGE_RESOLUTION|>--- conflicted
+++ resolved
@@ -8,22 +8,13 @@
 from rest_framework.exceptions import PermissionDenied, ValidationError, NotFound
 
 from framework.auth.core import Auth
-<<<<<<< HEAD
-from website.models import Node, Pointer
-from website.exceptions import NodeStateError
-from api.users.serializers import ContributorSerializer
-from api.base.filters import ODMFilterMixin, ListFilterMixin
-from api.base.utils import get_object_or_error, waterbutler_url_for
-from api.base.serializers import JSONAPIListSerializer
-from .permissions import ContributorOrPublic, ReadOnlyIfRegistration, ContributorOrPublicForPointers
-from .serializers import NodeSerializer, NodeLinksSerializer, NodeFilesSerializer, NodeBulkUpdateSerializer
-=======
 from framework.auth.oauth_scopes import CoreScopes
 
 from api.base import permissions as base_permissions
 from api.base.filters import ODMFilterMixin, ListFilterMixin
 from api.base.utils import get_object_or_error
 from api.files.serializers import FileSerializer
+from api.base.serializers import JSONAPIListSerializer
 from api.users.views import UserMixin
 from api.nodes.serializers import (
     NodeSerializer,
@@ -32,6 +23,7 @@
     NodeContributorsSerializer,
     NodeRegistrationSerializer,
     NodeContributorDetailSerializer,
+    NodeBulkUpdateSerializer
 )
 from api.nodes.permissions import (
     AdminOrPublic,
@@ -46,7 +38,6 @@
 from website.files.models import OsfStorageFileNode
 from website.models import Node, Pointer
 from website.util import waterbutler_api_url_for
->>>>>>> ca8b8c6d
 
 
 class NodeMixin(object):
@@ -88,15 +79,12 @@
         drf_permissions.IsAuthenticatedOrReadOnly,
         base_permissions.TokenHasScope,
     )
-<<<<<<< HEAD
-=======
 
     required_read_scopes = [CoreScopes.NODE_BASE_READ]
     required_write_scopes = [CoreScopes.NODE_BASE_WRITE]
 
     serializer_class = NodeSerializer
 
->>>>>>> ca8b8c6d
     ordering = ('-date_modified', )  # default ordering
 
     # overrides ODMFilterMixin
