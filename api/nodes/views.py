import re
import waffle

from django.apps import apps
from django.db.models import Q, OuterRef, Exists
from django.utils import timezone
from rest_framework import generics, permissions as drf_permissions
from rest_framework.exceptions import PermissionDenied, ValidationError, NotFound, MethodNotAllowed, NotAuthenticated
from rest_framework.response import Response
from rest_framework.status import HTTP_204_NO_CONTENT

from addons.osfstorage.models import OsfStorageFolder
from api.addons.serializers import NodeAddonFolderSerializer
from api.addons.views import AddonSettingsMixin
from api.base import generic_bulk_views as bulk_views
from api.base import permissions as base_permissions
from api.base.exceptions import (
    InvalidModelValueError,
    JSONAPIException,
    Gone,
    InvalidFilterOperator,
    InvalidFilterValue,
    RelationshipPostMakesNoChanges,
    EndpointNotImplementedError,
)
from api.base.filters import ListFilterMixin, PreprintFilterMixin
from api.base.pagination import CommentPagination, NodeContributorPagination, MaxSizePagination
from api.base.parsers import (
    JSONAPIRelationshipParser,
    JSONAPIRelationshipParserForRegularJSON,
    JSONAPIMultipleRelationshipsParser,
    JSONAPIMultipleRelationshipsParserForRegularJSON,
)
from api.base.settings import ADDONS_OAUTH, API_BASE
from api.base.throttling import (
    UserRateThrottle,
    NonCookieAuthThrottle,
    AddContributorThrottle,
)
from api.base.utils import default_node_list_queryset, default_node_list_permission_queryset
from api.base.utils import get_object_or_error, is_bulk_request, get_user_auth, is_truthy
from api.base.views import JSONAPIBaseView
from api.base.views import (
    BaseContributorDetail,
    BaseContributorList,
    BaseLinkedList,
    BaseNodeLinksDetail,
    BaseNodeLinksList,
    LinkedNodesRelationship,
    LinkedRegistrationsRelationship,
    WaterButlerMixin
)
from api.caching.tasks import ban_url
from api.citations.utils import render_citation
from api.comments.permissions import CanCommentOrPublic
from api.comments.serializers import (CommentCreateSerializer,
                                      NodeCommentSerializer)
from api.files.serializers import FileSerializer, OsfStorageFileSerializer
from api.identifiers.serializers import NodeIdentifierSerializer
from api.identifiers.views import IdentifierList
from api.institutions.serializers import InstitutionSerializer
from api.logs.serializers import NodeLogSerializer
from api.nodes.filters import NodesFilterMixin
from api.nodes.permissions import (
    IsAdmin,
    IsPublic,
    AdminOrPublic,
    ContributorOrPublic,
    RegistrationAndPermissionCheckForPointers,
    ContributorDetailPermissions,
    ReadOnlyIfRegistration,
    IsAdminOrReviewer,
    WriteOrPublicForRelationshipInstitutions,
    ExcludeWithdrawals,
    NodeLinksShowIfVersion,
)
from api.nodes.serializers import (
    NodeSerializer,
    ForwardNodeAddonSettingsSerializer,
    NodeAddonSettingsSerializer,
    NodeLinksSerializer,
    NodeForksSerializer,
    NodeDetailSerializer,
    NodeProviderSerializer,
    DraftRegistrationSerializer,
    DraftRegistrationDetailSerializer,
    NodeContributorsSerializer,
    NodeContributorDetailSerializer,
    NodeInstitutionsRelationshipSerializer,
    NodeContributorsCreateSerializer,
    NodeViewOnlyLinkSerializer,
    NodeViewOnlyLinkUpdateSerializer,
    NodeCitationSerializer,
    NodeCitationStyleSerializer
)
from api.preprints.serializers import PreprintSerializer
from api.registrations.serializers import RegistrationSerializer
from api.users.views import UserMixin
from api.wikis.serializers import NodeWikiSerializer
from framework.auth.oauth_scopes import CoreScopes
from framework.postcommit_tasks.handlers import enqueue_postcommit_task
from osf.models import AbstractNode
from osf.models import (Node, PrivateLink, Institution, Comment, DraftRegistration,)
from osf.models import OSFUser
from osf.models import NodeRelation, Guid
from osf.models import BaseFileNode
from osf.models.files import File, Folder
from addons.wiki.models import NodeWikiPage
from website import mails
from website.exceptions import NodeStateError
from website.util.permissions import ADMIN, PERMISSIONS


class NodeMixin(object):
    """Mixin with convenience methods for retrieving the current node based on the
    current URL. By default, fetches the current node based on the node_id kwarg.
    """

    serializer_class = NodeSerializer
    node_lookup_url_kwarg = 'node_id'

    def get_node(self, check_object_permissions=True):
        node = None

        if self.kwargs.get('is_embedded') is True:
            # If this is an embedded request, the node might be cached somewhere
            node = self.request.parents[Node].get(self.kwargs[self.node_lookup_url_kwarg])

        if node is None:
            node = get_object_or_error(
                Node,
                self.kwargs[self.node_lookup_url_kwarg],
                self.request,
                display_name='node'
            )

        # Nodes that are folders/collections are treated as a separate resource, so if the client
        # requests a collection through a node endpoint, we return a 404
        if node.is_collection or node.is_registration:
            raise NotFound
        # May raise a permission denied
        if check_object_permissions:
            self.check_object_permissions(self.request, node)
        return node


class DraftMixin(object):

    serializer_class = DraftRegistrationSerializer

    def get_draft(self, draft_id=None):
        node_id = self.kwargs['node_id']
        if draft_id is None:
            draft_id = self.kwargs['draft_id']
        draft = get_object_or_error(DraftRegistration, draft_id, self.request)

        if not draft.branched_from._id == node_id:
            raise ValidationError('This draft registration is not created from the given node.')

        if self.request.method not in drf_permissions.SAFE_METHODS:
            registered_and_deleted = draft.registered_node and draft.registered_node.is_deleted

            if draft.registered_node and not draft.registered_node.is_deleted:
                raise PermissionDenied('This draft has already been registered and cannot be modified.')

            if draft.is_pending_review:
                raise PermissionDenied('This draft is pending review and cannot be modified.')

            if draft.requires_approval and draft.is_approved and (not registered_and_deleted):
                raise PermissionDenied('This draft has already been approved and cannot be modified.')

        self.check_object_permissions(self.request, draft.branched_from)
        return draft


class NodeList(JSONAPIBaseView, bulk_views.BulkUpdateJSONAPIView, bulk_views.BulkDestroyJSONAPIView, bulk_views.ListBulkCreateJSONAPIView, NodesFilterMixin, WaterButlerMixin):
    """Nodes that represent projects and components. *Writeable*.

    Paginated list of nodes ordered by their `modified`.  Each resource contains the full representation of the
    node, meaning additional requests to an individual node's detail view are not necessary.  Registrations and withdrawn
    registrations cannot be accessed through this endpoint (see registration endpoints instead).

    <!--- Copied Spiel from NodeDetail -->

    On the front end, nodes are considered 'projects' or 'components'. The difference between a project and a component
    is that a project is the top-level node, and components are children of the project. There is also a [category
    field](/v2/#osf-node-categories) that includes 'project' as an option. The categorization essentially determines
    which icon is displayed by the node in the front-end UI and helps with search organization. Top-level nodes may have
    a category other than project, and children nodes may have a category of project.

    ##Node Attributes

    <!--- Copied Attributes from NodeDetail -->

    OSF Node entities have the "nodes" `type`.

        name                            type               description
        =================================================================================
        title                           string             title of project or component
        description                     string             description of the node
        category                        string             node category, must be one of the allowed values
        date_created                    iso8601 timestamp  timestamp that the node was created
        date_modified                   iso8601 timestamp  timestamp when the node was last updated
        tags                            array of strings   list of tags that describe the node
        current_user_can_comment        boolean            Whether the current user is allowed to post comments
        current_user_permissions        array of strings   list of strings representing the permissions for the current user on this node
        registration                    boolean            is this a registration? (always false - may be deprecated in future versions)
        fork                            boolean            is this node a fork of another node?
        public                          boolean            has this node been made publicly-visible?
        preprint                        boolean            is this a preprint?
        collection                      boolean            is this a collection? (always false - may be deprecated in future versions)
        node_license                    object             details of the license applied to the node
            year                        string             date range of the license
            copyright_holders           array of strings   holders of the applied license

    ##Links

    See the [JSON-API spec regarding pagination](http://jsonapi.org/format/1.0/#fetching-pagination).

    ##Actions

    ###Creating New Nodes

        Method:        POST
        URL:           /links/self
        Query Params:  <none>
        Body (JSON):   {
                         "data": {
                           "type": "nodes", # required
                           "attributes": {
                             "title":         {title},          # required
                             "category":      {category},       # required
                             "description":   {description},    # optional
                             "tags":          [{tag1}, {tag2}], # optional
                             "public":        true|false        # optional
                             "template_from": {node_id}         # optional
                           }
                         }
                       }
        Success:       201 CREATED + node representation

    New nodes are created by issuing a POST request to this endpoint.  The `title` and `category` fields are
    mandatory. `category` must be one of the [permitted node categories](/v2/#osf-node-categories).  `public` defaults
    to false.  All other fields not listed above will be ignored.  If the node creation is successful the API will
    return a 201 response with the representation of the new node in the body.  For the new node's canonical URL, see
    the `/links/self` field of the response.

    ##Query Params

    + `page=<Int>` -- page number of results to view, default 1

    + `filter[<fieldname>]=<Str>` -- fields and values to filter the search results on.

    + `view_only=<Str>` -- Allow users with limited access keys to access this node. Note that some keys are anonymous,
    so using the view_only key will cause user-related information to no longer serialize. This includes blank ids for
    users and contributors and missing serializer fields and relationships.

    Nodes may be filtered by their `id`, `title`, `category`, `description`, `public`, `tags`, `date_created`, `date_modified`,
    `root`, `parent`, 'preprint', and `contributors`.  Most are string fields and will be filtered using simple substring matching.  `public`
    and `preprint` are boolean values, and can be filtered using truthy values, such as `true`, `false`, `0`, or `1`.  Note that quoting `true`
    or `false` in the query will cause the match to fail regardless.  `tags` is an array of simple strings.

    #This Request/Response

    """
    permission_classes = (
        drf_permissions.IsAuthenticatedOrReadOnly,
        base_permissions.TokenHasScope,
    )

    required_read_scopes = [CoreScopes.NODE_BASE_READ]
    required_write_scopes = [CoreScopes.NODE_BASE_WRITE]
    model_class = apps.get_model('osf.AbstractNode')

    serializer_class = NodeSerializer
    view_category = 'nodes'
    view_name = 'node-list'

    ordering = ('-modified', )  # default ordering

    # overrides NodesFilterMixin
    def get_default_queryset(self):
<<<<<<< HEAD
        # this is an example of using a flag inside an API view to enable/disable
        if waffle.flag_is_active(self.request, 'api_flag_on_user_id'):
            user = self.request.user
            return default_node_list_queryset() & default_node_permission_queryset(user)
        else:
            raise NotFound('Endpoint is disabled.')
=======
        return default_node_list_permission_queryset(user=self.request.user, model_cls=Node)
>>>>>>> 8ff61fc8

    # overrides ListBulkCreateJSONAPIView, BulkUpdateJSONAPIView
    def get_queryset(self):
        # For bulk requests, queryset is formed from request body.
        if is_bulk_request(self.request):
            auth = get_user_auth(self.request)
            nodes = Node.objects.filter(guids___id__in=[node['id'] for node in self.request.data])

            # If skip_uneditable=True in query_params, skip nodes for which the user
            # does not have EDIT permissions.
            if is_truthy(self.request.query_params.get('skip_uneditable', False)):
                has_permission = nodes.filter(contributor__user_id=auth.user.id, contributor__write=True).values_list('guids___id', flat=True)
                return Node.objects.filter(guids___id__in=has_permission)

            for node in nodes:
                if not node.can_edit(auth):
                    raise PermissionDenied
            return nodes
        else:
            return self.get_queryset_from_request()

    # overrides ListBulkCreateJSONAPIView, BulkUpdateJSONAPIView, BulkDestroyJSONAPIView
    def get_serializer_class(self):
        """
        Use NodeDetailSerializer which requires 'id'
        """
        if self.request.method in ('PUT', 'PATCH', 'DELETE'):
            return NodeDetailSerializer
        else:
            return NodeSerializer

    # overrides ListBulkCreateJSONAPIView
    def perform_create(self, serializer):
        """Create a node.

        :param serializer:
        """
        # On creation, make sure that current user is the creator
        user = self.request.user
        serializer.save(creator=user)

    # overrides BulkDestroyJSONAPIView
    def allow_bulk_destroy_resources(self, user, resource_list):
        """User must have admin permissions to delete nodes."""
        if is_truthy(self.request.query_params.get('skip_uneditable', False)):
            return any([node.has_permission(user, ADMIN) for node in resource_list])
        return all([node.has_permission(user, ADMIN) for node in resource_list])

    def bulk_destroy_skip_uneditable(self, resource_object_list, user, object_type):
        """
        If skip_uneditable=True in query_params, skip the resources for which the user does not have
        admin permissions and delete the remaining resources
        """
        allowed = []
        skipped = []

        if not is_truthy(self.request.query_params.get('skip_uneditable', False)):
            return None

        for resource in resource_object_list:
            if resource.has_permission(user, ADMIN):
                allowed.append(resource)
            else:
                skipped.append({'id': resource._id, 'type': object_type})

        return {'skipped': skipped, 'allowed': allowed}

    # Overrides BulkDestroyJSONAPIView
    def perform_destroy(self, instance):
        auth = get_user_auth(self.request)
        try:
            instance.remove_node(auth=auth)
        except NodeStateError as err:
            raise ValidationError(err.message)
        instance.save()


class NodeDetail(JSONAPIBaseView, generics.RetrieveUpdateDestroyAPIView, NodeMixin, WaterButlerMixin):
    """Details about a given node (project or component). *Writeable*.

    A registration or withdrawn registration cannot be accessed through this endpoint. See Registration Detail endpoint.

    On the front end, nodes are considered 'projects' or 'components'. The difference between a project and a component
    is that a project is the top-level node, and components are children of the project. There is also a [category
    field](/v2/#osf-node-categories) that includes 'project' as an option. The categorization essentially determines
    which icon is displayed by the node in the front-end UI and helps with search organization. Top-level nodes may have
    a category other than project, and children nodes may have a category of project.

    ###Permissions

    Nodes that are made public will give read-only access to everyone. Private nodes require explicit read
    permission. Write and admin access are the same for public and private nodes. Administrators on a parent node have
    implicit read permissions for all child nodes.

    ##Attributes

    OSF Node entities have the "nodes" `type`.

        name                            type                description
        =================================================================================
        title                           string              title of project or component
        description                     string              description of the node
        category                        string              node category, must be one of the allowed values
        date_created                    iso8601 timestamp   timestamp that the node was created
        date_modified                   iso8601 timestamp   timestamp when the node was last updated
        tags                            array of strings    list of tags that describe the node
        current_user_can_comment        boolean            Whether the current user is allowed to post comments
        current_user_permissions        array of strings    list of strings representing the permissions for the current user on this node
        registration                    boolean             is this a registration? (always false - may be deprecated in future versions)
        fork                            boolean             is this node a fork of another node?
        public                          boolean             has this node been made publicly-visible?
        collection                      boolean             is this a collection? (always false - may be deprecated in future versions)
        node_license                    object             details of the license applied to the node
        year                            string             date range of the license
        copyright_holders               array of strings   holders of the applied license

    ##Relationships

    ###Children

    List of nodes that are children of this node.  New child nodes may be added through this endpoint.

    ###Comments

    List of comments on this node.  New comments can be left on the node through this endpoint.

    ###Contributors

    List of users who are contributors to this node. Contributors may have "read", "write", or "admin" permissions.
    A node must always have at least one "admin" contributor.  Contributors may be added via this endpoint.

    ###Draft Registrations

    List of draft registrations of the current node.

    ###Files

    List of top-level folders (actually cloud-storage providers) associated with this node. This is the starting point
    for accessing the actual files stored within this node.

    ###Forked From

    If this node was forked from another node, the canonical endpoint of the node that was forked from will be
    available in the `/forked_from/links/related/href` key.  Otherwise, it will be null.

    ###Logs

    List of read-only log actions pertaining to the node.

    ###Node Links

    List of links (pointers) to other nodes on the OSF.  Node links can be added through this endpoint.

    ###Parent

    If this node is a child node of another node, the parent's canonical endpoint will be available in the
    `/parent/links/related/href` key.  Otherwise, it will be null.

    ###Registrations

    List of registrations of the current node.

    ###Root

    Returns the top-level node associated with the current node.  If the current node is the top-level node, the root is
    the current node.

    ### Linked Nodes

    List of nodes linked to the current node.

    ### Linked Registrations

    List of registrations linked to the current node.

    ##Links

        self:  the canonical api endpoint of this node
        html:  this node's page on the OSF website

    ##Actions

    ###Update

        Method:        PUT / PATCH
        URL:           /links/self
        Query Params:  <none>
        Body (JSON):   {
                         "data": {
                           "type": "nodes",   # required
                           "id":   {node_id}, # required
                           "attributes": {
                             "title":       {title},          # mandatory
                             "category":    {category},       # mandatory
                             "description": {description},    # optional
                             "tags":        [{tag1}, {tag2}], # optional
                             "public":      true|false        # optional
                           }
                         }
                       }
        Success:       200 OK + node representation

    To update a node, issue either a PUT or a PATCH request against the `/links/self` URL.  The `title` and `category`
    fields are mandatory if you PUT and optional if you PATCH.  The `tags` parameter must be an array of strings.
    Non-string values will be accepted and stringified, but we make no promises about the stringification output.  So
    don't do that.

    ###Delete

        Method:   DELETE
        URL:      /links/self
        Params:   <none>
        Success:  204 No Content

    To delete a node, issue a DELETE request against `/links/self`.  A successful delete will return a 204 No Content
    response. Attempting to delete a node you do not own will result in a 403 Forbidden.

    ##Query Params

    + `view_only=<Str>` -- Allow users with limited access keys to access this node. Note that some keys are anonymous, so using the view_only key will cause user-related information to no longer serialize. This includes blank ids for users and contributors and missing serializer fields and relationships.

    #This Request/Response

    """
    permission_classes = (
        drf_permissions.IsAuthenticatedOrReadOnly,
        ContributorOrPublic,
        ReadOnlyIfRegistration,
        base_permissions.TokenHasScope,
        ExcludeWithdrawals,
    )

    required_read_scopes = [CoreScopes.NODE_BASE_READ]
    required_write_scopes = [CoreScopes.NODE_BASE_WRITE]

    parser_classes = (JSONAPIMultipleRelationshipsParser, JSONAPIMultipleRelationshipsParserForRegularJSON,)

    serializer_class = NodeDetailSerializer
    view_category = 'nodes'
    view_name = 'node-detail'

    # overrides RetrieveUpdateDestroyAPIView
    def get_object(self):
        return self.get_node()

    # overrides RetrieveUpdateDestroyAPIView
    def perform_destroy(self, instance):
        auth = get_user_auth(self.request)
        node = self.get_object()
        try:
            node.remove_node(auth=auth)
        except NodeStateError as err:
            raise ValidationError(err.message)
        node.save()


class NodeContributorsList(BaseContributorList, bulk_views.BulkUpdateJSONAPIView, bulk_views.BulkDestroyJSONAPIView, bulk_views.ListBulkCreateJSONAPIView, NodeMixin):
    """Contributors (users) for a node.

    Contributors are users who can make changes to the node or, in the case of private nodes,
    have read access to the node. Contributors are divided between 'bibliographic' and 'non-bibliographic'
    contributors. From a permissions standpoint, both are the same, but bibliographic contributors
    are included in citations, while non-bibliographic contributors are not included in citations.

    Note that if an anonymous view_only key is being used, the user relationship will not be exposed and the id for
    the contributor will be an empty string.

    ##Node Contributor Attributes

    <!--- Copied Attributes from NodeContributorDetail -->

    `type` is "contributors"

        name                        type     description
        ======================================================================================================
        bibliographic               boolean  Whether the user will be included in citations for this node. Default is true.
        permission                  string   User permission level. Must be "read", "write", or "admin". Default is "write".
        unregistered_contributor    string   Contributor's assigned name if contributor hasn't yet claimed account

    ##Links

    See the [JSON-API spec regarding pagination](http://jsonapi.org/format/1.0/#fetching-pagination).

    ##Relationships

    ###Users

    This endpoint shows the contributor user detail and is automatically embedded.

    ##Actions

    ###Adding Contributors

        Method:        POST
        URL:           /links/self
        Query Params:  <none>
        Body (JSON): {
                      "data": {
                        "type": "contributors",                   # required
                        "attributes": {
                          "bibliographic": true|false,            # optional
                          "permission": "read"|"write"|"admin"    # optional
                        },
                        "relationships": {
                          "users": {
                            "data": {
                              "type": "users",                    # required
                              "id":   "{user_id}"                 # required
                            }
                        }
                    }
                }
            }
        Success:       201 CREATED + node contributor representation

    Add a contributor to a node by issuing a POST request to this endpoint.  This effectively creates a relationship
    between the node and the user.  Besides the top-level type, there are optional "attributes" which describe the
    relationship between the node and the user. `bibliographic` is a boolean and defaults to `true`.  `permission` must
    be a [valid OSF permission key](/v2/#osf-node-permission-keys) and defaults to `"write"`.  A relationship object
    with a "data" member, containing the user `type` and user `id` must be included.  The id must be a valid user id.
    All other fields not listed above will be ignored.  If the request is successful the API will return
    a 201 response with the representation of the new node contributor in the body.  For the new node contributor's
    canonical URL, see the `/links/self` field of the response.

    ##Query Params

    + `page=<Int>` -- page number of results to view, default 1

    + `filter[<fieldname>]=<Str>` -- fields and values to filter the search results on.

    NodeContributors may be filtered by `bibliographic`, or `permission` attributes.  `bibliographic` is a boolean, and
    can be filtered using truthy values, such as `true`, `false`, `0`, or `1`.  Note that quoting `true` or `false` in
    the query will cause the match to fail regardless.

    + `profile_image_size=<Int>` -- Modifies `/links/profile_image_url` of the user entities so that it points to
    the user's profile image scaled to the given size in pixels.  If left blank, the size depends on the image provider.

    #This Request/Response
    """
    permission_classes = (
        AdminOrPublic,
        drf_permissions.IsAuthenticatedOrReadOnly,
        ReadOnlyIfRegistration,
        base_permissions.TokenHasScope,
    )

    required_read_scopes = [CoreScopes.NODE_CONTRIBUTORS_READ]
    required_write_scopes = [CoreScopes.NODE_CONTRIBUTORS_WRITE]
    model_class = OSFUser

    throttle_classes = (AddContributorThrottle, UserRateThrottle, NonCookieAuthThrottle, )

    pagination_class = NodeContributorPagination
    serializer_class = NodeContributorsSerializer
    view_category = 'nodes'
    view_name = 'node-contributors'
    ordering = ('_order',)  # default ordering

    # overrides FilterMixin
    def postprocess_query_param(self, key, field_name, operation):
        if field_name == 'bibliographic':
            operation['source_field_name'] = 'visible'

    def build_query_from_field(self, field_name, operation):
        if field_name == 'permission':
            if operation['op'] != 'eq':
                raise InvalidFilterOperator(value=operation['op'], valid_operators=['eq'])
            # operation['value'] should be 'admin', 'write', or 'read'
            if operation['value'].lower().strip() not in PERMISSIONS:
                raise InvalidFilterValue(value=operation['value'])
            return Q(**{operation['value'].lower().strip(): True})
        return super(NodeContributorsList, self).build_query_from_field(field_name, operation)

    # overrides ListBulkCreateJSONAPIView, BulkUpdateJSONAPIView, BulkDeleteJSONAPIView
    def get_serializer_class(self):
        """
        Use NodeContributorDetailSerializer which requires 'id'
        """
        if self.request.method == 'PUT' or self.request.method == 'PATCH' or self.request.method == 'DELETE':
            return NodeContributorDetailSerializer
        elif self.request.method == 'POST':
            return NodeContributorsCreateSerializer
        else:
            return NodeContributorsSerializer

    # overrides ListBulkCreateJSONAPIView, BulkUpdateJSONAPIView
    def get_queryset(self):
        queryset = self.get_queryset_from_request()
        # If bulk request, queryset only contains contributors in request
        if is_bulk_request(self.request):
            contrib_ids = []
            for item in self.request.data:
                try:
                    contrib_ids.append(item['id'].split('-')[1])
                except AttributeError:
                    raise ValidationError('Contributor identifier not provided.')
                except IndexError:
                    raise ValidationError('Contributor identifier incorrectly formatted.')
            queryset = queryset.filter(user__guids___id__in=contrib_ids)
        return queryset

    # Overrides BulkDestroyJSONAPIView
    def perform_destroy(self, instance):
        auth = get_user_auth(self.request)
        node = self.get_node()
        if len(node.visible_contributors) == 1 and node.get_visible(instance):
            raise ValidationError('Must have at least one visible contributor')
        if not node.contributor_set.filter(user=instance).exists():
            raise NotFound('User cannot be found in the list of contributors.')
        removed = node.remove_contributor(instance, auth)
        if not removed:
            raise ValidationError('Must have at least one registered admin contributor')

    # Overrides BulkDestroyJSONAPIView
    def get_requested_resources(self, request, request_data):
        requested_ids = []
        for data in request_data:
            try:
                requested_ids.append(data['id'].split('-')[1])
            except IndexError:
                raise ValidationError('Contributor identifier incorrectly formatted.')

        resource_object_list = OSFUser.objects.filter(guids___id__in=requested_ids)
        for resource in resource_object_list:
            if getattr(resource, 'is_deleted', None):
                raise Gone

        if len(resource_object_list) != len(request_data):
            raise ValidationError({'non_field_errors': 'Could not find all objects to delete.'})

        return resource_object_list


class NodeContributorDetail(BaseContributorDetail, generics.RetrieveUpdateDestroyAPIView, NodeMixin, UserMixin):
    """Detail of a contributor for a node. *Writeable*.

    Contributors are users who can make changes to the node or, in the case of private nodes,
    have read access to the node. Contributors are divided between 'bibliographic' and 'non-bibliographic'
    contributors. From a permissions standpoint, both are the same, but bibliographic contributors
    are included in citations, while non-bibliographic contributors are not included in citations.

    Note that if an anonymous view_only key is being used, the user relationship will not be exposed and the id for
    the contributor will be an empty string.

    Contributors can be viewed, removed, and have their permissions and bibliographic status changed via this
    endpoint.

    ##Attributes

    `type` is "contributors"

        name                        type     description
        ======================================================================================================
        bibliographic               boolean  Whether the user will be included in citations for this node. Default is true.
        permission                  string   User permission level. Must be "read", "write", or "admin". Default is "write".
        unregistered_contributor    string   Contributor's assigned name if contributor hasn't yet claimed account
        index                       integer  The position in the list of contributors reflected in the bibliography. Zero Indexed.

    ##Relationships

    ###Users

    This endpoint shows the contributor user detail.

    ##Links

        self:           the canonical api endpoint of this contributor
        html:           the contributing user's page on the OSF website
        profile_image:  a url to the contributing user's profile image

    ##Actions

    ###Update Contributor

        Method:        PUT / PATCH
        URL:           /links/self
        Query Params:  <none>
        Body (JSON):   {
                         "data": {
                           "type": "contributors",                    # required
                           "id": {contributor_id},                    # required
                           "attributes": {
                             "bibliographic": true|false,             # optional
                             "permission": "read"|"write"|"admin"     # optional
                             "index": "0"                             # optional
                           }
                         }
                       }
        Success:       200 OK + node representation

    To update a contributor's bibliographic preferences, order in the bibliography,
    or access permissions for the node, issue a PUT request to the
    `self` link. Since this endpoint has no mandatory attributes, PUT and PATCH are functionally the same.  If the given
    user is not already in the contributor list, a 404 Not Found error will be returned.  A node must always have at
    least one admin, and any attempt to downgrade the permissions of a sole admin will result in a 400 Bad Request
    error.

    ###Remove Contributor

        Method:        DELETE
        URL:           /links/self
        Query Params:  <none>
        Success:       204 No Content

    To remove a contributor from a node, issue a DELETE request to the `self` link.  Attempting to remove the only admin
    from a node will result in a 400 Bad Request response.  This request will only remove the relationship between the
    node and the user, not the user itself.

    ##Query Params

    + `profile_image_size=<Int>` -- Modifies `/links/profile_image_url` so that it points the image scaled to the given
    size in pixels.  If left blank, the size depends on the image provider.

    #This Request/Response

    """
    permission_classes = (
        ContributorDetailPermissions,
        drf_permissions.IsAuthenticatedOrReadOnly,
        ReadOnlyIfRegistration,
        base_permissions.TokenHasScope,
    )

    required_read_scopes = [CoreScopes.NODE_CONTRIBUTORS_READ]
    required_write_scopes = [CoreScopes.NODE_CONTRIBUTORS_WRITE]

    serializer_class = NodeContributorDetailSerializer
    view_category = 'nodes'
    view_name = 'node-contributor-detail'

    # overrides DestroyAPIView
    def perform_destroy(self, instance):
        node = self.get_node()
        auth = get_user_auth(self.request)
        if len(node.visible_contributors) == 1 and instance.visible:
            raise ValidationError('Must have at least one visible contributor')
        removed = node.remove_contributor(instance, auth)
        if not removed:
            raise ValidationError('Must have at least one registered admin contributor')


class NodeDraftRegistrationsList(JSONAPIBaseView, generics.ListCreateAPIView, NodeMixin):
    """Draft registrations of the current node.

     <!--- Copied partially from NodeDraftRegistrationDetail -->

    Draft registrations contain the supplemental registration questions that accompany a registration. A registration
    is a frozen version of the project that can never be edited or deleted but can be withdrawn.
    Your original project remains editable but will now have the registration linked to it.

    ###Permissions

    Users must have admin permission on the node in order to view or create a draft registration.

    ##Draft Registration Attributes


    Draft Registrations have the "draft_registrations" `type`.

        name                       type               description
        ===========================================================================
        registration_supplement    string             id of registration_schema, must be an active schema
        registration_metadata      dictionary         dictionary of question ids and responses from registration schema
        datetime_initiated         iso8601 timestamp  timestamp that the draft was created
        datetime_updated           iso8601 timestamp  timestamp when the draft was last updated

    ##Relationships

    ###Branched From

    Node that the draft is branched from.  The node endpoint is available in `/branched_from/links/related/href`.

    ###Initiator

    User who initiated the draft registration.  The user endpoint is available in `/initiator/links/related/href`.

    ##Registration Schema

    Detailed registration schema.  The schema endpoint is available in `/registration_schema/links/related/href`.

    ##Actions

    ###Create Draft Registration

        Method:        POST
        URL:           /links/self
        Query Params:  <none>
        Body (JSON):   {
                        "data": {
                            "type": "draft_registrations",  # required
                            "attributes": {
                                "registration_supplement": {schema_id}, # required
                                "registration_metadata": {"question_id": {"value": "question response"}} # optional
                            }
                        }
                    }
        Success:       201 OK + draft representation

    To create a draft registration, issue a POST request to the `self` link.  Registration supplement must be the id of an
    active registration schema.  Registration metadata is not required on the creation of the draft. If registration metadata is included,
    it must be a dictionary with keys as question ids in the registration supplement, and values as nested dictionaries
    matching the specific format in the registration schema.  See registration schema endpoints for specifics. If question
    is multiple-choice, question response must exactly match one of the possible choices.

    ##Links

    See the [JSON-API spec regarding pagination](http://jsonapi.org/format/1.0/#fetching-pagination).

    #This request/response

    """
    permission_classes = (
        IsAdmin,
        drf_permissions.IsAuthenticatedOrReadOnly,
        base_permissions.TokenHasScope,
    )

    required_read_scopes = [CoreScopes.NODE_DRAFT_REGISTRATIONS_READ]
    required_write_scopes = [CoreScopes.NODE_DRAFT_REGISTRATIONS_WRITE]

    serializer_class = DraftRegistrationSerializer
    view_category = 'nodes'
    view_name = 'node-draft-registrations'

    ordering = ('-modified',)

    # overrides ListCreateAPIView
    def get_queryset(self):
        node = self.get_node()
        return DraftRegistration.objects.filter(
            Q(registered_node=None) |
            Q(registered_node__is_deleted=True),
            branched_from=node,
            deleted__isnull=True
        )

    # overrides ListBulkCreateJSONAPIView
    def perform_create(self, serializer):
        user = self.request.user
        serializer.save(initiator=user, node=self.get_node())


class NodeDraftRegistrationDetail(JSONAPIBaseView, generics.RetrieveUpdateDestroyAPIView, DraftMixin):
    """Details about a given draft registration. *Writeable*.

    Draft registrations contain the supplemental registration questions that accompany a registration. A registration
    is a frozen version of the project that can never be edited or deleted but can be withdrawn.  Answer the questions
    in the draft registration with PUT/PATCH requests until you are ready to submit.  Final submission will include sending the
    draft registration id as part of a POST request to the Node Registrations endpoint.

    ###Permissions

    Users must have admin permission on the node in order to view, update, or delete a draft registration.

    ##Attributes

    Draft Registrations have the "draft_registrations" `type`.

        name                       type               description
        ===========================================================================
        registration_supplement    string             id of registration_schema, must be an active schema
        registration_metadata      dictionary         dictionary of question ids and responses from registration schema
        datetime_initiated         iso8601 timestamp  timestamp that the draft was created
        datetime_updated           iso8601 timestamp  timestamp when the draft was last updated

    ##Relationships

    ###Branched From

    Node that the draft is branched from.  The node endpoint is available in `/branched_from/links/related/href`.

    ###Initiator

    User who initiated the draft registration.  The user endpoint is available in `/initiator/links/related/href`.

    ##Registration Schema

    Detailed registration schema.  The schema endpoint is available in `/registration_schema/links/related/href`.

    ##Actions

    ###Update Draft Registration

        Method:        PUT/PATCH
        URL:           /links/self
        Query Params:  <none>
        Body (JSON):   {
                        "data": {
                            "id": {draft_registration_id},  # required
                            "type": "draft_registrations",  # required
                            "attributes": {
                                "registration_metadata": {"question_id": {"value": "question response"}} # optional
                            }
                        }
                    }
        Success:       200 OK + draft representation

    To update a draft registration, issue a PUT/PATCH request to the `self` link.  Registration supplement cannot be updated
    after the draft registration has been created.  Registration metadata is required.  It must be a dictionary with
    keys as question ids in the registration form, and values as nested dictionaries matching the specific format in the
    registration schema. See registration schema endpoints for specifics. If question is multiple-choice, question response
    must exactly match one of the possible choices.


    ###Delete Draft Registration

        Method:        DELETE
        URL:           /links/self
        Query Params:  <none>
        Success:       204 No Content

    To delete a draft registration, issue a DELETE request to the `self` link.  This request will remove the draft completely.
    A draft that has already been registered cannot be deleted.

    ##Query Params

    + `view_only=<Str>` -- Allow users with limited access keys to access this node. Note that some keys are anonymous,
    so using the view_only key will cause user-related information to no longer serialize. This includes blank ids for users and contributors and missing serializer fields and relationships.

    #This Request/Response

    """
    permission_classes = (
        IsAdminOrReviewer,
        drf_permissions.IsAuthenticatedOrReadOnly,
        base_permissions.TokenHasScope
    )

    required_read_scopes = [CoreScopes.NODE_DRAFT_REGISTRATIONS_READ]
    required_write_scopes = [CoreScopes.NODE_DRAFT_REGISTRATIONS_WRITE]

    serializer_class = DraftRegistrationDetailSerializer
    view_category = 'nodes'
    view_name = 'node-draft-registration-detail'

    def get_object(self):
        return self.get_draft()

    def perform_destroy(self, draft):
        draft.deleted = timezone.now()
        draft.save(update_fields=['deleted'])


class NodeRegistrationsList(JSONAPIBaseView, generics.ListCreateAPIView, NodeMixin, DraftMixin):
    """Registrations of the current node.

    Registrations are read-only snapshots of a project that can never be edited or deleted but can be withdrawn. This view
    is a list of all the registrations and withdrawn registrations of the current node. To create a registration, first
    create a draft registration and answer the required supplemental registration questions. Then, submit a POST request
    to this endpoint with the draft registration id in the body of the request.

    <!--- Copied from RegistrationList -->

    A withdrawn registration will display a limited subset of information, namely, title, description,
    created, registration, withdrawn, date_registered, withdrawal_justification, and registration supplement. All
    other fields will be displayed as null. Additionally, the only relationships permitted to be accessed for a withdrawn
    registration are the contributors - other relationships will return a 403. Each resource contains the full representation
    of the registration, meaning additional requests to an individual registrations's detail view are not necessary.


    <!--- Copied Attributes from RegistrationList -->

    ##Registration Attributes

    Registrations have the "registrations" `type`.

        name                            type               description
        =======================================================================================================
        title                           string             title of the registered project or component
        description                     string             description of the registered node
        category                        string             bode category, must be one of the allowed values
        date_created                    iso8601 timestamp  timestamp that the node was created
        date_modified                   iso8601 timestamp  timestamp when the node was last updated
        tags                            array of strings   list of tags that describe the registered node
        current_user_can_comment        boolean            Whether the current user is allowed to post comments
        current_user_permissions        array of strings   list of strings representing the permissions for the current user on this node
        fork                            boolean            is this project a fork?
        registration                    boolean            is this node a registration? (always true - may be deprecated in future versions)
        collection                      boolean            is this registered node a collection? (always false - may be deprecated in future versions)
        public                          boolean            has this registration been made publicly-visible?
        withdrawn                       boolean            has this registration been withdrawn?
        date_registered                 iso8601 timestamp  timestamp that the registration was created
        embargo_end_date                iso8601 timestamp  when the embargo on this registration will be lifted (if applicable)
        withdrawal_justification        string             reasons for withdrawing the registration
        pending_withdrawal              boolean            is this registration pending withdrawal?
        pending_withdrawal_approval     boolean            is this registration pending approval?
        pending_embargo_approval        boolean            is the associated Embargo awaiting approval by project admins?
        registered_meta                 dictionary         registration supplementary information
        registration_supplement         string             registration template

    ##Actions

    ###Create Registration

        Method:        POST
        URL:           /links/self
        Query Params:  <none>
        Body (JSON):   {
                        "data": {
                            "type": "registrations",                                         # required
                            "attributes": {
                                "draft_registration": {draft_registration_id},               # required, write-only
                                "registration_choice": one of ['embargo', 'immediate'],      # required, write-only
                                "lift_embargo": format %Y-%m-%dT%H:%M:%S'                    # required if registration_choice is 'embargo'
                            }
                        }
                    }
        Success:       201 OK + draft representation

    To create a registration, issue a POST request to the `self` link.  'draft_registration' must be the id of a completed
    draft registration created for the current node.  All required supplemental questions in the draft registration must
    have been answered. Registration choice should be 'embargo' if you wish to add an embargo date to the registration.
    Registrations can have embargo periods for up to four years. 'lift_embargo' should be the embargo end date.
    When the embargo expires, the registration will be made public. If 'immediate' is selected as the "registration_choice",
    the registration will be made public once it is approved.

    ##Relationships

    ###Registered from

    The registration is branched from this node.

    ###Registered by

    The registration was initiated by this user.

    ##Registration Schema

    Detailed registration schema.  The schema endpoint is available in `/registration_schema/links/related/href`.

    ##Links

    See the [JSON-API spec regarding pagination](http://jsonapi.org/format/1.0/#fetching-pagination).

    #This request/response

    """
    permission_classes = (
        AdminOrPublic,
        drf_permissions.IsAuthenticatedOrReadOnly,
        base_permissions.TokenHasScope,
        ExcludeWithdrawals
    )

    required_read_scopes = [CoreScopes.NODE_REGISTRATIONS_READ]
    required_write_scopes = [CoreScopes.NODE_REGISTRATIONS_WRITE]

    serializer_class = RegistrationSerializer
    view_category = 'nodes'
    view_name = 'node-registrations'

    ordering = ('-modified',)

    # overrides ListCreateAPIView
    # TODO: Filter out withdrawals by default
    def get_queryset(self):
        nodes = self.get_node().registrations_all
        auth = get_user_auth(self.request)
        registrations = [node for node in nodes if node.can_view(auth)]
        return registrations

    # overrides ListCreateJSONAPIView
    def perform_create(self, serializer):
        """Create a registration from a draft.
        """
        # On creation, make sure that current user is the creator
        draft_id = self.request.data.get('draft_registration', None)
        draft = self.get_draft(draft_id)
        serializer.save(draft=draft)


class NodeChildrenList(JSONAPIBaseView, bulk_views.ListBulkCreateJSONAPIView, NodeMixin, NodesFilterMixin):
    """Children of the current node. *Writeable*.

    This will get the next level of child nodes for the selected node if the current user has read access for those
    nodes. Creating a node via this endpoint will behave the same as the [node list endpoint](/v2/nodes/), but the new
    node will have the selected node set as its parent.

    ##Node Attributes

    <!--- Copied Attributes from NodeDetail -->

    OSF Node entities have the "nodes" `type`.

        name                            type                description
        =================================================================================
        title                           string              title of project or component
        description                     string              description of the node
        category                        string              node category, must be one of the allowed values
        date_created                    iso8601 timestamp   timestamp that the node was created
        date_modified                   iso8601 timestamp   timestamp when the node was last updated
        tags                            array of strings    list of tags that describe the node
        current_user_can_comment        boolean            Whether the current user is allowed to post comments
        current_user_permissions        array of strings    list of strings representing the permissions for the current user on this node
        registration                    boolean             is this a registration? (always false - may be deprecated in future versions)
        fork                            boolean             is this node a fork of another node?
        public                          boolean             has this node been made publicly-visible?
        collection                      boolean             is this a collection? (always false - may be deprecated in future versions)

    ##Links

    See the [JSON-API spec regarding pagination](http://jsonapi.org/format/1.0/#fetching-pagination).

    ##Actions

    ###Create Child Node

    <!--- Copied Creating New Node from NodeList -->

        Method:        POST
        URL:           /links/self
        Query Params:  <none>
        Body (JSON):   {
                         "data": {
                           "type": "nodes", # required
                           "attributes": {
                             "title":       {title},         # required
                             "category":    {category},      # required
                             "description": {description},   # optional
                             "tags":        [{tag1}, {tag2}] # optional
                           }
                         }
                       }
        Success:       201 CREATED + node representation

    To create a child node of the current node, issue a POST request to this endpoint.  The `title` and `category`
    fields are mandatory. `category` must be one of the [permitted node categories](/v2/#osf-node-categories).  If the
    node creation is successful the API will return a 201 response with the representation of the new node in the body.
    For the new node's canonical URL, see the `/links/self` field of the response.

    ##Query Params

    + `page=<Int>` -- page number of results to view, default 1

    + `filter[<fieldname>]=<Str>` -- fields and values to filter the search results on.

    <!--- Copied Query Params from NodeList -->

    Nodes may be filtered by their `id`, `title`, `category`, `description`, `public`, `tags`, `date_created`, `date_modified`,
    `root`, `parent`, and `contributors`.  Most are string fields and will be filtered using simple substring matching.  `public`
    is a boolean, and can be filtered using truthy values, such as `true`, `false`, `0`, or `1`.  Note that quoting `true`
    or `false` in the query will cause the match to fail regardless.  `tags` is an array of simple strings.

    #This Request/Response

    """
    permission_classes = (
        ContributorOrPublic,
        drf_permissions.IsAuthenticatedOrReadOnly,
        ReadOnlyIfRegistration,
        base_permissions.TokenHasScope,
        ExcludeWithdrawals
    )

    required_read_scopes = [CoreScopes.NODE_CHILDREN_READ]
    required_write_scopes = [CoreScopes.NODE_CHILDREN_WRITE]

    serializer_class = NodeSerializer
    view_category = 'nodes'
    view_name = 'node-children'

    ordering = ('-modified',)

    def get_default_queryset(self):
        return default_node_list_queryset(model_cls=Node)

    # overrides ListBulkCreateJSONAPIView
    def get_queryset(self):
        node = self.get_node()
        auth = get_user_auth(self.request)
        node_pks = node.node_relations.filter(is_node_link=False).select_related('child')\
                .values_list('child__pk', flat=True)
        return self.get_queryset_from_request().filter(pk__in=node_pks).can_view(auth.user).order_by('-modified')

    # overrides ListBulkCreateJSONAPIView
    def perform_create(self, serializer):
        user = self.request.user
        serializer.save(creator=user, parent=self.get_node())


class NodeCitationDetail(JSONAPIBaseView, generics.RetrieveAPIView, NodeMixin):
    """ The node citation for a node in CSL format *read only*

    ##Note
    **This API endpoint is under active development, and is subject to change in the future**

    ##NodeCitationDetail Attributes

        name                     type                description
        =================================================================================
        id                       string               unique ID for the citation
        title                    string               title of project or component
        author                   list                 list of authors for the work
        publisher                string               publisher - most always 'Open Science Framework'
        type                     string               type of citation - web
        doi                      string               doi of the resource

    """
    permission_classes = (
        drf_permissions.IsAuthenticatedOrReadOnly,
        base_permissions.TokenHasScope,
    )

    required_read_scopes = [CoreScopes.NODE_CITATIONS_READ]
    required_write_scopes = [CoreScopes.NULL]

    serializer_class = NodeCitationSerializer
    view_category = 'nodes'
    view_name = 'node-citation'

    def get_object(self):
        node = self.get_node()
        auth = get_user_auth(self.request)
        if not node.is_public and not node.can_view(auth):
            raise PermissionDenied if auth.user else NotAuthenticated
        return node.csl


class NodeCitationStyleDetail(JSONAPIBaseView, generics.RetrieveAPIView, NodeMixin):
    """ The node citation for a node in a specific style's format *read only*

        ##Note
        **This API endpoint is under active development, and is subject to change in the future**

    ##NodeCitationDetail Attributes

        name                     type                description
        =================================================================================
        citation                string               complete citation for a node in the given style

    """
    permission_classes = (
        drf_permissions.IsAuthenticatedOrReadOnly,
        base_permissions.TokenHasScope,
    )

    required_read_scopes = [CoreScopes.NODE_CITATIONS_READ]
    required_write_scopes = [CoreScopes.NULL]

    serializer_class = NodeCitationStyleSerializer
    view_category = 'nodes'
    view_name = 'node-citation'

    def get_object(self):
        node = self.get_node()
        auth = get_user_auth(self.request)
        if not node.is_public and not node.can_view(auth):
            raise PermissionDenied if auth.user else NotAuthenticated

        style = self.kwargs.get('style_id')
        try:
            citation = render_citation(node=node, style=style)
        except ValueError as err:  # style requested could not be found
            csl_name = re.findall('[a-zA-Z]+\.csl', err.message)[0]
            raise NotFound('{} is not a known style.'.format(csl_name))

        return {'citation': citation, 'id': style}


# TODO: Make NodeLinks filterable. They currently aren't filterable because we have can't
# currently query on a Pointer's node's attributes.
# e.g. Pointer.find(MQ('node.title', 'eq', ...)) doesn't work
class NodeLinksList(BaseNodeLinksList, bulk_views.BulkDestroyJSONAPIView, bulk_views.ListBulkCreateJSONAPIView, NodeMixin):
    """Node Links to other nodes. *Writeable*.

    Node Links act as pointers to other nodes. Unlike Forks, they are not copies of nodes;
    Node Links are a direct reference to the node that they point to.

    ##Node Link Attributes
    `type` is "node_links"

        None

    ##Links

    See the [JSON-API spec regarding pagination](http://jsonapi.org/format/1.0/#fetching-pagination).

    ##Relationships

    ### Target Node

    This endpoint shows the target node detail and is automatically embedded.

    ##Actions

    ###Adding Node Links
        Method:        POST
        URL:           /links/self
        Query Params:  <none>
        Body (JSON): {
                       "data": {
                          "type": "node_links",                  # required
                          "relationships": {
                            "nodes": {
                              "data": {
                                "type": "nodes",                 # required
                                "id": "{target_node_id}",        # required
                              }
                            }
                          }
                       }
                    }
        Success:       201 CREATED + node link representation

    To add a node link (a pointer to another node), issue a POST request to this endpoint.  This effectively creates a
    relationship between the node and the target node.  The target node must be described as a relationship object with
    a "data" member, containing the nodes `type` and the target node `id`.

    ##Query Params

    + `page=<Int>` -- page number of results to view, default 1

    + `filter[<fieldname>]=<Str>` -- fields and values to filter the search results on.

    #This Request/Response
    """
    permission_classes = (
        drf_permissions.IsAuthenticatedOrReadOnly,
        ContributorOrPublic,
        base_permissions.TokenHasScope,
        ExcludeWithdrawals,
        NodeLinksShowIfVersion,
    )

    required_read_scopes = [CoreScopes.NODE_LINKS_READ]
    required_write_scopes = [CoreScopes.NODE_LINKS_WRITE]
    model_class = NodeRelation

    serializer_class = NodeLinksSerializer
    view_category = 'nodes'
    view_name = 'node-pointers'

    def get_queryset(self):
        return self.get_node().node_relations.select_related('child').filter(is_node_link=True, child__is_deleted=False)

    # Overrides BulkDestroyJSONAPIView
    def perform_destroy(self, instance):
        auth = get_user_auth(self.request)
        node = get_object_or_error(
            Node,
            self.kwargs[self.node_lookup_url_kwarg],
            self.request,
            display_name='node'
        )
        if node.is_registration:
            raise MethodNotAllowed(method=self.request.method)
        node = self.get_node()
        try:
            node.rm_pointer(instance, auth=auth)
        except ValueError as err:  # pointer doesn't belong to node
            raise ValidationError(err.message)
        node.save()

    # overrides ListCreateAPIView
    def get_parser_context(self, http_request):
        """
        Tells parser that we are creating a relationship
        """
        res = super(NodeLinksList, self).get_parser_context(http_request)
        res['is_relationship'] = True
        return res


class NodeLinksDetail(BaseNodeLinksDetail, generics.RetrieveDestroyAPIView, NodeMixin):
    """Node Link details. *Writeable*.

    Node Links act as pointers to other nodes. Unlike Forks, they are not copies of nodes;
    Node Links are a direct reference to the node that they point to.

    ##Attributes
    `type` is "node_links"

        None

    ##Links

    *None*

    ##Relationships

    ###Target node

    This endpoint shows the target node detail and is automatically embedded.

    ##Actions

    ###Remove Node Link

        Method:        DELETE
        URL:           /links/self
        Query Params:  <none>
        Success:       204 No Content

    To remove a node link from a node, issue a DELETE request to the `self` link.  This request will remove the
    relationship between the node and the target node, not the nodes themselves.

    ##Query Params

    *None*.

    #This Request/Response
    """
    permission_classes = (
        base_permissions.TokenHasScope,
        drf_permissions.IsAuthenticatedOrReadOnly,
        RegistrationAndPermissionCheckForPointers,
        ExcludeWithdrawals,
        NodeLinksShowIfVersion,
    )

    required_read_scopes = [CoreScopes.NODE_LINKS_READ]
    required_write_scopes = [CoreScopes.NODE_LINKS_WRITE]

    serializer_class = NodeLinksSerializer
    view_category = 'nodes'
    view_name = 'node-pointer-detail'
    node_link_lookup_url_kwarg = 'node_link_id'

    # overrides RetrieveAPIView
    def get_object(self):
        node_link = get_object_or_error(
            NodeRelation,
            self.kwargs[self.node_link_lookup_url_kwarg],
            self.request,
            'node link'
        )
        self.check_object_permissions(self.request, node_link.parent)
        return node_link

    # overrides DestroyAPIView
    def perform_destroy(self, instance):
        auth = get_user_auth(self.request)
        node = self.get_node()
        pointer = self.get_object()
        try:
            node.rm_pointer(pointer, auth=auth)
        except ValueError as err:  # pointer doesn't belong to node
            raise NotFound(err.message)
        node.save()


class NodeForksList(JSONAPIBaseView, generics.ListCreateAPIView, NodeMixin, NodesFilterMixin):
    """Forks of the current node. *Writeable*.

    Paginated list of the current node's forks ordered by their `forked_date`. Forks are copies of projects that you can
    change without affecting the original project.  When creating a fork, your fork will will only contain public components or those
    for which you are a contributor.  Private components that you do not have access to will not be forked. You will receive an email
    when your fork completes.

    ##Node Fork Attributes

    <!--- Copied Attributes from NodeDetail with exception of forked_date-->

    OSF Node Fork entities have the "nodes" `type`.

        name                        type               description
        ===============================================================================================================================
        title                       string             title of project or component
        description                 string             description of the node
        category                    string             node category, must be one of the allowed values
        date_created                iso8601 timestamp  timestamp that the node was created
        modified               iso8601 timestamp  timestamp when the node was last updated
        tags                        array of strings   list of tags that describe the node
        registration                boolean            has this project been registered? (always False)
        collection                  boolean            is this node a collection (always False)
        fork                        boolean            is this node a fork of another node? (always True)
        public                      boolean            has this node been made publicly-visible?
        forked_date                 iso8601 timestamp  timestamp when the node was forked
        current_user_can_comment    boolean            Whether the current user is allowed to post comments
        current_user_permissions    array of strings   List of strings representing the permissions for the current user on this node

    ##Links

    See the [JSON-API spec regarding pagination](http://jsonapi.org/format/1.0/#fetching-pagination).

    ##Actions

    ###Create Node Fork

        Method:        POST
        URL:           /links/self
        Query Params:  <none>
        Body (JSON): {
                         "data": {
                           "type": "nodes", # required
                           "attributes": {
                             "title": {title} # optional
                           }
                         }
                    }
        Success: 201 CREATED + node representation

    To create a fork of the current node, issue a POST request to this endpoint.  The `title` field is optional, with the
    default title being 'Fork of ' + the current node's title. If the fork's creation is successful the API will return a
    201 response with the representation of the forked node in the body. For the new fork's canonical URL, see the `/links/self`
    field of the response.

    ##Query Params

    + `page=<Int>` -- page number of results to view, default 1

    + `filter[<fieldname>]=<Str>` -- fields and values to filter the search results on.

    <!--- Copied Query Params from NodeList -->

    Nodes may be filtered by their `title`, `category`, `description`, `public`, `registration`, `tags`, `created`,
    `modified`, `root`, `parent`, and `contributors`. Most are string fields and will be filtered using simple
    substring matching.  Others are booleans, and can be filtered using truthy values, such as `true`, `false`, `0`, or `1`.
    Note that quoting `true` or `false` in the query will cause the match to fail regardless. `tags` is an array of simple strings.

    #This Request/Response
    """
    permission_classes = (
        IsPublic,
        drf_permissions.IsAuthenticatedOrReadOnly,
        base_permissions.TokenHasScope,
        ExcludeWithdrawals
    )

    required_read_scopes = [CoreScopes.NODE_FORKS_READ, CoreScopes.NODE_BASE_READ]
    required_write_scopes = [CoreScopes.NODE_FORKS_WRITE]

    serializer_class = NodeForksSerializer
    view_category = 'nodes'
    view_name = 'node-forks'

    ordering = ('-forked_date',)

    # overrides ListCreateAPIView
    def get_queryset(self):
        all_forks = self.get_node().forks.order_by('-forked_date')
        auth = get_user_auth(self.request)

        node_pks = [node.pk for node in all_forks if node.can_view(auth)]
        return AbstractNode.objects.filter(pk__in=node_pks)

    # overrides ListCreateAPIView
    def perform_create(self, serializer):
        user = get_user_auth(self.request).user
        node = self.get_node()
        try:
            fork = serializer.save(node=node)
        except Exception as exc:
            mails.send_mail(user.email, mails.FORK_FAILED, title=node.title, guid=node._id, mimetype='html')
            raise exc
        else:
            mails.send_mail(user.email, mails.FORK_COMPLETED, title=fork.title, guid=fork._id, mimetype='html')

    # overrides ListCreateAPIView
    def get_parser_context(self, http_request):
        """
        Tells parser that attributes are not required in request
        """
        res = super(NodeForksList, self).get_parser_context(http_request)
        res['attributes_required'] = False
        return res


class NodeFilesList(JSONAPIBaseView, generics.ListAPIView, WaterButlerMixin, ListFilterMixin, NodeMixin):
    """Files attached to a node for a given provider. *Read-only*.

    This gives a list of all of the files and folders that are attached to your project for the given storage provider.
    If the provider is not "osfstorage", the metadata for the files in the storage will be retrieved and cached whenever
    this endpoint is accessed.  To see the cached metadata, GET the endpoint for the file directly (available through
    its `/links/info` attribute).

    When a create/update/delete action is performed against the file or folder, the action is handled by an external
    service called WaterButler.  The WaterButler response format differs slightly from the OSF's.

    <!--- Copied from FileDetail.Spiel -->

    ###Waterbutler Entities

    When an action is performed against a WaterButler endpoint, it will generally respond with a file entity, a folder
    entity, or no content.

    ####File Entity

        name                        type              description
        ==========================================================================================================
        name                        string            name of the file
        path                        string            unique identifier for this file entity for this
                                                        project and storage provider. may not end with '/'
        materialized                string            the full path of the file relative to the storage
                                                        root.  may not end with '/'
        kind                        string            "file"
        etag                        string            etag - http caching identifier w/o wrapping quotes
        modified                    timestamp         last modified timestamp - format depends on provider
        contentType                 string            MIME-type when available
        provider                    string            id of provider e.g. "osfstorage", "s3", "googledrive".
                                                        equivalent to addon_short_name on the OSF
        size                        integer           size of file in bytes
        current_version             integer           current file version

        current_user_can_comment    boolean           Whether the current user is allowed to post comments

        tags                        array of strings  list of tags that describes the file (osfstorage only)
        extra                       object            may contain additional data beyond what's described here,
                                                       depending on the provider
        version                     integer           version number of file. will be 1 on initial upload
        hashes                      object
        md5                         string            md5 hash of file
        sha256                      string            SHA-256 hash of file

    ####Folder Entity

        name          type    description
        ======================================================================
        name          string  name of the folder
        path          string  unique identifier for this folder entity for this
                              project and storage provider. must end with '/'
        materialized  string  the full path of the folder relative to the storage
                              root.  must end with '/'
        kind          string  "folder"
        etag          string  etag - http caching identifier w/o wrapping quotes
        extra         object  varies depending on provider

    ##File Attributes

    <!--- Copied Attributes from FileDetail -->

    For an OSF File entity, the `type` is "files" regardless of whether the entity is actually a file or folder.  They
    can be distinguished by the `kind` attribute.  Files and folders use the same representation, but some attributes may
    be null for one kind but not the other. `size` will be null for folders.  A list of storage provider keys can be
    found [here](/v2/#storage-providers).

        name          type               description
        ===================================================================================================
        guid              string             OSF GUID for this file (if one has been assigned)
        name              string             name of the file or folder; used for display
        kind              string             "file" or "folder"
        path              string             same as for corresponding WaterButler entity
        materialized_path string             the unix-style path to the file relative to the provider root
        size              integer            size of file in bytes, null for folders
        provider          string             storage provider for this file. "osfstorage" if stored on the
                                             OSF.  other examples include "s3" for Amazon S3, "googledrive"
                                             for Google Drive, "box" for Box.com.
        last_touched      iso8601 timestamp  last time the metadata for the file was retrieved. only
                                             applies to non-OSF storage providers.
        modified     iso8601 timestamp  timestamp of when this file was last updated*
        created      iso8601 timestamp  timestamp of when this file was created*
        extra             object             may contain additional data beyond what's described here,
                                             depending on the provider
          hashes          object
            md5           string             md5 hash of file, null for folders
            sha256        string             SHA-256 hash of file, null for folders
          downloads       integer            number of times the file has been downloaded (for osfstorage files)

    * A note on timestamps: for files stored in osfstorage, `created` refers to the time the file was
    first uploaded to osfstorage, and `date_modified` is the time the file was last updated while in osfstorage.
    Other providers may or may not provide this information, but if they do it will correspond to the provider's
    semantics for created/modified times.  These timestamps may also be stale; metadata retrieved via the File Detail
    endpoint is cached.  The `last_touched` field describes the last time the metadata was retrieved from the external
    provider.  To force a metadata update, access the parent folder via its Node Files List endpoint.

    ##Links

    See the [JSON-API spec regarding pagination](http://jsonapi.org/format/1.0/#fetching-pagination).

    ##Actions

    <!--- Copied from FileDetail.Actions -->

    The `links` property of the response provides endpoints for common file operations. The currently-supported actions
    are:

    ###Get Info (*files, folders*)

        Method:   GET
        URL:      /links/info
        Params:   <none>
        Success:  200 OK + file representation

    The contents of a folder or details of a particular file can be retrieved by performing a GET request against the
    `info` link. The response will be a standard OSF response format with the [OSF File attributes](#attributes).

    ###Download (*files*)

        Method:   GET
        URL:      /links/download
        Params:   <none>
        Success:  200 OK + file body

    To download a file, issue a GET request against the `download` link.  The response will have the Content-Disposition
    header set, which will will trigger a download in a browser.

    ###Create Subfolder (*folders*)

        Method:       PUT
        URL:          /links/new_folder
        Query Params: ?kind=folder&name={new_folder_name}
        Body:         <empty>
        Success:      201 Created + new folder representation

    You can create a subfolder of an existing folder by issuing a PUT request against the `new_folder` link.  The
    `?kind=folder` portion of the query parameter is already included in the `new_folder` link.  The name of the new
    subfolder should be provided in the `name` query parameter.  The response will contain a [WaterButler folder
    entity](#folder-entity).  If a folder with that name already exists in the parent directory, the server will return
    a 409 Conflict error response.

    ###Upload New File (*folders*)

        Method:       PUT
        URL:          /links/upload
        Query Params: ?kind=file&name={new_file_name}
        Body (Raw):   <file data (not form-encoded)>
        Success:      201 Created + new file representation

    To upload a file to a folder, issue a PUT request to the folder's `upload` link with the raw file data in the
    request body, and the `kind` and `name` query parameters set to `'file'` and the desired name of the file.  The
    response will contain a [WaterButler file entity](#file-entity) that describes the new file.  If a file with the
    same name already exists in the folder, the server will return a 409 Conflict error response.

    ###Update Existing File (*file*)

        Method:       PUT
        URL:          /links/upload
        Query Params: ?kind=file
        Body (Raw):   <file data (not form-encoded)>
        Success:      200 OK + updated file representation

    To update an existing file, issue a PUT request to the file's `upload` link with the raw file data in the request
    body and the `kind` query parameter set to `"file"`.  The update action will create a new version of the file.
    The response will contain a [WaterButler file entity](#file-entity) that describes the updated file.

    ###Rename (*files, folders*)

        Method:        POST
        URL:           /links/move
        Query Params:  <none>
        Body (JSON):   {
                        "action": "rename",
                        "rename": {new_file_name}
                       }
        Success:       200 OK + new entity representation

    To rename a file or folder, issue a POST request to the `move` link with the `action` body parameter set to
    `"rename"` and the `rename` body parameter set to the desired name.  The response will contain either a folder
    entity or file entity with the new name.

    ###Move & Copy (*files, folders*)

        Method:        POST
        URL:           /links/move
        Query Params:  <none>
        Body (JSON):   {
                        // mandatory
                        "action":   "move"|"copy",
                        "path":     {path_attribute_of_target_folder},
                        // optional
                        "rename":   {new_name},
                        "conflict": "replace"|"keep", // defaults to 'replace'
                        "resource": {node_id},        // defaults to current {node_id}
                        "provider": {provider}        // defaults to current {provider}
                       }
        Success:       200 OK or 201 Created + new entity representation

    Move and copy actions both use the same request structure, a POST to the `move` url, but with different values for
    the `action` body parameters.  The `path` parameter is also required and should be the OSF `path` attribute of the
    folder being written to.  The `rename` and `conflict` parameters are optional.  If you wish to change the name of
    the file or folder at its destination, set the `rename` parameter to the new name.  The `conflict` param governs how
    name clashes are resolved.  Possible values are `replace` and `keep`.  `replace` is the default and will overwrite
    the file that already exists in the target folder.  `keep` will attempt to keep both by adding a suffix to the new
    file's name until it no longer conflicts.  The suffix will be ' (**x**)' where **x** is a increasing integer
    starting from 1.  This behavior is intended to mimic that of the OS X Finder.  The response will contain either a
    folder entity or file entity with the new name.

    Files and folders can also be moved between nodes and providers.  The `resource` parameter is the id of the node
    under which the file/folder should be moved.  It *must* agree with the `path` parameter, that is the `path` must
    identify a valid folder under the node identified by `resource`.  Likewise, the `provider` parameter may be used to
    move the file/folder to another storage provider, but both the `resource` and `path` parameters must belong to a
    node and folder already extant on that provider.  Both `resource` and `provider` default to the current node and
    providers.

    If a moved/copied file is overwriting an existing file, a 200 OK response will be returned.  Otherwise, a 201
    Created will be returned.

    ###Delete (*file, folders*)

        Method:        DELETE
        URL:           /links/delete
        Query Params:  <none>
        Success:       204 No Content

    To delete a file or folder send a DELETE request to the `delete` link.  Nothing will be returned in the response
    body.

    ##Query Params

    + `page=<Int>` -- page number of results to view, default 1

    + `filter[<fieldname>]=<Str>` -- fields and values to filter the search results on.

    Node files may be filtered by `id`, `name`, `node`, `kind`, `path`, `provider`, `size`, and `last_touched`.

    #This Request/Response

    """
    permission_classes = (
        drf_permissions.IsAuthenticatedOrReadOnly,
        base_permissions.PermissionWithGetter(ContributorOrPublic, 'node'),
        base_permissions.PermissionWithGetter(ReadOnlyIfRegistration, 'node'),
        base_permissions.TokenHasScope,
        ExcludeWithdrawals
    )

    ordering = ('_materialized_path',)  # default ordering

    required_read_scopes = [CoreScopes.NODE_FILE_READ]
    required_write_scopes = [CoreScopes.NODE_FILE_WRITE]

    view_category = 'nodes'
    view_name = 'node-files'

    @property
    def serializer_class(self):
        if self.kwargs[self.provider_lookup_url_kwarg] == 'osfstorage':
            return OsfStorageFileSerializer
        return FileSerializer

    # overrides FilterMixin
    def postprocess_query_param(self, key, field_name, operation):
        # tag queries will usually be on Tag.name,
        # ?filter[tags]=foo should be translated to MQ('tags__name', 'eq', 'foo')
        # But queries on lists should be tags, e.g.
        # ?filter[tags]=foo,bar should be translated to MQ('tags', 'isnull', True)
        # ?filter[tags]=[] should be translated to MQ('tags', 'isnull', True)
        if field_name == 'tags':
            if operation['value'] not in (list(), tuple()):
                operation['source_field_name'] = 'tags__name'
                operation['op'] = 'iexact'
        if field_name == 'path':
            operation['source_field_name'] = '_path'
        # NOTE: This is potentially fragile, if we ever add filtering on provider
        # we're going to have to get a bit tricky. get_default_queryset should ramain filtering on BaseFileNode, for now
        if field_name == 'kind':
            if operation['value'].lower() == 'folder':
                kind = Folder
            else:
                # Default to File, should probably raise an exception in the future
                kind = File  # Default to file

            operation['source_field_name'] = 'type'
            operation['op'] = 'in'
            operation['value'] = [
                sub._typedmodels_type
                for sub in kind.__subclasses__()
                if hasattr(sub, '_typedmodels_type')
            ]

    def get_default_queryset(self):
        files_list = self.fetch_from_waterbutler()

        if isinstance(files_list, list):
            provider = self.kwargs[self.provider_lookup_url_kwarg]
            # Resolve to a provider-specific subclass, so that
            # trashed file nodes are filtered out automatically
            ConcreteFileNode = BaseFileNode.resolve_class(provider, BaseFileNode.ANY)
            file_ids = [f.id for f in self.bulk_get_file_nodes_from_wb_resp(files_list)]
            return ConcreteFileNode.objects.filter(id__in=file_ids)

        if isinstance(files_list, list) or not isinstance(files_list, Folder):
            # We should not have gotten a file here
            raise NotFound

        sub_qs = OsfStorageFolder.objects.filter(_children=OuterRef('pk'), pk=files_list.pk)
        return files_list.children.annotate(folder=Exists(sub_qs)).filter(folder=True).prefetch_related('node__guids', 'versions', 'tags', 'guids')

    # overrides ListAPIView
    def get_queryset(self):
        return self.get_queryset_from_request()


class NodeFileDetail(JSONAPIBaseView, generics.RetrieveAPIView, WaterButlerMixin, NodeMixin):
    permission_classes = (
        drf_permissions.IsAuthenticatedOrReadOnly,
        base_permissions.PermissionWithGetter(ContributorOrPublic, 'node'),
        base_permissions.PermissionWithGetter(ReadOnlyIfRegistration, 'node'),
        base_permissions.TokenHasScope,
        ExcludeWithdrawals
    )

    serializer_class = FileSerializer

    required_read_scopes = [CoreScopes.NODE_FILE_READ]
    required_write_scopes = [CoreScopes.NODE_FILE_WRITE]
    view_category = 'nodes'
    view_name = 'node-file-detail'

    def get_object(self):
        fobj = self.fetch_from_waterbutler()
        if isinstance(fobj, dict):
            # if dict it is a wb response, not file object yet
            return self.get_file_node_from_wb_resp(fobj)

        if isinstance(fobj, list) or not isinstance(fobj, File):
            # We should not have gotten a folder here
            raise NotFound

        return fobj


class NodeAddonList(JSONAPIBaseView, generics.ListAPIView, ListFilterMixin, NodeMixin, AddonSettingsMixin):
    """List of addons connected to this node *Read-only*

    Paginated list of node addons ordered by their `id` or `addon_short_name`. Attributes other than
    `enabled` will be `null` if the addon is not enabled for this node.

    ## <Addon\>NodeSettings Attributes

    OSF <Addon\>NodeSettings entities have the "node_addons" `type`, and their `id` indicates the addon
    service provider (eg. `box`, `googledrive`, etc).

        name                    type                description
        ======================================================================================================
        external_account_id     string              _id of the associated ExternalAccount, if any
        configured              boolean             has this node been configured with a folder?
        enabled                 boolean             has a node settings object been associated with this node?
        folder_id               string              folder id of linked folder, from third-party service
        node_has_auth           boolean             is this node fully authorized to use an ExternalAccount?
        folder_path             boolean             folder path of linked folder, from third-party service

    ##Links

    See the [JSON-API spec regarding pagination](http://jsonapi.org/format/1.0/#fetching-pagination).

        self:  the canonical api endpoint of this node_addon

    #This Request/Response
    """

    permission_classes = (
        drf_permissions.IsAuthenticatedOrReadOnly,
        ContributorOrPublic,
        ExcludeWithdrawals,
        base_permissions.TokenHasScope,
    )

    required_read_scopes = [CoreScopes.NODE_ADDON_READ]
    required_write_scopes = [CoreScopes.NULL]

    serializer_class = NodeAddonSettingsSerializer
    view_category = 'nodes'
    view_name = 'node-addons'

    ordering = ('-id',)

    def get_default_queryset(self):
        qs = []
        for addon in ADDONS_OAUTH:
            obj = self.get_addon_settings(provider=addon, fail_if_absent=False, check_object_permissions=False)
            if obj:
                qs.append(obj)
        qs.sort()
        return qs

    get_queryset = get_default_queryset


class NodeAddonDetail(JSONAPIBaseView, generics.RetrieveUpdateDestroyAPIView, generics.CreateAPIView, NodeMixin, AddonSettingsMixin):
    """
    Detail of individual addon connected to this node *Writeable*.

    Attributes other than `enabled` will be null if the addon is not enabled for this node.

    ##Permissions

    <Addon>NodeSettings that are attached to public Nodes will give read-only access to everyone. Private nodes require explicit read
    permission. Write and admin access are the same for public and private nodes. Administrators on a parent node have
    implicit read permissions for all child nodes.

    Any users with write or admin access to the node are able to deauthorize an enabled addon, but only the addon authorizer is able
    to change the configuration (i.e. selected folder) of an already-configured <Addon>NodeSettings entity.

    ## <Addon>NodeSettings Attributes

    OSF <Addon>NodeSettings entities have the "node_addons" `type`, and their `id` indicates the addon
    service provider (eg. `box`, `googledrive`, etc).

        name                    type                description
        ======================================================================================================
        external_account_id     string              _id of the associated ExternalAccount, if any
        configured              boolean             has this node been configured with a folder?
        enabled                 boolean             has a node settings object been associated with this node?
        folder_id               string              folder id of linked folder, from third-party service
        node_has_auth           boolean             is this node fully authorized to use an ExternalAccount?
        folder_path             boolean             folder path of linked folder, from third-party service
        url                     string              Specific to the `forward` addon
        label                   string              Specific to the `forward` addon

    ##Links

        self:  the canonical api endpoint of this node_addon

    ##Actions

    ###Update

        Method:        PUT / PATCH
        URL:           /links/self
        Query Params:  <none>
        Body (JSON):   {"data": {
                           "type": "node_addons",                   # required
                           "id":   {provider},                      # required
                           "attributes": {
                             "external_account_id": {account_id},   # optional
                             "folder_id":           {folder_id},    # optional
                             "folder_path":         {folder_path},  # optional - Google Drive specific
                             "url":                 {url},          # optional - External Link specific
                             "label":               {label}         # optional - External Link specific
                           }
                         }
                       }
        Success:       200 OK + node_addon representation

    To update a node, issue either a PUT or a PATCH request against the `/links/self` URL.  The `external_account_id`,
    `enabled`, and `folder_id` fields are mandatory if you PUT and optional if you PATCH. However, at least one is always mandatory.
    Non-string values will be accepted and stringified, but we make no promises about the stringification output.  So
    don't do that.

    To delete or deauthorize a node_addon, issue a PUT with all fields set to `null` / `False`, or a PATCH with `enabled` set to `False`.

    ####Note

    Not all addons are currently configurable via the API. The current list of addons that accept PUT/PATCH is [`box`, `dropbox`, `s3`, `googledrive`]

    #This Request/Response
    """

    permission_classes = (
        drf_permissions.IsAuthenticatedOrReadOnly,
        ContributorOrPublic,
        ExcludeWithdrawals,
        ReadOnlyIfRegistration,
        base_permissions.TokenHasScope,
    )

    required_read_scopes = [CoreScopes.NODE_ADDON_READ]
    required_write_scopes = [CoreScopes.NODE_ADDON_WRITE]

    serializer_class = NodeAddonSettingsSerializer
    view_category = 'nodes'
    view_name = 'node-addon-detail'

    def get_object(self):
        return self.get_addon_settings(check_object_permissions=False)

    def perform_create(self, serializer):
        addon = self.kwargs['provider']
        if addon not in ADDONS_OAUTH:
            raise NotFound('Requested addon unavailable')

        node = self.get_node()
        if node.has_addon(addon):
            raise InvalidModelValueError(
                detail='Add-on {} already enabled for node {}'.format(addon, node._id)
            )

        return super(NodeAddonDetail, self).perform_create(serializer)

    def perform_destroy(self, instance):
        addon = instance.config.short_name
        node = self.get_node()
        if not node.has_addon(instance.config.short_name):
            raise NotFound('Node {} does not have add-on {}'.format(node._id, addon))

        node.delete_addon(addon, auth=get_user_auth(self.request))

    def get_serializer_class(self):
        """
        Use NodeDetailSerializer which requires 'id'
        """
        if 'provider' in self.kwargs and self.kwargs['provider'] == 'forward':
            return ForwardNodeAddonSettingsSerializer
        else:
            return NodeAddonSettingsSerializer


class NodeAddonFolderList(JSONAPIBaseView, generics.ListAPIView, NodeMixin, AddonSettingsMixin):
    """List of folders that this node can connect to *Read-only*.

    Paginated list of folders retrieved from the associated third-party service

    ##Permissions

    <Addon> Folders are visible only to the addon authorizer.

    ## <Addon> Folder Attributes

    OSF <Addon\> Folder entities have the "node_addon_folders" `type`, and their `id` indicates the folder_id
    according to the associated service provider (eg. `box`, `googledrive`, etc).

        name        type        description
        ======================================================================================================
        path        string      path of this folder, according to third-party service
        kind        string      `"folder"`, typically.
        provider    string      `short_name` of third-party service provider
        name        string      name of this folder
        folder_id   string      id of this folder, according to third-party service

    ##Links

    See the [JSON-API spec regarding pagination](http://jsonapi.org/format/1.0/#fetching-pagination).

        root:  the canonical api endpoint of the root folder for this account
        children: the canonical api endpoint of this folder's children

    #This Request/Response
    """
    permission_classes = (
        drf_permissions.IsAuthenticatedOrReadOnly,
        ContributorOrPublic,
        ExcludeWithdrawals,
        base_permissions.TokenHasScope,
    )

    required_read_scopes = [CoreScopes.NODE_ADDON_READ, CoreScopes.NODE_FILE_READ]
    required_write_scopes = [CoreScopes.NULL]

    pagination_class = MaxSizePagination
    serializer_class = NodeAddonFolderSerializer
    view_category = 'nodes'
    view_name = 'node-addon-folders'

    def get_queryset(self):
        # TODO: [OSF-6120] refactor this/NS models to be generalizable
        node_addon = self.get_addon_settings()
        if not node_addon.has_auth:
            raise JSONAPIException(detail='This addon is enabled but an account has not been imported from your user settings',
                meta={'link': '{}users/me/addons/{}/accounts/'.format(API_BASE, node_addon.config.short_name)})

        path = self.request.query_params.get('path')
        folder_id = self.request.query_params.get('id')

        if not hasattr(node_addon, 'get_folders'):
            raise EndpointNotImplementedError('Endpoint not yet implemented for this addon')

        return node_addon.get_folders(path=path, folder_id=folder_id)


class NodeProvider(object):

    def __init__(self, provider, node):
        self.path = '/'
        self.node = node
        self.kind = 'folder'
        self.name = provider
        self.provider = provider
        self.node_id = node._id
        self.pk = node._id
        self.id = node.id


class NodeProvidersList(JSONAPIBaseView, generics.ListAPIView, NodeMixin):
    """List of storage providers enabled for this node. *Read-only*.

    Users of the OSF may access their data on a [number of cloud-storage](/v2/#storage-providers) services that have
    integrations with the OSF.  We call these "providers".  By default every node has access to the OSF-provided
    storage but may use as many of the supported providers as desired.  This endpoint lists all of the providers that are
    configured for this node.  If you want to add more, you will need to do that in the Open Science Framework front end
    for now.

    In the OSF filesystem model, providers are treated as folders, but with special properties that distinguish them
    from regular folders.  Every provider folder is considered a root folder, and may not be deleted through the regular
    file API.  To see the contents of the provider, issue a GET request to the `/relationships/files/links/related/href`
    attribute of the provider resource.  The `new_folder` and `upload` actions are handled by another service called
    WaterButler, whose response format differs slightly from the OSF's.

    <!--- Copied from FileDetail.Spiel -->

    ###Waterbutler Entities

    When an action is performed against a WaterButler endpoint, it will generally respond with a file entity, a folder
    entity, or no content.

    ####File Entity

        name          type       description
        =========================================================================
        name          string     name of the file
        path          string     unique identifier for this file entity for this
                                 project and storage provider. may not end with '/'
        materialized  string     the full path of the file relative to the storage
                                 root.  may not end with '/'
        kind          string     "file"
        etag          string     etag - http caching identifier w/o wrapping quotes
        modified      timestamp  last modified timestamp - format depends on provider
        contentType   string     MIME-type when available
        provider      string     id of provider e.g. "osfstorage", "s3", "googledrive".
                                 equivalent to addon_short_name on the OSF
        size          integer    size of file in bytes
        extra         object     may contain additional data beyond what's described here,
                                 depending on the provider
          version     integer    version number of file. will be 1 on initial upload
          downloads   integer    count of the number times the file has been downloaded
          hashes      object
            md5       string     md5 hash of file
            sha256    string     SHA-256 hash of file

    ####Folder Entity

        name          type    description
        ======================================================================
        name          string  name of the folder
        path          string  unique identifier for this folder entity for this
                              project and storage provider. must end with '/'
        materialized  string  the full path of the folder relative to the storage
                              root.  must end with '/'
        kind          string  "folder"
        etag          string  etag - http caching identifier w/o wrapping quotes
        extra         object  varies depending on provider

    ##Provider Attributes

    `type` is "files"

        name      type    description
        =================================================================================
        name      string  name of the provider
        kind      string  type of this file/folder.  always "folder"
        path      path    relative path of this folder within the provider filesys. always "/"
        node      string  node this provider belongs to
        provider  string  provider id, same as "name"

    ##Links

    See the [JSON-API spec regarding pagination](http://jsonapi.org/format/1.0/#fetching-pagination).

    ##Actions

    <!--- Copied from FileDetail.Actions -->

    ###Create Subfolder (*folders*)

        Method:       PUT
        URL:          /links/new_folder
        Query Params: ?kind=folder&name={new_folder_name}
        Body:         <empty>
        Success:      201 Created + new folder representation

    You can create a subfolder of an existing folder by issuing a PUT request against the `new_folder` link.  The
    `?kind=folder` portion of the query parameter is already included in the `new_folder` link.  The name of the new
    subfolder should be provided in the `name` query parameter.  The response will contain a [WaterButler folder
    entity](#folder-entity).  If a folder with that name already exists in the parent directory, the server will return
    a 409 Conflict error response.

    ###Upload New File (*folders*)

        Method:       PUT
        URL:          /links/upload
        Query Params: ?kind=file&name={new_file_name}
        Body (Raw):   <file data (not form-encoded)>
        Success:      201 Created + new file representation

    To upload a file to a folder, issue a PUT request to the folder's `upload` link with the raw file data in the
    request body, and the `kind` and `name` query parameters set to `'file'` and the desired name of the file.  The
    response will contain a [WaterButler file entity](#file-entity) that describes the new file.  If a file with the
    same name already exists in the folder, the server will return a 409 Conflict error response.

    ##Query Params

    + `page=<Int>` -- page number of results to view, default 1

    #This Request/Response

    """
    permission_classes = (
        drf_permissions.IsAuthenticatedOrReadOnly,
        ContributorOrPublic,
        ExcludeWithdrawals,
        base_permissions.TokenHasScope,
    )

    required_read_scopes = [CoreScopes.NODE_FILE_READ]
    required_write_scopes = [CoreScopes.NODE_FILE_WRITE]

    serializer_class = NodeProviderSerializer
    view_category = 'nodes'
    view_name = 'node-providers'

    ordering = ('-id',)

    def get_provider_item(self, provider):
        return NodeProvider(provider, self.get_node())

    def get_queryset(self):
        return [
            self.get_provider_item(addon.config.short_name)
            for addon
            in self.get_node().get_addons()
            if addon.config.has_hgrid_files
            and addon.configured
        ]

class NodeProviderDetail(JSONAPIBaseView, generics.RetrieveAPIView, NodeMixin):
    permission_classes = (
        drf_permissions.IsAuthenticatedOrReadOnly,
        ContributorOrPublic,
        ExcludeWithdrawals,
        base_permissions.TokenHasScope,
    )

    required_read_scopes = [CoreScopes.NODE_FILE_READ]
    required_write_scopes = [CoreScopes.NODE_FILE_WRITE]

    serializer_class = NodeProviderSerializer
    view_category = 'nodes'
    view_name = 'node-provider-detail'

    def get_object(self):
        return NodeProvider(self.kwargs['provider'], self.get_node())


class NodeLogList(JSONAPIBaseView, generics.ListAPIView, NodeMixin, ListFilterMixin):
    """List of Logs associated with a given Node. *Read-only*.

    <!--- Copied Description from NodeLogDetail -->

    Paginated list of Logs ordered by their `date`. This includes the Logs of the specified Node as well as the logs of that Node's children that the current user has access to.

    Note that if an anonymous view_only key is being used, the user relationship will not be exposed.

    On the front end, logs show record and show actions done on the OSF. The complete list of loggable actions (in the format {identifier}: {description}) is as follows:

    * 'project_created': A Node is created
    * 'project_registered': A Node is registered
    * 'project_deleted': A Node is deleted
    * 'created_from': A Node is created using an existing Node as a template
    * 'pointer_created': A Pointer is created
    * 'pointer_forked': A Pointer is forked
    * 'pointer_removed': A Pointer is removed
    * 'node_removed': A component is deleted
    * 'node_forked': A Node is forked
    ===
    * 'made_public': A Node is made public
    * 'made_private': A Node is made private
    * 'tag_added': A tag is added to a Node
    * 'tag_removed': A tag is removed from a Node
    * 'edit_title': A Node's title is changed
    * 'edit_description': A Node's description is changed
    * 'updated_fields': One or more of a Node's fields are changed
    * 'external_ids_added': An external identifier is added to a Node (e.g. DOI, ARK)
    ===
    * 'contributor_added': A Contributor is added to a Node
    * 'contributor_removed': A Contributor is removed from a Node
    * 'contributors_reordered': A Contributor's position in a Node's bibliography is changed
    * 'permissions_updated': A Contributor's permissions on a Node are changed
    * 'made_contributor_visible': A Contributor is made bibliographically visible on a Node
    * 'made_contributor_invisible': A Contributor is made bibliographically invisible on a Node
    ===
    * 'wiki_updated': A Node's wiki is updated
    * 'wiki_deleted': A Node's wiki is deleted
    * 'wiki_renamed': A Node's wiki is renamed
    * 'made_wiki_public': A Node's wiki is made public
    * 'made_wiki_private': A Node's wiki is made private
    ===
    * 'addon_added': An add-on is linked to a Node
    * 'addon_removed': An add-on is unlinked from a Node
    * 'addon_file_moved': A File in a Node's linked add-on is moved
    * 'addon_file_copied': A File in a Node's linked add-on is copied
    * 'addon_file_renamed': A File in a Node's linked add-on is renamed
    * 'node_authorized': An addon is authorized for a project
    * 'node_deauthorized': An addon is deauthorized for a project
    * 'folder_created': A Folder is created in a Node's linked add-on
    * 'file_added': A File is added to a Node's linked add-on
    * 'file_updated': A File is updated on a Node's linked add-on
    * 'file_removed': A File is removed from a Node's linked add-on
    * 'file_restored': A File is restored in a Node's linked add-on
    ===
    * 'comment_added': A Comment is added to some item
    * 'comment_removed': A Comment is removed from some item
    * 'comment_updated': A Comment is updated on some item
    ===
    * 'embargo_initiated': An embargoed Registration is proposed on a Node
    * 'embargo_approved': A proposed Embargo of a Node is approved
    * 'embargo_cancelled': A proposed Embargo of a Node is cancelled
    * 'embargo_completed': A proposed Embargo of a Node is completed
    * 'retraction_initiated': A Withdrawal of a Registration is proposed
    * 'retraction_approved': A Withdrawal of a Registration is approved
    * 'retraction_cancelled': A Withdrawal of a Registration is cancelled
    * 'registration_initiated': A Registration of a Node is proposed
    * 'registration_approved': A proposed Registration is approved
    * 'registration_cancelled': A proposed Registration is cancelled
    ===
    * 'node_created': A Node is created (_deprecated_)

   ##Log Attributes

    <!--- Copied Attributes from LogList -->

    OSF Log entities have the "logs" `type`.

        name           type                   description
        ============================================================================
        date           iso8601 timestamp      timestamp of Log creation
        action         string                 Log action (see list above)

    ##Relationships

    ###Node

    The node this log belongs to.

    ###User

    The user who performed the logged action.

    ##Links

    See the [JSON-API spec regarding pagination](http://jsonapi.org/format/1.0/#fetching-pagination).

    ##Actions

    ##Query Params

    <!--- Copied Query Params from LogList -->

    Logs may be filtered by their `action` and `date`.

    #This Request/Response

    """

    serializer_class = NodeLogSerializer
    view_category = 'nodes'
    view_name = 'node-logs'

    required_read_scopes = [CoreScopes.NODE_LOG_READ]
    required_write_scopes = [CoreScopes.NULL]

    log_lookup_url_kwarg = 'node_id'

    ordering = ('-date', )

    permission_classes = (
        drf_permissions.IsAuthenticatedOrReadOnly,
        ContributorOrPublic,
        base_permissions.TokenHasScope,
        ExcludeWithdrawals
    )

    def get_default_queryset(self):
        auth = get_user_auth(self.request)
        return self.get_node().get_aggregate_logs_queryset(auth)

    def get_queryset(self):
        return self.get_queryset_from_request().include(
            'node__guids', 'user__guids', 'original_node__guids', limit_includes=10
        )


class NodeCommentsList(JSONAPIBaseView, generics.ListCreateAPIView, ListFilterMixin, NodeMixin):
    """List of comments on a node. *Writeable*.

    Paginated list of comments ordered by their `created.` Each resource contains the full representation of the
    comment, meaning additional requests to an individual comment's detail view are not necessary.

    Note that if an anonymous view_only key is being used, the user relationship will not be exposed.

    ###Permissions

    Comments on public nodes are given read-only access to everyone. If the node comment-level is "private",
    only contributors have permission to comment. If the comment-level is "public" any logged-in OSF user can comment.
    Comments on private nodes are only visible to contributors and administrators on the parent node.

    ##Attributes

    OSF comment entities have the "comments" `type`.

        name           type               description
        =================================================================================
        content        string             content of the comment
        created        iso8601 timestamp  timestamp that the comment was created
        modified       iso8601 timestamp  timestamp when the comment was last updated
        edited         boolean            has this comment been edited?
        deleted        boolean            is this comment deleted?
        is_abuse       boolean            has this comment been reported by the current user?
        has_children   boolean            does this comment have replies?
        can_edit       boolean            can the current user edit this comment?

    ##Links

    See the [JSON-API spec regarding pagination](http://jsonapi.org/format/1.0/#fetching-pagination).

    ##Actions

    ###Create

        Method:        POST
        URL:           /links/self
        Query Params:  <none>
        Body (JSON):   {
                         "data": {
                           "type": "comments",   # required
                           "attributes": {
                             "content":       {content},        # mandatory
                           },
                           "relationships": {
                             "target": {
                               "data": {
                                  "type": {target type}         # mandatory
                                  "id": {target._id}            # mandatory
                               }
                             }
                           }
                         }
                       }
        Success:       201 CREATED + comment representation

    To create a comment on this node, issue a POST request against this endpoint. The comment target id and target type
    must be specified. To create a comment on the node overview page, the target `type` would be "nodes" and the `id`
    would be the node id. To reply to a comment on this node, the target `type` would be "comments" and the `id` would
    be the id of the comment to reply to. The `content` field is mandatory.

    If the comment creation is successful the API will return
    a 201 response with the representation of the new comment in the body. For the new comment's canonical URL, see the
    `/links/self` field of the response.

    ##Query Params

    + `filter[deleted]=True|False` -- filter comments based on whether or not they are deleted.

    The list of node comments includes deleted comments by default. The `deleted` field is a boolean and can be
    filtered using truthy values, such as `true`, `false`, `0`, or `1`. Note that quoting `true` or `false` in
    the query will cause the match to fail regardless.

    + `filter[created][comparison_operator]=YYYY-MM-DDTH:M:S` -- filter comments based on date created.

    Comments can also be filtered based on their `created` and `modified` fields. Possible comparison
    operators include 'gt' (greater than), 'gte'(greater than or equal to), 'lt' (less than) and 'lte'
    (less than or equal to). The date must be in the format YYYY-MM-DD and the time is optional.

    + `filter[target]=target_id` -- filter comments based on their target id.

    The list of comments can be filtered by target id. For example, to get all comments with target = project,
    the target_id would be the project_id.

    #This Request/Response
    """
    permission_classes = (
        drf_permissions.IsAuthenticatedOrReadOnly,
        CanCommentOrPublic,
        base_permissions.TokenHasScope,
        ExcludeWithdrawals
    )

    required_read_scopes = [CoreScopes.NODE_COMMENTS_READ]
    required_write_scopes = [CoreScopes.NODE_COMMENTS_WRITE]

    pagination_class = CommentPagination
    serializer_class = NodeCommentSerializer
    view_category = 'nodes'
    view_name = 'node-comments'

    ordering = ('-created', )  # default ordering

    def get_default_queryset(self):
        return Comment.objects.filter(node=self.get_node(), root_target__isnull=False)

    # Hook to make filtering on 'target' work
    def postprocess_query_param(self, key, field_name, operation):
        if field_name == 'target':
            operation['value'] = Guid.load(operation['value'])

    def get_queryset(self):
        comments = self.get_queryset_from_request()
        for comment in comments:
            # Deleted root targets still appear as tuples in the database,
            # but need to be None in order for the query to be correct.
            if comment.root_target.referent.is_deleted:
                comment.root_target = None
                comment.save()
        return comments

    def get_serializer_class(self):
        if self.request.method == 'POST':
            return CommentCreateSerializer
        else:
            return NodeCommentSerializer

    # overrides ListCreateAPIView
    def get_parser_context(self, http_request):
        """
        Tells parser that we are creating a relationship
        """
        res = super(NodeCommentsList, self).get_parser_context(http_request)
        res['is_relationship'] = True
        return res

    def perform_create(self, serializer):
        node = self.get_node()
        serializer.validated_data['user'] = self.request.user
        serializer.validated_data['node'] = node
        serializer.save()


class NodeInstitutionsList(JSONAPIBaseView, generics.ListAPIView, ListFilterMixin, NodeMixin):
    """ Detail of the affiliated institutions a node has, if any. Returns [] if the node has no
    affiliated institution.

    ##Attributes

    OSF Institutions have the "institutions" `type`.

        name           type               description
        =========================================================================
        name           string             title of the institution
        id             string             unique identifier in the OSF
        logo_path      string             a path to the institution's static logo



    #This Request/Response

    """
    permission_classes = (
        drf_permissions.IsAuthenticatedOrReadOnly,
        base_permissions.TokenHasScope,
        AdminOrPublic
    )

    required_read_scopes = [CoreScopes.NODE_BASE_READ, CoreScopes.INSTITUTION_READ]
    required_write_scopes = [CoreScopes.NULL]
    serializer_class = InstitutionSerializer

    model = Institution
    view_category = 'nodes'
    view_name = 'node-institutions'

    ordering = ('-id',)

    def get_queryset(self):
        node = self.get_node()
        return node.affiliated_institutions.all() or []


class NodeInstitutionsRelationship(JSONAPIBaseView, generics.RetrieveUpdateDestroyAPIView, generics.CreateAPIView, NodeMixin):
    """ Relationship Endpoint for Node -> Institutions Relationship

    Used to set, remove, update and retrieve the affiliated_institutions of a node to an institution

    ##Actions

    ###Create

        Method:        POST
        URL:           /links/self
        Query Params:  <none>
        Body (JSON):   {
                         "data": [{
                           "type": "institutions",   # required
                           "id": <institution_id>   # required
                         }]
                       }
        Success:       201

        This requires write permissions on the node and for the user making the request to
        have the institutions in the payload as affiliated in their account.

    ###Update

        Method:        PUT || PATCH
        URL:           /links/self
        Query Params:  <none>
        Body (JSON):   {
                         "data": [{
                           "type": "institutions",   # required
                           "id": <institution_id>   # required
                         }]
                       }
        Success:       200

        This requires write permissions on the node and for the user making the request to
        have the institutions in the payload as affiliated in their account. This will delete
        all institutions not listed, meaning a data: [] payload does the same as a DELETE with all
        the institutions.

    ###Destroy

        Method:        DELETE
        URL:           /links/self
        Query Params:  <none>
        Body (JSON):   {
                         "data": [{
                           "type": "institutions",   # required
                           "id": <institution_id>   # required
                         }]
                       }
        Success:       204

        This requires write permissions in the node. If the user has admin permissions, the institution in the payload does
        not need to be affiliated in their account.
    """
    permission_classes = (
        drf_permissions.IsAuthenticatedOrReadOnly,
        base_permissions.TokenHasScope,
        WriteOrPublicForRelationshipInstitutions
    )
    required_read_scopes = [CoreScopes.NODE_BASE_READ]
    required_write_scopes = [CoreScopes.NODE_BASE_WRITE]
    serializer_class = NodeInstitutionsRelationshipSerializer
    parser_classes = (JSONAPIRelationshipParser, JSONAPIRelationshipParserForRegularJSON, )

    view_category = 'nodes'
    view_name = 'node-relationships-institutions'

    def get_object(self):
        node = self.get_node(check_object_permissions=False)
        obj = {
            'data': node.affiliated_institutions.all(),
            'self': node
        }
        self.check_object_permissions(self.request, obj)
        return obj

    def perform_destroy(self, instance):
        data = self.request.data['data']
        user = self.request.user
        current_insts = {inst._id: inst for inst in instance['data']}
        node = instance['self']

        for val in data:
            if val['id'] in current_insts:
                if not user.is_affiliated_with_institution(current_insts[val['id']]) and not node.has_permission(user, 'admin'):
                    raise PermissionDenied
                node.remove_affiliated_institution(inst=current_insts[val['id']], user=user)
        node.save()

    def create(self, *args, **kwargs):
        try:
            ret = super(NodeInstitutionsRelationship, self).create(*args, **kwargs)
        except RelationshipPostMakesNoChanges:
            return Response(status=HTTP_204_NO_CONTENT)
        return ret


class NodeWikiList(JSONAPIBaseView, generics.ListAPIView, NodeMixin, ListFilterMixin):
    """List of wiki pages on a node. *Read only*.

    Paginated list of the node's current wiki page versions ordered by their `date_modified.` Each resource contains the
    full representation of the wiki, meaning additional requests to an individual wiki's detail view are not necessary.

    Note that if an anonymous view_only key is being used, the user relationship will not be exposed.

    ###Permissions

    Wiki pages on public nodes are given read-only access to everyone. Wiki pages on private nodes are only visible to
    contributors and administrators on the parent node.

    ##Attributes

    OSF wiki entities have the "wikis" `type`.

        name                    type               description
        ======================================================================================================
        name                        string             name of the wiki pag
        path                        string             the path of the wiki page
        materialized_path           string             the path of the wiki page
        date_modified               iso8601 timestamp  timestamp when the wiki was last updated
        content_type                string             MIME-type
        current_user_can_comment    boolean            Whether the current user is allowed to post comments
        extra                       object
        version                     integer            version number of the wiki


    ##Links

    See the [JSON-API spec regarding pagination](http://jsonapi.org/format/1.0/#fetching-pagination).

    ##Query Params

    + `filter[name]=<Str>` -- filter wiki pages by name

    + `filter[date_modified][comparison_operator]=YYYY-MM-DDTH:M:S` -- filter wiki pages based on date modified.

    Wiki pages can be filtered based on their `date_modified` fields. Possible comparison
    operators include 'gt' (greater than), 'gte'(greater than or equal to), 'lt' (less than) and 'lte'
    (less than or equal to). The date must be in the format YYYY-MM-DD and the time is optional.


    #This Request/Response
    """

    permission_classes = (
        drf_permissions.IsAuthenticatedOrReadOnly,
        base_permissions.TokenHasScope,
        ContributorOrPublic,
        ExcludeWithdrawals
    )

    required_read_scopes = [CoreScopes.WIKI_BASE_READ]
    required_write_scopes = [CoreScopes.NULL]
    serializer_class = NodeWikiSerializer

    view_category = 'nodes'
    view_name = 'node-wikis'

    ordering = ('-date', )  # default ordering

    def get_default_queryset(self):
        node = self.get_node()
        node_wiki_pages = node.wiki_pages_current.values() if node.wiki_pages_current else []
        return NodeWikiPage.objects.filter(guids___id__in=node_wiki_pages)

    def get_queryset(self):
        return self.get_queryset_from_request()


class NodeLinkedNodesRelationship(LinkedNodesRelationship, NodeMixin):
    """ Relationship Endpoint for Nodes -> Linked Node relationships

    Used to set, remove, update and retrieve the ids of the linked nodes attached to this collection. For each id, there
    exists a node link that contains that node.

    ##Actions

    ###Create

        Method:        POST
        URL:           /links/self
        Query Params:  <none>
        Body (JSON):   {
                         "data": [{
                           "type": "linked_nodes",   # required
                           "id": <node_id>   # required
                         }]
                       }
        Success:       201

    This requires both edit permission on the collection, and for the user that is
    making the request to be able to read the nodes requested. Data can be contain any number of
    node identifiers. This will create a node_link for all node_ids in the request that
    do not currently have a corresponding node_link in this collection.

    ###Update

        Method:        PUT || PATCH
        URL:           /links/self
        Query Params:  <none>
        Body (JSON):   {
                         "data": [{
                           "type": "linked_nodes",   # required
                           "id": <node_id>   # required
                         }]
                       }
        Success:       200

    This requires both edit permission on the collection, and for the user that is
    making the request to be able to read the nodes requested. Data can be contain any number of
    node identifiers. This will replace the contents of the node_links for this collection with
    the contents of the request. It will delete all node links that don't have a node_id in the data
    array, create node links for the node_ids that don't currently have a node id, and do nothing
    for node_ids that already have a corresponding node_link. This means a update request with
    {"data": []} will remove all node_links in this collection

    ###Destroy

        Method:        DELETE
        URL:           /links/self
        Query Params:  <none>
        Body (JSON):   {
                         "data": [{
                           "type": "linked_nodes",   # required
                           "id": <node_id>   # required
                         }]
                       }
        Success:       204

    This requires edit permission on the node. This will delete any node_links that have a
    corresponding node_id in the request.
    """

    view_category = 'nodes'
    view_name = 'node-pointer-relationship'


class LinkedNodesList(BaseLinkedList, NodeMixin):
    """List of nodes linked to this node. *Read-only*.

    Linked nodes are the nodes pointed to by node links. This view will probably replace node_links in the near future.

    <!--- Copied Spiel from NodeDetail -->

    On the front end, nodes are considered 'projects' or 'components'. The difference between a project and a component
    is that a project is the top-level node, and components are children of the project. There is also a [category
    field](/v2/#osf-node-categories) that includes 'project' as an option. The categorization essentially determines
    which icon is displayed by the node in the front-end UI and helps with search organization. Top-level nodes may have
    a category other than project, and children nodes may have a category of project.

    ##Linked Node Attributes

    <!--- Copied Attributes from NodeDetail -->

    OSF Node entities have the "nodes" `type`.

        name           type               description
        =================================================================================
        title          string             title of project or component
        description    string             description of the node
        category       string             node category, must be one of the allowed values
        created   iso8601 timestamp  timestamp that the node was created
        modified  iso8601 timestamp  timestamp when the node was last updated
        tags           array of strings   list of tags that describe the node
        registration   boolean            is this is a registration?
        collection     boolean            is this node a collection of other nodes?
        public         boolean            has this node been made publicly-visible?

    ##Links

    See the [JSON-API spec regarding pagination](http://jsonapi.org/format/1.0/#fetching-pagination).

    ##Query Params

    + `page=<Int>` -- page number of results to view, default 1

    + `filter[<fieldname>]=<Str>` -- fields and values to filter the search results on.

    Nodes may be filtered by their `title`, `category`, `description`, `public`, `registration`, or `tags`.  `title`,
    `description`, and `category` are string fields and will be filtered using simple substring matching.  `public` and
    `registration` are booleans, and can be filtered using truthy values, such as `true`, `false`, `0`, or `1`.  Note
    that quoting `true` or `false` in the query will cause the match to fail regardless.  `tags` is an array of simple strings.

    #This Request/Response
    """
    serializer_class = NodeSerializer
    view_category = 'nodes'
    view_name = 'linked-nodes'

    def get_queryset(self):
        queryset = super(LinkedNodesList, self).get_queryset()
        return queryset.exclude(type='osf.registration')

    # overrides APIView
    def get_parser_context(self, http_request):
        """
        Tells parser that we are creating a relationship
        """
        res = super(LinkedNodesList, self).get_parser_context(http_request)
        res['is_relationship'] = True
        return res


class NodeLinkedRegistrationsRelationship(LinkedRegistrationsRelationship, NodeMixin):
    """ Relationship Endpoint for Node -> Linked Registration relationships

    Used to set, remove, update and retrieve the ids of the linked registrations attached to this node. For each id, there
    exists a node link that contains that node.

    ##Actions

    ###Create

        Method:        POST
        URL:           /links/self
        Query Params:  <none>
        Body (JSON):   {
                         "data": [{
                           "type": "linked_registrations",   # required
                           "id": <node_id>   # required
                         }]
                       }
        Success:       201

    This requires both edit permission on the node, and for the user that is
    making the request to be able to read the registrations requested. Data can contain any number of
    node identifiers. This will create a node_link for all node_ids in the request that
    do not currently have a corresponding node_link in this node.

    ###Update

        Method:        PUT || PATCH
        URL:           /links/self
        Query Params:  <none>
        Body (JSON):   {
                         "data": [{
                           "type": "linked_registrations",   # required
                           "id": <node_id>   # required
                         }]
                       }
        Success:       200

    This requires both edit permission on the node, and for the user that is
    making the request to be able to read the registrations requested. Data can contain any number of
    node identifiers. This will replace the contents of the node_links for this node with
    the contents of the request. It will delete all node links that don't have a node_id in the data
    array, create node links for the node_ids that don't currently have a node id, and do nothing
    for node_ids that already have a corresponding node_link. This means a update request with
    {"data": []} will remove all node_links in this node.

    ###Destroy

        Method:        DELETE
        URL:           /links/self
        Query Params:  <none>
        Body (JSON):   {
                         "data": [{
                           "type": "linked_registrations",   # required
                           "id": <node_id>   # required
                         }]
                       }
        Success:       204

    This requires edit permission on the node. This will delete any node_links that have a
    corresponding node_id in the request.
    """

    view_category = 'nodes'
    view_name = 'node-registration-pointer-relationship'


class NodeLinkedRegistrationsList(BaseLinkedList, NodeMixin):
    """List of registrations linked to this node. *Read-only*.

    Linked registrations are the registration nodes pointed to by node links.

    <!--- Copied Spiel from RegistrationDetail -->
    Registrations are read-only snapshots of a project. This view shows details about the given registration.

    Each resource contains the full representation of the registration, meaning additional requests to an individual
    registration's detail view are not necessary. A withdrawn registration will display a limited subset of information,
    namely, title, description, created, registration, withdrawn, date_registered, withdrawal_justification, and
    registration supplement. All other fields will be displayed as null. Additionally, the only relationships permitted
    to be accessed for a withdrawn registration are the contributors - other relationships will return a 403.

    ##Linked Registration Attributes

    <!--- Copied Attributes from RegistrationDetail -->

    Registrations have the "registrations" `type`.

        name                            type               description
        =======================================================================================================
        title                           string             title of the registered project or component
        description                     string             description of the registered node
        category                        string             bode category, must be one of the allowed values
        created                         iso8601 timestamp  timestamp that the node was created
        modified                        iso8601 timestamp  timestamp when the node was last updated
        tags                            array of strings   list of tags that describe the registered node
        current_user_can_comment        boolean            Whether the current user is allowed to post comments
        current_user_permissions        array of strings   list of strings representing the permissions for the current user on this node
        fork                            boolean            is this project a fork?
        registration                    boolean            has this project been registered? (always true - may be deprecated in future versions)
        collection                      boolean            is this registered node a collection? (always false - may be deprecated in future versions)
        node_license                    object             details of the license applied to the node
        year                            string             date range of the license
        copyright_holders               array of strings   holders of the applied license
        public                          boolean            has this registration been made publicly-visible?
        withdrawn                       boolean            has this registration been withdrawn?
        date_registered                 iso8601 timestamp  timestamp that the registration was created
        embargo_end_date                iso8601 timestamp  when the embargo on this registration will be lifted (if applicable)
        withdrawal_justification        string             reasons for withdrawing the registration
        pending_withdrawal              boolean            is this registration pending withdrawal?
        pending_withdrawal_approval     boolean            is this registration pending approval?
        pending_embargo_approval        boolean            is the associated Embargo awaiting approval by project admins?
        registered_meta                 dictionary         registration supplementary information
        registration_supplement         string             registration template

    ##Links

    See the [JSON-API spec regarding pagination](http://jsonapi.org/format/1.0/#fetching-pagination).

    ##Query Params

    + `page=<Int>` -- page number of results to view, default 1

    + `filter[<fieldname>]=<Str>` -- fields and values to filter the search results on.

    Nodes may be filtered by their `title`, `category`, `description`, `public`, `registration`, or `tags`.  `title`,
    `description`, and `category` are string fields and will be filtered using simple substring matching.  `public` and
    `registration` are booleans, and can be filtered using truthy values, such as `true`, `false`, `0`, or `1`.  Note
    that quoting `true` or `false` in the query will cause the match to fail regardless.  `tags` is an array of simple strings.

    #This Request/Response
    """
    serializer_class = RegistrationSerializer
    view_category = 'nodes'
    view_name = 'linked-registrations'

    def get_queryset(self):
        ret = [node for node in
            super(NodeLinkedRegistrationsList, self).get_queryset()
            if node.is_registration]
        return ret

    # overrides APIView
    def get_parser_context(self, http_request):
        """
        Tells parser that we are creating a relationship
        """
        res = super(NodeLinkedRegistrationsList, self).get_parser_context(http_request)
        res['is_relationship'] = True
        return res


class NodeViewOnlyLinksList(JSONAPIBaseView, generics.ListCreateAPIView, ListFilterMixin, NodeMixin):
    """
    List of view only links on a node. *Writeable*.

    ###Permissions

    View only links on a node, public or private, are readable and writeable only by users that are
    administrators on the node.

    ##Attributes

        name            type                    description
        =================================================================================
        name            string                  name of the view only link
        anonymous       boolean                 whether the view only link has anonymized contributors
        created         iso8601 timestamp       timestamp when the view only link was created
        key             string                  the view only link key


    ##Relationships

    ###Creator

    The user who created the view only link.

    ###Nodes

    The nodes which this view only link key gives read-only access to.

    ##Actions

    ###Create

        Method:        POST
        Body (JSON): {
                        "data": {
                            "attributes": {
                                "name": {string},              #optional
                                "anonymous": true|false,        #optional
                            }
                        }
                    }
        Success:       201 CREATED + VOL representation

    ##Query Params

    + `filter[<fieldname>]=<Str>` -- fields and values to filter the search results on.

    View only links may be filtered by their `name`, `anonymous`, and `created` attributes.

    #This Request/Response
    """
    permission_classes = (
        IsAdmin,
        base_permissions.TokenHasScope,
        drf_permissions.IsAuthenticatedOrReadOnly
    )

    required_read_scopes = [CoreScopes.NODE_VIEW_ONLY_LINKS_READ]
    required_write_scopes = [CoreScopes.NODE_VIEW_ONLY_LINKS_WRITE]

    serializer_class = NodeViewOnlyLinkSerializer

    view_category = 'nodes'
    view_name = 'node-view-only-links'

    ordering = ('-created',)

    def get_default_queryset(self):
        return self.get_node().private_links.filter(is_deleted=False)

    def get_queryset(self):
        return self.get_queryset_from_request()


class NodeViewOnlyLinkDetail(JSONAPIBaseView, generics.RetrieveUpdateDestroyAPIView, NodeMixin):
    """
    Detail of a specific view only link on a node. *Writeable*.

    ###Permissions

    View only links on a node, public or private, are only readable and writeable by users that are
    administrators on the node.

    ##Attributes

        name            type                    description
        =================================================================================
        name            string                  name of the view only link
        anonymous       boolean                 whether the view only link has anonymized contributors
        created         iso8601 timestamp       timestamp when the view only link was created
        key             string                  the view only key


    ##Relationships

    ###Creator

    The user who created the view only link.

    ###Nodes

    The nodes which this view only link key gives read-only access to.

    ##Actions

    ###Update

        Method:        PUT
        Body (JSON):   {
                         "data": {
                           "attributes": {
                             "name": {string},               #optional
                             "anonymous": true|false,        #optional
                           },
                         }
                       }
        Success:       200 OK + VOL representation

    ###Delete

        Method:        DELETE
        Body (JSON):   <none>
        Success:       204 NO CONTENT

    #This Request/Response
    """

    permission_classes = (
        IsAdmin,
        base_permissions.TokenHasScope,
        drf_permissions.IsAuthenticatedOrReadOnly
    )

    required_read_scopes = [CoreScopes.NODE_VIEW_ONLY_LINKS_READ]
    required_write_scopes = [CoreScopes.NODE_VIEW_ONLY_LINKS_WRITE]

    serializer_class = NodeViewOnlyLinkSerializer

    view_category = 'nodes'
    view_name = 'node-view-only-link-detail'

    def get_serializer_class(self):
        if self.request.method == 'PUT':
            return NodeViewOnlyLinkUpdateSerializer
        return NodeViewOnlyLinkSerializer

    def get_object(self):
        try:
            return self.get_node().private_links.get(_id=self.kwargs['link_id'])
        except PrivateLink.DoesNotExist:
            raise NotFound

    def perform_destroy(self, link):
        assert isinstance(link, PrivateLink), 'link must be a PrivateLink'
        link.is_deleted = True
        link.save()
        enqueue_postcommit_task(ban_url, (self.get_node(),), {}, celery=True, once_per_request=True)


class NodeIdentifierList(NodeMixin, IdentifierList):
    """List of identifiers for a specified node. *Read-only*.

    ##Identifier Attributes

    OSF Identifier entities have the "identifiers" `type`.

        name           type                   description
        ----------------------------------------------------------------------------
        category       string                 e.g. 'ark', 'doi'
        value          string                 the identifier value itself

    ##Links

        self: this identifier's detail page

    ##Relationships

    ###Referent

    The identifier is refers to this node.

    ##Actions

    *None*.

    ##Query Params

     Identifiers may be filtered by their category.

    #This Request/Response

    """

    serializer_class = NodeIdentifierSerializer
    node_lookup_url_kwarg = 'node_id'

    # overrides IdentifierList
    def get_object(self, check_object_permissions=True):
        return self.get_node(check_object_permissions=check_object_permissions)

    def get_node(self, check_object_permissions=True):
        node = get_object_or_error(
            Node,
            self.kwargs[self.node_lookup_url_kwarg],
            self.request,
            display_name='node'
        )
        # Nodes that are folders/collections are treated as a separate resource, so if the client
        # requests a collection through a node endpoint, we return a 404
        if node.is_collection:
            raise NotFound
        # May raise a permission denied
        if check_object_permissions:
            self.check_object_permissions(self.request, node)
        return node


class NodePreprintsList(JSONAPIBaseView, generics.ListAPIView, NodeMixin, PreprintFilterMixin):
    """List of preprints for a node. *Read-only*.

    ##Note
    **This API endpoint is under active development, and is subject to change in the future.**

    Paginated list of preprints ordered by their `created`.  Each resource contains a representation of the
    preprint.

    ##Preprint Attributes

    OSF Preprint entities have the "preprints" `type`.

        name                            type                                description
        ====================================================================================
        created                         iso8601 timestamp                   timestamp that the preprint was created
        modified                        iso8601 timestamp                   timestamp that the preprint was last modified
        date_published                  iso8601 timestamp                   timestamp when the preprint was published
        original_publication_date       iso8601 timestamp                   user-entered date of publication from external posting
        is_published                    boolean                             whether or not this preprint is published
        is_preprint_orphan              boolean                             whether or not this preprint is orphaned
        subjects                        list of lists of dictionaries       ids of Subject in the BePress taxonomy. Dictrionary, containing the subject text and subject ID
        provider                        string                              original source of the preprint
        doi                             string                              bare DOI for the manuscript, as entered by the user

    ##Relationships

    ###Node
    The node that this preprint was created for

    ###Primary File
    The file that is designated as the preprint's primary file, or the manuscript of the preprint.

    ###Provider
    Link to preprint_provider detail for this preprint

    ##Links

    - `self` -- Preprint detail page for the current preprint
    - `html` -- Project on the OSF corresponding to the current preprint
    - `doi` -- URL representation of the DOI entered by the user for the preprint manuscript

    See the [JSON-API spec regarding pagination](http://jsonapi.org/format/1.0/#fetching-pagination).

    ##Query Params

    + `page=<Int>` -- page number of results to view, default 1

    #This Request/Response
    """
    permission_classes = (
        drf_permissions.IsAuthenticatedOrReadOnly,
        base_permissions.TokenHasScope,
        ContributorOrPublic,
    )
    parser_classes = (JSONAPIMultipleRelationshipsParser, JSONAPIMultipleRelationshipsParserForRegularJSON,)

    required_read_scopes = [CoreScopes.NODE_PREPRINTS_READ]
    required_write_scopes = [CoreScopes.NODE_PREPRINTS_WRITE]

    serializer_class = PreprintSerializer

    view_category = 'nodes'
    view_name = 'node-preprints'

    ordering = ('-modified',)

    def get_default_queryset(self):
        auth = get_user_auth(self.request)
        auth_user = getattr(auth, 'user', None)
        node = self.get_node()
        # Permissions on the node are handled by the permissions_classes
        # Permissions on the list objects are handled by the query
        return self.preprints_queryset(node.preprints.all(), auth_user)

    def get_queryset(self):
        return self.get_queryset_from_request()<|MERGE_RESOLUTION|>--- conflicted
+++ resolved
@@ -280,16 +280,11 @@
 
     # overrides NodesFilterMixin
     def get_default_queryset(self):
-<<<<<<< HEAD
         # this is an example of using a flag inside an API view to enable/disable
         if waffle.flag_is_active(self.request, 'api_flag_on_user_id'):
-            user = self.request.user
-            return default_node_list_queryset() & default_node_permission_queryset(user)
+            return default_node_list_permission_queryset(user=self.request.user, model_cls=Node)
         else:
             raise NotFound('Endpoint is disabled.')
-=======
-        return default_node_list_permission_queryset(user=self.request.user, model_cls=Node)
->>>>>>> 8ff61fc8
 
     # overrides ListBulkCreateJSONAPIView, BulkUpdateJSONAPIView
     def get_queryset(self):
