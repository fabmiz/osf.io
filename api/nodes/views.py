--- conflicted
+++ resolved
@@ -172,133 +172,8 @@
         return draft
 
 
-<<<<<<< HEAD
 class NodeList(JSONAPIBaseView, bulk_views.BulkUpdateJSONAPIView, bulk_views.BulkDestroyJSONAPIView, bulk_views.ListBulkCreateJSONAPIView, NodesFilterMixin, WaterButlerMixin):
-    """Nodes that represent projects and components. *Writeable*.
-
-    Paginated list of nodes ordered by their `modified`.  Each resource contains the full representation of the
-    node, meaning additional requests to an individual node's detail view are not necessary.  Registrations and withdrawn
-    registrations cannot be accessed through this endpoint (see registration endpoints instead).
-
-    <!--- Copied Spiel from NodeDetail -->
-
-    On the front end, nodes are considered 'projects' or 'components'. The difference between a project and a component
-    is that a project is the top-level node, and components are children of the project. There is also a [category
-    field](/v2/#osf-node-categories) that includes 'project' as an option. The categorization essentially determines
-    which icon is displayed by the node in the front-end UI and helps with search organization. Top-level nodes may have
-    a category other than project, and children nodes may have a category of project.
-
-    ##Node Attributes
-
-    <!--- Copied Attributes from NodeDetail -->
-
-    OSF Node entities have the "nodes" `type`.
-
-        name                            type               description
-        =================================================================================
-        title                           string             title of project or component
-        description                     string             description of the node
-        category                        string             node category, must be one of the allowed values
-        date_created                    iso8601 timestamp  timestamp that the node was created
-        date_modified                   iso8601 timestamp  timestamp when the node was last updated
-        tags                            array of strings   list of tags that describe the node
-        current_user_can_comment        boolean            Whether the current user is allowed to post comments
-        current_user_permissions        array of strings   list of strings representing the permissions for the current user on this node
-        registration                    boolean            is this a registration? (always false - may be deprecated in future versions)
-        fork                            boolean            is this node a fork of another node?
-        public                          boolean            has this node been made publicly-visible?
-        preprint                        boolean            is this a preprint?
-        collection                      boolean            is this a collection? (always false - may be deprecated in future versions)
-        node_license                    object             details of the license applied to the node
-            year                        string             date range of the license
-            copyright_holders           array of strings   holders of the applied license
-
-    ##Links
-
-    See the [JSON-API spec regarding pagination](http://jsonapi.org/format/1.0/#fetching-pagination).
-
-    ##Actions
-
-    ###Creating New Nodes
-
-        Method:        POST
-        URL:           /links/self
-        Query Params:  <none>
-        Body (JSON):   {
-                         "data": {
-                           "type": "nodes", # required
-                           "attributes": {
-                             "title":         {title},          # required
-                             "category":      {category},       # required
-                             "description":   {description},    # optional
-                             "tags":          [{tag1}, {tag2}], # optional
-                             "public":        true|false        # optional
-                             "template_from": {node_id}         # optional
-                           }
-                         }
-                       }
-        Success:       201 CREATED + node representation
-
-    New nodes are created by issuing a POST request to this endpoint.  The `title` and `category` fields are
-    mandatory. `category` must be one of the [permitted node categories](/v2/#osf-node-categories).  `public` defaults
-    to false.  All other fields not listed above will be ignored.  If the node creation is successful the API will
-    return a 201 response with the representation of the new node in the body.  For the new node's canonical URL, see
-    the `/links/self` field of the response.
-
-    ##Query Params
-
-    + `page=<Int>` -- page number of results to view, default 1
-
-    + `filter[<fieldname>]=<Str>` -- fields and values to filter the search results on.
-
-    + `view_only=<Str>` -- Allow users with limited access keys to access this node. Note that some keys are anonymous,
-    so using the view_only key will cause user-related information to no longer serialize. This includes blank ids for
-    users and contributors and missing serializer fields and relationships.
-
-    Nodes may be filtered by their `id`, `title`, `category`, `description`, `public`, `tags`, `date_created`, `date_modified`,
-    `root`, `parent`, 'preprint', and `contributors`.  Most are string fields and will be filtered using simple substring matching.  `public`
-    and `preprint` are boolean values, and can be filtered using truthy values, such as `true`, `false`, `0`, or `1`.  Note that quoting `true`
-    or `false` in the query will cause the match to fail regardless.  `tags` is an array of simple strings.
-
-    #This Request/Response
-
-=======
-class WaterButlerMixin(object):
-
-    path_lookup_url_kwarg = 'path'
-    provider_lookup_url_kwarg = 'provider'
-
-    def get_file_item(self, item):
-        attrs = item['attributes']
-        file_node = FileNode.resolve_class(
-            attrs['provider'],
-            FileNode.FOLDER if attrs['kind'] == 'folder'
-            else FileNode.FILE
-        ).get_or_create(self.get_node(check_object_permissions=False), attrs['path'])
-
-        file_node.update(None, attrs, user=self.request.user)
-
-        self.check_object_permissions(self.request, file_node)
-
-        return file_node
-
-    def fetch_from_waterbutler(self):
-        node = self.get_node(check_object_permissions=False)
-        path = self.kwargs[self.path_lookup_url_kwarg]
-        provider = self.kwargs[self.provider_lookup_url_kwarg]
-        return self.get_file_object(node, path, provider)
-
-    def get_file_object(self, node, path, provider, check_object_permissions=True):
-        obj = get_file_object(node=node, path=path, provider=provider, request=self.request)
-        if provider == 'osfstorage':
-            if check_object_permissions:
-                self.check_object_permissions(self.request, obj)
-        return obj
-
-
-class NodeList(JSONAPIBaseView, bulk_views.BulkUpdateJSONAPIView, bulk_views.BulkDestroyJSONAPIView, bulk_views.ListBulkCreateJSONAPIView, NodePreprintsFilterMixin, NodesListFilterMixin, WaterButlerMixin):
     """The documentation for this endpoint can be found [here](https://developer.osf.io/#Nodes_nodes_list).
->>>>>>> f60aedc0
     """
     permission_classes = (
         drf_permissions.IsAuthenticatedOrReadOnly,
@@ -396,155 +271,7 @@
 
 
 class NodeDetail(JSONAPIBaseView, generics.RetrieveUpdateDestroyAPIView, NodeMixin, WaterButlerMixin):
-<<<<<<< HEAD
-    """Details about a given node (project or component). *Writeable*.
-
-    A registration or withdrawn registration cannot be accessed through this endpoint. See Registration Detail endpoint.
-
-    On the front end, nodes are considered 'projects' or 'components'. The difference between a project and a component
-    is that a project is the top-level node, and components are children of the project. There is also a [category
-    field](/v2/#osf-node-categories) that includes 'project' as an option. The categorization essentially determines
-    which icon is displayed by the node in the front-end UI and helps with search organization. Top-level nodes may have
-    a category other than project, and children nodes may have a category of project.
-
-    ###Permissions
-
-    Nodes that are made public will give read-only access to everyone. Private nodes require explicit read
-    permission. Write and admin access are the same for public and private nodes. Administrators on a parent node have
-    implicit read permissions for all child nodes.
-
-    ##Attributes
-
-    OSF Node entities have the "nodes" `type`.
-
-        name                            type                description
-        =================================================================================
-        title                           string              title of project or component
-        description                     string              description of the node
-        category                        string              node category, must be one of the allowed values
-        date_created                    iso8601 timestamp   timestamp that the node was created
-        date_modified                   iso8601 timestamp   timestamp when the node was last updated
-        tags                            array of strings    list of tags that describe the node
-        current_user_can_comment        boolean            Whether the current user is allowed to post comments
-        current_user_permissions        array of strings    list of strings representing the permissions for the current user on this node
-        registration                    boolean             is this a registration? (always false - may be deprecated in future versions)
-        fork                            boolean             is this node a fork of another node?
-        public                          boolean             has this node been made publicly-visible?
-        collection                      boolean             is this a collection? (always false - may be deprecated in future versions)
-        node_license                    object             details of the license applied to the node
-        year                            string             date range of the license
-        copyright_holders               array of strings   holders of the applied license
-
-    ##Relationships
-
-    ###Children
-
-    List of nodes that are children of this node.  New child nodes may be added through this endpoint.
-
-    ###Comments
-
-    List of comments on this node.  New comments can be left on the node through this endpoint.
-
-    ###Contributors
-
-    List of users who are contributors to this node. Contributors may have "read", "write", or "admin" permissions.
-    A node must always have at least one "admin" contributor.  Contributors may be added via this endpoint.
-
-    ###Draft Registrations
-
-    List of draft registrations of the current node.
-
-    ###Files
-
-    List of top-level folders (actually cloud-storage providers) associated with this node. This is the starting point
-    for accessing the actual files stored within this node.
-
-    ###Forked From
-
-    If this node was forked from another node, the canonical endpoint of the node that was forked from will be
-    available in the `/forked_from/links/related/href` key.  Otherwise, it will be null.
-
-    ###Logs
-
-    List of read-only log actions pertaining to the node.
-
-    ###Node Links
-
-    List of links (pointers) to other nodes on the OSF.  Node links can be added through this endpoint.
-
-    ###Parent
-
-    If this node is a child node of another node, the parent's canonical endpoint will be available in the
-    `/parent/links/related/href` key.  Otherwise, it will be null.
-
-    ###Registrations
-
-    List of registrations of the current node.
-
-    ###Root
-
-    Returns the top-level node associated with the current node.  If the current node is the top-level node, the root is
-    the current node.
-
-    ### Linked Nodes
-
-    List of nodes linked to the current node.
-
-    ### Linked Registrations
-
-    List of registrations linked to the current node.
-
-    ##Links
-
-        self:  the canonical api endpoint of this node
-        html:  this node's page on the OSF website
-
-    ##Actions
-
-    ###Update
-
-        Method:        PUT / PATCH
-        URL:           /links/self
-        Query Params:  <none>
-        Body (JSON):   {
-                         "data": {
-                           "type": "nodes",   # required
-                           "id":   {node_id}, # required
-                           "attributes": {
-                             "title":       {title},          # mandatory
-                             "category":    {category},       # mandatory
-                             "description": {description},    # optional
-                             "tags":        [{tag1}, {tag2}], # optional
-                             "public":      true|false        # optional
-                           }
-                         }
-                       }
-        Success:       200 OK + node representation
-
-    To update a node, issue either a PUT or a PATCH request against the `/links/self` URL.  The `title` and `category`
-    fields are mandatory if you PUT and optional if you PATCH.  The `tags` parameter must be an array of strings.
-    Non-string values will be accepted and stringified, but we make no promises about the stringification output.  So
-    don't do that.
-
-    ###Delete
-
-        Method:   DELETE
-        URL:      /links/self
-        Params:   <none>
-        Success:  204 No Content
-
-    To delete a node, issue a DELETE request against `/links/self`.  A successful delete will return a 204 No Content
-    response. Attempting to delete a node you do not own will result in a 403 Forbidden.
-
-    ##Query Params
-
-    + `view_only=<Str>` -- Allow users with limited access keys to access this node. Note that some keys are anonymous, so using the view_only key will cause user-related information to no longer serialize. This includes blank ids for users and contributors and missing serializer fields and relationships.
-
-    #This Request/Response
-
-=======
     """The documentation for this endpoint can be found [here](https://developer.osf.io/#Nodes_nodes_read).
->>>>>>> f60aedc0
     """
     permission_classes = (
         drf_permissions.IsAuthenticatedOrReadOnly,
@@ -889,85 +616,8 @@
         serializer.save(draft=draft)
 
 
-<<<<<<< HEAD
 class NodeChildrenList(JSONAPIBaseView, bulk_views.ListBulkCreateJSONAPIView, NodeMixin, NodesFilterMixin):
-    """Children of the current node. *Writeable*.
-
-    This will get the next level of child nodes for the selected node if the current user has read access for those
-    nodes. Creating a node via this endpoint will behave the same as the [node list endpoint](/v2/nodes/), but the new
-    node will have the selected node set as its parent.
-
-    ##Node Attributes
-
-    <!--- Copied Attributes from NodeDetail -->
-
-    OSF Node entities have the "nodes" `type`.
-
-        name                            type                description
-        =================================================================================
-        title                           string              title of project or component
-        description                     string              description of the node
-        category                        string              node category, must be one of the allowed values
-        date_created                    iso8601 timestamp   timestamp that the node was created
-        date_modified                   iso8601 timestamp   timestamp when the node was last updated
-        tags                            array of strings    list of tags that describe the node
-        current_user_can_comment        boolean            Whether the current user is allowed to post comments
-        current_user_permissions        array of strings    list of strings representing the permissions for the current user on this node
-        registration                    boolean             is this a registration? (always false - may be deprecated in future versions)
-        fork                            boolean             is this node a fork of another node?
-        public                          boolean             has this node been made publicly-visible?
-        collection                      boolean             is this a collection? (always false - may be deprecated in future versions)
-
-    ##Links
-
-    See the [JSON-API spec regarding pagination](http://jsonapi.org/format/1.0/#fetching-pagination).
-
-    ##Actions
-
-    ###Create Child Node
-
-    <!--- Copied Creating New Node from NodeList -->
-
-        Method:        POST
-        URL:           /links/self
-        Query Params:  <none>
-        Body (JSON):   {
-                         "data": {
-                           "type": "nodes", # required
-                           "attributes": {
-                             "title":       {title},         # required
-                             "category":    {category},      # required
-                             "description": {description},   # optional
-                             "tags":        [{tag1}, {tag2}] # optional
-                           }
-                         }
-                       }
-        Success:       201 CREATED + node representation
-
-    To create a child node of the current node, issue a POST request to this endpoint.  The `title` and `category`
-    fields are mandatory. `category` must be one of the [permitted node categories](/v2/#osf-node-categories).  If the
-    node creation is successful the API will return a 201 response with the representation of the new node in the body.
-    For the new node's canonical URL, see the `/links/self` field of the response.
-
-    ##Query Params
-
-    + `page=<Int>` -- page number of results to view, default 1
-
-    + `filter[<fieldname>]=<Str>` -- fields and values to filter the search results on.
-
-    <!--- Copied Query Params from NodeList -->
-
-    Nodes may be filtered by their `id`, `title`, `category`, `description`, `public`, `tags`, `date_created`, `date_modified`,
-    `root`, `parent`, and `contributors`.  Most are string fields and will be filtered using simple substring matching.  `public`
-    is a boolean, and can be filtered using truthy values, such as `true`, `false`, `0`, or `1`.  Note that quoting `true`
-    or `false` in the query will cause the match to fail regardless.  `tags` is an array of simple strings.
-
-    #This Request/Response
-
-=======
-class NodeChildrenList(JSONAPIBaseView, bulk_views.ListBulkCreateJSONAPIView, NodeMixin, NodePreprintsFilterMixin):
     """The documentation for this endpoint can be found [here](https://developer.osf.io/#Nodes_nodes_children_list).
->>>>>>> f60aedc0
     """
     permission_classes = (
         ContributorOrPublic,
@@ -1239,81 +889,8 @@
         node.save()
 
 
-<<<<<<< HEAD
 class NodeForksList(JSONAPIBaseView, generics.ListCreateAPIView, NodeMixin, NodesFilterMixin):
-    """Forks of the current node. *Writeable*.
-
-    Paginated list of the current node's forks ordered by their `forked_date`. Forks are copies of projects that you can
-    change without affecting the original project.  When creating a fork, your fork will will only contain public components or those
-    for which you are a contributor.  Private components that you do not have access to will not be forked. You will receive an email
-    when your fork completes.
-
-    ##Node Fork Attributes
-
-    <!--- Copied Attributes from NodeDetail with exception of forked_date-->
-
-    OSF Node Fork entities have the "nodes" `type`.
-
-        name                        type               description
-        ===============================================================================================================================
-        title                       string             title of project or component
-        description                 string             description of the node
-        category                    string             node category, must be one of the allowed values
-        date_created                iso8601 timestamp  timestamp that the node was created
-        modified               iso8601 timestamp  timestamp when the node was last updated
-        tags                        array of strings   list of tags that describe the node
-        registration                boolean            has this project been registered? (always False)
-        collection                  boolean            is this node a collection (always False)
-        fork                        boolean            is this node a fork of another node? (always True)
-        public                      boolean            has this node been made publicly-visible?
-        forked_date                 iso8601 timestamp  timestamp when the node was forked
-        current_user_can_comment    boolean            Whether the current user is allowed to post comments
-        current_user_permissions    array of strings   List of strings representing the permissions for the current user on this node
-
-    ##Links
-
-    See the [JSON-API spec regarding pagination](http://jsonapi.org/format/1.0/#fetching-pagination).
-
-    ##Actions
-
-    ###Create Node Fork
-
-        Method:        POST
-        URL:           /links/self
-        Query Params:  <none>
-        Body (JSON): {
-                         "data": {
-                           "type": "nodes", # required
-                           "attributes": {
-                             "title": {title} # optional
-                           }
-                         }
-                    }
-        Success: 201 CREATED + node representation
-
-    To create a fork of the current node, issue a POST request to this endpoint.  The `title` field is optional, with the
-    default title being 'Fork of ' + the current node's title. If the fork's creation is successful the API will return a
-    201 response with the representation of the forked node in the body. For the new fork's canonical URL, see the `/links/self`
-    field of the response.
-
-    ##Query Params
-
-    + `page=<Int>` -- page number of results to view, default 1
-
-    + `filter[<fieldname>]=<Str>` -- fields and values to filter the search results on.
-
-    <!--- Copied Query Params from NodeList -->
-
-    Nodes may be filtered by their `title`, `category`, `description`, `public`, `registration`, `tags`, `created`,
-    `modified`, `root`, `parent`, and `contributors`. Most are string fields and will be filtered using simple
-    substring matching.  Others are booleans, and can be filtered using truthy values, such as `true`, `false`, `0`, or `1`.
-    Note that quoting `true` or `false` in the query will cause the match to fail regardless. `tags` is an array of simple strings.
-
-    #This Request/Response
-=======
-class NodeForksList(JSONAPIBaseView, generics.ListCreateAPIView, NodeMixin, NodePreprintsFilterMixin):
     """The documentation for this endpoint can be found [here](https://developer.osf.io/#Nodes_nodes_forks_list).
->>>>>>> f60aedc0
     """
     permission_classes = (
         IsPublic,
@@ -2539,56 +2116,8 @@
         return ret
 
 
-<<<<<<< HEAD
 class NodeWikiList(JSONAPIBaseView, generics.ListAPIView, NodeMixin, ListFilterMixin):
-    """List of wiki pages on a node. *Read only*.
-
-    Paginated list of the node's current wiki page versions ordered by their `date_modified.` Each resource contains the
-    full representation of the wiki, meaning additional requests to an individual wiki's detail view are not necessary.
-
-    Note that if an anonymous view_only key is being used, the user relationship will not be exposed.
-
-    ###Permissions
-
-    Wiki pages on public nodes are given read-only access to everyone. Wiki pages on private nodes are only visible to
-    contributors and administrators on the parent node.
-
-    ##Attributes
-
-    OSF wiki entities have the "wikis" `type`.
-
-        name                    type               description
-        ======================================================================================================
-        name                        string             name of the wiki pag
-        path                        string             the path of the wiki page
-        materialized_path           string             the path of the wiki page
-        date_modified               iso8601 timestamp  timestamp when the wiki was last updated
-        content_type                string             MIME-type
-        current_user_can_comment    boolean            Whether the current user is allowed to post comments
-        extra                       object
-        version                     integer            version number of the wiki
-
-
-    ##Links
-
-    See the [JSON-API spec regarding pagination](http://jsonapi.org/format/1.0/#fetching-pagination).
-
-    ##Query Params
-
-    + `filter[name]=<Str>` -- filter wiki pages by name
-
-    + `filter[date_modified][comparison_operator]=YYYY-MM-DDTH:M:S` -- filter wiki pages based on date modified.
-
-    Wiki pages can be filtered based on their `date_modified` fields. Possible comparison
-    operators include 'gt' (greater than), 'gte'(greater than or equal to), 'lt' (less than) and 'lte'
-    (less than or equal to). The date must be in the format YYYY-MM-DD and the time is optional.
-
-
-    #This Request/Response
-=======
-class NodeWikiList(JSONAPIBaseView, generics.ListAPIView, NodeMixin, ODMFilterMixin):
     """The documentation for this endpoint can be found [here](https://developer.osf.io/#Nodes_nodes_wikis_list).
->>>>>>> f60aedc0
     """
 
     permission_classes = (
@@ -3120,60 +2649,8 @@
         return node
 
 
-<<<<<<< HEAD
 class NodePreprintsList(JSONAPIBaseView, generics.ListAPIView, NodeMixin, PreprintFilterMixin):
-    """List of preprints for a node. *Read-only*.
-
-    ##Note
-    **This API endpoint is under active development, and is subject to change in the future.**
-
-    Paginated list of preprints ordered by their `created`.  Each resource contains a representation of the
-    preprint.
-
-    ##Preprint Attributes
-
-    OSF Preprint entities have the "preprints" `type`.
-
-        name                            type                                description
-        ====================================================================================
-        created                         iso8601 timestamp                   timestamp that the preprint was created
-        modified                        iso8601 timestamp                   timestamp that the preprint was last modified
-        date_published                  iso8601 timestamp                   timestamp when the preprint was published
-        original_publication_date       iso8601 timestamp                   user-entered date of publication from external posting
-        is_published                    boolean                             whether or not this preprint is published
-        is_preprint_orphan              boolean                             whether or not this preprint is orphaned
-        subjects                        list of lists of dictionaries       ids of Subject in the BePress taxonomy. Dictrionary, containing the subject text and subject ID
-        provider                        string                              original source of the preprint
-        doi                             string                              bare DOI for the manuscript, as entered by the user
-
-    ##Relationships
-
-    ###Node
-    The node that this preprint was created for
-
-    ###Primary File
-    The file that is designated as the preprint's primary file, or the manuscript of the preprint.
-
-    ###Provider
-    Link to preprint_provider detail for this preprint
-
-    ##Links
-
-    - `self` -- Preprint detail page for the current preprint
-    - `html` -- Project on the OSF corresponding to the current preprint
-    - `doi` -- URL representation of the DOI entered by the user for the preprint manuscript
-
-    See the [JSON-API spec regarding pagination](http://jsonapi.org/format/1.0/#fetching-pagination).
-
-    ##Query Params
-
-    + `page=<Int>` -- page number of results to view, default 1
-
-    #This Request/Response
-=======
-class NodePreprintsList(JSONAPIBaseView, generics.ListAPIView, NodeMixin, NodePreprintsFilterMixin):
     """The documentation for this endpoint can be found [here](https://developer.osf.io/#Nodes_nodes_preprints_list).
->>>>>>> f60aedc0
     """
     permission_classes = (
         drf_permissions.IsAuthenticatedOrReadOnly,
