--- conflicted
+++ resolved
@@ -5,15 +5,10 @@
 from rest_framework.exceptions import PermissionDenied, ValidationError, NotFound
 
 from framework.auth.core import Auth
-from website.models import Node, Pointer, User
+from website.models import Node, Pointer
+from api.users.serializers import ContributorSerializer
 from api.base.filters import ODMFilterMixin, ListFilterMixin
-<<<<<<< HEAD
-from api.base.utils import get_object_or_404, waterbutler_url_for
-from .serializers import NodeContributorsSerializer, NodeContributorDetailSerializer
-from .permissions import AdminOrPublic, ContributorDetailPermissions
-=======
 from api.base.utils import get_object_or_error, waterbutler_url_for
->>>>>>> 47768780
 from .serializers import NodeSerializer, NodeLinksSerializer, NodeFilesSerializer
 from .permissions import ContributorOrPublic, ReadOnlyIfRegistration, ContributorOrPublicForPointers
 
@@ -132,7 +127,7 @@
         drf_permissions.IsAuthenticatedOrReadOnly,
     )
 
-    serializer_class = NodeContributorsSerializer
+    serializer_class = ContributorSerializer
 
     def get_default_queryset(self):
         node = self.get_node()
