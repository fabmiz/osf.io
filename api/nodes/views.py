--- conflicted
+++ resolved
@@ -155,13 +155,8 @@
         date_created   iso8601 timestamp  timestamp that the node was created
         date_modified  iso8601 timestamp  timestamp when the node was last updated
         tags           array of strings   list of tags that describe the node
-<<<<<<< HEAD
-        registration   boolean            has this project been registered?
+        registration   boolean            is this a registration?
         fork           boolean            is this node a fork of another node?
-=======
-        registration   boolean            is this is a registration?
-        collection     boolean            is this node a collection of other nodes?
->>>>>>> 16091823
         dashboard      boolean            is this node visible on the user dashboard?
         public         boolean            has this node been made publicly-visible?
 
@@ -547,15 +542,9 @@
 
     ##Links
 
-<<<<<<< HEAD
-        self:               the canonical api endpoint of this contributor
-        html:               the contributing user's page on the OSF website
-        profile_image_url:  a url to the contributing user's profile image
-=======
-        self:  the detail url for this node contributor
-        html:  this user's page on the OSF website
-        profile_image: this user's gravatar
->>>>>>> 16091823
+        self:           the canonical api endpoint of this contributor
+        html:           the contributing user's page on the OSF website
+        profile_image:  a url to the contributing user's profile image
 
     ##Actions
 
