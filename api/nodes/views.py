--- conflicted
+++ resolved
@@ -75,12 +75,8 @@
     RegistrationAndPermissionCheckForPointers,
     ContributorDetailPermissions,
     ReadOnlyIfRegistration,
-<<<<<<< HEAD
     IsAdminContributorOrReviewer,
-=======
-    IsAdminOrReviewer,
     NodeGroupDetailPermissions,
->>>>>>> b991e656
     IsContributorOrGroupMember,
     WriteOrPublicForRelationshipInstitutions,
     ExcludeWithdrawals,
