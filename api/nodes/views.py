--- conflicted
+++ resolved
@@ -2,39 +2,40 @@
 
 from django.apps import apps
 from modularodm import Q
-from rest_framework import generics
-from rest_framework import permissions as drf_permissions
-from rest_framework.exceptions import (MethodNotAllowed, NotFound,
-                                       PermissionDenied, ValidationError)
+from rest_framework import generics, permissions as drf_permissions
+from rest_framework.exceptions import PermissionDenied, ValidationError, NotFound, MethodNotAllowed
+from rest_framework.status import HTTP_204_NO_CONTENT
 from rest_framework.response import Response
-from rest_framework.status import HTTP_204_NO_CONTENT
-
-from api.addons.serializers import NodeAddonFolderSerializer
-from api.addons.views import AddonSettingsMixin
+
+from framework.auth.oauth_scopes import CoreScopes
+from framework.postcommit_tasks.handlers import enqueue_postcommit_task
+
 from api.base import generic_bulk_views as bulk_views
 from api.base import permissions as base_permissions
-from api.base.exceptions import (EndpointNotImplementedError, Gone,
-                                 InvalidModelValueError, JSONAPIException,
-                                 RelationshipPostMakesNoChanges)
-from api.base.filters import ListFilterMixin, ODMFilterMixin
-from api.base.pagination import (CommentPagination, MaxSizePagination,
-                                 NodeContributorPagination)
-from api.base.parsers import (JSONAPIRelationshipParser,
-                              JSONAPIRelationshipParserForRegularJSON)
+from api.base.exceptions import InvalidModelValueError, JSONAPIException, Gone
+from api.base.filters import ODMFilterMixin, ListFilterMixin
+from api.base.views import JSONAPIBaseView
+from api.base.parsers import (
+    JSONAPIRelationshipParser,
+    JSONAPIRelationshipParserForRegularJSON,
+)
+from api.base.exceptions import RelationshipPostMakesNoChanges, EndpointNotImplementedError
+from api.base.pagination import CommentPagination, NodeContributorPagination, MaxSizePagination
+from api.base.utils import get_object_or_error, is_bulk_request, get_user_auth, is_truthy
 from api.base.settings import ADDONS_OAUTH, API_BASE
+from api.caching.tasks import ban_url
+from api.addons.views import AddonSettingsMixin
+from api.files.serializers import FileSerializer
+from api.comments.serializers import NodeCommentSerializer, CommentCreateSerializer
+from api.comments.permissions import CanCommentOrPublic
+from api.users.views import UserMixin
+from api.wikis.serializers import NodeWikiSerializer
+from api.base.views import LinkedNodesRelationship, BaseContributorDetail, BaseContributorList, BaseNodeLinksDetail, BaseNodeLinksList, BaseLinkedList
 from api.base.throttling import (
     UserRateThrottle,
     NonCookieAuthThrottle,
     AddContributorThrottle,
 )
-<<<<<<< HEAD
-from api.base.utils import (default_node_list_query,
-                            default_node_permission_query, get_object_or_error,
-                            get_user_auth, is_bulk_request, is_truthy)
-from api.base.views import (JSONAPIBaseView)
-from api.base.views import LinkedNodesRelationship, BaseContributorDetail, BaseContributorList, BaseNodeLinksDetail, BaseNodeLinksList, BaseLinkedList
-from api.caching.tasks import ban_url
-=======
 from api.nodes.filters import NodePreprintsFilterMixin
 from api.nodes.serializers import (
     NodeSerializer,
@@ -57,66 +58,38 @@
     NodeCitationStyleSerializer
 )
 from api.nodes.utils import get_file_object
->>>>>>> 38d5c180
 from api.citations.utils import render_citation
-from api.comments.permissions import CanCommentOrPublic
-from api.comments.serializers import (CommentCreateSerializer,
-                                      NodeCommentSerializer)
-from api.files.serializers import FileSerializer
+
+from api.addons.serializers import NodeAddonFolderSerializer
+from api.registrations.serializers import RegistrationSerializer
+from api.institutions.serializers import InstitutionSerializer
 from api.identifiers.serializers import NodeIdentifierSerializer
 from api.identifiers.views import IdentifierList
-from api.institutions.serializers import InstitutionSerializer
+from api.nodes.permissions import (
+    IsAdmin,
+    IsPublic,
+    AdminOrPublic,
+    ContributorOrPublic,
+    RegistrationAndPermissionCheckForPointers,
+    ContributorDetailPermissions,
+    ReadOnlyIfRegistration,
+    IsAdminOrReviewer,
+    WriteOrPublicForRelationshipInstitutions,
+    ExcludeWithdrawals,
+    NodeLinksShowIfVersion,
+)
 from api.logs.serializers import NodeLogSerializer
-<<<<<<< HEAD
-from api.nodes.filters import NodePreprintsFilterMixin
-from api.nodes.permissions import (AdminOrPublic, ContributorDetailPermissions,
-                                   ContributorOrPublic, ExcludeWithdrawals,
-                                   IsAdmin, IsAdminOrReviewer, IsPublic,
-                                   NodeLinksShowIfVersion,
-                                   ReadOnlyIfRegistration,
-                                   RegistrationAndPermissionCheckForPointers,
-                                   WriteOrPublicForRelationshipInstitutions)
-from api.nodes.serializers import (DraftRegistrationDetailSerializer,
-                                   DraftRegistrationSerializer,
-                                   ForwardNodeAddonSettingsSerializer,
-                                   NodeAddonSettingsSerializer,
-                                   NodeAlternativeCitationSerializer,
-                                   NodeCitationSerializer,
-                                   NodeCitationStyleSerializer,
-                                   NodeContributorDetailSerializer,
-                                   NodeContributorsCreateSerializer,
-                                   NodeContributorsSerializer,
-                                   NodeDetailSerializer, NodeForksSerializer,
-                                   NodeInstitutionsRelationshipSerializer,
-                                   NodeLinksSerializer, NodeProviderSerializer,
-                                   NodeSerializer, NodeViewOnlyLinkSerializer,
-                                   NodeViewOnlyLinkUpdateSerializer)
-from api.nodes.utils import get_file_object
-from api.preprints.parsers import PreprintsJSONAPIParser, PreprintsJSONAPIParserForRegularJSON
-from api.preprints.serializers import PreprintSerializer
-from api.registrations.serializers import RegistrationSerializer
-from api.users.views import UserMixin
-from api.wikis.serializers import NodeWikiSerializer
-from framework.auth.core import User
-from framework.auth.oauth_scopes import CoreScopes
-from framework.postcommit_tasks.handlers import enqueue_postcommit_task
-from osf.models import (AlternativeCitation, Guid, Node, NodeRelation,
-                        PrivateLink)
-from website.addons.wiki.model import NodeWikiPage
-from website.exceptions import NodeStateError
-=======
 from api.preprints.parsers import PreprintsJSONAPIParser, PreprintsJSONAPIParserForRegularJSON
 from api.preprints.serializers import PreprintSerializer
 
 from website.addons.wiki.model import NodeWikiPage
 from website.exceptions import NodeStateError
 from website.util.permissions import ADMIN
-from website.models import Node, Pointer, Comment, NodeLog, Institution, DraftRegistration, PrivateLink, PreprintService
->>>>>>> 38d5c180
+from website.models import Node, Comment, NodeLog, Institution, DraftRegistration, PrivateLink, PreprintService
+from osf.models import NodeRelation, AlternativeCitation, Guid
 from website.files.models import FileNode
-from website.models import Comment, DraftRegistration, Institution, NodeLog
-from website.models import PreprintService
-from website.util.permissions import ADMIN
+from framework.auth.core import User
+from api.base.utils import default_node_list_query, default_node_permission_query
 
 
 class NodeMixin(object):
@@ -310,7 +283,6 @@
 
     ordering = ('-date_modified', )  # default ordering
 
-<<<<<<< HEAD
     # overrides ODMFilterMixin
     def _operation_to_query(self, operation):
         # We special case filters on root because root isn't a field; to get the children
@@ -343,9 +315,6 @@
                 operation['source_field_name'] = 'tags__name__iexact'
 
     # overrides ODMFilterMixin
-=======
-    # overrides NodePreprintsFilterMixin
->>>>>>> 38d5c180
     def get_default_odm_query(self):
         user = self.request.user
         base_query = default_node_list_query()
