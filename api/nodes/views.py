import requests

from modularodm import Q
from rest_framework import generics, permissions as drf_permissions
from rest_framework.exceptions import PermissionDenied, ValidationError, NotFound
from rest_framework.status import is_server_error

from framework.auth.core import Auth
from framework.auth.oauth_scopes import CoreScopes

from api.base import permissions as base_permissions
from api.base.filters import ODMFilterMixin, ListFilterMixin
from api.base.utils import get_object_or_error
from api.files.serializers import FileSerializer
from api.users.views import UserMixin
from api.nodes.serializers import (
    NodeSerializer,
    NodeLinksSerializer,
    NodeDetailSerializer,
    NodeProviderSerializer,
    NodeContributorsSerializer,
    NodeContributorDetailSerializer
)
from api.registrations.serializers import RegistrationSerializer
from api.nodes.permissions import (
    AdminOrPublic,
    ContributorOrPublic,
    ContributorOrPublicForPointers,
    ContributorDetailPermissions,
    ReadOnlyIfRegistration,
)
from api.base.exceptions import ServiceUnavailableError

from website.exceptions import NodeStateError
from website.files.models import FileNode
from website.files.models import OsfStorageFileNode
from website.models import Node, Pointer
from website.util import waterbutler_api_url_for


class NodeMixin(object):
    """Mixin with convenience methods for retrieving the current node based on the
    current URL. By default, fetches the current node based on the node_id kwarg.
    """

    serializer_class = NodeSerializer
    node_lookup_url_kwarg = 'node_id'

    def get_node(self, check_object_permissions=True):
        node = get_object_or_error(
            Node,
            self.kwargs[self.node_lookup_url_kwarg],
            display_name='node'
        )
        # Nodes that are folders/collections are treated as a separate resource, so if the client
        # requests a collection through a node endpoint, we return a 404
        if node.is_folder:
            raise NotFound
        # May raise a permission denied
        if check_object_permissions:
            self.check_object_permissions(self.request, node)
        return node


class WaterButlerMixin(object):

    path_lookup_url_kwarg = 'path'
    provider_lookup_url_kwarg = 'provider'

    def get_file_item(self, item):
        attrs = item['attributes']
        file_node = FileNode.resolve_class(
            attrs['provider'],
            FileNode.FOLDER if attrs['kind'] == 'folder'
            else FileNode.FILE
        ).get_or_create(self.get_node(check_object_permissions=False), attrs['path'])

        file_node.update(None, attrs, user=self.request.user)

        self.check_object_permissions(self.request, file_node)

        return file_node

    def fetch_from_waterbutler(self):
        node = self.get_node(check_object_permissions=False)
        path = self.kwargs[self.path_lookup_url_kwarg]
        provider = self.kwargs[self.provider_lookup_url_kwarg]

        if provider == 'osfstorage':
            # Kinda like /me for a user
            # The one odd case where path is not really path
            if path == '/':
                obj = node.get_addon('osfstorage').get_root()
            else:
                obj = get_object_or_error(
                    OsfStorageFileNode,
                    Q('node', 'eq', node._id) &
                    Q('_id', 'eq', path.strip('/')) &
                    Q('is_file', 'eq', not path.endswith('/'))
                )

            self.check_object_permissions(self.request, obj)

            return obj

        url = waterbutler_api_url_for(node._id, provider, path, meta=True)
        waterbutler_request = requests.get(
            url,
            cookies=self.request.COOKIES,
            headers={'Authorization': self.request.META.get('HTTP_AUTHORIZATION')},
        )

        if waterbutler_request.status_code == 401:
            raise PermissionDenied

        if waterbutler_request.status_code == 404:
            raise NotFound

        if is_server_error(waterbutler_request.status_code):
            raise ServiceUnavailableError(detail='Could not retrieve files information at this time.')

        try:
            return waterbutler_request.json()['data']
        except KeyError:
            raise ServiceUnavailableError(detail='Could not retrieve files information at this time.')


class NodeList(generics.ListCreateAPIView, ODMFilterMixin):
    """Nodes that represent projects and components. *Writeable*.

    Paginated list of nodes ordered by their `date_modified`.  Each resource contains the full representation of the
    node, meaning additional requests to an individual node's detail view are not necessary.

    <!--- Copied Spiel from NodeDetail -->

    On the front end, nodes are considered 'projects' or 'components'. The difference between a project and a component
    is that a project is the top-level node, and components are children of the project. There is also a [category
    field](/v2/#osf-node-categories) that includes 'project' as an option. The categorization essentially determines
    which icon is displayed by the node in the front-end UI and helps with search organization. Top-level nodes may have
    a category other than project, and children nodes may have a category of project.  Registrations are not included
    in this endpoint.

    ##Node Attributes

    <!--- Copied Attributes from NodeDetail -->

    OSF Node entities have the "nodes" `type`.

        name           type               description
        ---------------------------------------------------------------------------------
        title          string             title of project or component
        description    string             description of the node
        category       string             node category, must be one of the allowed values
        date_created   iso8601 timestamp  timestamp that the node was created
        date_modified  iso8601 timestamp  timestamp when the node was last updated
        tags           array of strings   list of tags that describe the node
        registration   boolean            is this is a registration?
        collection     boolean            is this node a collection of other nodes?
        dashboard      boolean            is this node visible on the user dashboard?
        public         boolean            has this node been made publicly-visible?

    ##Links

    See the [JSON-API spec regarding pagination](http://jsonapi.org/format/1.0/#fetching-pagination).

    ##Actions

    ###Creating New Nodes

        Method:        POST
        URL:           links.self
        Query Params:  <none>
        Body (JSON):   {
                         "data": {
                           "type": "nodes", # required
                           "attributes": {
                             "title":       {title},          # required
                             "category":    {category},       # required
                             "description": {description},    # optional
                             "tags":        [{tag1}, {tag2}], # optional
                             "public":      true|false        # optional
                           }
                         }
                       }
        Success:       201 CREATED + node representation

    New nodes are created by issuing a POST request to this endpoint.  The `title` and `category` fields are
    mandatory. `category` must be one of the [permitted node categories](/v2/#osf-node-categories).  `public` defaults
    to false.  All other fields not listed above will be ignored.  If the node creation is successful the API will
    return a 201 response with the representation of the new node in the body.  For the new node's canonical URL, see
    the `links.self` field of the response.

    ##Query Params

    + `page=<Int>` -- page number of results to view, default 1

    + `filter[<fieldname>]=<Str>` -- fields and values to filter the search results on.

    Nodes may be filtered by their `title`, `category`, `description`, `public`, `registration`, or `tags`.  `title`,
    `description`, and `category` are string fields and will be filtered using simple substring matching.  `public` and
    `registration` are booleans, and can be filtered using truthy values, such as `true`, `false`, `0`, or `1`.  Note
    that quoting `true` or `false` in the query will cause the match to fail regardless.  `tags` is an array of simple strings.

    #This Request/Response

    """
    permission_classes = (
        drf_permissions.IsAuthenticatedOrReadOnly,
        base_permissions.TokenHasScope,
    )

    required_read_scopes = [CoreScopes.NODE_BASE_READ]
    required_write_scopes = [CoreScopes.NODE_BASE_WRITE]

    serializer_class = NodeSerializer

    ordering = ('-date_modified', )  # default ordering

    # overrides ODMFilterMixin
    def get_default_odm_query(self):
        base_query = (
            Q('is_deleted', 'ne', True) &
            Q('is_folder', 'ne', True) &
            Q('is_registration', 'eq', False)
        )
        user = self.request.user
        permission_query = Q('is_public', 'eq', True)
        if not user.is_anonymous():
            permission_query = (permission_query | Q('contributors', 'icontains', user._id))

        query = base_query & permission_query
        return query

    # overrides ListCreateAPIView
    def get_queryset(self):
        query = self.get_query_from_request()
        return Node.find(query)

    # overrides ListCreateAPIView
    def perform_create(self, serializer):
        """Create a node.

        :param serializer:
        """
        # On creation, make sure that current user is the creator
        user = self.request.user
        serializer.save(creator=user)


class NodeDetail(generics.RetrieveUpdateDestroyAPIView, NodeMixin):
    """Details about a given node (project or component). *Writeable*.

    On the front end, nodes are considered 'projects' or 'components'. The difference between a project and a component
    is that a project is the top-level node, and components are children of the project. There is also a [category
    field](/v2/#osf-node-categories) that includes 'project' as an option. The categorization essentially determines
    which icon is displayed by the node in the front-end UI and helps with search organization. Top-level nodes may have
    a category other than project, and children nodes may have a category of project. Registrations cannot be accessed
    through this endpoint.

    ###Permissions

    Nodes that are made public will give read-only access to everyone. Private nodes require explicit read
    permission. Write and admin access are the same for public and private nodes. Administrators on a parent node have
    implicit read permissions for all child nodes.

    ##Attributes

    OSF Node entities have the "nodes" `type`.

        name           type               description
        ---------------------------------------------------------------------------------
        title          string             title of project or component
        description    string             description of the node
        category       string             node category, must be one of the allowed values
        date_created   iso8601 timestamp  timestamp that the node was created
        date_modified  iso8601 timestamp  timestamp when the node was last updated
        tags           array of strings   list of tags that describe the node
        registration   boolean            has this project been registered?
        collection     boolean            is this node a collection of other nodes?
        dashboard      boolean            is this node visible on the user dashboard?
        public         boolean            has this node been made publicly-visible?

    ##Relationships

    ###Children

    List of nodes that are children of this node.  New child nodes may be added through this endpoint.

    ###Contributors

    List of users who are contributors to this node.  Contributors may have "read", "write", or "admin" permissions.  A
    node must always have at least one "admin" contributor.  Contributors may be added via this endpoint.

    ###Files

    List of top-level folders (actually cloud-storage providers) associated with this node. This is the starting point
    for accessing the actual files stored within this node.

    ###Parent

    If this node is a child node of another node, the parent's canonical endpoint will be available in the
    `parent.links.self.href` key.  Otherwise, it will be null.

    ##Links

        self:  the canonical api endpoint of this node
        html:  this node's page on the OSF website

    ##Actions

    ###Update

        Method:        PUT / PATCH
        URL:           links.self
        Query Params:  <none>
        Body (JSON):   {
                         "data": {
                           "type": "nodes",   # required
                           "id":   {node_id}, # required
                           "attributes": {
                             "title":       {title},          # mandatory
                             "category":    {category},       # mandatory
                             "description": {description},    # optional
                             "tags":        [{tag1}, {tag2}], # optional
                             "public":      true|false        # optional
                           }
                         }
                       }
        Success:       200 OK + node representation

    To update a node, issue either a PUT or a PATCH request against the `links.self` URL.  The `title` and `category`
    fields are mandatory if you PUT and optional if you PATCH.  The `tags` parameter must be an array of strings.
    Non-string values will be accepted and stringified, but we make no promises about the stringification output.  So
    don't do that.

    ###Delete

        Method:   DELETE
        URL:      links.self
        Params:   <none>
        Success:  204 No Content

    To delete a node, issue a DELETE request against `links.self`.  A successful delete will return a 204 No Content
    response. Attempting to delete a node you do not own will result in a 403 Forbidden.

    ##Query Params

    *None*.

    #This Request/Response

    """
    permission_classes = (
        drf_permissions.IsAuthenticatedOrReadOnly,
        ContributorOrPublic,
        ReadOnlyIfRegistration,
        base_permissions.TokenHasScope,
    )

    required_read_scopes = [CoreScopes.NODE_BASE_READ]
    required_write_scopes = [CoreScopes.NODE_BASE_WRITE]

    serializer_class = NodeDetailSerializer

    # overrides RetrieveUpdateDestroyAPIView
    def get_object(self):
        node = self.get_node()
        if node.is_registration:
            raise ValidationError('This is a registration.')
        return node

    # overrides RetrieveUpdateDestroyAPIView
    def get_serializer_context(self):
        # Serializer needs the request in order to make an update to privacy
        # TODO: The method it overrides already returns request (plus more stuff). Why does this method exist?
        return {'request': self.request}

    # overrides RetrieveUpdateDestroyAPIView
    def perform_destroy(self, instance):
        user = self.request.user
        auth = Auth(user)
        node = self.get_object()
        try:
            node.remove_node(auth=auth)
        except NodeStateError as err:
            raise ValidationError(err.message)
        node.save()


class NodeContributorsList(generics.ListCreateAPIView, ListFilterMixin, NodeMixin):
    """Contributors (users) for a node. *Writeable*.

    Contributors are users who can make changes to the node or, in the case of private nodes,
    have read access to the node. Contributors are divided between 'bibliographic' and 'non-bibliographic'
    contributors. From a permissions standpoint, both are the same, but bibliographic contributors
    are included in citations, while non-bibliographic contributors are not included in citations.

    ##Node Contributor Attributes

    <!--- Copied Attributes from NodeContributorDetail -->

    `type` is "contributors"

        name           type     description
        ---------------------------------------------------------------------------------
        bibliographic  boolean  Whether the user will be included in citations for this node or not
        permission     string   User permission level. Must be "read", "write", or "admin". Defaults to "write".

    All other attributes are inherited from the User object.

    ##Links

    See the [JSON-API spec regarding pagination](http://jsonapi.org/format/1.0/#fetching-pagination).

    ##Actions

    ###Adding Contributors

        Method:        POST
        URL:           links.self
        Query Params:  <none>
        Body (JSON):   {
                         "data": {
                           "type": "contributors",        # required
                           "id":   {contributor_user_id}, # required
                           "attributes": {
                             "bibliographic": true|false,            # optional
                             "permission":    "read"|"write"|"admin" # optional
                           }
                         }
                       }
        Success:       201 CREATED + node contributor representation

    Contributors can be added to nodes are by issuing a POST request to this endpoint.  The `id` attribute is mandatory and
    must be a valid user id.  `bibliographic` is a boolean and defaults to `true`.  `permission` must be a [valid OSF
    permission key](/v2/#osf-node-permission-keys) and defaults to `"write"`. All other fields not listed above will be
    ignored.  If the request is successful the API will return a 201 response with the respresentation of the new node
    contributor in the body.  For the new node contributor's canonical URL, see the `links.self` field of the response.

    ##Query Params

    + `page=<Int>` -- page number of results to view, default 1

    + `filter[<fieldname>]=<Str>` -- fields and values to filter the search results on.

    NodeContributors may be filtered by their `full_name`, `given_name`, `middle_names`, `family_name`, `id`,
    `bibliographic`, or `permissions` attributes.  The `description`, and `category` are string fields and will be filtered
    using simple substring matching.  `bibliographic` is a boolean, and can be filtered using truthy values,
    such as `true`, `false`, `0`, or `1`.  Note that quoting `true` or `false` in the query will cause the match to fail
    regardless.

    #This Request/Response
    """
    permission_classes = (
        AdminOrPublic,
        drf_permissions.IsAuthenticatedOrReadOnly,
        ReadOnlyIfRegistration,
        base_permissions.TokenHasScope,
    )

    required_read_scopes = [CoreScopes.NODE_CONTRIBUTORS_READ]
    required_write_scopes = [CoreScopes.NODE_CONTRIBUTORS_WRITE]

    serializer_class = NodeContributorsSerializer

    def get_default_queryset(self):
        node = self.get_node()
        visible_contributors = node.visible_contributor_ids
        contributors = []
        for contributor in node.contributors:
            contributor.bibliographic = contributor._id in visible_contributors
            contributor.permission = node.get_permissions(contributor)[-1]
            contributor.node_id = node._id
            contributors.append(contributor)
        return contributors

    # overrides ListAPIView
    def get_queryset(self):
        return self.get_queryset_from_request()


class NodeContributorDetail(generics.RetrieveUpdateDestroyAPIView, NodeMixin, UserMixin):
    """Detail of a contributor for a node. *Writeable*.

    Contributors are users who can make changes to the node or, in the case of private nodes,
    have read access to the node. Contributors are divided between 'bibliographic' and 'non-bibliographic'
    contributors. From a permissions standpoint, both are the same, but bibliographic contributors
    are included in citations, while non-bibliographic contributors are not included in citations.

    Contributors can be viewed, removed, and have their permissions and bibliographic status changed via this
    endpoint.

    ##Attributes

    `type` is "contributors"

        name           type     description
        ---------------------------------------------------------------------------------
        bibliographic  boolean  Whether the user will be included in citations for this node or not
        permission     string   User permission level. Must be "read", "write", or "admin". Defaults to "write".

    All other attributes are inherited from the User object.

    ##Relationships

    ###Nodes

    This endpoint shows the list of all nodes the user contributes to.

    ##Links

        self:  the canonical api endpoint of this node
        html:  this node's page on the OSF website

    ##Actions

    ###Update Contributor

        Method:        PUT / PATCH
        URL:           links.self
        Query Params:  <none>
        Body (JSON):   {
                         "data": {
                           "type": "contributors",        # required
                           "id":   {contributor_user_id}, # required
                           "attributes": {
                             "bibiliographic": true|false,            # optional
                             "permission":     "read"|"write"|"admin" # optional
                           }
                         }
                       }
        Success:       200 OK + node representation

    To update a contributor's bibliographic preferences or access permissions for the node, issue a PUT request to the
    `self` link. Since this endpoint has no mandatory attributes, PUT and PATCH are functionally the same.  If the given
    user is not already in the contributor list, a 404 Not Found error will be returned.  A node must always have at
    least one admin, and any attempt to downgrade the permissions of a sole admin will result in a 400 Bad Request
    error.

    ###Remove Contributor

        Method:        DELETE
        URL:           links.self
        Query Params:  <none>
        Success:       204 No Content

    To remove a contributor from a node, issue a DELETE request to the `self` link.  Attempting to remove the only admin
    from a node will result in a 400 Bad Request response.

    ##Query Params

    *None*.

    #This Request/Response

    """
    permission_classes = (
        ContributorDetailPermissions,
        drf_permissions.IsAuthenticatedOrReadOnly,
        ReadOnlyIfRegistration,
        base_permissions.TokenHasScope,
    )

    required_read_scopes = [CoreScopes.NODE_CONTRIBUTORS_READ]
    required_write_scopes = [CoreScopes.NODE_CONTRIBUTORS_WRITE]

    serializer_class = NodeContributorDetailSerializer

    # overrides RetrieveAPIView
    def get_object(self):
        node = self.get_node()
        user = self.get_user()
        # May raise a permission denied
        self.check_object_permissions(self.request, user)
        if user not in node.contributors:
            raise NotFound('{} cannot be found in the list of contributors.'.format(user))
        user.permission = node.get_permissions(user)[-1]
        user.bibliographic = node.get_visible(user)
        user.node_id = node._id
        return user

    # overrides DestroyAPIView
    def perform_destroy(self, instance):
        node = self.get_node()
        current_user = self.request.user
        auth = Auth(current_user)
        if len(node.visible_contributors) == 1 and node.get_visible(instance):
            raise ValidationError("Must have at least one visible contributor")
        removed = node.remove_contributor(instance, auth)
        if not removed:
            raise ValidationError("Must have at least one registered admin contributor")


# TODO: Support creating registrations
class NodeRegistrationsList(generics.ListAPIView, NodeMixin):
    """Node Registrations.
<<<<<<< HEAD

    Registrations are read-only snapshots of a project. This view is a list of all the registrations of the current node.

    Each resource contains the full representation of the registration, meaning additional requests to an individual
    registrations's detail view are not necessary.

    ##Registration Attributes

    Registrations have the "registrations" `type`.

        name               type               description
        ---------------------------------------------------------------------------------
        title              string             title of the registered project or component
        description        string             description of the registered node
        category           string             node category, must be one of the allowed values
        date_created       iso8601 timestamp  timestamp that the node was created
        date_modified      iso8601 timestamp  timestamp when the node was last updated
        tags               array of strings   list of tags that describe the registered node
        fork               boolean            is this project a fork?
        registration       boolean            has this project been registered?
        collection         boolean            is this registered node a collection of other nodes?
        dashboard          boolean            is this registered node visible on the user dashboard?
        public             boolean            has this registration been made publicly-visible?
        retracted          boolean            has this registration been retracted?
        date_registered    iso8601 timestamp  timestamp that the registration was created


    ##Relationships

=======

    Registrations are read-only snapshots of a project. This view is a list of all the registrations of the current node.

    Each resource contains the full representation of the registration, meaning additional requests to an individual
    registrations's detail view are not necessary.

    ##Registration Attributes

    Registrations have the "registrations" `type`.

        name               type               description
        ---------------------------------------------------------------------------------
        title              string             title of the registered project or component
        description        string             description of the registered node
        category           string             node category, must be one of the allowed values
        date_created       iso8601 timestamp  timestamp that the node was created
        date_modified      iso8601 timestamp  timestamp when the node was last updated
        tags               array of strings   list of tags that describe the registered node
        fork               boolean            is this project a fork?
        registration       boolean            has this project been registered?
        collection         boolean            is this registered node a collection of other nodes?
        dashboard          boolean            is this registered node visible on the user dashboard?
        public             boolean            has this registration been made publicly-visible?
        retracted          boolean            has this registration been retracted?
        date_registered    iso8601 timestamp  timestamp that the registration was created


    ##Relationships

>>>>>>> 75694e2b
    ###Registered from

    The registration is branched from this node.

    ###Registered by

    The registration was initiated by this user.

    ##Links

    See the [JSON-API spec regarding pagination](http://jsonapi.org/format/1.0/#fetching-pagination).

    #This request/response

    """
    permission_classes = (
        ContributorOrPublic,
        drf_permissions.IsAuthenticatedOrReadOnly,
        base_permissions.TokenHasScope,
    )

    required_read_scopes = [CoreScopes.NODE_REGISTRATIONS_READ]
    required_write_scopes = [CoreScopes.NODE_REGISTRATIONS_WRITE]

    serializer_class = RegistrationSerializer

    # overrides ListAPIView
    # TODO: Filter out retractions by default
    def get_queryset(self):
        nodes = self.get_node().node__registrations
        user = self.request.user
        if user.is_anonymous():
            auth = Auth(None)
        else:
            auth = Auth(user)
        registrations = [node for node in nodes if node.can_view(auth)]
        return registrations


class NodeChildrenList(generics.ListCreateAPIView, NodeMixin, ODMFilterMixin):
    """Children of the current node. *Writeable*.

    This will get the next level of child nodes for the selected node if the current user has read access for those
    nodes. Creating a node via this endpoint will behave the same as the [node list endpoint](/v2/nodes/), but the new
    node will have the selected node set as its parent.

    ##Node Attributes

    <!--- Copied Attributes from NodeDetail -->

    OSF Node entities have the "nodes" `type`.

        name           type               description
        ---------------------------------------------------------------------------------
        title          string             title of project or component
        description    string             description of the node
        category       string             node category, must be one of the allowed values
        date_created   iso8601 timestamp  timestamp that the node was created
        date_modified  iso8601 timestamp  timestamp when the node was last updated
        tags           array of strings   list of tags that describe the node
        registration   boolean            has this project been registered?
        collection     boolean            is this node a collection of other nodes?
        dashboard      boolean            is this node visible on the user dashboard?
        public         boolean            has this node been made publicly-visible?

    ##Links

    See the [JSON-API spec regarding pagination](http://jsonapi.org/format/1.0/#fetching-pagination).

    ##Actions

    ###Create Child Node

    <!--- Copied Creating New Node from NodeList -->

        Method:        POST
        URL:           links.self
        Query Params:  <none>
        Body (JSON):   {
                         "data": {
                           "type": "nodes", # required
                           "attributes": {
                             "title":       {title},         # required
                             "category":    {category},      # required
                             "description": {description},   # optional
                             "tags":        [{tag1}, {tag2}] # optional
                           }
                         }
                       }
        Success:       201 CREATED + node representation

    To create a child node of the current node, issue a POST request to this endpoint.  The `title` and `category`
    fields are mandatory. `category` must be one of the [permitted node categories](/v2/#osf-node-categories).  If the
    node creation is successful the API will return a 201 response with the respresentation of the new node in the body.
    For the new node's canonical URL, see the `links.self` field of the response.

    ##Query Params

    + `page=<Int>` -- page number of results to view, default 1

    + `filter[<fieldname>]=<Str>` -- fields and values to filter the search results on.

    <!--- Copied Query Params from NodeList -->

    Nodes may be filtered by their `title`, `category`, `description`, `public`, `registration`, or `tags`.  `title`,
    `description`, and `category` are string fields and will be filtered using simple substring matching.  `public` and
    `registration` are booleans, and can be filtered using truthy values, such as `true`, `false`, `0`, or `1`.  Note
    that quoting `true` or `false` in the query will cause the match to fail regardless.  `tags` is an array of simple strings.

    #This Request/Response

    """
    permission_classes = (
        ContributorOrPublic,
        drf_permissions.IsAuthenticatedOrReadOnly,
        ReadOnlyIfRegistration,
        base_permissions.TokenHasScope,
    )

    required_read_scopes = [CoreScopes.NODE_CHILDREN_READ]
    required_write_scopes = [CoreScopes.NODE_CHILDREN_WRITE]

    serializer_class = NodeSerializer

    # overrides ODMFilterMixin
    def get_default_odm_query(self):
        return (
            Q('is_deleted', 'ne', True) &
            Q('is_folder', 'ne', True)
        )

    # overrides ListAPIView
    def get_queryset(self):
        node = self.get_node()
        req_query = self.get_query_from_request()

        query = (
            Q('_id', 'in', [e._id for e in node.nodes if e.primary]) &
            req_query
        )
        nodes = Node.find(query)
        user = self.request.user
        if user.is_anonymous():
            auth = Auth(None)
        else:
            auth = Auth(user)
        children = [each for each in nodes if each.can_view(auth)]
        return children

    # overrides ListCreateAPIView
    def perform_create(self, serializer):
        user = self.request.user
        serializer.save(creator=user, parent=self.get_node())


# TODO: Make NodeLinks filterable. They currently aren't filterable because we have can't
# currently query on a Pointer's node's attributes.
# e.g. Pointer.find(Q('node.title', 'eq', ...)) doesn't work
class NodeLinksList(generics.ListCreateAPIView, NodeMixin):
    """Node Links to other nodes. *Writeable*.

    Node Links act as pointers to other nodes. Unlike Forks, they are not copies of nodes;
    Node Links are a direct reference to the node that they point to.

    **TODO: this is placeholder documentation pending finish**

    ##Node Link Attributes

    **TODO: import from NodeLinksDetail**

    ##Links

    See the [JSON-API spec regarding pagination](http://jsonapi.org/format/1.0/#fetching-pagination).

    ##Actions

    ###Create

    ##Query Params

    + `page=<Int>` -- page number of results to view, default 1

    + `filter[<fieldname>]=<Str>` -- fields and values to filter the search results on.

    #This Request/Response
    """
    permission_classes = (
        drf_permissions.IsAuthenticatedOrReadOnly,
        ContributorOrPublic,
        ReadOnlyIfRegistration,
        base_permissions.TokenHasScope,
    )

    required_read_scopes = [CoreScopes.NODE_LINKS_READ]
    required_write_scopes = [CoreScopes.NODE_LINKS_WRITE]

    serializer_class = NodeLinksSerializer

    def get_queryset(self):
        return [
            pointer for pointer in
            self.get_node().nodes_pointer
            if not pointer.node.is_deleted
        ]


class NodeLinksDetail(generics.RetrieveDestroyAPIView, NodeMixin):
    """Node Link details. *Writeable*.

    Node Links act as pointers to other nodes. Unlike Forks, they are not copies of nodes;
    Node Links are a direct reference to the node that they point to.

    **TODO: this is placeholder documentation pending finish**

    ##Attributes

        name           type               description
        ---------------------------------------------------------------------------------
        $name          $type              $descr

    ##Relationships

    ##Links

    ##Actions

    ##Query Params

    *None*.

    #This Request/Response
    """
    permission_classes = (
        ContributorOrPublicForPointers,
        drf_permissions.IsAuthenticatedOrReadOnly,
        base_permissions.TokenHasScope,
        ReadOnlyIfRegistration,
    )

    required_read_scopes = [CoreScopes.NODE_LINKS_READ]
    required_write_scopes = [CoreScopes.NODE_LINKS_WRITE]

    serializer_class = NodeLinksSerializer

    # overrides RetrieveAPIView
    def get_object(self):
        node_link_lookup_url_kwarg = 'node_link_id'
        node_link = get_object_or_error(
            Pointer,
            self.kwargs[node_link_lookup_url_kwarg],
            'node link'
        )
        # May raise a permission denied
        self.check_object_permissions(self.request, node_link)
        return node_link

    # overrides DestroyAPIView
    def perform_destroy(self, instance):
        user = self.request.user
        auth = Auth(user)
        node = self.get_node()
        pointer = self.get_object()
        try:
            node.rm_pointer(pointer, auth=auth)
        except ValueError as err:  # pointer doesn't belong to node
            raise ValidationError(err.message)
        node.save()


class NodeFilesList(generics.ListAPIView, WaterButlerMixin, ListFilterMixin, NodeMixin):
    """Files attached to a node for a given provider. *Read-only*.

    This gives a list of all of the files and folders that are attached to your project for the given storage provider.
    If the provider is not "osfstorage", the metadata for the files in the storage will be retrieved and cached whenever
    this endpoint is accessed.  To see the cached metadata, GET the endpoint for the file directly (available through
    its `links.info` attribute).

    When a create/update/delete action is performed against the file or folder, the action is handled by an external
    service called WaterButler.  The WaterButler response format differs slightly from the OSF's.

    <!--- Copied from FileDetail.Spiel -->

    ###Waterbutler Entities

    When an action is performed against a WaterButler endpoint, it will generally respond with a file entity, a folder
    entity, or no content.

    ####File Entity

        name          type       description
        -------------------------------------------------------------------------
        name          string     name of the file
        path          string     unique identifier for this file entity for this
                                 project and storage provider. may not end with '/'
        materialized  string     the full path of the file relative to the storage
                                 root.  may not end with '/'
        kind          string     "file"
        etag          string     etag - http caching identifier w/o wrapping quotes
        modified      timestamp  last modified timestamp - format depends on provider
        contentType   string     MIME-type when available
        provider      string     id of provider e.g. "osfstorage", "s3", "googledrive".
                                 equivalent to addon_short_name on the OSF
        size          integer    size of file in bytes
        extra         object     may contain additional data beyond what's describe here,
                                 depending on the provider
          version     integer    version number of file. will be 1 on initial upload
          downloads   integer    count of the number times the file has been downloaded
          hashes      object
            md5       string     md5 hash of file
            sha256    string     SHA-256 hash of file

    ####Folder Entity

        name          type    description
        ----------------------------------------------------------------------
        name          string  name of the folder
        path          string  unique identifier for this folder entity for this
                              project and storage provider. must end with '/'
        materialized  string  the full path of the folder relative to the storage
                              root.  must end with '/'
        kind          string  "folder"
        etag          string  etag - http caching identifier w/o wrapping quotes
        extra         object  varies depending on provider

    ##File Attributes

    <!--- Copied Attributes from FileDetail -->

    For an OSF File entity, the `type` is "files" regardless of whether the entity is actually a file or folder.  They
    can be distinguished by the `kind` attribute.  Files and folders use the same representation, but some attributes may
    be null for one kind but not the other. `size` will be null for folders.  A list of storage provider keys can be
    found [here](/v2/#storage-providers).

        name          type               description
        ---------------------------------------------------------------------------------
        name          string             name of the file or folder; use for display
        kind          string             "file" or "folder"
        path          url path           unique path for this entity, used in "move" actions
        size          integer            size of file in bytes, null for folders
        provider      string             storage provider for this file. "osfstorage" if stored on the OSF.  Other
                                         examples include "s3" for Amazon S3, "googledrive" for Google Drive, "box"
                                         for Box.com.
        last_touched  iso8601 timestamp  last time the metadata for the file was retrieved. only applies to non-OSF
                                         storage providers.

    ##Links

    See the [JSON-API spec regarding pagination](http://jsonapi.org/format/1.0/#fetching-pagination).

    ##Actions

    <!--- Copied from FileDetail.Actions -->

    The `links` property of the response provides endpoints for common file operations. The currently-supported actions
    are:

    ###Get Info (*files, folders*)

        Method:   GET
        URL:      links.info
        Params:   <none>
        Success:  200 OK + file representation

    The contents of a folder or details of a particular file can be retrieved by performing a GET request against the
    `info` link. The response will be a standard OSF response format with the [OSF File attributes](#attributes).

    ###Download (*files*)

        Method:   GET
        URL:      links.download
        Params:   <none>
        Success:  200 OK + file body

    To download a file, issue a GET request against the `download` link.  The response will have the Content-Disposition
    header set, which will will trigger a download in a browser.

    ###Create Subfolder (*folders*)

        Method:       PUT
        URL:          links.new_folder
        Query Params: ?kind=folder&name={new_folder_name}
        Body:         <empty>
        Success:      201 Created + new folder representation

    You can create a subfolder of an existing folder by issuing a PUT request against the `new_folder` link.  The
    `?kind=folder` portion of the query parameter is already included in the `new_folder` link.  The name of the new
    subfolder should be provided in the `name` query parameter.  The response will contain a [WaterButler folder
    entity](#folder-entity).  If a folder with that name already exists in the parent directory, the server will return
    a 409 Conflict error response.

    ###Upload New File (*folders*)

        Method:       PUT
        URL:          links.upload
        Query Params: ?kind=file&name={new_file_name}
        Body (Raw):   <file data (not form-encoded)>
        Success:      201 Created or 200 OK + new file representation

    To upload a file to a folder, issue a PUT request to the folder's `upload` link with the raw file data in the
    request body, and the `kind` and `name` query parameters set to `'file'` and the desired name of the file.  The
    response will contain a [WaterButler file entity](#file-entity) that describes the new file.  If a file with the
    same name already exists in the folder, it will be considered a new version.  In this case, the response will be a
    200 OK.

    ###Update Existing File (*file*)

        Method:       PUT
        URL:          links.upload
        Query Params: ?kind=file
        Body (Raw):   <file data (not form-encoded)>
        Success:      200 OK + updated file representation

    To update an existing file, issue a PUT request to the file's `upload` link with the raw file data in the request
    body and the `kind` query parameter set to `"file"`.  The update action will create a new version of the file.
    The response will contain a [WaterButler file entity](#file-entity) that describes the updated file.

    ###Rename (*files, folders*)

        Method:        POST
        URL:           links.move
        Query Params:  <none>
        Body (JSON):   {
                        "action": "rename",
                        "rename": {new_file_name}
                       }
        Success:       200 OK + new entity representation

    To rename a file or folder, issue a POST request to the `move` link with the `action` body parameter set to
    `"rename"` and the `rename` body parameter set to the desired name.  The response will contain either a folder
    entity or file entity with the new name.

    ###Move & Copy (*files, folders*)

        Method:        POST
        URL:           links.move
        Query Params:  <none>
        Body (JSON):   {
                        // mandatory
                        "action":   "move"|"copy",
                        "path":     {path_attribute_of_target_folder},
                        // optional
                        "rename":   {new_name},
                        "conflict": "replace"|"keep", // defaults to 'replace'
                        "resource": {node_id},        // defaults to current {node_id}
                        "provider": {provider}        // defaults to current {provider}
                       }
        Succes:        200 OK + new entity representation

    Move and copy actions both use the same request structure, a POST to the `move` url, but with different values for
    the `action` body parameters.  The `path` parameter is also required and should be the OSF `path` attribute of the
    folder being written to.  The `rename` and `conflict` parameters are optional.  If you wish to change the name of
    the file or folder at its destination, set the `rename` parameter to the new name.  The `conflict` param governs how
    name clashes are resolved.  Possible values are `replace` and `keep`.  `replace` is the default and will overwrite
    the file that already exists in the target folder.  `keep` will attempt to keep both by adding a suffix to the new
    file's name until it no longer conflicts.  The suffix will be ' (**x**)' where **x** is a increasing integer
    starting from 1.  This behavior is intended to mimic that of the OS X Finder.  The response will contain either a
    folder entity or file entity with the new name.

    Files and folders can also be moved between nodes and providers.  The `resource` parameter is the id of the node
    under which the file/folder should be moved.  It *must* agree with the `path` parameter, that is the `path` must
    identify a valid folder under the node identified by `resource`.  Likewise, the `provider` parameter may be used to
    move the file/folder to another storage provider, but both the `resource` and `path` parameters must belong to a
    node and folder already extant on that provider.  Both `resource` and `provider` default to the current node and
    providers.

    ###Delete (*file, folders*)

        Method:        DELETE
        URL:           links.delete
        Query Params:  <none>
        Success:       204 No Content

    To delete a file or folder send a DELETE request to the `delete` link.  Nothing will be returned in the response
    body.

    ##Query Params

    + `page=<Int>` -- page number of results to view, default 1

    + `filter[<fieldname>]=<Str>` -- fields and values to filter the search results on.

    Node files may be filtered by `id`, `name`, `node`, `kind`, `path`, `provider`, `size`, and `last_touched`.

    #This Request/Response

    """
    permission_classes = (
        drf_permissions.IsAuthenticatedOrReadOnly,
        base_permissions.PermissionWithGetter(ContributorOrPublic, 'node'),
        base_permissions.PermissionWithGetter(ReadOnlyIfRegistration, 'node'),
        base_permissions.TokenHasScope,
    )

    serializer_class = FileSerializer

    required_read_scopes = [CoreScopes.NODE_FILE_READ]
    required_write_scopes = [CoreScopes.NODE_FILE_WRITE]

    def get_default_queryset(self):
        # Don't bother going to waterbutler for osfstorage
        files_list = self.fetch_from_waterbutler()

        if isinstance(files_list, list):
            return [self.get_file_item(file) for file in files_list]

        if isinstance(files_list, dict) or getattr(files_list, 'is_file', False):
            # We should not have gotten a file here
            raise NotFound

        return list(files_list.children)

    # overrides ListAPIView
    def get_queryset(self):
        return self.get_queryset_from_request()


class NodeFileDetail(generics.RetrieveAPIView, WaterButlerMixin, NodeMixin):
    permission_classes = (
        drf_permissions.IsAuthenticatedOrReadOnly,
        base_permissions.PermissionWithGetter(ContributorOrPublic, 'node'),
        base_permissions.PermissionWithGetter(ReadOnlyIfRegistration, 'node'),
        base_permissions.TokenHasScope,
    )

    serializer_class = FileSerializer

    required_read_scopes = [CoreScopes.NODE_FILE_READ]
    required_write_scopes = [CoreScopes.NODE_FILE_WRITE]

    def get_object(self):
        fobj = self.fetch_from_waterbutler()
        if isinstance(fobj, dict):
            return self.get_file_item(fobj)

        if isinstance(fobj, list) or not getattr(fobj, 'is_file', True):
            # We should not have gotten a folder here
            raise NotFound

        return fobj


class NodeProvider(object):

    def __init__(self, provider, node):
        self.path = '/'
        self.node = node
        self.kind = 'folder'
        self.name = provider
        self.provider = provider
        self.node_id = node._id
        self.pk = node._id


class NodeProvidersList(generics.ListAPIView, NodeMixin):
    """List of storage providers enabled for this node. *Read-only*.

    Users of the OSF may access their data on a [number of cloud-storage](/v2/#storage-providers) services that have
    integratations with the OSF.  We call these "providers".  By default every node has access to the OSF-provided
    storage but may use as many of the supported providers as desired.  This endpoint lists all of the providers that are
    configured for this node.  If you want to add more, you will need to do that in the Open Science Framework front end
    for now.

    In the OSF filesystem model, providers are treated as folders, but with special properties that distinguish them
    from regular folders.  Every provider folder is considered a root folder, and may not be deleted through the regular
    file API.  To see the contents of the provider, issue a GET request to the `relationships.files.links.related.href`
    attribute of the provider resource.  The `new_folder` and `upload` actions are handled by another service called
    WaterButler, whose response format differs slightly from the OSF's.

    <!--- Copied from FileDetail.Spiel -->

    ###Waterbutler Entities

    When an action is performed against a WaterButler endpoint, it will generally respond with a file entity, a folder
    entity, or no content.

    ####File Entity

        name          type       description
        -------------------------------------------------------------------------
        name          string     name of the file
        path          string     unique identifier for this file entity for this
                                 project and storage provider. may not end with '/'
        materialized  string     the full path of the file relative to the storage
                                 root.  may not end with '/'
        kind          string     "file"
        etag          string     etag - http caching identifier w/o wrapping quotes
        modified      timestamp  last modified timestamp - format depends on provider
        contentType   string     MIME-type when available
        provider      string     id of provider e.g. "osfstorage", "s3", "googledrive".
                                 equivalent to addon_short_name on the OSF
        size          integer    size of file in bytes
        extra         object     may contain additional data beyond what's describe here,
                                 depending on the provider
          version     integer    version number of file. will be 1 on initial upload
          downloads   integer    count of the number times the file has been downloaded
          hashes      object
            md5       string     md5 hash of file
            sha256    string     SHA-256 hash of file

    ####Folder Entity

        name          type    description
        ----------------------------------------------------------------------
        name          string  name of the folder
        path          string  unique identifier for this folder entity for this
                              project and storage provider. must end with '/'
        materialized  string  the full path of the folder relative to the storage
                              root.  must end with '/'
        kind          string  "folder"
        etag          string  etag - http caching identifier w/o wrapping quotes
        extra         object  varies depending on provider

    ##Provider Attributes

    `type` is "files"

        name      type    description
        ---------------------------------------------------------------------------------
        name      string  name of the provider
        kind      string  type of this file/folder.  always "folder"
        path      path    relative path of this folder within the provider filesys. always "/"
        node      string  node this provider belongs to
        provider  string  provider id, same as "name"

    ##Links

    See the [JSON-API spec regarding pagination](http://jsonapi.org/format/1.0/#fetching-pagination).

    ##Actions

    <!--- Copied from FileDetail.Actions -->

    ###Create Subfolder (*folders*)

        Method:       PUT
        URL:          links.new_folder
        Query Params: ?kind=folder&name={new_folder_name}
        Body:         <empty>
        Success:      201 Created + new folder representation

    You can create a subfolder of an existing folder by issuing a PUT request against the `new_folder` link.  The
    `?kind=folder` portion of the query parameter is already included in the `new_folder` link.  The name of the new
    subfolder should be provided in the `name` query parameter.  The response will contain a [WaterButler folder
    entity](#folder-entity).  If a folder with that name already exists in the parent directory, the server will return
    a 409 Conflict error response.

    ###Upload New File (*folders*)

        Method:       PUT
        URL:          links.upload
        Query Params: ?kind=file&name={new_file_name}
        Body (Raw):   <file data (not form-encoded)>
        Success:      201 Created or 200 OK + new file representation

    To upload a file to a folder, issue a PUT request to the folder's `upload` link with the raw file data in the
    request body, and the `kind` and `name` query parameters set to `'file'` and the desired name of the file.  The
    response will contain a [WaterButler file entity](#file-entity) that describes the new file.  If a file with the
    same name already exists in the folder, it will be considered a new version.  In this case, the response will be a
    200 OK.

    ##Query Params

    + `page=<Int>` -- page number of results to view, default 1

    #This Request/Response

    """
    permission_classes = (
        drf_permissions.IsAuthenticatedOrReadOnly,
        ContributorOrPublic,
        base_permissions.TokenHasScope,
    )

    required_read_scopes = [CoreScopes.NODE_FILE_READ]
    required_write_scopes = [CoreScopes.NODE_FILE_WRITE]

    serializer_class = NodeProviderSerializer

    def get_provider_item(self, provider):
        return NodeProvider(provider, self.get_node())

    def get_queryset(self):
        return [
            self.get_provider_item(addon.config.short_name)
            for addon
            in self.get_node().get_addons()
            if addon.config.has_hgrid_files
            and addon.complete
        ]<|MERGE_RESOLUTION|>--- conflicted
+++ resolved
@@ -594,7 +594,6 @@
 # TODO: Support creating registrations
 class NodeRegistrationsList(generics.ListAPIView, NodeMixin):
     """Node Registrations.
-<<<<<<< HEAD
 
     Registrations are read-only snapshots of a project. This view is a list of all the registrations of the current node.
 
@@ -624,37 +623,6 @@
 
     ##Relationships
 
-=======
-
-    Registrations are read-only snapshots of a project. This view is a list of all the registrations of the current node.
-
-    Each resource contains the full representation of the registration, meaning additional requests to an individual
-    registrations's detail view are not necessary.
-
-    ##Registration Attributes
-
-    Registrations have the "registrations" `type`.
-
-        name               type               description
-        ---------------------------------------------------------------------------------
-        title              string             title of the registered project or component
-        description        string             description of the registered node
-        category           string             node category, must be one of the allowed values
-        date_created       iso8601 timestamp  timestamp that the node was created
-        date_modified      iso8601 timestamp  timestamp when the node was last updated
-        tags               array of strings   list of tags that describe the registered node
-        fork               boolean            is this project a fork?
-        registration       boolean            has this project been registered?
-        collection         boolean            is this registered node a collection of other nodes?
-        dashboard          boolean            is this registered node visible on the user dashboard?
-        public             boolean            has this registration been made publicly-visible?
-        retracted          boolean            has this registration been retracted?
-        date_registered    iso8601 timestamp  timestamp that the registration was created
-
-
-    ##Relationships
-
->>>>>>> 75694e2b
     ###Registered from
 
     The registration is branched from this node.
