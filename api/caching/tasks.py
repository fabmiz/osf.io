import urlparse

import requests
import logging
<<<<<<< HEAD
=======
from website.project.model import Comment
>>>>>>> 3ee579b4

from website import settings

logger = logging.getLogger(__name__)
<<<<<<< HEAD
=======

>>>>>>> 3ee579b4

def get_varnish_servers():
    #  TODO: this should get the varnish servers from HAProxy or a setting
    return settings.VARNISH_SERVERS

<<<<<<< HEAD
def ban_url(url):
    timeout = 0.5  # 500ms timeout for bans
    if settings.ENABLE_VARNISH:
        parsed_url = urlparse.urlparse(url)

        for host in get_varnish_servers():
            varnish_parsed_url = urlparse.urlparse(host)
            url_to_ban = '{scheme}://{netloc}{path}.*'.format(
                scheme=varnish_parsed_url.scheme,
                netloc=varnish_parsed_url.netloc,
                path=parsed_url.path
            )
            try:
                response = requests.request('BAN', url_to_ban, timeout=timeout, headers=dict(
                    Host=parsed_url.hostname
                ))
            except Exception as ex:
                logger.error('Banning {} failed: {}'.format(
                    url,
=======
    #  fields_changed will eventually let us ban even more accurately
def get_bannable_urls(instance, fields_changed):
    bannable_urls = []
    parsed_absolute_url = {}

    for host in get_varnish_servers():
        # add instance url
        varnish_parsed_url = urlparse.urlparse(host)
        parsed_absolute_url = urlparse.urlparse(instance.absolute_api_v2_url)
        url_string = '{scheme}://{netloc}{path}.*'.format(scheme=varnish_parsed_url.scheme,
                                                          netloc=varnish_parsed_url.netloc,
                                                          path=parsed_absolute_url.path)
        bannable_urls.append(url_string)

        if isinstance(instance, Comment):
            parsed_target_url = urlparse.urlparse(instance.target.referent.absolute_api_v2_url)
            url_string = '{scheme}://{netloc}{path}.*'.format(scheme=varnish_parsed_url.scheme,
                                                              netloc=varnish_parsed_url.netloc,
                                                              path=parsed_target_url.path)
            bannable_urls.append(url_string)
            parsed_root_target_url = urlparse.urlparse(instance.root_target.referent.absolute_api_v2_url)
            url_string = '{scheme}://{netloc}{path}.*'.format(scheme=varnish_parsed_url.scheme,
                                                              netloc=varnish_parsed_url.netloc,
                                                              path=parsed_root_target_url.path)
            bannable_urls.append(url_string)

    return bannable_urls, parsed_absolute_url.hostname


def ban_url(instance, fields_changed):
    # TODO: Refactor; Pull url generation into postcommit_task handling so we only ban urls once per request
    timeout = 0.3  # 300ms timeout for bans
    if settings.ENABLE_VARNISH:
        bannable_urls, hostname = get_bannable_urls(instance, fields_changed)

        for url_to_ban in set(bannable_urls):
            try:
                response = requests.request('BAN', url_to_ban, timeout=timeout, headers=dict(
                    Host=hostname
                ))
            except Exception as ex:
                logger.error('Banning {} failed: {}'.format(
                    url_to_ban,
>>>>>>> 3ee579b4
                    ex.message
                ))
            else:
                if not response.ok:
                    logger.error('Banning {} failed: {}'.format(
<<<<<<< HEAD
                        url,
                        response.text
=======
                        url_to_ban,
                        response.text
                    ))
                else:
                    logger.info('Banning {} succeeded'.format(
                        url_to_ban
>>>>>>> 3ee579b4
                    ))<|MERGE_RESOLUTION|>--- conflicted
+++ resolved
@@ -2,44 +2,17 @@
 
 import requests
 import logging
-<<<<<<< HEAD
-=======
 from website.project.model import Comment
->>>>>>> 3ee579b4
 
 from website import settings
 
 logger = logging.getLogger(__name__)
-<<<<<<< HEAD
-=======
 
->>>>>>> 3ee579b4
 
 def get_varnish_servers():
     #  TODO: this should get the varnish servers from HAProxy or a setting
     return settings.VARNISH_SERVERS
 
-<<<<<<< HEAD
-def ban_url(url):
-    timeout = 0.5  # 500ms timeout for bans
-    if settings.ENABLE_VARNISH:
-        parsed_url = urlparse.urlparse(url)
-
-        for host in get_varnish_servers():
-            varnish_parsed_url = urlparse.urlparse(host)
-            url_to_ban = '{scheme}://{netloc}{path}.*'.format(
-                scheme=varnish_parsed_url.scheme,
-                netloc=varnish_parsed_url.netloc,
-                path=parsed_url.path
-            )
-            try:
-                response = requests.request('BAN', url_to_ban, timeout=timeout, headers=dict(
-                    Host=parsed_url.hostname
-                ))
-            except Exception as ex:
-                logger.error('Banning {} failed: {}'.format(
-                    url,
-=======
     #  fields_changed will eventually let us ban even more accurately
 def get_bannable_urls(instance, fields_changed):
     bannable_urls = []
@@ -83,21 +56,15 @@
             except Exception as ex:
                 logger.error('Banning {} failed: {}'.format(
                     url_to_ban,
->>>>>>> 3ee579b4
                     ex.message
                 ))
             else:
                 if not response.ok:
                     logger.error('Banning {} failed: {}'.format(
-<<<<<<< HEAD
-                        url,
-                        response.text
-=======
                         url_to_ban,
                         response.text
                     ))
                 else:
                     logger.info('Banning {} succeeded'.format(
                         url_to_ban
->>>>>>> 3ee579b4
                     ))