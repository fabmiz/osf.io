--- conflicted
+++ resolved
@@ -11,12 +11,8 @@
     HideIfNotRegistrationPointerLog,
 )
 
-<<<<<<< HEAD
 from osf.models import OSFUser, AbstractNode, Preprint
-=======
-from osf.models import OSFUser, AbstractNode, PreprintService
 from osf.utils.names import impute_names_model
->>>>>>> a3620db7
 from osf.utils import permissions as osf_permissions
 
 
