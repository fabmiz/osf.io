--- conflicted
+++ resolved
@@ -181,11 +181,7 @@
 
 def chicago_reformat(node, cit):
     cit = remove_extra_period_after_right_quotation(cit)
-<<<<<<< HEAD
-    new_csl = cit.split(str(node.csl['issued']['date-parts'][0][0]))
-=======
     new_csl = cit.split(str(node.csl['issued']['date-parts'][0][0]), 1)
->>>>>>> 26ba2cf7
     contributors_list = list(node.visible_contributors)
     contributors_list_length = len(contributors_list)
     # throw error if there is no visible contributor
