--- conflicted
+++ resolved
@@ -1,9 +1,4 @@
 from rest_framework import serializers as ser
-<<<<<<< HEAD
-from website import settings
-from future.moves.urllib.parse import urljoin
-=======
->>>>>>> 8ca24f1c
 
 from api.base.serializers import (
     JSONAPISerializer,
