
from django.db.models import Q
from guardian.shortcuts import get_objects_for_user
from rest_framework import generics
from rest_framework import permissions as drf_permissions
from rest_framework.exceptions import NotAuthenticated

from api.base import permissions as base_permissions
from api.base.exceptions import InvalidFilterValue, InvalidFilterOperator, Conflict
from api.base.filters import PreprintFilterMixin, ListFilterMixin
from api.base.views import JSONAPIBaseView
from api.base.pagination import MaxSizePagination, IncreasedPageSizePagination
from api.base.utils import get_object_or_error, get_user_auth, is_truthy
from api.licenses.views import LicenseList
from api.taxonomies.serializers import TaxonomySerializer
from api.taxonomies.utils import optimize_subject_query
from api.preprint_providers.serializers import PreprintProviderSerializer
from api.preprint_providers.permissions import CanSetUpProvider, PERMISSIONS
from api.preprints.serializers import PreprintSerializer
from api.preprints.permissions import PreprintPublishedOrAdmin
from framework.auth.oauth_scopes import CoreScopes
from osf.models import AbstractNode, Subject, PreprintProvider

<<<<<<< HEAD
class PreprintProviderList(JSONAPIBaseView, generics.ListAPIView, ListFilterMixin):
    """
    Paginated list of verified PreprintProviders available. *Read-only*

    Assume undocumented fields are unstable.

    ##PreprintProvider Attributes

    OSF Preprint Providers have the "preprint_providers" `type`.

        name                       type                description
        =============================================================================================================
        name                       string              name of the preprint provider
        logo_path                  string              a path to the preprint provider's static logo
        banner_path                string              a path to the preprint provider's banner
        description                string              description of the preprint provider
        advisory_board             string              HTML for the advisory board/steering committee section
        email_contact              string              the contact email for the preprint provider
        email_support              string              the support email for the preprint provider
        social_facebook            string              the preprint provider's Facebook account
        social_instagram           string              the preprint provider's Instagram account
        social_twitter             string              the preprint provider's Twitter account
        domain                     string              the domain name of the preprint provider
        domain_redirect_enabled    boolean             whether or not redirects are enabled for the provider's domain
        example                    string              an example guid for a preprint created for the preprint provider
        reviews_workflow           string              the workflow used for reviewing/moderating preprints, if any
        reviews_comments_private   boolean             whether comments made by moderators are visible to authors
        reviews_comments_anonymous boolean             if comments are not private, whether the name of the moderator is visible to authors

    ##Relationships

    ###Preprints
    Link to the list of preprints from this given preprint provider.

    ##Links

        self: the canonical api endpoint of this preprint provider
        preprints: link to the provider's preprints
        external_url: link to the preprint provider's external URL (e.g. https://socarxiv.org)

    #This Request/Response
=======

class PreprintProviderList(JSONAPIBaseView, generics.ListAPIView, ODMFilterMixin):
    """The documentation for this endpoint can be found [here](https://developer.osf.io/#Preprint_Providers_preprint_provider_list).
>>>>>>> f60aedc0
    """
    permission_classes = (
        drf_permissions.IsAuthenticatedOrReadOnly,
        base_permissions.TokenHasScope,
    )

    required_read_scopes = [CoreScopes.ALWAYS_PUBLIC]
    required_write_scopes = [CoreScopes.NULL]
    model_class = PreprintProvider

    pagination_class = MaxSizePagination
    serializer_class = PreprintProviderSerializer
    view_category = 'preprint_providers'
    view_name = 'preprint_providers-list'

    ordering = ('name', )

    def get_default_queryset(self):
        return PreprintProvider.objects.all()

    # overrides ListAPIView
    def get_queryset(self):
        return self.get_queryset_from_request()

    def build_query_from_field(self, field_name, operation):
        if field_name == 'permissions':
            if operation['op'] != 'eq':
                raise InvalidFilterOperator(value=operation['op'], valid_operators=['eq'])
            auth = get_user_auth(self.request)
            auth_user = getattr(auth, 'user', None)
            if not auth_user:
                raise NotAuthenticated()
            value = operation['value'].lstrip('[').rstrip(']')
            permissions = [v.strip() for v in value.split(',')]
            if any(p not in PERMISSIONS for p in permissions):
                valid_permissions = ', '.join(PERMISSIONS.keys())
                raise InvalidFilterValue('Invalid permission! Valid values are: {}'.format(valid_permissions))
            return Q(id__in=get_objects_for_user(auth_user, permissions, PreprintProvider, any_perm=True))

<<<<<<< HEAD
        return super(PreprintProviderList, self).build_query_from_field(field_name, operation)


class PreprintProviderDetail(JSONAPIBaseView, generics.RetrieveUpdateAPIView):
    """ Details about a given preprint provider. *Writeable*

    Assume undocumented fields are unstable.

    ##PreprintProvider Attributes

    OSF Preprint Providers have the "preprint_providers" `type`.

        name                       type                description
        =============================================================================================================
        name                       string              name of the preprint provider
        logo_path                  string              a path to the preprint provider's static logo
        banner_path                string              a path to the preprint provider's banner
        description                string              description of the preprint provider
        advisory_board             string              HTML for the advisory board/steering committee section
        email_contact              string              the contact email for the preprint provider
        email_support              string              the support email for the preprint provider
        social_facebook            string              the preprint provider's Facebook account
        social_instagram           string              the preprint provider's Instagram account
        social_twitter             string              the preprint provider's Twitter account
        domain                     string              the domain name of the preprint provider
        domain_redirect_enabled    boolean             whether or not redirects are enabled for the provider's domain
        example                    string              an example guid for a preprint created for the preprint provider
        reviews_workflow           string              the workflow used for reviewing/moderating preprints, if any
        reviews_comments_private   boolean             whether comments made by moderators are visible to authors
        reviews_comments_anonymous boolean             if comments are not private, whether the name of the moderator is visible to authors

    ##Relationships

    ###Preprints
    Link to the list of preprints from this given preprint provider.

    ##Links

        self: the canonical api endpoint of this preprint provider
        preprints: link to the provider's preprints
        external_url: link to the preprint provider's external URL (e.g. https://socarxiv.org)

    ##Setting up Moderation

    Set up moderation for a provider by sending a patch request to the ID of the existing provider.

    Currently, the only parameters which may be set are `reviews_workflow`,
    `reviews_comments_private`, and `reviews_comments_anonymous`. These parameters may be set
    only once, after which they may be updated only by an OSF Admin.

    If `reviews_workflow` is already non-null, attempting to update the provider will return
    a `409` Conflict error. If you need to change your provider's moderation settings, contact
    [support@osf.io](mailto:support@osf.io) for help.

        Method:        PATCH
        URL:           /preprint_providers/{provider_id}/
        Query Params:  <none>
        Body (JSON):   {
                        "data": {
                            "id": provider_id,
                            "attributes": {
                                "reviews_workflow": {workflow},  # Valid workflows: "pre-moderation", "post-moderation"
                                "reviews_comments_private": {boolean},
                                "reviews_comments_anonymous": {boolean}
                            },
                        }
                    }
        Success:       200 OK + provider representation

    #This Request/Response

=======
class PreprintProviderDetail(JSONAPIBaseView, generics.RetrieveAPIView):
    """The documentation for this endpoint can be found [here](https://developer.osf.io/#Preprint_Providers_preprint_provider_detail).
>>>>>>> f60aedc0
    """
    permission_classes = (
        drf_permissions.IsAuthenticatedOrReadOnly,
        base_permissions.TokenHasScope,
        CanSetUpProvider,
    )

    required_read_scopes = [CoreScopes.ALWAYS_PUBLIC]
    required_write_scopes = [CoreScopes.PROVIDERS_WRITE]
    model_class = PreprintProvider

    serializer_class = PreprintProviderSerializer
    view_category = 'preprint_providers'
    view_name = 'preprint_provider-detail'

    def get_object(self):
        provider = get_object_or_error(PreprintProvider, self.kwargs['provider_id'], self.request, display_name='PreprintProvider')
        self.check_object_permissions(self.request, provider)
        return provider

    def perform_update(self, serializer):
        if serializer.instance.is_reviewed:
            raise Conflict('Reviews settings may be set only once. Contact support@osf.io if you need to update them.')
        super(PreprintProviderDetail, self).perform_update(serializer)

<<<<<<< HEAD

class PreprintProviderPreprintList(JSONAPIBaseView, generics.ListAPIView, PreprintFilterMixin):
    """Preprints from a given preprint_provider. *Read Only*

    To update preprints with a given preprint_provider, see the `<node_id>/relationships/preprint_provider` endpoint

    ##Preprint Attributes

    OSF Preprint entities have the "preprints" `type`.

        name                            type                                description
        ====================================================================================
        date_created                    iso8601 timestamp                   timestamp that the preprint was created
        date_modified                   iso8601 timestamp                   timestamp that the preprint was last modified
        date_published                  iso8601 timestamp                   timestamp when the preprint was published
        original_publication_date       iso8601 timestamp                   user-entered date of publication from external posting
        is_published                    boolean                             whether or not this preprint is published
        is_preprint_orphan              boolean                             whether or not this preprint is orphaned
        subjects                        array of tuples of dictionaries     ids of Subject in the BePress taxonomy. Dictionary, containing the subject text and subject ID
        doi                             string                              bare DOI for the manuscript, as entered by the user

    ##Relationships

    ###Node
    The node that this preprint was created for

    ###Primary File
    The file that is designated as the preprint's primary file, or the manuscript of the preprint.

    ###Provider
    Link to preprint_provider detail for this preprint

    ##Links
    - `self` -- Preprint detail page for the current preprint
    - `html` -- Project on the OSF corresponding to the current preprint
    - `doi` -- URL representation of the DOI entered by the user for the preprint manuscript

    See the [JSON-API spec regarding pagination](http://jsonapi.org/format/1.0/#fetching-pagination).

    #This Request/Response

=======
class PreprintProviderPreprintList(JSONAPIBaseView, generics.ListAPIView, ODMFilterMixin):
    """The documentation for this endpoint can be found [here](https://developer.osf.io/#Preprint_Providers_preprint_providers_preprints_list).
>>>>>>> f60aedc0
    """
    permission_classes = (
        drf_permissions.IsAuthenticatedOrReadOnly,
        base_permissions.TokenHasScope,
        PreprintPublishedOrAdmin,
    )

    ordering = ('-created')

    serializer_class = PreprintSerializer
    model_class = AbstractNode

    required_read_scopes = [CoreScopes.NODE_PREPRINTS_READ]
    required_write_scopes = [CoreScopes.NULL]

    view_category = 'preprint_providers'
    view_name = 'preprints-list'

    def get_default_queryset(self):
        auth = get_user_auth(self.request)
        auth_user = getattr(auth, 'user', None)
        provider = get_object_or_error(PreprintProvider, self.kwargs['provider_id'], self.request, display_name='PreprintProvider')

        # Permissions on the list objects are handled by the query
        return self.preprints_queryset(provider.preprint_services.all(), auth_user)

    # overrides ListAPIView
    def get_queryset(self):
<<<<<<< HEAD
        return self.get_queryset_from_request()

    # overrides APIView
    def get_renderer_context(self):
        context = super(PreprintProviderPreprintList, self).get_renderer_context()
        show_counts = is_truthy(self.request.query_params.get('meta[reviews_state_counts]', False))
        if show_counts:
            # TODO don't duplicate the above
            auth = get_user_auth(self.request)
            auth_user = getattr(auth, 'user', None)
            provider = get_object_or_error(PreprintProvider, self.kwargs['provider_id'], self.request, display_name='PreprintProvider')
            if auth_user and auth_user.has_perm('view_submissions', provider):
                context['meta'] = {
                    'reviews_state_counts': provider.get_reviewable_state_counts(),
                }
        return context


class PreprintProviderTaxonomies(JSONAPIBaseView, generics.ListAPIView):
=======
        query = self.get_query_from_request()
        return PreprintService.find(query)


class PreprintProviderSubjectList(JSONAPIBaseView, generics.ListAPIView):
    """The documentation for this endpoint can be found [here](https://developer.osf.io/#Preprint_Providers_preprint_provider_taxonomies_list).
    """
>>>>>>> f60aedc0
    permission_classes = (
        drf_permissions.IsAuthenticatedOrReadOnly,
        base_permissions.TokenHasScope,
    )

    view_category = 'preprint_providers'
    view_name = 'taxonomy-list'

    required_read_scopes = [CoreScopes.ALWAYS_PUBLIC]
    required_write_scopes = [CoreScopes.NULL]

    serializer_class = TaxonomySerializer
    pagination_class = IncreasedPageSizePagination

    ordering = ('-id',)

    def is_valid_subject(self, allows_children, allowed_parents, sub):
        # TODO: Delet this when all PreprintProviders have a mapping
        if sub._id in allowed_parents:
            return True
        if sub.parent:
            if sub.parent._id in allows_children:
                return True
            if sub.parent.parent:
                if sub.parent.parent._id in allows_children:
                    return True
        return False

    def get_queryset(self):
        parent = self.request.query_params.get('filter[parents]', None) or self.request.query_params.get('filter[parent]', None)
        provider = get_object_or_error(PreprintProvider, self.kwargs['provider_id'], self.request, display_name='PreprintProvider')
        if parent:
            if parent == 'null':
                return provider.top_level_subjects
            if provider.subjects.exists():
                return optimize_subject_query(provider.subjects.filter(parent___id=parent))
            else:
                # TODO: Delet this when all PreprintProviders have a mapping
                #  Calculate this here to only have to do it once.
                allowed_parents = [id_ for sublist in provider.subjects_acceptable for id_ in sublist[0]]
                allows_children = [subs[0][-1] for subs in provider.subjects_acceptable if subs[1]]
                return [sub for sub in optimize_subject_query(Subject.objects.filter(parent___id=parent)) if provider.subjects_acceptable == [] or self.is_valid_subject(allows_children=allows_children, allowed_parents=allowed_parents, sub=sub)]
        return optimize_subject_query(provider.all_subjects)


class PreprintProviderHighlightedSubjectList(JSONAPIBaseView, generics.ListAPIView):
    permission_classes = (
        drf_permissions.IsAuthenticatedOrReadOnly,
        base_permissions.TokenHasScope,
    )

    view_category = 'preprint_providers'
    view_name = 'highlighted-taxonomy-list'

    required_read_scopes = [CoreScopes.ALWAYS_PUBLIC]
    required_write_scopes = [CoreScopes.NULL]

    serializer_class = TaxonomySerializer

    def get_queryset(self):
        provider = get_object_or_error(PreprintProvider, self.kwargs['provider_id'], self.request, display_name='PreprintProvider')
        return optimize_subject_query(Subject.objects.filter(id__in=[s.id for s in provider.highlighted_subjects]).order_by('text'))


class PreprintProviderLicenseList(LicenseList):
<<<<<<< HEAD
    ordering = ()  # TODO: should be ordered once the frontend for selecting default licenses no longer relies on order
=======
    """The documentation for this endpoint can be found [here](https://developer.osf.io/#Preprint_Providers_preprint_provider_licenses_list)
    """
    ordering = ()
>>>>>>> f60aedc0
    view_category = 'preprint_providers'

    def get_queryset(self):
        provider = get_object_or_error(PreprintProvider, self.kwargs['provider_id'], self.request, display_name='PreprintProvider')
        if not provider.licenses_acceptable.count():
            if not provider.default_license:
                return super(PreprintProviderLicenseList, self).get_queryset()
            return [provider.default_license] + [license for license in super(PreprintProviderLicenseList, self).get_queryset() if license != provider.default_license]
        if not provider.default_license:
            return provider.licenses_acceptable.get_queryset()
        return [provider.default_license] + [license for license in provider.licenses_acceptable.all() if license != provider.default_license]<|MERGE_RESOLUTION|>--- conflicted
+++ resolved
@@ -21,53 +21,9 @@
 from framework.auth.oauth_scopes import CoreScopes
 from osf.models import AbstractNode, Subject, PreprintProvider
 
-<<<<<<< HEAD
+
 class PreprintProviderList(JSONAPIBaseView, generics.ListAPIView, ListFilterMixin):
-    """
-    Paginated list of verified PreprintProviders available. *Read-only*
-
-    Assume undocumented fields are unstable.
-
-    ##PreprintProvider Attributes
-
-    OSF Preprint Providers have the "preprint_providers" `type`.
-
-        name                       type                description
-        =============================================================================================================
-        name                       string              name of the preprint provider
-        logo_path                  string              a path to the preprint provider's static logo
-        banner_path                string              a path to the preprint provider's banner
-        description                string              description of the preprint provider
-        advisory_board             string              HTML for the advisory board/steering committee section
-        email_contact              string              the contact email for the preprint provider
-        email_support              string              the support email for the preprint provider
-        social_facebook            string              the preprint provider's Facebook account
-        social_instagram           string              the preprint provider's Instagram account
-        social_twitter             string              the preprint provider's Twitter account
-        domain                     string              the domain name of the preprint provider
-        domain_redirect_enabled    boolean             whether or not redirects are enabled for the provider's domain
-        example                    string              an example guid for a preprint created for the preprint provider
-        reviews_workflow           string              the workflow used for reviewing/moderating preprints, if any
-        reviews_comments_private   boolean             whether comments made by moderators are visible to authors
-        reviews_comments_anonymous boolean             if comments are not private, whether the name of the moderator is visible to authors
-
-    ##Relationships
-
-    ###Preprints
-    Link to the list of preprints from this given preprint provider.
-
-    ##Links
-
-        self: the canonical api endpoint of this preprint provider
-        preprints: link to the provider's preprints
-        external_url: link to the preprint provider's external URL (e.g. https://socarxiv.org)
-
-    #This Request/Response
-=======
-
-class PreprintProviderList(JSONAPIBaseView, generics.ListAPIView, ODMFilterMixin):
     """The documentation for this endpoint can be found [here](https://developer.osf.io/#Preprint_Providers_preprint_provider_list).
->>>>>>> f60aedc0
     """
     permission_classes = (
         drf_permissions.IsAuthenticatedOrReadOnly,
@@ -107,82 +63,11 @@
                 raise InvalidFilterValue('Invalid permission! Valid values are: {}'.format(valid_permissions))
             return Q(id__in=get_objects_for_user(auth_user, permissions, PreprintProvider, any_perm=True))
 
-<<<<<<< HEAD
         return super(PreprintProviderList, self).build_query_from_field(field_name, operation)
 
 
 class PreprintProviderDetail(JSONAPIBaseView, generics.RetrieveUpdateAPIView):
-    """ Details about a given preprint provider. *Writeable*
-
-    Assume undocumented fields are unstable.
-
-    ##PreprintProvider Attributes
-
-    OSF Preprint Providers have the "preprint_providers" `type`.
-
-        name                       type                description
-        =============================================================================================================
-        name                       string              name of the preprint provider
-        logo_path                  string              a path to the preprint provider's static logo
-        banner_path                string              a path to the preprint provider's banner
-        description                string              description of the preprint provider
-        advisory_board             string              HTML for the advisory board/steering committee section
-        email_contact              string              the contact email for the preprint provider
-        email_support              string              the support email for the preprint provider
-        social_facebook            string              the preprint provider's Facebook account
-        social_instagram           string              the preprint provider's Instagram account
-        social_twitter             string              the preprint provider's Twitter account
-        domain                     string              the domain name of the preprint provider
-        domain_redirect_enabled    boolean             whether or not redirects are enabled for the provider's domain
-        example                    string              an example guid for a preprint created for the preprint provider
-        reviews_workflow           string              the workflow used for reviewing/moderating preprints, if any
-        reviews_comments_private   boolean             whether comments made by moderators are visible to authors
-        reviews_comments_anonymous boolean             if comments are not private, whether the name of the moderator is visible to authors
-
-    ##Relationships
-
-    ###Preprints
-    Link to the list of preprints from this given preprint provider.
-
-    ##Links
-
-        self: the canonical api endpoint of this preprint provider
-        preprints: link to the provider's preprints
-        external_url: link to the preprint provider's external URL (e.g. https://socarxiv.org)
-
-    ##Setting up Moderation
-
-    Set up moderation for a provider by sending a patch request to the ID of the existing provider.
-
-    Currently, the only parameters which may be set are `reviews_workflow`,
-    `reviews_comments_private`, and `reviews_comments_anonymous`. These parameters may be set
-    only once, after which they may be updated only by an OSF Admin.
-
-    If `reviews_workflow` is already non-null, attempting to update the provider will return
-    a `409` Conflict error. If you need to change your provider's moderation settings, contact
-    [support@osf.io](mailto:support@osf.io) for help.
-
-        Method:        PATCH
-        URL:           /preprint_providers/{provider_id}/
-        Query Params:  <none>
-        Body (JSON):   {
-                        "data": {
-                            "id": provider_id,
-                            "attributes": {
-                                "reviews_workflow": {workflow},  # Valid workflows: "pre-moderation", "post-moderation"
-                                "reviews_comments_private": {boolean},
-                                "reviews_comments_anonymous": {boolean}
-                            },
-                        }
-                    }
-        Success:       200 OK + provider representation
-
-    #This Request/Response
-
-=======
-class PreprintProviderDetail(JSONAPIBaseView, generics.RetrieveAPIView):
     """The documentation for this endpoint can be found [here](https://developer.osf.io/#Preprint_Providers_preprint_provider_detail).
->>>>>>> f60aedc0
     """
     permission_classes = (
         drf_permissions.IsAuthenticatedOrReadOnly,
@@ -208,52 +93,9 @@
             raise Conflict('Reviews settings may be set only once. Contact support@osf.io if you need to update them.')
         super(PreprintProviderDetail, self).perform_update(serializer)
 
-<<<<<<< HEAD
 
 class PreprintProviderPreprintList(JSONAPIBaseView, generics.ListAPIView, PreprintFilterMixin):
-    """Preprints from a given preprint_provider. *Read Only*
-
-    To update preprints with a given preprint_provider, see the `<node_id>/relationships/preprint_provider` endpoint
-
-    ##Preprint Attributes
-
-    OSF Preprint entities have the "preprints" `type`.
-
-        name                            type                                description
-        ====================================================================================
-        date_created                    iso8601 timestamp                   timestamp that the preprint was created
-        date_modified                   iso8601 timestamp                   timestamp that the preprint was last modified
-        date_published                  iso8601 timestamp                   timestamp when the preprint was published
-        original_publication_date       iso8601 timestamp                   user-entered date of publication from external posting
-        is_published                    boolean                             whether or not this preprint is published
-        is_preprint_orphan              boolean                             whether or not this preprint is orphaned
-        subjects                        array of tuples of dictionaries     ids of Subject in the BePress taxonomy. Dictionary, containing the subject text and subject ID
-        doi                             string                              bare DOI for the manuscript, as entered by the user
-
-    ##Relationships
-
-    ###Node
-    The node that this preprint was created for
-
-    ###Primary File
-    The file that is designated as the preprint's primary file, or the manuscript of the preprint.
-
-    ###Provider
-    Link to preprint_provider detail for this preprint
-
-    ##Links
-    - `self` -- Preprint detail page for the current preprint
-    - `html` -- Project on the OSF corresponding to the current preprint
-    - `doi` -- URL representation of the DOI entered by the user for the preprint manuscript
-
-    See the [JSON-API spec regarding pagination](http://jsonapi.org/format/1.0/#fetching-pagination).
-
-    #This Request/Response
-
-=======
-class PreprintProviderPreprintList(JSONAPIBaseView, generics.ListAPIView, ODMFilterMixin):
     """The documentation for this endpoint can be found [here](https://developer.osf.io/#Preprint_Providers_preprint_providers_preprints_list).
->>>>>>> f60aedc0
     """
     permission_classes = (
         drf_permissions.IsAuthenticatedOrReadOnly,
@@ -282,7 +124,6 @@
 
     # overrides ListAPIView
     def get_queryset(self):
-<<<<<<< HEAD
         return self.get_queryset_from_request()
 
     # overrides APIView
@@ -302,15 +143,8 @@
 
 
 class PreprintProviderTaxonomies(JSONAPIBaseView, generics.ListAPIView):
-=======
-        query = self.get_query_from_request()
-        return PreprintService.find(query)
-
-
-class PreprintProviderSubjectList(JSONAPIBaseView, generics.ListAPIView):
     """The documentation for this endpoint can be found [here](https://developer.osf.io/#Preprint_Providers_preprint_provider_taxonomies_list).
     """
->>>>>>> f60aedc0
     permission_classes = (
         drf_permissions.IsAuthenticatedOrReadOnly,
         base_permissions.TokenHasScope,
@@ -376,13 +210,9 @@
 
 
 class PreprintProviderLicenseList(LicenseList):
-<<<<<<< HEAD
+    """The documentation for this endpoint can be found [here](https://developer.osf.io/#Preprint_Providers_preprint_provider_licenses_list)
+    """
     ordering = ()  # TODO: should be ordered once the frontend for selecting default licenses no longer relies on order
-=======
-    """The documentation for this endpoint can be found [here](https://developer.osf.io/#Preprint_Providers_preprint_provider_licenses_list)
-    """
-    ordering = ()
->>>>>>> f60aedc0
     view_category = 'preprint_providers'
 
     def get_queryset(self):
