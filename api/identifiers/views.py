--- conflicted
+++ resolved
@@ -110,10 +110,7 @@
     permission_classes = (
         drf_permissions.IsAuthenticatedOrReadOnly,
         base_permissions.TokenHasScope,
-<<<<<<< HEAD
-        PreprintIdentifierDetailPermissions
-=======
->>>>>>> caf1aab1
+        PreprintIdentifierDetailPermissions,
     )
 
     required_read_scopes = [CoreScopes.IDENTIFIERS_READ]
