--- conflicted
+++ resolved
@@ -112,18 +112,6 @@
     url.args.update(query)
     return url.url
 
-<<<<<<< HEAD
-def add_dev_only_items(items, dev_only_items):
-    """Add some items to a dictionary if in ``DEV_MODE``.
-    """
-    items = items.copy()
-    if website_settings.DEV_MODE:
-        items.update(dev_only_items)
-    return items
-
-
-=======
->>>>>>> fee976da
 def default_node_list_query():
     return (
         Q('is_deleted', 'ne', True) &
