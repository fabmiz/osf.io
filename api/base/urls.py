--- conflicted
+++ resolved
@@ -30,11 +30,8 @@
                 url(r'^licenses/', include('api.licenses.urls', namespace='licenses')),
                 url(r'^wikis/', include('api.wikis.urls', namespace='wikis')),
                 url(r'^identifiers/', include('api.identifiers.urls', namespace='identifiers')),
-<<<<<<< HEAD
                 url(r'^preprints/', include('api.preprints.urls', namespace='preprints')),
-=======
                 url(r'^taxonomies/', include('api.taxonomies.urls', namespace='taxonomies')),
->>>>>>> 3d434509
             ],
         )
         ),
