from django.conf import settings
from django.conf.urls import include, url, patterns
from django.conf.urls.static import static
from settings import API_BASE

from . import views

base_pattern = '^{}'.format(API_BASE)

urlpatterns = [
    ### API ###
    url(base_pattern,
        include(patterns('',
                         url(r'^$', views.root),
                         url(r'^applications/', include('api.applications.urls', namespace='applications')),
                         url(r'^nodes/', include('api.nodes.urls', namespace='nodes')),
                         url(r'^users/', include('api.users.urls', namespace='users')),
<<<<<<< HEAD
                         url(r'^logs/', include('api.logs.urls', namespace='logs')),
=======
                         url(r'^files/', include('api.files.urls', namespace='files')),
>>>>>>> ac5af8cc
                         url(r'^docs/', include('rest_framework_swagger.urls')),
                         ))
        )
]

urlpatterns += static('/static/', document_root=settings.STATIC_ROOT)<|MERGE_RESOLUTION|>--- conflicted
+++ resolved
@@ -9,20 +9,20 @@
 
 urlpatterns = [
     ### API ###
-    url(base_pattern,
-        include(patterns('',
-                         url(r'^$', views.root),
-                         url(r'^applications/', include('api.applications.urls', namespace='applications')),
-                         url(r'^nodes/', include('api.nodes.urls', namespace='nodes')),
-                         url(r'^users/', include('api.users.urls', namespace='users')),
-<<<<<<< HEAD
-                         url(r'^logs/', include('api.logs.urls', namespace='logs')),
-=======
-                         url(r'^files/', include('api.files.urls', namespace='files')),
->>>>>>> ac5af8cc
-                         url(r'^docs/', include('rest_framework_swagger.urls')),
-                         ))
+    url(
+        base_pattern,
+        include(
+            patterns('',
+                url(r'^$', views.root),
+                url(r'^applications/', include('api.applications.urls', namespace='applications')),
+                url(r'^nodes/', include('api.nodes.urls', namespace='nodes')),
+                url(r'^users/', include('api.users.urls', namespace='users')),
+                url(r'^logs/', include('api.logs.urls', namespace='logs')),
+                url(r'^files/', include('api.files.urls', namespace='files')),
+                url(r'^docs/', include('rest_framework_swagger.urls')),
+            )
         )
+    )
 ]
 
 urlpatterns += static('/static/', document_root=settings.STATIC_ROOT)