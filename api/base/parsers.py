import collections
from rest_framework.parsers import JSONParser
from rest_framework.exceptions import ParseError

from api.base.utils import is_bulk_request
from api.base.renderers import JSONAPIRenderer
from api.base.exceptions import JSONAPIException

NO_ATTRIBUTES_ERROR = 'Request must include /data/attributes.'
NO_RELATIONSHIPS_ERROR = 'Request must include /data/relationships.'
NO_DATA_ERROR = 'Request must include /data.'
NO_TYPE_ERROR = 'Request must include /type.'
NO_ID_ERROR = 'Request must include /data/id.'

class JSONAPIParser(JSONParser):
    """
    Parses JSON-serialized data. Overrides media_type.
    """
    media_type = 'application/vnd.api+json'
    renderer_class = JSONAPIRenderer

    # Overrides JSONParser
    def flatten_relationships(self, relationships):
        """
        Flattens relationships dictionary which has information needed to create related resource objects.

        Validates that formatting of relationships dictionary is correct.
        """
        if not isinstance(relationships, dict):
            raise ParseError()

        # Can only create one type of relationship.
        related_resource = relationships.keys()[0]
        if not isinstance(relationships[related_resource], dict) or related_resource == 'data':
            raise ParseError()
        data = relationships[related_resource].get('data')

        if not data:
            raise JSONAPIException(source={'pointer': 'data/relationships/{}/data'.format(related_resource)}, detail=NO_DATA_ERROR)

        target_type = data.get('type')
        if not target_type:
            raise JSONAPIException(source={'pointer': 'data/relationships/{}/data/type'.format(related_resource)}, detail=NO_TYPE_ERROR)

        id = data.get('id')
        return {'id': id, 'target_type': target_type}

    def flatten_data(self, resource_object, parser_context, is_list):
        """
        Flattens data objects, making attributes and relationships fields the same level as id and type.
        """

        relationships = resource_object.get('relationships')
        is_relationship = parser_context.get('is_relationship')
        request_method = parser_context['request'].method

        # Request must include "relationships" or "attributes"
        if is_relationship and request_method == 'POST':
            if not relationships:
                raise JSONAPIException(source={'pointer': '/data/relationships'}, detail=NO_RELATIONSHIPS_ERROR)
        else:
            if "attributes" not in resource_object and request_method != 'DELETE':
                raise JSONAPIException(source={'pointer': '/data/attributes'}, detail=NO_ATTRIBUTES_ERROR)

        object_id = resource_object.get('id')
        object_type = resource_object.get('type')

        # For validating type and id for bulk delete:
        if is_list and request_method == 'DELETE':
            if object_id is None:
                raise JSONAPIException(source={'pointer': '/data/id'}, detail=NO_ID_ERROR)

            if object_type is None:
                raise JSONAPIException(source={'pointer': '/data/type'}, detail=NO_TYPE_ERROR)

        attributes = resource_object.get('attributes')
        parsed = {'id': object_id, 'type': object_type}

        if attributes:
            parsed.update(attributes)

        if relationships:
            relationships = self.flatten_relationships(relationships)
            parsed.update(relationships)

        return parsed

    def parse(self, stream, media_type=None, parser_context=None):
        """
        Parses the incoming bytestream as JSON and returns the resulting data.
        """
        result = super(JSONAPIParser, self).parse(stream, media_type=media_type, parser_context=parser_context)

        if not isinstance(result, dict):
            raise ParseError()
        data = result.get('data', {})

        if data:
            if is_bulk_request(parser_context['request']):
                if not isinstance(data, list):
                    raise ParseError('Expected a list of items but got type "dict".')

                data_collection = []
                data_collection.extend([self.flatten_data(data_object, parser_context, is_list=True) for data_object in data])

                return data_collection

            else:
                if not isinstance(data, collections.Mapping):
                    raise ParseError('Expected a dictionary of items.')
                return self.flatten_data(data, parser_context, is_list=False)

        else:
            raise JSONAPIException(source={'pointer': '/data'}, detail=NO_DATA_ERROR)


class JSONAPIParserForRegularJSON(JSONAPIParser):
    """
    Allows same processing as JSONAPIParser to occur for requests with application/json media type.
    """
    media_type = 'application/json'

<<<<<<< HEAD

=======
>>>>>>> fdefd76d
class JSONAPIRelationshipParser(JSONParser):
    """
    Parses JSON-serialized data for relationship endpoints. Overrides media_type.
    """
    media_type = 'application/vnd.api+json'

    def parse(self, stream, media_type=None, parser_context=None):
        res = super(JSONAPIRelationshipParser, self).parse(stream, media_type, parser_context)

        if not isinstance(res, dict):
            raise ParseError('Request body must be dictionary')
        data = res.get('data')

        if data:
<<<<<<< HEAD
            id_ = data.get('id')
            type_ = data.get('type')

            if id_ is None:
                raise JSONAPIException(source={'pointer': '/data/id'}, detail=NO_ID_ERROR)

            if type_ is None:
                raise JSONAPIException(source={'pointer': '/data/type'}, detail=NO_TYPE_ERROR)

            return data

        return {'type': None, 'id': None}
=======
            if not isinstance(data, list):
                raise ParseError('Data must be an array')
            for i, datum in enumerate(data):

                if datum.get('id') is None:
                    raise JSONAPIException(source={'pointer': '/data/{}/id'.format(str(i))}, detail=NO_ID_ERROR)

                if datum.get('type') is None:
                    raise JSONAPIException(source={'pointer': '/data/{}/type'.format(str(i))}, detail=NO_TYPE_ERROR)

            return {'data': data}

        return {'data': []}
>>>>>>> fdefd76d

class JSONAPIRelationshipParserForRegularJSON(JSONAPIRelationshipParser):
    """
    Allows same processing as JSONAPIRelationshipParser to occur for requests with application/json media type.
    """
    media_type = 'application/json'<|MERGE_RESOLUTION|>--- conflicted
+++ resolved
@@ -120,10 +120,6 @@
     """
     media_type = 'application/json'
 
-<<<<<<< HEAD
-
-=======
->>>>>>> fdefd76d
 class JSONAPIRelationshipParser(JSONParser):
     """
     Parses JSON-serialized data for relationship endpoints. Overrides media_type.
@@ -138,20 +134,6 @@
         data = res.get('data')
 
         if data:
-<<<<<<< HEAD
-            id_ = data.get('id')
-            type_ = data.get('type')
-
-            if id_ is None:
-                raise JSONAPIException(source={'pointer': '/data/id'}, detail=NO_ID_ERROR)
-
-            if type_ is None:
-                raise JSONAPIException(source={'pointer': '/data/type'}, detail=NO_TYPE_ERROR)
-
-            return data
-
-        return {'type': None, 'id': None}
-=======
             if not isinstance(data, list):
                 raise ParseError('Data must be an array')
             for i, datum in enumerate(data):
@@ -165,10 +147,44 @@
             return {'data': data}
 
         return {'data': []}
->>>>>>> fdefd76d
 
 class JSONAPIRelationshipParserForRegularJSON(JSONAPIRelationshipParser):
     """
     Allows same processing as JSONAPIRelationshipParser to occur for requests with application/json media type.
     """
+    media_type = 'application/json'
+
+
+class JSONAPIOnetoOneRelationshipParser(JSONParser):
+    """
+    Parses JSON-serialized data for relationship endpoints. Overrides media_type.
+    """
+    media_type = 'application/vnd.api+json'
+
+    def parse(self, stream, media_type=None, parser_context=None):
+        res = super(JSONAPIOnetoOneRelationshipParser, self).parse(stream, media_type, parser_context)
+
+        if not isinstance(res, dict):
+            raise ParseError('Request body must be dictionary')
+        data = res.get('data')
+
+        if data:
+            id_ = data.get('id')
+            type_ = data.get('type')
+
+            if id_ is None:
+                raise JSONAPIException(source={'pointer': '/data/id'}, detail=NO_ID_ERROR)
+
+            if type_ is None:
+                raise JSONAPIException(source={'pointer': '/data/type'}, detail=NO_TYPE_ERROR)
+
+            return data
+
+        return {'type': None, 'id': None}
+
+
+class JSONAPIOnetoOneRelationshipParserForRegularJSON(JSONAPIOnetoOneRelationshipParser):
+    """
+    Allows same processing as JSONAPIRelationshipParser to occur for requests with application/json media type.
+    """
     media_type = 'application/json'