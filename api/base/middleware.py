<<<<<<< HEAD
from modularodm import Q
from pymongo.errors import OperationFailure
from raven.contrib.django.raven_compat.models import sentry_exception_handler

import corsheaders.middleware

=======
from raven.contrib.django.raven_compat.models import sentry_exception_handler

from framework.mongo.handlers import (
    connection_before_request,
    connection_teardown_request
)
>>>>>>> 8779af35
from framework.tasks.handlers import (
    celery_before_request,
    celery_after_request,
    celery_teardown_request
)
<<<<<<< HEAD
from framework.transactions import commands, messages, utils
from website.institutions.model import Institution
=======
from framework.transactions.handlers import (
    transaction_before_request,
    transaction_after_request,
    transaction_teardown_request
)
>>>>>>> 8779af35

from .api_globals import api_globals


class MongoConnectionMiddleware(object):
    """MongoDB Connection middleware."""

    def process_request(self, request):
        connection_before_request()

    def process_response(self, request, response):
        connection_teardown_request()
        return response


class CeleryTaskMiddleware(object):
    """Celery Task middleware."""

    def process_request(self, request):
        celery_before_request()

    def process_exception(self, request, exception):
        """If an exception occurs, clear the celery task queue so process_response has nothing."""
        sentry_exception_handler(request=request)
        celery_teardown_request(error=True)
        return None

    def process_response(self, request, response):
        """Clear the celery task queue if the response status code is 400 or above"""
        celery_after_request(response, base_status_code_error=400)
        celery_teardown_request()
        return response


class TokuTransactionMiddleware(object):
    """TokuMX Transaction middleware."""

    def process_request(self, request):
        """Begin a transaction if one doesn't already exist."""
        transaction_before_request()

    def process_exception(self, request, exception):
        """If an exception occurs, rollback the current transaction
        if it exists.
        """
        sentry_exception_handler(request=request)
        transaction_teardown_request(error=True)
        return None

    def process_response(self, request, response):
        """Commit transaction if it exists, rolling back in an
        exception occurs.
        """
        transaction_after_request(response, base_status_code_error=400)
        return response


class DjangoGlobalMiddleware(object):
    """
    Store request object on a thread-local variable for use in database caching mechanism.
    """
    def process_request(self, request):
        api_globals.request = request

    def process_exception(self, request, exception):
        sentry_exception_handler(request=request)
        api_globals.request = None
        return None

    def process_response(self, request, response):
        api_globals.request = None
        return response


class CorsMiddleware(corsheaders.middleware.CorsMiddleware):
    """
    Augment CORS origin white list with the Institution model's domains.
    """
    def origin_not_found_in_white_lists(self, origin, url):
        not_found = super(CorsMiddleware, self).origin_not_found_in_white_lists(origin, url)
        if not_found:
            not_found = Institution.find(Q('domain', 'eq', url.netloc.lower())).count() == 0
        return not_found<|MERGE_RESOLUTION|>--- conflicted
+++ resolved
@@ -1,33 +1,24 @@
-<<<<<<< HEAD
 from modularodm import Q
 from pymongo.errors import OperationFailure
 from raven.contrib.django.raven_compat.models import sentry_exception_handler
 
 import corsheaders.middleware
 
-=======
-from raven.contrib.django.raven_compat.models import sentry_exception_handler
-
 from framework.mongo.handlers import (
     connection_before_request,
     connection_teardown_request
 )
->>>>>>> 8779af35
 from framework.tasks.handlers import (
     celery_before_request,
     celery_after_request,
     celery_teardown_request
 )
-<<<<<<< HEAD
-from framework.transactions import commands, messages, utils
 from website.institutions.model import Institution
-=======
 from framework.transactions.handlers import (
     transaction_before_request,
     transaction_after_request,
     transaction_teardown_request
 )
->>>>>>> 8779af35
 
 from .api_globals import api_globals
 
