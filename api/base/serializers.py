--- conflicted
+++ resolved
@@ -720,11 +720,7 @@
         ])
 
         embeds = self.context.get('embed', {})
-<<<<<<< HEAD
         esi = self.context.get('esi', {})
-        fields = [field for field in self.fields.values() if not field.write_only]
-=======
-
         is_anonymous = is_anonymized(self.context['request'])
         to_be_removed = []
         if is_anonymous and hasattr(self, 'non_anonymized_fields'):
@@ -734,7 +730,6 @@
             to_be_removed = existing - allowed
 
         fields = [field for field in self.fields.values() if not field.write_only and field.field_name not in to_be_removed]
->>>>>>> 402ac26b
         invalid_embeds = self.invalid_embeds(fields, embeds)
         invalid_embeds = invalid_embeds - set(to_be_removed)
         if invalid_embeds:
