--- conflicted
+++ resolved
@@ -360,13 +360,9 @@
             return params
 
         field_counts_requested = [val for val in params.split(',')]
-<<<<<<< HEAD
-        countable_fields = {field for field in self.parent.fields if getattr(self.parent.fields[field], 'json_api_link', False) or
-=======
 
         countable_fields = {field for field in self.parent.fields if
                             getattr(self.parent.fields[field], 'json_api_link', False) or
->>>>>>> a3d9c2ea
                             getattr(getattr(self.parent.fields[field], 'field', None), 'json_api_link', None)}
         for count_field in field_counts_requested:
             # Some fields will hide relationships, e.g. HideIfRetraction
