import collections
import re

import furl
from django.core.urlresolvers import resolve, reverse, NoReverseMatch
from django.core.exceptions import ImproperlyConfigured
from django.http.request import QueryDict
from rest_framework import exceptions
from rest_framework import serializers as ser
from rest_framework.fields import SkipField
from rest_framework.fields import get_attribute as get_nested_attributes

from api.base import utils
from api.base.exceptions import InvalidQueryStringError, Conflict, JSONAPIException, TargetNotSupportedError
from api.base.settings import BULK_SETTINGS
from api.base.utils import extend_querystring_params
from framework.auth import core as auth_core
from modularodm import Q
from modularodm.exceptions import NoResultsFound
from website import settings
from website import util as website_utils
from website.models import PrivateLink
from website.util.sanitize import strip_html


def format_relationship_links(related_link=None, self_link=None, rel_meta=None, self_meta=None):
    """
    Properly handles formatting of self and related links according to JSON API.

    Removes related or self link, if none.
    """

    ret = {'links': {}}

    if related_link:
        ret['links'].update({
            'related': {
                'href': related_link or {},
                'meta': rel_meta or {}
            }
        })

    if self_link:
        ret['links'].update({
            'self': {
                'href': self_link or {},
                'meta': self_meta or {}
            }
        })

    return ret


def is_anonymized(request):
    is_anonymous = False
    private_key = request.query_params.get('view_only', None)
    if private_key is not None:
        try:
            link = PrivateLink.find_one(Q('key', 'eq', private_key))
        except NoResultsFound:
            link = None
        if link is not None:
            is_anonymous = link.anonymous
    return is_anonymous


class HideIfRegistration(ser.Field):
    """
    If node is a registration, this field will return None.
    """

    def __init__(self, field, **kwargs):
        super(HideIfRegistration, self).__init__(**kwargs)
        self.field = field
        self.source = field.source
        self.required = field.required
        self.read_only = field.read_only

    def get_attribute(self, instance):
        if instance.is_registration:
            if isinstance(self.field, RelationshipField):
                raise SkipField
            else:
                return None
        return self.field.get_attribute(instance)

    def bind(self, field_name, parent):
        super(HideIfRegistration, self).bind(field_name, parent)
        self.field.bind(field_name, self)

    def to_internal_value(self, data):
        return self.field.to_internal_value(data)

    def to_representation(self, value):
        if getattr(self.field.root, 'child', None):
            self.field.parent = self.field.root.child
        else:
            self.field.parent = self.field.root
        return self.field.to_representation(value)

    def to_esi_representation(self, value, envelope='data'):
        if getattr(self.field.root, 'child', None):
            self.field.parent = self.field.root.child
        else:
            self.field.parent = self.field.root
        return self.field.to_esi_representation(value, envelope)


class HideIfRetraction(HideIfRegistration):
    """
    If node is retracted, this field will return None.
    """

    def get_attribute(self, instance):
        if instance.is_retracted:
            if isinstance(self.field, RelationshipField):
                raise SkipField
            else:
                return None
        return self.field.get_attribute(instance)


class AllowMissing(ser.Field):
    def __init__(self, field, **kwargs):
        super(AllowMissing, self).__init__(**kwargs)
        self.field = field

    def to_representation(self, value):
        return self.field.to_representation(value)

    def bind(self, field_name, parent):
        super(AllowMissing, self).bind(field_name, parent)
        self.field.bind(field_name, self)

    def get_attribute(self, instance):
        """
        Overwrite the error message to return a blank value is if there is no existing value.
        This allows the display of keys that do not exist in the DB (gitHub on a new OSF account for example.)
        """
        try:
            return self.field.get_attribute(instance)
        except SkipField:
            return ''

    def to_internal_value(self, data):
        return self.field.to_internal_value(data)


def _url_val(val, obj, serializer, **kwargs):
    """Function applied by `HyperlinksField` to get the correct value in the
    schema.
    """
    url = None
    if isinstance(val, Link):  # If a Link is passed, get the url value
        url = val.resolve_url(obj, **kwargs)
    elif isinstance(val, basestring):  # if a string is passed, it's a method of the serializer
        if getattr(serializer, 'field', None):
            serializer = serializer.parent
        url = getattr(serializer, val)(obj) if obj is not None else None
    else:
        url = val

    if not url and url != 0:
        raise SkipField
    else:
        return url


class IDField(ser.CharField):
    """
    ID field that validates that 'id' in the request body is the same as the instance 'id' for single requests.
    """

    def __init__(self, **kwargs):
        kwargs['label'] = 'ID'
        super(IDField, self).__init__(**kwargs)

    # Overrides CharField
    def to_internal_value(self, data):
        request = self.context.get('request')
        if request:
            if request.method in utils.UPDATE_METHODS and not utils.is_bulk_request(request):
                id_field = getattr(self.root.instance, self.source, '_id')
                if id_field != data:
                    raise Conflict()
        return super(IDField, self).to_internal_value(data)


class TypeField(ser.CharField):
    """
    Type field that validates that 'type' in the request body is the same as the Meta type.

    Also ensures that type is write-only and required.
    """

    def __init__(self, **kwargs):
        kwargs['write_only'] = True
        kwargs['required'] = True
        super(TypeField, self).__init__(**kwargs)

    # Overrides CharField
    def to_internal_value(self, data):
        if isinstance(self.root, JSONAPIListSerializer):
            type_ = self.root.child.Meta.type_
        else:
            type_ = self.root.Meta.type_

        if type_ != data:
            raise Conflict()

        return super(TypeField, self).to_internal_value(data)


class TargetTypeField(ser.CharField):
    """
    Enforces that the related resource has the correct type
    """

    def __init__(self, **kwargs):
        kwargs['write_only'] = True
        kwargs['required'] = True
        self.target_type = kwargs.pop('target_type')
        super(TargetTypeField, self).__init__(**kwargs)

    def to_internal_value(self, data):
        if self.target_type != data:
            raise Conflict()
        return super(TargetTypeField, self).to_internal_value(data)


class JSONAPIListField(ser.ListField):
    def to_internal_value(self, data):
        if not isinstance(data, list):
            self.fail('not_a_list', input_type=type(data).__name__)

        return super(JSONAPIListField, self).to_internal_value(data)


class AuthorizedCharField(ser.CharField):
    """
    Passes auth of the logged-in user to the object's method
    defined as the field source.

    Example:
        content = AuthorizedCharField(source='get_content')
    """

    def __init__(self, source=None, **kwargs):
        assert source is not None, 'The `source` argument is required.'
        self.source = source
        super(AuthorizedCharField, self).__init__(source=self.source, **kwargs)

    def get_attribute(self, obj):
        user = self.context['request'].user
        auth = auth_core.Auth(user)
        field_source_method = getattr(obj, self.source)
        return field_source_method(auth=auth)


class RelationshipField(ser.HyperlinkedIdentityField):
    """
    RelationshipField that permits the return of both self and related links, along with optional
    meta information. ::

        children = RelationshipField(
            related_view='nodes:node-children',
            related_view_kwargs={'node_id': '<pk>'},
            self_view='nodes:node-node-children-relationship',
            self_view_kwargs={'node_id': '<pk>'},
            related_meta={'count': 'get_node_count'}
        )

    The lookup field must be surrounded in angular brackets to find the attribute on the target. Otherwise, the lookup
    field will be returned verbatim. ::

        wiki_home = RelationshipField(
            related_view='addon:addon-detail',
            related_view_kwargs={'node_id': '<_id>', 'provider': 'wiki'},
        )

    '_id' is enclosed in angular brackets, but 'wiki' is not. 'id' will be looked up on the target, but 'wiki' will not.
     The serialized result would be '/nodes/abc12/addons/wiki'.

    Field can handle nested attributes: ::

        wiki_home = RelationshipField(
            related_view='wiki:wiki-detail',
            related_view_kwargs={'node_id': '<_id>', 'wiki_id': '<wiki_pages_current.home>'}
        )

    Field can handle a filter_key, which operates as the source field (but
    is named differently to not interfere with HyperLinkedIdentifyField's source

    The ``filter_key`` argument defines the Mongo key (or ODM field name) to filter on
    when using the ``FilterMixin`` on a view. ::

        parent = RelationshipField(
            related_view='nodes:node-detail',
            related_view_kwargs={'node_id': '<parent_node._id>'},
            filter_key='parent_node'
        )

    Field can include optional filters:

    Example:
    replies = RelationshipField(
        self_view='nodes:node-comments',
        self_view_kwargs={'node_id': '<node._id>'},
        filter={'target': '<pk>'})
    )
    """
    json_api_link = True  # serializes to a links object

    def __init__(self, related_view=None, related_view_kwargs=None, self_view=None, self_view_kwargs=None,
                 self_meta=None, related_meta=None, always_embed=False, filter=None, filter_key=None, **kwargs):
        related_view = related_view
        self_view = self_view
        related_kwargs = related_view_kwargs
        self_kwargs = self_view_kwargs
        self.views = {'related': related_view, 'self': self_view}
        self.view_kwargs = {'related': related_kwargs, 'self': self_kwargs}
        self.related_meta = related_meta
        self.self_meta = self_meta
        self.always_embed = always_embed
        self.filter = filter
        self.filter_key = filter_key

        assert (related_view is not None or self_view is not None), 'Self or related view must be specified.'
        if related_view:
            assert related_kwargs is not None, 'Must provide related view kwargs.'
            assert isinstance(related_kwargs,
                              dict), "Related view kwargs must have format {'lookup_url_kwarg: lookup_field}."
        if self_view:
            assert self_kwargs is not None, 'Must provide self view kwargs.'
            assert isinstance(self_kwargs, dict), "Self view kwargs must have format {'lookup_url_kwarg: lookup_field}."

        view_name = related_view
        if view_name:
            lookup_kwargs = related_kwargs
        else:
            view_name = self_view
            lookup_kwargs = self_kwargs

        super(RelationshipField, self).__init__(view_name, lookup_url_kwarg=lookup_kwargs, **kwargs)

    def resolve(self, resource):
        """
        Resolves the view when embedding.
        """
        kwargs = {attr_name: self.lookup_attribute(resource, attr) for (attr_name, attr) in
                  self.lookup_url_kwarg.items()}
        return resolve(
            reverse(
                self.view_name,
                kwargs=kwargs
            )
        )

    def process_related_counts_parameters(self, params, value):
        """
        Processes related_counts parameter.

        Can either be a True/False value for fetching counts on all fields, or a comma-separated list for specifying
        individual fields.  Ensures field for which we are requesting counts is a relationship field.
        """
        if utils.is_truthy(params) or utils.is_falsy(params):
            return params

        field_counts_requested = [val for val in params.split(',')]

        countable_fields = {field for field in self.parent.fields if
                            getattr(self.parent.fields[field], 'json_api_link', False) or
                            getattr(getattr(self.parent.fields[field], 'field', None), 'json_api_link', None)}
        for count_field in field_counts_requested:
            # Some fields will hide relationships, e.g. HideIfRetraction
            # Ignore related_counts for these fields
            fetched_field = self.parent.fields.get(count_field)
            hidden = fetched_field and fetched_field.get_attribute(value) is None

            if not hidden and count_field not in countable_fields:
                raise InvalidQueryStringError(
                    detail="Acceptable values for the related_counts query param are 'true', 'false', or any of the relationship fields; got '{0}'".format(
                        params),
                    parameter='related_counts'
                )
        return field_counts_requested

    def get_meta_information(self, meta_data, value):
        """
        For retrieving meta values, otherwise returns {}
        """
        meta = {}
        for key in meta_data or {}:
            if key == 'count' or key == 'unread':
                show_related_counts = self.context['request'].query_params.get('related_counts', False)
                field_counts_requested = self.process_related_counts_parameters(show_related_counts, value)

                if utils.is_truthy(show_related_counts):
                    meta[key] = website_utils.rapply(meta_data[key], _url_val, obj=value, serializer=self.parent)
                elif utils.is_falsy(show_related_counts):
                    continue
                elif self.field_name in field_counts_requested:
                    meta[key] = website_utils.rapply(meta_data[key], _url_val, obj=value, serializer=self.parent)
                else:
                    continue
            else:
                meta[key] = website_utils.rapply(meta_data[key], _url_val, obj=value, serializer=self.parent)
        return meta

    def lookup_attribute(self, obj, lookup_field):
        """
        Returns attribute from target object unless attribute surrounded in angular brackets where it returns the lookup field.

        Also handles the lookup of nested attributes.
        """
        bracket_check = _tpl(lookup_field)
        if bracket_check:
            source_attrs = bracket_check.split('.')
            # If you are using a nested attribute for lookup, and you get the attribute wrong, you will not get an
            # error message, you will just not see that field. This allows us to have slightly more dynamic use of
            # nested attributes in relationship fields.
            try:
                return_val = get_nested_attributes(obj, source_attrs)
            except KeyError:
                return None
            return return_val

        return lookup_field

    def kwargs_lookup(self, obj, kwargs_dict):
        """
        For returning kwargs dictionary of format {"lookup_url_kwarg": lookup_value}
        """
        kwargs_retrieval = {}
        for lookup_url_kwarg, lookup_field in kwargs_dict.items():
            try:
                lookup_value = self.lookup_attribute(obj, lookup_field)
            except AttributeError as exc:
                raise AssertionError(exc)
            if lookup_value is None:
                return None
            kwargs_retrieval[lookup_url_kwarg] = lookup_value
        return kwargs_retrieval

    # Overrides HyperlinkedIdentityField
    def get_url(self, obj, view_name, request, format):
        urls = {}
        for view_name, view in self.views.items():
            if view is None:
                urls[view_name] = {}
            else:
                kwargs = self.kwargs_lookup(obj, self.view_kwargs[view_name])
                if kwargs is None:
                    urls[view_name] = {}
                else:
                    url = self.reverse(view, kwargs=kwargs, request=request, format=format)
                    if self.filter:
                        formatted_filter = self.format_filter(obj)
                        if formatted_filter:
                            url = '{}?filter{}'.format(url, formatted_filter)
                        else:
                            url = None
                    urls[view_name] = url
        if not urls['self'] and not urls['related']:
            urls = None
        return urls

    def to_esi_representation(self, value, envelope='data'):
        relationships = self.to_representation(value)
        if relationships is not None and 'related' in relationships.keys():
            href = relationships['related']
            if href and not href == '{}':
                if self.always_embed:
                    envelope = 'data'
                esi_url = extend_querystring_params(href, dict(format=['jsonapi', ], envelope=[envelope, ]))
                return '<esi:include src="{}"/>'.format(esi_url)
        else:
            raise SkipField

    def format_filter(self, obj):
        qd = QueryDict(mutable=True)
        filter_fields = self.filter.keys()
        for field_name in filter_fields:
            try:
                # check if serializer method passed in
                serializer_method = getattr(self.parent, self.filter[field_name])
            except AttributeError:
                value = self.lookup_attribute(obj, self.filter[field_name])
            else:
                value = serializer_method(obj)
            if not value:
                continue
            qd.update({'[{}]'.format(field_name): value})
        if not qd.keys():
            return None
        return qd.urlencode(safe=['[', ']'])

    # Overrides HyperlinkedIdentityField
    def to_representation(self, value):
        request = self.context.get('request', None)
        format = self.context.get('format', None)

        assert request is not None, (
            "`%s` requires the request in the serializer"
            " context. Add `context={'request': request}` when instantiating "
            "the serializer." % self.__class__.__name__
        )

        # By default use whatever format is given for the current context
        # unless the target is a different type to the source.
        #
        # Eg. Consider a HyperlinkedIdentityField pointing from a json
        # representation to an html property of that representation...
        #
        # '/snippets/1/' should link to '/snippets/1/highlight/'
        # ...but...
        # '/snippets/1/.json' should link to '/snippets/1/highlight/.html'
        if format and self.format and self.format != format:
            format = self.format

        # Return the hyperlink, or error if incorrectly configured.
        try:
            url = self.get_url(value, self.view_name, request, format)
        except NoReverseMatch:
            msg = (
                'Could not resolve URL for hyperlinked relationship using '
                'view name "%s". You may have failed to include the related '
                'model in your API, or incorrectly configured the '
                '`lookup_field` attribute on this field.'
            )
            if value in ('', None):
                value_string = {'': 'the empty string', None: 'None'}[value]
                msg += (
                    " WARNING: The value of the field on the model instance "
                    "was %s, which may be why it didn't match any "
                    "entries in your URL conf." % value_string
                )
            raise ImproperlyConfigured(msg % self.view_name)

        if url is None:
            raise SkipField

        related_url = url['related']
        related_meta = self.get_meta_information(self.related_meta, value)
        self_url = url['self']
        self_meta = self.get_meta_information(self.self_meta, value)
        return format_relationship_links(related_url, self_url, related_meta, self_meta)


class FileCommentRelationshipField(RelationshipField):
    def get_url(self, obj, view_name, request, format):
        if obj.kind == 'folder':
            raise SkipField
        return super(FileCommentRelationshipField, self).get_url(obj, view_name, request, format)


class TargetField(ser.Field):
    """
    Field that returns a nested dict with the url (constructed based
    on the object's type), optional meta information, and link_type.

    Example:

        target = TargetField(link_type='related', meta={'type': 'get_target_type'})

    """
    json_api_link = True  # serializes to a links object
    view_map = {
        'node': {
            'view': 'nodes:node-detail',
            'lookup_kwarg': 'node_id'
        },
        'comment': {
            'view': 'comments:comment-detail',
            'lookup_kwarg': 'comment_id'
        },
        'nodewikipage': {
            'view': None,
            'lookup_kwarg': None
        }
    }

    def __init__(self, **kwargs):
        self.meta = kwargs.pop('meta', {})
        self.link_type = kwargs.pop('link_type', 'url')
        super(TargetField, self).__init__(read_only=True, **kwargs)

    def resolve(self, resource):
        """
        Resolves the view for target node or target comment when embedding.
        """
        view_info = self.view_map.get(resource.target.referent._name, None)
        if not view_info:
            raise TargetNotSupportedError('{} is not a supported target type'.format(
                resource.target._name
            ))
        if not view_info['view']:
            return None, None, None
        embed_value = resource.target._id

        kwargs = {view_info['lookup_kwarg']: embed_value}
        return resolve(
            reverse(
                view_info['view'],
                kwargs=kwargs
            )
        )

    def to_esi_representation(self, value, envelope='data'):
        href = value.get_absolute_url()

        if href:
            esi_url = extend_querystring_params(href, dict(envelope=[envelope, ], format=['jsonapi', ]))
            return '<esi:include src="{}"/>'.format(esi_url)
        return self.to_representation(value)

    def to_representation(self, value):
        """
        Returns nested dictionary in format {'links': {'self.link_type': ... }

        If no meta information, self.link_type is equal to a string containing link's URL.  Otherwise,
        the link is represented as a links object with 'href' and 'meta' members.
        """
        meta = website_utils.rapply(self.meta, _url_val, obj=value, serializer=self.parent)
        return {'links': {self.link_type: {'href': value.referent.get_absolute_url(), 'meta': meta}}}


class LinksField(ser.Field):
    """Links field that resolves to a links object. Used in conjunction with `Link`.
    If the object to be serialized implements `get_absolute_url`, then the return value
    of that method is used for the `self` link.

    Example: ::

        links = LinksField({
            'html': 'absolute_url',
            'children': {
                'related': Link('nodes:node-children', node_id='<pk>'),
                'count': 'get_node_count'
            },
            'contributors': {
                'related': Link('nodes:node-contributors', node_id='<pk>'),
                'count': 'get_contrib_count'
            },
            'registrations': {
                'related': Link('nodes:node-registrations', node_id='<pk>'),
                'count': 'get_registration_count'
            },
        })
    """

    def __init__(self, links, *args, **kwargs):
        ser.Field.__init__(self, read_only=True, *args, **kwargs)
        self.links = links

    def get_attribute(self, obj):
        # We pass the object instance onto `to_representation`,
        # not just the field attribute.
        return obj

    def to_representation(self, obj):
        ret = {}
        for name, value in self.links.iteritems():
            try:
                url = _url_val(value, obj=obj, serializer=self.parent)
            except SkipField:
                continue
            else:
                ret[name] = url
        if hasattr(obj, 'get_absolute_url') and 'self' not in self.links:
            ret['self'] = obj.get_absolute_url()
        return ret


_tpl_pattern = re.compile(r'\s*<\s*(\S*)\s*>\s*')


def _tpl(val):
    """Return value within ``< >`` if possible, else return ``None``."""
    match = _tpl_pattern.match(val)
    if match:
        return match.groups()[0]
    return None


def _get_attr_from_tpl(attr_tpl, obj):
    attr_name = _tpl(str(attr_tpl))
    if attr_name:
        attribute_value = obj
        for attr_segment in attr_name.split('.'):
            attribute_value = getattr(attribute_value, attr_segment, ser.empty)
        if attribute_value is not ser.empty:
            return attribute_value
        elif attr_name in obj:
            return obj[attr_name]
        else:
            raise AttributeError(
                '{attr_name!r} is not a valid '
                'attribute of {obj!r}'.format(
                    attr_name=attr_name, obj=obj,
                ))
    else:
        return attr_tpl


# TODO: Make this a Field that is usable on its own?
class Link(object):
    """Link object to use in conjunction with Links field. Does reverse lookup of
    URLs given an endpoint name and attributed enclosed in `<>`. This includes
    complex key strings like 'user.id'
    """

    def __init__(self, endpoint, args=None, kwargs=None, query_kwargs=None, **kw):
        self.endpoint = endpoint
        self.kwargs = kwargs or {}
        self.args = args or tuple()
        self.reverse_kwargs = kw
        self.query_kwargs = query_kwargs or {}

    def resolve_url(self, obj):
        kwarg_values = {key: _get_attr_from_tpl(attr_tpl, obj) for key, attr_tpl in self.kwargs.items()}
        arg_values = [_get_attr_from_tpl(attr_tpl, obj) for attr_tpl in self.args]
        query_kwarg_values = {key: _get_attr_from_tpl(attr_tpl, obj) for key, attr_tpl in self.query_kwargs.items()}
        # Presumably, if you have are expecting a value but the value is empty, then the link is invalid.
        for item in kwarg_values:
            if kwarg_values[item] is None:
                raise SkipField
        return utils.absolute_reverse(
            self.endpoint,
            args=arg_values,
            kwargs=kwarg_values,
            query_kwargs=query_kwarg_values,
            **self.reverse_kwargs
        )


class WaterbutlerLink(Link):
    """Link object to use in conjunction with Links field. Builds a Waterbutler URL for files.
    """

    def __init__(self, must_be_file=None, must_be_folder=None, **kwargs):
        self.kwargs = kwargs
        self.must_be_file = must_be_file
        self.must_be_folder = must_be_folder

    def resolve_url(self, obj):
        """Reverse URL lookup for WaterButler routes
        """
        if self.must_be_folder is True and not obj.path.endswith('/'):
            raise SkipField
        if self.must_be_file is True and obj.path.endswith('/'):
            raise SkipField
        url = website_utils.waterbutler_api_url_for(obj.node._id, obj.provider, obj.path, **self.kwargs)
        if not url:
            raise SkipField
        else:
            return url


class NodeFileHyperLinkField(RelationshipField):
    def __init__(self, kind=None, never_embed=False, **kws):
        self.kind = kind
        self.never_embed = never_embed
        super(NodeFileHyperLinkField, self).__init__(**kws)

    def get_url(self, obj, view_name, request, format):
        if self.kind and obj.kind != self.kind:
            raise SkipField
        return super(NodeFileHyperLinkField, self).get_url(obj, view_name, request, format)


class JSONAPIListSerializer(ser.ListSerializer):
    def to_representation(self, data):
        enable_esi = self.context.get('enable_esi', False)
        envelope = self.context.update({'envelope': None})
        # Don't envelope when serializing collection
        errors = {}
        bulk_skip_uneditable = utils.is_truthy(self.context['request'].query_params.get('skip_uneditable', False))

        if isinstance(data, collections.Mapping):
            errors = data.get('errors', None)
            data = data.get('data', None)
        if enable_esi:
            ret = [
                self.child.to_esi_representation(item, envelope=None) for item in data
            ]
        else:
            ret = [
                self.child.to_representation(item, envelope=envelope) for item in data
            ]

        if errors and bulk_skip_uneditable:
            ret.append({'errors': errors})

        return ret

    # Overrides ListSerializer which doesn't support multiple update by default
    def update(self, instance, validated_data):
        # if PATCH request, the child serializer's partial attribute needs to be True
        if self.context['request'].method == 'PATCH':
            self.child.partial = True

        bulk_skip_uneditable = utils.is_truthy(self.context['request'].query_params.get('skip_uneditable', False))
        if not bulk_skip_uneditable:
            if len(instance) != len(validated_data):
                raise exceptions.ValidationError({'non_field_errors': 'Could not find all objects to update.'})

        id_lookup = self.child.fields['id'].source
        instance_mapping = {getattr(item, id_lookup): item for item in instance}
        data_mapping = {item.get(id_lookup): item for item in validated_data}

        ret = {'data': []}

        for resource_id, resource in instance_mapping.items():
            data = data_mapping.pop(resource_id, None)
            ret['data'].append(self.child.update(resource, data))

        # If skip_uneditable in request, add validated_data for nodes in which the user did not have edit permissions to errors
        if data_mapping and bulk_skip_uneditable:
            ret.update({'errors': data_mapping.values()})
        return ret

    # overrides ListSerializer
    def run_validation(self, data):
        meta = getattr(self, 'Meta', None)
        bulk_limit = getattr(meta, 'bulk_limit', BULK_SETTINGS['DEFAULT_BULK_LIMIT'])

        num_items = len(data)

        if num_items > bulk_limit:
            raise JSONAPIException(source={'pointer': '/data'},
                                   detail='Bulk operation limit is {}, got {}.'.format(bulk_limit, num_items))

        return super(JSONAPIListSerializer, self).run_validation(data)

    # overrides ListSerializer: Add HTML-sanitization similar to that used by APIv1 front-end views
    def is_valid(self, clean_html=True, **kwargs):
        """
        After validation, scrub HTML from validated_data prior to saving (for create and update views)

        Exclude 'type' from validated_data.

        """
        ret = super(JSONAPIListSerializer, self).is_valid(**kwargs)

        if clean_html is True:
            self._validated_data = website_utils.rapply(self.validated_data, strip_html)

        for data in self._validated_data:
            data.pop('type', None)

        return ret


class JSONAPISerializer(ser.Serializer):
    """Base serializer. Requires that a `type_` option is set on `class Meta`. Also
    allows for enveloping of both single resources and collections.  Looks to nest fields
    according to JSON API spec. Relational fields must set json_api_link=True flag.
    Self/html links must be nested under "links".
    """

    # Don't serialize relationships that use these views
    # when viewing thru an anonymous VOL
    views_to_hide_if_anonymous = [
        'users:user-detail',
        'nodes:node-registrations',
    ]

    # overrides Serializer
    @classmethod
    def many_init(cls, *args, **kwargs):
        kwargs['child'] = cls()
        return JSONAPIListSerializer(*args, **kwargs)

    def invalid_embeds(self, fields, embeds):
        fields_check = fields[:]
        for index, field in enumerate(fields_check):
            if getattr(field, 'field', None):
                fields_check[index] = field.field
        invalid_embeds = set(embeds.keys()) - set(
            [f.field_name for f in fields_check if getattr(f, 'json_api_link', False)])
        return invalid_embeds

    def to_esi_representation(self, data, envelope='data'):
        href = None
        query_params_blacklist = ['page[size]']
        href = self.get_absolute_url(data)
        if href and href != '{}':
            esi_url = furl.furl(href).add(args=dict(self.context['request'].query_params)).remove(
                args=query_params_blacklist).remove(args=['envelope']).add(args={'envelope': envelope}).url
            return '<esi:include src="{}"/>'.format(esi_url)
        # failsafe, let python do it if something bad happened in the ESI construction
        return super(JSONAPISerializer, self).to_representation(data)

    # overrides Serializer
    def to_representation(self, obj, envelope='data'):
        """Serialize to final representation.

        :param obj: Object to be serialized.
        :param envelope: Key for resource object.
        """
        ret = {}
        meta = getattr(self, 'Meta', None)
        type_ = getattr(meta, 'type_', None)
        assert type_ is not None, 'Must define Meta.type_'

        data = collections.OrderedDict([
            ('id', ''),
            ('type', type_),
            ('attributes', collections.OrderedDict()),
            ('relationships', collections.OrderedDict()),
            ('embeds', {}),
            ('links', {}),
        ])

        embeds = self.context.get('embed', {})
        context_envelope = self.context.get('envelope', envelope)
        if context_envelope == 'None':
            context_envelope = None
        enable_esi = self.context.get('enable_esi', False)
        is_anonymous = is_anonymized(self.context['request'])
        to_be_removed = []
        if is_anonymous and hasattr(self, 'non_anonymized_fields'):
            # Drop any fields that are not specified in the `non_anonymized_fields` variable.
            allowed = set(self.non_anonymized_fields)
            existing = set(self.fields.keys())
            to_be_removed = existing - allowed

        fields = [field for field in self.fields.values() if
                  not field.write_only and field.field_name not in to_be_removed]
        invalid_embeds = self.invalid_embeds(fields, embeds)
        invalid_embeds = invalid_embeds - set(to_be_removed)
        if invalid_embeds:
            raise InvalidQueryStringError(parameter='embed',
                                          detail='The following fields are not embeddable: {}'.format(
                                              ', '.join(invalid_embeds)))

        for field in fields:
            try:
                attribute = field.get_attribute(obj)
            except SkipField:
                continue

            nested_field = getattr(field, 'field', None)
            if attribute is None:
                # We skip `to_representation` for `None` values so that
                # fields do not have to explicitly deal with that case.
                data['attributes'][field.field_name] = None
            else:
                try:
                    representation = field.to_representation(attribute)
                except SkipField:
                    continue
                if getattr(field, 'json_api_link', False) or getattr(nested_field, 'json_api_link', False):
                    # If embed=field_name is appended to the query string or 'always_embed' flag is True, directly embed the
                    # results rather than adding a relationship link
                    if embeds and (field.field_name in embeds or getattr(field, 'always_embed', None)):
                        if enable_esi:
                            try:
                                result = field.to_esi_representation(attribute, envelope=envelope)
                            except SkipField:
                                continue
                        else:
                            try:
                                # If a field has an empty representation, it should not be embedded.
                                field.to_representation(attribute)
                                result = self.context['embed'][field.field_name](obj)
                            except SkipField:
                                result = None

                        if result:
                            data['embeds'][field.field_name] = result
                    else:
                        try:
                            if not (is_anonymous and
                                        hasattr(field, 'view_name') and
                                            field.view_name in self.views_to_hide_if_anonymous):
                                data['relationships'][field.field_name] = representation
                        except SkipField:
                            continue
<<<<<<< HEAD
                    else:
                        result = self.context['embed'][field.field_name](obj)

                    if result:
                        data['embeds'][field.field_name] = result
                    else:
                        data['embeds'][field.field_name] = {'error': 'This field is not embeddable.'}
                else:
                    try:
                        if not (is_anonymous and
                                    hasattr(field, 'view_name') and
                                        field.view_name in self.views_to_hide_if_anonymous):
                            data['relationships'][field.field_name] = field.to_representation(attribute)
                    except SkipField:
                        continue
            elif field.field_name == 'id':
                data['id'] = field.to_representation(attribute)
            elif field.field_name == 'links':
                data['links'] = field.to_representation(attribute)
            else:
                if attribute is None:
                    # We skip `to_representation` for `None` values so that
                    # fields do not have to explicitly deal with that case.
                    data['attributes'][field.field_name] = None
=======
                elif field.field_name == 'id':
                    data['id'] = representation
                elif field.field_name == 'links':
                    data['links'] = representation
>>>>>>> 43934d9f
                else:
                    data['attributes'][field.field_name] = representation

        if not data['relationships']:
            del data['relationships']

        if not data['embeds']:
            del data['embeds']

        if context_envelope:
            ret[context_envelope] = data
            if is_anonymous:
                ret['meta'] = {'anonymous': True}
        else:
            ret = data
        return ret

    def get_absolute_url(self, obj):
        raise NotImplementedError()

    def get_absolute_html_url(self, obj):
        return obj.absolute_url

    # overrides Serializer: Add HTML-sanitization similar to that used by APIv1 front-end views
    def is_valid(self, clean_html=True, **kwargs):
        """
        After validation, scrub HTML from validated_data prior to saving (for create and update views)

        Exclude 'type' and '_id' from validated_data.

        """
        ret = super(JSONAPISerializer, self).is_valid(**kwargs)

        if clean_html is True:
            self._validated_data = self.sanitize_data()

        self._validated_data.pop('type', None)
        self._validated_data.pop('target_type', None)

        if self.context['request'].method in utils.UPDATE_METHODS:
            self._validated_data.pop('_id', None)

        return ret

    def sanitize_data(self):
        return website_utils.rapply(self.validated_data, strip_html)


class JSONAPIRelationshipSerializer(ser.Serializer):
    """Base Relationship serializer. Requires that a `type_` option is set on `class Meta`.
    Provides a simplified serialization of the relationship, allowing for simple update request
    bodies.
    """
    id = ser.CharField(required=False, allow_null=True)
    type = TypeField(required=False, allow_null=True)

    def to_representation(self, obj):
        meta = getattr(self, 'Meta', None)
        type_ = getattr(meta, 'type_', None)
        assert type_ is not None, 'Must define Meta.type_'
        relation_id_field = self.fields['id']
        attribute = relation_id_field.get_attribute(obj)
        relationship = relation_id_field.to_representation(attribute)

        data = {'type': type_, 'id': relationship} if relationship else None

        return data


def DevOnly(field):
    """Make a field only active in ``DEV_MODE``. ::

        experimental_field = DevMode(CharField(required=False))
    """
    return field if settings.DEV_MODE else None


class RestrictedDictSerializer(ser.Serializer):
    def to_representation(self, obj):
        data = {}
        fields = [field for field in self.fields.values() if not field.write_only]

        for field in fields:
            try:
                attribute = field.get_attribute(obj)
            except ser.SkipField:
                continue

            if attribute is None:
                # We skip `to_representation` for `None` values so that
                # fields do not have to explicitly deal with that case.
                data[field.field_name] = None
            else:
                data[field.field_name] = field.to_representation(attribute)
        return data


def relationship_diff(current_items, new_items):
    """
    To be used in POST and PUT/PATCH relationship requests, as, by JSON API specs,
    in update requests, the 'remove' items' relationships would be deleted, and the
    'add' would be added, while for create requests, only the 'add' would be added.

    :param current_items: The current items in the relationship
    :param new_items: The items passed in the request
    :return:
    """

    return {
        'add': {k: new_items[k] for k in (set(new_items.keys()) - set(current_items.keys()))},
        'remove': {k: current_items[k] for k in (set(current_items.keys()) - set(new_items.keys()))}
    }<|MERGE_RESOLUTION|>--- conflicted
+++ resolved
@@ -970,6 +970,8 @@
 
                         if result:
                             data['embeds'][field.field_name] = result
+                        else:
+                            data['embeds'][field.field_name] = {'error': 'This field is not embeddable.'}
                     else:
                         try:
                             if not (is_anonymous and
@@ -978,37 +980,10 @@
                                 data['relationships'][field.field_name] = representation
                         except SkipField:
                             continue
-<<<<<<< HEAD
-                    else:
-                        result = self.context['embed'][field.field_name](obj)
-
-                    if result:
-                        data['embeds'][field.field_name] = result
-                    else:
-                        data['embeds'][field.field_name] = {'error': 'This field is not embeddable.'}
-                else:
-                    try:
-                        if not (is_anonymous and
-                                    hasattr(field, 'view_name') and
-                                        field.view_name in self.views_to_hide_if_anonymous):
-                            data['relationships'][field.field_name] = field.to_representation(attribute)
-                    except SkipField:
-                        continue
-            elif field.field_name == 'id':
-                data['id'] = field.to_representation(attribute)
-            elif field.field_name == 'links':
-                data['links'] = field.to_representation(attribute)
-            else:
-                if attribute is None:
-                    # We skip `to_representation` for `None` values so that
-                    # fields do not have to explicitly deal with that case.
-                    data['attributes'][field.field_name] = None
-=======
                 elif field.field_name == 'id':
                     data['id'] = representation
                 elif field.field_name == 'links':
                     data['links'] = representation
->>>>>>> 43934d9f
                 else:
                     data['attributes'][field.field_name] = representation
 
