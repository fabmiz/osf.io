import re
import collections

from rest_framework import exceptions
from rest_framework import serializers as ser
from rest_framework.fields import SkipField

from framework.auth import core as auth_core
from website import settings
from website.util.sanitize import strip_html
from website.util import waterbutler_api_url_for
from rest_framework.fields import get_attribute as get_nested_attributes

from api.base import utils
from api.base.settings import BULK_SETTINGS
from api.base.exceptions import InvalidQueryStringError, Conflict, JSONAPIException


def format_relationship_links(related_link=None, self_link=None, rel_meta=None, self_meta=None):
    """
    Properly handles formatting of self and related links according to JSON API.

    Removes related or self link, if none.
    """

    ret = {'links': {}}

    if related_link:
        ret['links'].update({
            'related': {
                'href': related_link or {},
                'meta': rel_meta or {}
            }
        })

    if self_link:
        ret['links'].update({
            'self': {
                'href': self_link or {},
                'meta': self_meta or {}
            }
        })

    return ret


class AllowMissing(ser.Field):

    def __init__(self, field, **kwargs):
        super(AllowMissing, self).__init__(**kwargs)
        self.field = field

    def to_representation(self, value):
        return self.field.to_representation(value)

    def bind(self, field_name, parent):
        super(AllowMissing, self).bind(field_name, parent)
        self.field.bind(field_name, self)

    def get_attribute(self, instance):
        """
        Overwrite the error message to return a blank value is if there is no existing value.
        This allows the display of keys that do not exist in the DB (gitHub on a new OSF account for example.)
        """
        try:
            return self.field.get_attribute(instance)
        except SkipField:
            return ''

    def to_internal_value(self, data):
        return self.field.to_internal_value(data)


from website.util import rapply as _rapply

def _url_val(val, obj, serializer, **kwargs):
    """Function applied by `HyperlinksField` to get the correct value in the
    schema.
    """
    if isinstance(val, Link):  # If a Link is passed, get the url value
        return val.resolve_url(obj, **kwargs)
    elif isinstance(val, basestring):  # if a string is passed, it's a method of the serializer
        return getattr(serializer, val)(obj)
    else:
        return val


class IDField(ser.CharField):
    """
    ID field that validates that 'id' in the request body is the same as the instance 'id' for single requests.
    """
    def __init__(self, **kwargs):
        kwargs['label'] = 'ID'
        super(IDField, self).__init__(**kwargs)

    #Overrides CharField
    def to_internal_value(self, data):
        request = self.context['request']
        if request.method in utils.UPDATE_METHODS and not utils.is_bulk_request(request):
            id_field = getattr(self.root.instance, self.source, '_id')
            if id_field != data:
                raise Conflict()
        return super(IDField, self).to_internal_value(data)


class TypeField(ser.CharField):
    """
    Type field that validates that 'type' in the request body is the same as the Meta type.

    Also ensures that type is write-only and required.
    """
    def __init__(self, **kwargs):
        kwargs['write_only'] = True
        kwargs['required'] = True
        super(TypeField, self).__init__(**kwargs)

    # Overrides CharField
    def to_internal_value(self, data):
        if isinstance(self.root, JSONAPIListSerializer):
            type_ = self.root.child.Meta.type_
        else:
            type_ = self.root.Meta.type_

        if type_ != data:
            raise Conflict()

        return super(TypeField, self).to_internal_value(data)


class TargetTypeField(ser.CharField):
    """
    Enforces that the related resource has the correct type
    """
    def __init__(self, **kwargs):
        kwargs['write_only'] = True
        kwargs['required'] = True
        self.target_type = kwargs.pop('target_type')
        super(TargetTypeField, self).__init__(**kwargs)

    def to_internal_value(self, data):
        if self.target_type != data:
            raise Conflict()
        return super(TargetTypeField, self).to_internal_value(data)


class JSONAPIListField(ser.ListField):
    def to_internal_value(self, data):
        if not isinstance(data, list):
            self.fail('not_a_list', input_type=type(data).__name__)

        return super(JSONAPIListField, self).to_internal_value(data)


class AuthorizedCharField(ser.CharField):
    """
    Passes auth of the logged-in user to the object's method
    defined as the field source.

    Example:
        content = AuthorizedCharField(source='get_content')
    """
    def __init__(self, source=None, **kwargs):
        assert source is not None, 'The `source` argument is required.'
        self.source = source
        super(AuthorizedCharField, self).__init__(source=self.source, **kwargs)

    def get_attribute(self, obj):
        user = self.context['request'].user
        auth = auth_core.Auth(user)
        field_source_method = getattr(obj, self.source)
        return field_source_method(auth=auth)


class RelationshipField(ser.HyperlinkedIdentityField):
    """
    RelationshipField that permits the return of both self and related links, along with optional
    meta information.

    Example:
    children = RelationshipField(
        related_view='nodes:node-children',
        related_view_kwargs={'node_id': '<pk>'},
        self_view='nodes:node-node-children-relationship',
        self_view_kwargs={'node_id': '<pk>'},
        related_meta={'count': 'get_node_count'}
    )

    The lookup field must be surrounded in angular brackets to find the attribute on the target. Otherwise, the lookup
    field will be returned verbatim.

    Example:
     wiki_home = RelationshipField(
        related_view='addon:addon-detail',
        related_view_kwargs={'node_id': '<_id>', 'provider': 'wiki'},
    )
    '_id' is enclosed in angular brackets, but 'wiki' is not. 'id' will be looked up on the target, but 'wiki' will not.
     The serialized result would be '/nodes/abc12/addons/wiki'.

    Field can handle nested attributes:

    Example:
    wiki_home = RelationshipField(
        related_view='wiki:wiki-detail',
        related_view_kwargs={'node_id': '<_id>', 'wiki_id': '<wiki_pages_current.home>'}
    )

    """
    embeddable = True
    json_api_link = True  # serializes to a links object

    def __init__(self, related_view=None, related_view_kwargs=None, self_view=None, self_view_kwargs=None,
                 self_meta=None, related_meta=None, always_embed=False, **kwargs):
        related_view = related_view
        self_view = self_view
        related_kwargs = related_view_kwargs
        self_kwargs = self_view_kwargs
        self.views = {'related': related_view, 'self': self_view}
        self.view_kwargs = {'related': related_kwargs, 'self': self_kwargs}
        self.related_meta = related_meta
        self.self_meta = self_meta
        self.always_embed = always_embed
        assert (related_view is not None or self_view is not None), 'Self or related view must be specified.'
        if related_view:
            assert related_kwargs is not None, 'Must provide related view kwargs.'
            assert isinstance(related_kwargs, dict), "Related view kwargs must have format {'lookup_url_kwarg: lookup_field}."
        if self_view:
            assert self_kwargs is not None, 'Must provide self view kwargs.'
            assert isinstance(self_kwargs, dict), "Self view kwargs must have format {'lookup_url_kwarg: lookup_field}."

        view_name = related_view
        if view_name:
            lookup_kwarg = related_kwargs.keys()[0]
            lookup_field = related_kwargs.values()[0]
        else:
            view_name = self_view
            lookup_kwarg = self_kwargs.keys()[0]
            lookup_field = self_kwargs.values()[0]

        super(RelationshipField, self).__init__(view_name, lookup_url_kwarg=lookup_kwarg, lookup_field=lookup_field, **kwargs)

<<<<<<< HEAD
    def to_esi_representation(self, value):
        url = super(JSONAPIHyperlinkedIdentityField, self).to_representation(value)
        if url:
            return '<esi:include src="{}?format=jsonapi"/>'.format(url)
        return self.to_representation(value)

    # overrides HyperlinkedIdentityField
    def to_representation(self, value):
=======
    def get_meta_information(self, meta_data, value):
>>>>>>> 85988d07
        """
        For retrieving meta values, otherwise returns {}
        """
        meta = {}
        for key in meta_data or {}:
            if key == 'count':
                show_related_counts = self.context['request'].query_params.get('related_counts', False)
                if utils.is_truthy(show_related_counts):
                    meta[key] = _rapply(meta_data[key], _url_val, obj=value, serializer=self.parent)
                elif utils.is_falsy(show_related_counts):
                    continue
                if not utils.is_truthy(show_related_counts):
                    raise InvalidQueryStringError(
                        detail="Acceptable values for the related_counts query param are 'true' or 'false'; got '{0}'".format(show_related_counts),
                        parameter='related_counts'
                    )
            else:
                meta[key] = _rapply(meta_data[key], _url_val, obj=value, serializer=self.parent)
        return meta

    def lookup_attribute(self, obj, lookup_field):
        """
        Returns attribute from target object unless attribute surrounded in angular brackets where it returns the lookup field.

        Also handles the lookup of nested attributes.
        """
        bracket_check = _tpl(lookup_field)
        if bracket_check:
            source_attrs = bracket_check.split('.')
            return get_nested_attributes(obj, source_attrs)
        return lookup_field

    def kwargs_lookup(self, obj, kwargs_dict):
        """
        For returning kwargs dictionary of format {"lookup_url_kwarg": lookup_value}
        """
        kwargs_retrieval = {}
        for lookup_url_kwarg, lookup_field in kwargs_dict.items():
            try:
                lookup_value = self.lookup_attribute(obj, lookup_field)
            except AttributeError as exc:
                raise AssertionError(exc)
            if lookup_value is None:
                return None
            kwargs_retrieval[lookup_url_kwarg] = lookup_value
        return kwargs_retrieval

    # Overrides HyperlinkedIdentityField
    def get_url(self, obj, view_name, request, format):
        urls = {}
        for view_name, view in self.views.items():
            if view is None:
                urls[view_name] = {}
            else:
                kwargs = self.kwargs_lookup(obj, self.view_kwargs[view_name])
                if kwargs is None:
                    urls[view_name] = {}
                else:
                    urls[view_name] = self.reverse(view, kwargs=kwargs, request=request, format=format)

        if not urls['self'] and not urls['related']:
            urls = None
        return urls

<<<<<<< HEAD
    def to_esi_representation(self, value):
        url = super(JSONAPIHyperlinkedRelatedField, self).to_representation(value)
        if url:
            return '<esi:include src="{}?format=jsonapi"/>'.format(url)
        return self.to_representation(value)


=======
    # Overrides HyperlinkedIdentityField
>>>>>>> 85988d07
    def to_representation(self, value):
        urls = super(RelationshipField, self).to_representation(value)
        if not urls:
            ret = None
        else:
            related_url = urls['related']
            related_meta = self.get_meta_information(self.related_meta, value)
            self_url = urls['self']
            self_meta = self.get_meta_information(self.self_meta, value)

            ret = format_relationship_links(related_url, self_url, related_meta, self_meta)

        return ret


class JSONAPIHyperlinkedGuidRelatedField(ser.Field):
    """
    Field that returns a nested dict with the url (constructed based
    on the object's type), optional meta information, and link_type.

    Example:

        target = JSONAPIHyperlinkedGuidRelatedField(link_type='related', meta={'type': 'get_target_type'})

    """
    json_api_link = True  # serializes to a links object

    def __init__(self, **kwargs):
        self.meta = kwargs.pop('meta', {})
        self.link_type = kwargs.pop('link_type', 'url')
        super(JSONAPIHyperlinkedGuidRelatedField, self).__init__(read_only=True, **kwargs)

    def to_esi_representation(self, value):
        url = super(JSONAPIHyperlinkedGuidRelatedField, self).to_representation(value)
        if url:
            return '<esi:include src="{}?format=jsonapi"/>'.format(url)
        return self.to_representation(value)

    def to_representation(self, value):
        """
        Returns nested dictionary in format {'links': {'self.link_type': ... }

        If no meta information, self.link_type is equal to a string containing link's URL.  Otherwise,
        the link is represented as a links object with 'href' and 'meta' members.
        """
        meta = _rapply(self.meta, _url_val, obj=value, serializer=self.parent)
        return {'links': {self.link_type: {'href': value.get_absolute_url(), 'meta': meta}}}


class LinksField(ser.Field):
    """Links field that resolves to a links object. Used in conjunction with `Link`.
    If the object to be serialized implements `get_absolute_url`, then the return value
    of that method is used for the `self` link.

    Example: ::

        links = LinksField({
            'html': 'absolute_url',
            'children': {
                'related': Link('nodes:node-children', node_id='<pk>'),
                'count': 'get_node_count'
            },
            'contributors': {
                'related': Link('nodes:node-contributors', node_id='<pk>'),
                'count': 'get_contrib_count'
            },
            'registrations': {
                'related': Link('nodes:node-registrations', node_id='<pk>'),
                'count': 'get_registration_count'
            },
        })
    """

    def __init__(self, links, *args, **kwargs):
        ser.Field.__init__(self, read_only=True, *args, **kwargs)
        self.links = links

    def get_attribute(self, obj):
        # We pass the object instance onto `to_representation`,
        # not just the field attribute.
        return obj

    def to_representation(self, obj):
        ret = _rapply(self.links, _url_val, obj=obj, serializer=self.parent)
        if hasattr(obj, 'get_absolute_url') and 'self' not in self.links:
            ret['self'] = obj.get_absolute_url()
        return ret

_tpl_pattern = re.compile(r'\s*<\s*(\S*)\s*>\s*')


def _tpl(val):
    """Return value within ``< >`` if possible, else return ``None``."""
    match = _tpl_pattern.match(val)
    if match:
        return match.groups()[0]
    return None


def _get_attr_from_tpl(attr_tpl, obj):
    attr_name = _tpl(str(attr_tpl))
    if attr_name:
        attribute_value = obj
        for attr_segment in attr_name.split('.'):
            attribute_value = getattr(attribute_value, attr_segment, ser.empty)
        if attribute_value is not ser.empty:
            return attribute_value
        elif attr_name in obj:
            return obj[attr_name]
        else:
            raise AttributeError(
                '{attr_name!r} is not a valid '
                'attribute of {obj!r}'.format(
                    attr_name=attr_name, obj=obj,
                ))
    else:
        return attr_tpl


# TODO: Make this a Field that is usable on its own?
class Link(object):
    """Link object to use in conjunction with Links field. Does reverse lookup of
    URLs given an endpoint name and attributed enclosed in `<>`.
    """

    def __init__(self, endpoint, args=None, kwargs=None, query_kwargs=None, **kw):
        self.endpoint = endpoint
        self.kwargs = kwargs or {}
        self.args = args or tuple()
        self.reverse_kwargs = kw
        self.query_kwargs = query_kwargs or {}

    def resolve_url(self, obj):
        kwarg_values = {key: _get_attr_from_tpl(attr_tpl, obj) for key, attr_tpl in self.kwargs.items()}
        arg_values = [_get_attr_from_tpl(attr_tpl, obj) for attr_tpl in self.args]
        query_kwarg_values = {key: _get_attr_from_tpl(attr_tpl, obj) for key, attr_tpl in self.query_kwargs.items()}
        # Presumably, if you have are expecting a value but the value is empty, then the link is invalid.
        for item in kwarg_values:
            if kwarg_values[item] is None:
                return None
        return utils.absolute_reverse(
            self.endpoint,
            args=arg_values,
            kwargs=kwarg_values,
            query_kwargs=query_kwarg_values,
            **self.reverse_kwargs
        )


class WaterbutlerLink(Link):
    """Link object to use in conjunction with Links field. Builds a Waterbutler URL for files.
    """

    def __init__(self, must_be_file=None, must_be_folder=None, **kwargs):
        self.kwargs = kwargs
        self.must_be_file = must_be_file
        self.must_be_folder = must_be_folder

    def resolve_url(self, obj):
        """Reverse URL lookup for WaterButler routes
        """
        if self.must_be_folder is True and not obj.path.endswith('/'):
            return None
        if self.must_be_file is True and obj.path.endswith('/'):
            return None
        return waterbutler_api_url_for(obj.node._id, obj.provider, obj.path, **self.kwargs)


class NodeFileHyperLinkField(RelationshipField):
    def __init__(self, kind=None, never_embed=False, **kws):
        self.kind = kind
        self.never_embed = never_embed
        super(NodeFileHyperLinkField, self).__init__(**kws)

    def get_url(self, obj, view_name, request, format):
        if self.kind and obj.kind != self.kind:
            return {}
        return super(NodeFileHyperLinkField, self).get_url(obj, view_name, request, format)


class JSONAPIListSerializer(ser.ListSerializer):

    def to_representation(self, data):
        # Don't envelope when serializing collection
        return [
            self.child.to_representation(item, envelope=None) for item in data
        ]

    # Overrides ListSerializer which doesn't support multiple update by default
    def update(self, instance, validated_data):
        if len(instance) != len(validated_data):
            raise exceptions.ValidationError({'non_field_errors': 'Could not find all objects to update.'})

        id_lookup = self.child.fields['id'].source
        instance_mapping = {getattr(item, id_lookup): item for item in instance}
        data_mapping = {item.get(id_lookup): item for item in validated_data}

        ret = []

        for resource_id, data in data_mapping.items():
            resource = instance_mapping.get(resource_id, None)
            ret.append(self.child.update(resource, data))

        return ret

    # overrides ListSerializer
    def run_validation(self, data):
        meta = getattr(self, 'Meta', None)
        bulk_limit = getattr(meta, 'bulk_limit', BULK_SETTINGS['DEFAULT_BULK_LIMIT'])

        num_items = len(data)

        if num_items > bulk_limit:
            raise JSONAPIException(source={'pointer': '/data'},
                                   detail='Bulk operation limit is {}, got {}.'.format(bulk_limit, num_items))

        return super(JSONAPIListSerializer, self).run_validation(data)

    # overrides ListSerializer: Add HTML-sanitization similar to that used by APIv1 front-end views
    def is_valid(self, clean_html=True, **kwargs):
        """
        After validation, scrub HTML from validated_data prior to saving (for create and update views)

        Exclude 'type' from validated_data.

        """
        ret = super(JSONAPIListSerializer, self).is_valid(**kwargs)

        if clean_html is True:
            self._validated_data = _rapply(self.validated_data, strip_html)

        for data in self._validated_data:
            data.pop('type', None)

        return ret


class JSONAPISerializer(ser.Serializer):
    """Base serializer. Requires that a `type_` option is set on `class Meta`. Also
    allows for enveloping of both single resources and collections.  Looks to nest fields
    according to JSON API spec. Relational fields must set json_api_link=True flag.
    Self/html links must be nested under "links".
    """

    # overrides Serializer
    @classmethod
    def many_init(cls, *args, **kwargs):
        kwargs['child'] = cls()
        return JSONAPIListSerializer(*args, **kwargs)

    # overrides Serializer
    def to_representation(self, obj, envelope='data'):
        """Serialize to final representation.

        :param obj: Object to be serialized.
        :param envelope: Key for resource object.
        """
        ret = {}
        meta = getattr(self, 'Meta', None)
        type_ = getattr(meta, 'type_', None)
        assert type_ is not None, 'Must define Meta.type_'

        data = collections.OrderedDict([
            ('id', ''),
            ('type', type_),
            ('attributes', collections.OrderedDict()),
            ('relationships', collections.OrderedDict()),
            ('embeds', {}),
            ('links', {}),
        ])

        embeds = self.context.get('embed', {})
        esi = self.context.get('esi', {})
        fields = [field for field in self.fields.values() if not field.write_only]

        for item in set(embeds.keys()) - set([f.field_name for f in fields if getattr(f, 'json_api_link', False)]):
            raise InvalidQueryStringError(
                detail="Field '{0}' is not embeddable.".format(item),
                parameter='embed'
            )

        for field in fields:
            try:
                attribute = field.get_attribute(obj)
            except SkipField:
                continue

            if getattr(field, 'json_api_link', False):
                # If embed=field_name is appended to the query string or 'always_embed' flag is True, directly embed the
                # results rather than adding a relationship link
<<<<<<< HEAD

                if embeds and (field.field_name in embeds or field.always_embed):
                    if esi:
                        data['embeds'][field.field_name] = field.to_esi_representation(attribute)
                    else:
                        data['embeds'][field.field_name] = self.context['embed'][field.field_name](obj)
=======
                if embeds and (field.field_name in embeds or getattr(field, 'always_embed', None)):
                    result = self.context['embed'][field.field_name](obj)
                    if result:
                        data['embeds'][field.field_name] = result
>>>>>>> 85988d07
                else:
                    result = field.to_representation(attribute)
                    if result:
                        data['relationships'][field.field_name] = result
            elif field.field_name == 'id':
                data['id'] = field.to_representation(attribute)
            elif field.field_name == 'links':
                data['links'] = field.to_representation(attribute)
            else:
                if attribute is None:
                    # We skip `to_representation` for `None` values so that
                    # fields do not have to explicitly deal with that case.
                    data['attributes'][field.field_name] = None
                else:
                    data['attributes'][field.field_name] = field.to_representation(attribute)

        if not data['relationships']:
            del data['relationships']

        if not data['embeds']:
            del data['embeds']

        if envelope:
            ret[envelope] = data
        else:
            ret = data
        return ret

    # overrides Serializer: Add HTML-sanitization similar to that used by APIv1 front-end views
    def is_valid(self, clean_html=True, **kwargs):
        """
        After validation, scrub HTML from validated_data prior to saving (for create and update views)

        Exclude 'type' and '_id' from validated_data.

        """
        ret = super(JSONAPISerializer, self).is_valid(**kwargs)

        if clean_html is True:
            self._validated_data = _rapply(self.validated_data, strip_html)

        self._validated_data.pop('type', None)
        self._validated_data.pop('target_type', None)

        if self.context['request'].method in utils.UPDATE_METHODS:
            self._validated_data.pop('_id', None)

        return ret


def DevOnly(field):
    """Make a field only active in ``DEV_MODE``. ::

        experimental_field = DevMode(CharField(required=False))
    """
    return field if settings.DEV_MODE else None<|MERGE_RESOLUTION|>--- conflicted
+++ resolved
@@ -238,18 +238,7 @@
 
         super(RelationshipField, self).__init__(view_name, lookup_url_kwarg=lookup_kwarg, lookup_field=lookup_field, **kwargs)
 
-<<<<<<< HEAD
-    def to_esi_representation(self, value):
-        url = super(JSONAPIHyperlinkedIdentityField, self).to_representation(value)
-        if url:
-            return '<esi:include src="{}?format=jsonapi"/>'.format(url)
-        return self.to_representation(value)
-
-    # overrides HyperlinkedIdentityField
-    def to_representation(self, value):
-=======
     def get_meta_information(self, meta_data, value):
->>>>>>> 85988d07
         """
         For retrieving meta values, otherwise returns {}
         """
@@ -314,17 +303,13 @@
             urls = None
         return urls
 
-<<<<<<< HEAD
     def to_esi_representation(self, value):
-        url = super(JSONAPIHyperlinkedRelatedField, self).to_representation(value)
+        url = super(RelationshipField, self).to_representation(value)
         if url:
             return '<esi:include src="{}?format=jsonapi"/>'.format(url)
         return self.to_representation(value)
 
-
-=======
     # Overrides HyperlinkedIdentityField
->>>>>>> 85988d07
     def to_representation(self, value):
         urls = super(RelationshipField, self).to_representation(value)
         if not urls:
@@ -615,19 +600,13 @@
             if getattr(field, 'json_api_link', False):
                 # If embed=field_name is appended to the query string or 'always_embed' flag is True, directly embed the
                 # results rather than adding a relationship link
-<<<<<<< HEAD
-
-                if embeds and (field.field_name in embeds or field.always_embed):
+                if embeds and (field.field_name in embeds or getattr(field, 'always_embed', None)):
                     if esi:
-                        data['embeds'][field.field_name] = field.to_esi_representation(attribute)
+                        result = field.to_esi_representation(attribute)
                     else:
-                        data['embeds'][field.field_name] = self.context['embed'][field.field_name](obj)
-=======
-                if embeds and (field.field_name in embeds or getattr(field, 'always_embed', None)):
-                    result = self.context['embed'][field.field_name](obj)
+                        result = self.context['embed'][field.field_name](obj)
                     if result:
                         data['embeds'][field.field_name] = result
->>>>>>> 85988d07
                 else:
                     result = field.to_representation(attribute)
                     if result:
