--- conflicted
+++ resolved
@@ -600,7 +600,6 @@
                 continue
 
             if getattr(field, 'json_api_link', False):
-<<<<<<< HEAD
                 # If embed=field_name is appended to the query string or 'always_embed' flag is True, directly embed the
                 # results rather than adding a relationship link
                 if embeds and (field.field_name in embeds or getattr(field, 'always_embed', None)):
@@ -608,15 +607,10 @@
                     if result:
                         data['embeds'][field.field_name] = result
                 else:
-                    result = field.to_representation(attribute)
-                    if result:
-                        data['relationships'][field.field_name] = result
-=======
-                try:
-                    data['relationships'][field.field_name] = field.to_representation(attribute)
-                except SkipField:
-                    continue
->>>>>>> 97042b86
+                    try:
+                        data['relationships'][field.field_name] = field.to_representation(attribute)
+                    except SkipField:
+                        continue
             elif field.field_name == 'id':
                 data['id'] = field.to_representation(attribute)
             elif field.field_name == 'links':
