import datetime
import functools
import operator
import re

import pytz
from api.base import utils
from api.base.exceptions import (
    InvalidFilterComparisonType,
    InvalidFilterError, InvalidFilterFieldError,
    InvalidFilterMatchType, InvalidFilterOperator,
    InvalidFilterValue,
)
from api.base.serializers import RelationshipField, ShowIfVersion, TargetField
from dateutil import parser as date_parser
from django.core.exceptions import ValidationError
from django.db.models import QuerySet as DjangoQuerySet
from django.db.models import Q
from rest_framework import serializers as ser
from rest_framework.filters import OrderingFilter
from osf.models import Subject, Preprint
from osf.models.base import GuidMixin


def lowercase(lower):
    if hasattr(lower, '__call__'):
        return lower()
    return lower


def sort_multiple(fields):
    fields = list(fields)

    def sort_fn(a, b):
        sort_direction = 1
        for field in fields:
            if field[0] == '-':
                sort_direction = -1
                field = field[1:]
            a_field = getattr(a, field)
            b_field = getattr(b, field)
            if a_field > b_field:
                return 1 * sort_direction
            elif a_field < b_field:
                return -1 * sort_direction
        return 0
    return sort_fn

class OSFOrderingFilter(OrderingFilter):
    """Adaptation of rest_framework.filters.OrderingFilter to work with modular-odm."""
    # override
    def filter_queryset(self, request, queryset, view):
        ordering = self.get_ordering(request, queryset, view)
        if isinstance(queryset, DjangoQuerySet):
            if queryset.ordered:
                return queryset
            elif ordering and getattr(queryset.query, 'distinct_fields', None):
                order_fields = tuple([field.lstrip('-') for field in ordering])
                distinct_fields = queryset.query.distinct_fields
                queryset.query.distinct_fields = tuple(set(distinct_fields + order_fields))
            return super(OSFOrderingFilter, self).filter_queryset(request, queryset, view)
        if ordering:
            if isinstance(ordering, (list, tuple)):
                sorted_list = sorted(queryset, cmp=sort_multiple(ordering))
                return sorted_list
            return queryset.sort(*ordering)
        return queryset


class FilterMixin(object):
    """ View mixin with helper functions for filtering. """

    QUERY_PATTERN = re.compile(r'^filter\[(?P<fields>((?:,*\s*\w+)*))\](\[(?P<op>\w+)\])?$')
    FILTER_FIELDS = re.compile(r'(?:,*\s*(\w+)+)')

    MATCH_OPERATORS = ('contains', 'icontains')
    MATCHABLE_FIELDS = (ser.CharField, ser.ListField)

    DEFAULT_OPERATORS = ('eq', 'ne')
    DEFAULT_OPERATOR_OVERRIDES = {
        ser.CharField: 'icontains',
        ser.ListField: 'contains',
    }

    NUMERIC_FIELDS = (ser.IntegerField, ser.DecimalField, ser.FloatField)

    DATE_FIELDS = (ser.DateTimeField, ser.DateField)
    DATETIME_PATTERN = re.compile(r'^\d{4}\-\d{2}\-\d{2}(?P<time>T\d{2}:\d{2}(:\d{2}(\.\d{1,6})?)?)$')

    COMPARISON_OPERATORS = ('gt', 'gte', 'lt', 'lte')
    COMPARABLE_FIELDS = NUMERIC_FIELDS + DATE_FIELDS

    LIST_FIELDS = (ser.ListField, )
    RELATIONSHIP_FIELDS = (RelationshipField, TargetField)

    def __init__(self, *args, **kwargs):
        super(FilterMixin, self).__init__(*args, **kwargs)
        if not self.serializer_class:
            raise NotImplementedError()

    def _get_default_operator(self, field):
        return self.DEFAULT_OPERATOR_OVERRIDES.get(type(field), 'eq')

    def _get_valid_operators(self, field):
        if isinstance(field, self.COMPARABLE_FIELDS):
            return self.COMPARISON_OPERATORS + self.DEFAULT_OPERATORS
        elif isinstance(field, self.MATCHABLE_FIELDS):
            return self.MATCH_OPERATORS + self.DEFAULT_OPERATORS
        else:
            return self.DEFAULT_OPERATORS

    def _get_field_or_error(self, field_name):
        """
        Check that the attempted filter field is valid

        :raises InvalidFilterError: If the filter field is not valid
        """
        serializer_class = self.serializer_class
        if field_name not in serializer_class._declared_fields:
            raise InvalidFilterError(detail="'{0}' is not a valid field for this endpoint.".format(field_name))
        if field_name not in getattr(serializer_class, 'filterable_fields', set()):
            raise InvalidFilterFieldError(parameter='filter', value=field_name)
        field = serializer_class._declared_fields[field_name]
        # You cannot filter on deprecated fields.
        if isinstance(field, ShowIfVersion) and utils.is_deprecated(self.request.version, field.min_version, field.max_version):
            raise InvalidFilterFieldError(parameter='filter', value=field_name)
        return serializer_class._declared_fields[field_name]

    def _validate_operator(self, field, field_name, op):
        """
        Check that the operator and field combination is valid

        :raises InvalidFilterComparisonType: If the query contains comparisons against non-date or non-numeric fields
        :raises InvalidFilterMatchType: If the query contains comparisons against non-string or non-list fields
        :raises InvalidFilterOperator: If the filter operator is not a member of self.COMPARISON_OPERATORS
        """
        if op not in set(self.MATCH_OPERATORS + self.COMPARISON_OPERATORS + self.DEFAULT_OPERATORS):
            valid_operators = self._get_valid_operators(field)
            raise InvalidFilterOperator(value=op, valid_operators=valid_operators)
        if op in self.COMPARISON_OPERATORS:
            if not isinstance(field, self.COMPARABLE_FIELDS):
                raise InvalidFilterComparisonType(
                    parameter='filter',
                    detail="Field '{0}' does not support comparison operators in a filter.".format(field_name),
                )
        if op in self.MATCH_OPERATORS:
            if not isinstance(field, self.MATCHABLE_FIELDS):
                raise InvalidFilterMatchType(
                    parameter='filter',
                    detail="Field '{0}' does not support match operators in a filter.".format(field_name),
                )

    def _parse_date_param(self, field, source_field_name, op, value):
        """
        Allow for ambiguous date filters. This supports operations like finding Nodes created on a given day
        even though Node.created is a specific datetime.

        :return list<dict>: list of one (specific datetime) or more (date range) parsed query params
        """
        time_match = self.DATETIME_PATTERN.match(value)
        if op != 'eq' or time_match:
            return {
                'op': op,
                'value': self.convert_value(value, field),
                'source_field_name': source_field_name,
            }
        else:  # TODO: let times be as generic as possible (i.e. whole month, whole year)
            start = self.convert_value(value, field)
            stop = start + datetime.timedelta(days=1)
            return [
                {
                    'op': 'gte',
                    'value': start,
                    'source_field_name': source_field_name,
                }, {
                    'op': 'lt',
                    'value': stop,
                    'source_field_name': source_field_name,
                },
            ]

    def bulk_get_values(self, value, field):
        """
        Returns list of values from query_param for IN query

        If url contained `/nodes/?filter[id]=12345, abcde`, the returned values would be:
        [u'12345', u'abcde']
        """
        value = value.lstrip('[').rstrip(']')
        separated_values = value.split(',')
        values = [self.convert_value(val.strip(), field) for val in separated_values]
        return values

    def parse_query_params(self, query_params):
        """Maps query params to a dict usable for filtering
        :param dict query_params:
        :return dict: of the format {
            <resolved_field_name>: {
                'op': <comparison_operator>,
                'value': <resolved_value>,
                'source_field_name': <model_field_source_of_serializer_field>
            }
        }
        """
        query = {}
        for key, value in query_params.items():
            match = self.QUERY_PATTERN.match(key)
            if match:
                match_dict = match.groupdict()
                fields = match_dict['fields']
                field_names = re.findall(self.FILTER_FIELDS, fields.strip())
                query.update({key: {}})

                for field_name in field_names:
                    field = self._get_field_or_error(field_name)
                    op = match_dict.get('op') or self._get_default_operator(field)
                    self._validate_operator(field, field_name, op)

                    source_field_name = field_name
                    if not isinstance(field, ser.SerializerMethodField):
                        source_field_name = self.convert_key(field_name, field)

                    # Special case date(time)s to allow for ambiguous date matches
                    if isinstance(field, self.DATE_FIELDS):
                        query.get(key).update({
                            field_name: self._parse_date_param(field, source_field_name, op, value),
                        })
                    elif not isinstance(value, int) and source_field_name in ['_id', 'guid._id']:
                        query.get(key).update({
                            field_name: {
                                'op': 'in',
                                'value': self.bulk_get_values(value, field),
                                'source_field_name': source_field_name,
                            },
                        })
                    elif not isinstance(value, int) and source_field_name == 'root':
                        query.get(key).update({
                            field_name: {
                                'op': op,
                                'value': self.bulk_get_values(value, field),
                                'source_field_name': source_field_name,
                            },
                        })
                    elif self.should_parse_special_query_params(field_name):
                        query = self.parse_special_query_params(field_name, key, value, query)
                    else:
                        query.get(key).update({
                            field_name: {
                                'op': op,
                                'value': self.convert_value(value, field),
                                'source_field_name': source_field_name,
                            },
                        })
                    self.postprocess_query_param(key, field_name, query[key][field_name])

        return query

    def postprocess_query_param(self, key, field_name, operation):
        """Hook to update parsed query parameters. Overrides of this method should either
        update ``operation`` in-place or do nothing.
        """
        pass

    def should_parse_special_query_params(self, field_name):
        """ This should be overridden in subclasses for custom filtering behavior
        """
        return False

    def parse_special_query_params(self, field_name, key, value, query):
        """ This should be overridden in subclasses for custom filtering behavior
        """
        pass

    def convert_key(self, field_name, field):
        """Used so that that queries on fields with the source attribute set will work
        :param basestring field_name: text representation of the field name
        :param rest_framework.fields.Field field: Field instance
        """
        field = utils.decompose_field(field)
        source = field.source
        if source == '*':
            source = getattr(field, 'filter_key', None)
        return source or field_name

    def convert_value(self, value, field):
        """Used to convert incoming values from query params to the appropriate types for filter comparisons
        :param basestring value: value to be resolved
        :param rest_framework.fields.Field field: Field instance
        """
        field = utils.decompose_field(field)
        if isinstance(field, ShowIfVersion):
            field = field.field
        if isinstance(field, ser.BooleanField):
            if utils.is_truthy(value):
                return True
            elif utils.is_falsy(value):
                return False
            else:
                raise InvalidFilterValue(
                    value=value,
                    field_type='bool',
                )
        elif isinstance(field, self.DATE_FIELDS):
            try:
                ret = date_parser.parse(value, ignoretz=False)
                if not ret.tzinfo:
                    ret = ret.replace(tzinfo=pytz.utc)
                return ret
            except ValueError:
                raise InvalidFilterValue(
                    value=value,
                    field_type='date',
                )
        elif isinstance(field, (self.RELATIONSHIP_FIELDS, ser.SerializerMethodField)):
            if value == 'null':
                value = None
            return value
        elif isinstance(field, self.LIST_FIELDS) or isinstance((getattr(field, 'field', None)), self.LIST_FIELDS):
            if value == 'null':
                value = []
            return value
        else:
            try:
                return field.to_internal_value(value)
            except ValidationError:
                raise InvalidFilterValue(
                    value=value,
                )


class ListFilterMixin(FilterMixin):
    """View mixin that adds a get_queryset_from_request method which uses query params
    of the form `filter[field_name]=value` to filter a list of objects.

    Subclasses must define `get_default_queryset()`.

    Serializers that want to restrict which fields are used for filtering need to have a variable called
    filterable_fields which is a frozenset of strings representing the field names as they appear in the serialization.
    """
    FILTERS = {
        'eq': operator.eq,
        'lt': operator.lt,
        'lte': operator.le,
        'gt': operator.gt,
        'gte': operator.ge,
    }

    def __init__(self, *args, **kwargs):
        super(FilterMixin, self).__init__(*args, **kwargs)
        if not self.serializer_class:
            raise NotImplementedError()

    def get_default_queryset(self):
        raise NotImplementedError('Must define get_default_queryset')

    def get_queryset_from_request(self):
        default_queryset = self.get_default_queryset()
        if not self.kwargs.get('is_embedded') and self.request.query_params:
            param_queryset = self.param_queryset(self.request.query_params, default_queryset)
            return param_queryset
        else:
            return default_queryset

    def param_queryset(self, query_params, default_queryset):
        """filters default queryset based on query parameters"""
        filters = self.parse_query_params(query_params)
        queryset = default_queryset
        query_parts = []

        if filters:
            for key, field_names in filters.items():

                sub_query_parts = []
                for field_name, data in field_names.items():
                    operations = data if isinstance(data, list) else [data]
                    if isinstance(queryset, list):
                        for operation in operations:
                            queryset = self.get_filtered_queryset(field_name, operation, queryset)
                    else:
                        sub_query_parts.append(
                            functools.reduce(
                                operator.and_, [
                                    self.build_query_from_field(field_name, operation)
                                    for operation in operations
                                ],
                            ),
                        )
                if not isinstance(queryset, list):
                    sub_query = functools.reduce(operator.or_, sub_query_parts)
                    query_parts.append(sub_query)

            if not isinstance(queryset, list):
                for query in query_parts:
                    queryset = queryset.filter(query)

        return queryset

    def build_query_from_field(self, field_name, operation):
        query_field_name = operation['source_field_name']
        if operation['op'] == 'ne':
            return ~Q(**{query_field_name: operation['value']})
        elif operation['op'] != 'eq':
            query_field_name = '{}__{}'.format(query_field_name, operation['op'])
            return Q(**{query_field_name: operation['value']})
        return Q(**{query_field_name: operation['value']})

    def postprocess_query_param(self, key, field_name, operation):
        # tag queries will usually be on Tag.name,
        # ?filter[tags]=foo should be translated to MQ('tags__name', 'eq', 'foo')
        # But queries on lists should be tags, e.g.
        # ?filter[tags]=foo,bar should be translated to MQ('tags', 'isnull', True)
        # ?filter[tags]=[] should be translated to MQ('tags', 'isnull', True)
        if field_name == 'tags':
            if operation['value'] not in (list(), tuple()):
                operation['source_field_name'] = 'tags__name'
                operation['op'] = 'iexact'
            elif operation['value'] == []:
                operation['source_field_name'] = 'tags__isnull'
                operation['value'] = True
                operation['op'] = 'eq'
        # contributors iexact because guid matching
        if field_name == 'contributors':
            if operation['value'] not in (list(), tuple()):
                operation['source_field_name'] = '_contributors__guids___id'
                operation['op'] = 'iexact'
        if field_name == 'kind':
            operation['source_field_name'] = 'is_file'
            # The value should be boolean
            operation['value'] = operation['value'] == 'file'
        if field_name == 'bibliographic':
            operation['op'] = 'exact'
        if field_name == 'permission':
            operation['op'] = 'exact'
        if field_name == 'id':
            operation['source_field_name'] = (
                'guids___id'
                if issubclass(self.model_class, GuidMixin)
                else self.model_class.primary_identifier_name
            )
            operation['op'] = 'in'
        if field_name == 'subjects':
            if Subject.objects.filter(_id=operation['value']).exists():
                operation['source_field_name'] = 'subjects___id'
            else:
                operation['source_field_name'] = 'subjects__text'
                operation['op'] = 'iexact'

    def get_filtered_queryset(self, field_name, params, default_queryset):
        """filters default queryset based on the serializer field type"""
        field = self.serializer_class._declared_fields[field_name]
        source_field_name = params['source_field_name']

        if isinstance(field, ser.SerializerMethodField):
            return_val = [
                item for item in default_queryset
                if self.FILTERS[params['op']](self.get_serializer_method(field_name)(item), params['value'])
            ]
        elif isinstance(field, ser.CharField):
            if source_field_name in ('_id', 'root'):
                # Param parser treats certain ID fields as bulk queries: a list of options, instead of just one
                # Respect special-case behavior, and enforce exact match for these list fields.
                options = set(item.lower() for item in params['value'])
                return_val = [
                    item for item in default_queryset
                    if getattr(item, source_field_name, '') in options
                ]
            else:
                # TODO: What is {}.lower()? Possible bug
                return_val = [
                    item for item in default_queryset
                    if params['value'].lower() in getattr(item, source_field_name, {}).lower()
                ]
        elif isinstance(field, ser.ListField):
            return_val = [
                item for item in default_queryset
                if params['value'].lower() in [
                    lowercase(i.lower) for i in getattr(item, source_field_name, [])
                ]
            ]
        else:
            try:
                return_val = [
                    item for item in default_queryset
                    if self.FILTERS[params['op']](getattr(item, source_field_name, None), params['value'])
                ]
            except TypeError:
                raise InvalidFilterValue(detail='Could not apply filter to specified field')

        return return_val

    def get_serializer_method(self, field_name):
        """
        :param field_name: The name of a SerializerMethodField
        :return: The function attached to the SerializerMethodField to get its value
        """
        serializer = self.get_serializer()
        serializer_method_name = 'get_' + field_name
        return getattr(serializer, serializer_method_name)


class PreprintFilterMixin(ListFilterMixin):
    """View mixin that uses ListFilterMixin, adding postprocessing for preprint querying

       Subclasses must define `get_default_queryset()`.
    """
    def postprocess_query_param(self, key, field_name, operation):
        if field_name == 'provider':
            operation['source_field_name'] = 'provider___id'

        if field_name == 'id':
            operation['source_field_name'] = 'guids___id'

        if field_name == 'subjects':
            try:
                Subject.objects.get(_id=operation['value'])
                operation['source_field_name'] = 'subjects___id'
            except Subject.DoesNotExist:
                operation['source_field_name'] = 'subjects__text'
                operation['op'] = 'iexact'

<<<<<<< HEAD
    def preprints_queryset(self, base_queryset, auth_user, allow_contribs=True):
        return Preprint.objects.can_view(base_queryset=base_queryset, user=auth_user, allow_contribs=allow_contribs)
=======
    def preprints_queryset(self, base_queryset, auth_user, allow_contribs=True, public_only=False):
        sub_qs = Node.objects.filter(preprints=OuterRef('pk'), is_deleted=False)
        no_user_query = Q(is_published=True, node__is_public=True)

        include_non_public = auth_user and not public_only
        if include_non_public:
            moderator_for = get_objects_for_user(auth_user, 'view_submissions', PreprintProvider)
            admin_user_query = Q(node__contributor__user_id=auth_user.id, node__contributor__admin=True)
            reviews_user_query = Q(node__is_public=True, provider__in=moderator_for)
            if allow_contribs:
                contrib_user_query = ~Q(machine_state=DefaultStates.INITIAL.value) & Q(node__contributor__user_id=auth_user.id, node__contributor__read=True)
                query = (no_user_query | contrib_user_query | admin_user_query | reviews_user_query)
            else:
                query = (no_user_query | admin_user_query | reviews_user_query)
        else:
            moderator_for = PreprintProvider.objects.none()
            query = no_user_query

        if not moderator_for.exists():
            base_queryset = base_queryset.exclude(date_withdrawn__isnull=False, ever_public=False)

        ret = base_queryset.annotate(default=Exists(sub_qs)).filter(Q(default=True) & query)
        # The auth subquery currently results in duplicates returned
        # https://openscience.atlassian.net/browse/OSF-9058
        # TODO: Remove need for .distinct using correct subqueries
        return ret.distinct('id', 'created') if include_non_public else ret
>>>>>>> 6de37677
<|MERGE_RESOLUTION|>--- conflicted
+++ resolved
@@ -518,34 +518,10 @@
                 operation['source_field_name'] = 'subjects__text'
                 operation['op'] = 'iexact'
 
-<<<<<<< HEAD
-    def preprints_queryset(self, base_queryset, auth_user, allow_contribs=True):
-        return Preprint.objects.can_view(base_queryset=base_queryset, user=auth_user, allow_contribs=allow_contribs)
-=======
     def preprints_queryset(self, base_queryset, auth_user, allow_contribs=True, public_only=False):
-        sub_qs = Node.objects.filter(preprints=OuterRef('pk'), is_deleted=False)
-        no_user_query = Q(is_published=True, node__is_public=True)
-
-        include_non_public = auth_user and not public_only
-        if include_non_public:
-            moderator_for = get_objects_for_user(auth_user, 'view_submissions', PreprintProvider)
-            admin_user_query = Q(node__contributor__user_id=auth_user.id, node__contributor__admin=True)
-            reviews_user_query = Q(node__is_public=True, provider__in=moderator_for)
-            if allow_contribs:
-                contrib_user_query = ~Q(machine_state=DefaultStates.INITIAL.value) & Q(node__contributor__user_id=auth_user.id, node__contributor__read=True)
-                query = (no_user_query | contrib_user_query | admin_user_query | reviews_user_query)
-            else:
-                query = (no_user_query | admin_user_query | reviews_user_query)
-        else:
-            moderator_for = PreprintProvider.objects.none()
-            query = no_user_query
-
-        if not moderator_for.exists():
-            base_queryset = base_queryset.exclude(date_withdrawn__isnull=False, ever_public=False)
-
-        ret = base_queryset.annotate(default=Exists(sub_qs)).filter(Q(default=True) & query)
-        # The auth subquery currently results in duplicates returned
-        # https://openscience.atlassian.net/browse/OSF-9058
-        # TODO: Remove need for .distinct using correct subqueries
-        return ret.distinct('id', 'created') if include_non_public else ret
->>>>>>> 6de37677
+        return Preprint.objects.can_view(
+            base_queryset=base_queryset,
+            user=auth_user,
+            allow_contribs=allow_contribs,
+            public_only=public_only,
+        )