--- conflicted
+++ resolved
@@ -123,12 +123,10 @@
 
         /nodes/?filter[registered]=true
 
-<<<<<<< HEAD
     You can filter with case-sensitivity or case-insensitivity by using `contains` and `icontains` respectively.
 
         /nodes/?filter[tags][icontains]=help
 
-=======
     ###Embedding
 
     All related resources that appear in the `relationships` attribute are embeddable, meaning that
@@ -156,7 +154,6 @@
         /nodes/?embed=contributors&embed=comments
 
     Some endpoints are automatically embedded.
->>>>>>> 04056a55
 
     ###Pagination
 
