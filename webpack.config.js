--- conflicted
+++ resolved
@@ -35,24 +35,14 @@
         'bootstrap',
         'bootbox',
         'select2',
-<<<<<<< HEAD
         'mithril',
         'treebeard',
-        'osf-helpers',
-=======
-        'hgrid',
         'osfHelpers',
->>>>>>> ce38fdce
         'knockout-punches',
         'dropzone',     
         'knockout-sortable',
-<<<<<<< HEAD
-        'dropzone-patch',
         'fangorn',
-=======
         'dropzonePatch',
-        'rubeus',
->>>>>>> ce38fdce
         'jquery.cookie'
     ]
 };
@@ -104,13 +94,8 @@
             // Dropzone doesn't have a proper 'main' entry in its bower.json
             'dropzone': staticPath('vendor/bower_components/dropzone/downloads/dropzone.js'),
             // Also alias some internal libraries for easy access
-<<<<<<< HEAD
-            'dropzone-patch': staticPath('js/dropzone-patch.js'),
             'fangorn': staticPath('js/fangorn.js'),
-=======
             'dropzonePatch': staticPath('js/dropzonePatch.js'),
-            'rubeus': staticPath('js/rubeus.js'),
->>>>>>> ce38fdce
             'folderpicker': staticPath('js/folderPicker.js'),
             'osfHelpers': staticPath('js/osfHelpers.js'),
             'osfLanguage': staticPath('js/osfLanguage.js'),
