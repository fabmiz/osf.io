--- conflicted
+++ resolved
@@ -181,11 +181,7 @@
     @asyncio.coroutine
     def read(self, n=-1):
         if not self.stream:
-<<<<<<< HEAD
-                return b''
-=======
             return b''
->>>>>>> 270ba364
 
         chunk = yield from self.stream.read(n)
         if len(chunk) == n and n != -1:
@@ -285,11 +281,7 @@
     def read(self, n=-1):
         if self.can_add_more:
             self.finalize()
-<<<<<<< HEAD
-        return super().read(n=n)
-=======
         return (yield from super().read(n=n))
->>>>>>> 270ba364
 
     def finalize(self):
         assert self.stream, 'Must add at least one stream to finalize'
