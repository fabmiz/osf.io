--- conflicted
+++ resolved
@@ -13,29 +13,7 @@
 
     @property
     def full_path(self):
-<<<<<<< HEAD
         return str(self._path_obj)
-=======
-        if self.raw['id'] == self.folder:
-            return ''
-
-        if 'path_collection' not in self.raw:
-            return None
-
-        path = []
-        for entry in reversed(self.raw['path_collection']['entries']):
-            if self.folder == entry['id']:
-                break
-            path.append(entry['name'])
-
-        return '/' + os.path.join('/'.join(reversed(path)), self.name)
-
-    @property
-    def extra(self):
-        return {
-            'fullPath': self.full_path
-        }
->>>>>>> 3c6be420
 
 
 class BoxFolderMetadata(BaseBoxMetadata, metadata.BaseFolderMetadata):
@@ -82,10 +60,7 @@
     def extra(self):
         return {
             'etag': self.raw.get('etag'),
-<<<<<<< HEAD
-=======
             'fullPath': self.full_path
->>>>>>> 3c6be420
         }
 
 
